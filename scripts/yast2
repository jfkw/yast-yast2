--- conflicted
+++ resolved
@@ -52,15 +52,6 @@
 
 
 # check that system directories are non-empty - bnc #450643
-<<<<<<< HEAD
-mount_ok=1;
-test -z `ls /proc |head -n1` && echo "The /proc filesystem is not mounted." && mount_ok=0;
-test -z `ls /sys |head -n1` && echo "The /sys filesystem is not mounted." && mount_ok=0;
-test -z `ls /dev |head -n1` && echo "The /dev filesystem is not mounted." && mount_ok=0;
-if test $mount_ok -eq 0 -a -z "$TESTING_YAST2" ; then
-    echo "If you are running in a chroot environment, bind-mount missing filesystems.";
-    exit 1;
-=======
 mount_ok=1
 check_mount_ok()
 {
@@ -72,10 +63,9 @@
 check_mount_ok /proc
 check_mount_ok /sys
 check_mount_ok /dev
-if test $mount_ok -eq 0 ; then
+if test $mount_ok -eq 0 -a -z "$TESTING_YAST2"; then
     echo "If you are running in a chroot environment, bind-mount missing filesystems."
     exit 1
->>>>>>> 95aa4eb4
 fi
 
 exit_code=0
