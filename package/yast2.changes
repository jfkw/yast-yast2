-------------------------------------------------------------------
<<<<<<< HEAD
Tue Feb  3 10:15:13 UTC 2015 - ancor@suse.com
=======
Wed May 13 15:03:50 CEST 2015 - locilka@suse.com

- Propose SuSEfirewal2 to fully initialize (e.g. open ports)
  already in the init phase to allow using iSCSI (bsc#916376)
- 3.1.108.3

-------------------------------------------------------------------
Thu Feb 12 14:06:24 UTC 2015 - ancor@suse.com
>>>>>>> 2517c5fa

- Better handling of line breaks in system log viewer (bnc#912169)
- 3.1.121

-------------------------------------------------------------------
Mon Feb  2 08:27:21 UTC 2015 - jreidinger@suse.com

- fix typo in method call to package bindings (found by openQA)
- separate dummy Pkg callbacks from common ones
- 3.1.120

-------------------------------------------------------------------
Thu Jan 29 10:21:26 UTC 2015 - jreidinger@suse.com

- remove depreacated legacy Patch callbacks 

-------------------------------------------------------------------
Tue Jan 27 14:16:20 UTC 2015 - jreidinger@suse.com

- fixed \r, \f, \v and \b  characters lost during conversion to
  Ruby

-------------------------------------------------------------------
Tue Jan 27 11:51:54 UTC 2015 - cwh@suse.com

- Removed more icons from other dialogs (bnc#875201)
- 3.1.119

-------------------------------------------------------------------
Thu Jan 22 13:21:45 UTC 2015 - jsrain@suse.cz

- added handling of new created configuration files (bsc#860856)
- 3.1.118

-------------------------------------------------------------------
Wed Jan 21 15:50:26 UTC 2015 - cwh@suse.com

- Removed icons from all kinds of popups (bnc#875201)
- 3.1.117

-------------------------------------------------------------------
Tue Jan 20 09:55:48 UTC 2015 - jreidinger@suse.com

- remove unused module for tracking config history in svn
- remove unused module for writing to system log that is obsolete
  by systemd
- remove never used feature to lock proposal by administrator
- improve the most horrible nesting of blocks in code

-------------------------------------------------------------------
Fri Jan 16 16:53:25 UTC 2015 - jreidinger@suse.com

- enable automatic rubocop style checker and adjust code to YaST
  style guide

-------------------------------------------------------------------
Fri Jan 16 10:05:55 UTC 2015 - dvaleev@suse.com

- Treat PowerNV platform as CHRP

-------------------------------------------------------------------
Tue Jan 13 13:43:40 UTC 2015 - cwh@suse.com

- Use native Ruby implementation (IPAddr) for Yast::IP.
- 3.1.116

-------------------------------------------------------------------
Wed Jan  7 10:55:13 UTC 2015 - jsrain@suse.cz

- keep kernel cmdline options during live installation (bsc#793065)

-------------------------------------------------------------------
Thu Dec 18 19:55:46 UTC 2014 - lslezak@suse.cz

- 3.1.115

-------------------------------------------------------------------
Wed Dec 17 14:00:42 UTC 2014 - schwab@suse.de

- Add Arch.aarch64

-------------------------------------------------------------------
Thu Dec  4 09:51:50 UTC 2014 - jreidinger@suse.com

- remove X-KDE-Library from desktop file (bnc#899104)

-------------------------------------------------------------------
Mon Dec  1 12:23:34 UTC 2014 - lslezak@suse.cz

- PackageCallbacks: fixed progress reporting (progress overflow was
  caused by missing stage count)
- 3.1.113

-------------------------------------------------------------------
Wed Nov 26 09:49:19 UTC 2014 - jreidinger@suse.com

- Add base class for installation proposal and finish clients
- 3.1.112

-------------------------------------------------------------------
Wed Nov 26 09:31:55 UTC 2014 - gber@opensuse.org

- remove support for the unmaintained GTK UI plugin (bnc#901511)

-------------------------------------------------------------------
Wed Nov 12 14:04:51 UTC 2014 - lslezak@suse.cz

- removed RegistrationStatus.pm module (obsolete, not supported
  by the new SCC registration)
- 3.1.110

-------------------------------------------------------------------
Fri Oct 31 07:10:48 UTC 2014 - jreidinger@suse.com

- do not crash for non-english locale if log file does not exist
  (bnc#898204)
- 3.1.109

-------------------------------------------------------------------
Wed Sep 17 08:16:51 UTC 2014 - jsrain@suse.cz

- change order in mode initialization so that selected Upgrade
  entry in boot menu does not override AutoUpgrade (bnc#897044)
- 3.1.108

-------------------------------------------------------------------
Wed Sep 17 09:16:23 CEST 2014 - schubi@suse.de

- Checking nil for repository name. (bnc#896466)
- 3.1.107

-------------------------------------------------------------------
Tue Sep 16 12:58:53 UTC 2014 - ancor@suse.com

- Added an extra help message when authentication against a
  registration server fails while refreshing repositories
  (bnc#895719)
- 3.1.106

-------------------------------------------------------------------
Fri Sep  5 14:32:23 UTC 2014 - lslezak@suse.cz

- do not write /etc/sysconfig/kernel:INITRD_MODULES, it has been
  dropped (bnc#895084)
- 3.1.105

-------------------------------------------------------------------
Thu Sep  4 12:32:06 UTC 2014 - mvidner@suse.com

- Use a more flexible rubygem requirement syntax (bnc#895069)
- 3.1.104

-------------------------------------------------------------------
Thu Aug 28 11:17:16 UTC 2014 - jreidinger@suse.com

- fix using changed root in netd agent so it can be used in
  installation (bnc#893965)
- 3.1.103

-------------------------------------------------------------------
Wed Aug 27 13:24:34 CEST 2014 - locilka@suse.com

- Lazy-loading SuSEfirewall2 services - some new services can be
  added when Yast is already running, and the config has been read
  already (bnc#872960)
- Preventing from showing incorrect service name or description if
  they are coming from TEMPLATE file (bnc#893583)
- Fixed service file parsing - comments starting with more than one
  '#' characters were reported as unexpected input (just warning)
- 3.1.102

-------------------------------------------------------------------
Thu Aug 21 13:29:52 CEST 2014 - locilka@suse.com

- Fixed checking whether SuSEfirewall2 package is selected or
  installed - in inst_finish, the package is already installed
  (bnc#892935)
- 3.1.101

-------------------------------------------------------------------
Wed Aug 20 10:11:10 CEST 2014 - locilka@suse.com

- Fixed RPM description (bnc#888994)
- 3.1.100

-------------------------------------------------------------------
Wed Aug 13 14:37:19 UTC 2014 - ancor@suse.com

- Untrusted repositories are disabled during installation to avoid
  asking for the key import over and over during the installation.
- Fixed bnc#723019 and bnc#886572
- 3.1.99

-------------------------------------------------------------------
Wed Aug 13 14:36:23 CEST 2014 - schubi@suse.de

- Package.rb: Each call is polling which installation mode is
  active currently. So Mode.rb has not to take care about modules
  which are using Mode.rb. (Fixing current testcases)
- 3.1.98

-------------------------------------------------------------------
Tue Aug 12 16:35:30 CEST 2014 - locilka@suse.com

- Fixed checking for SuSEfirewall2 package installed/selected
  for installation depending on the current stage/mode (bnc#887406)
- 3.1.97

-------------------------------------------------------------------
Tue Aug 12 12:13:36 CEST 2014 - schubi@suse.de

- When changing installation mode in "Mode.rb" the mode in Package.rb
  has to be updated too. (bnc#888212)
- 3.1.96

-------------------------------------------------------------------
Thu Aug  7 12:14:16 UTC 2014 - locilka@suse.com

- SuSEFirewall: Reading SuSEfirewall2 configuration whenever it's
  possible instead of simply skipping it in Stage.initial - package
  can be already available at the end of installation (bnc#887406)
- 3.1.95

-------------------------------------------------------------------
Thu Aug  7 11:02:41 UTC 2014 - ancor@suse.com

- Added two new generic 'waiting' messages, needed in yast-country
  to fix bnc#888804
- 3.1.94

-------------------------------------------------------------------
Wed Aug  6 11:45:33 UTC 2014 - jsrain@suse.cz

- read products from system (not repository) also during live
  installation (bnc#889157)
- 3.1.93

-------------------------------------------------------------------
Wed Jul 30 07:50:20 UTC 2014 - lslezak@suse.cz

- fixed a crash in package management when running in Qt UI with
  libproxy1-config-kde4 package installed (bnc#866692)
- 3.1.92

-------------------------------------------------------------------
Wed Jul 30 09:13:36 CEST 2014 - locilka@suse.com

- Fixed setting the default target during installation - systemctl
  doesn't return any target properties while running in chroot so
  we have to guess the Id and AllowIsolate properties (bnc#889323)
- 3.1.91

-------------------------------------------------------------------
Tue Jul 29 13:30:04 UTC 2014 - jreidinger@suse.com

- Fix timing of slideshow - now slides goes in cycle and all have
  equal time to display which improve user experience (bnc#885973)
- 3.1.90

-------------------------------------------------------------------
Tue Jul 29 08:09:27 UTC 2014 - ancor@suse.com

- Fixed .proc.cmdline parsing to support more situations
  (bnc#889241)
- 3.1.89

-------------------------------------------------------------------
Tue Jul 29 06:46:55 UTC 2014 - jreidinger@suse.com

- fix hidding cd statistics in text only mode (bnc#864507)
- 3.1.88

-------------------------------------------------------------------
Thu Jul 24 12:09:29 CEST 2014 - locilka@suse.com

- Fixed checking for :active state of a systemd unit - it's :active
  already even if it's just being activated (bnc#884756)
- 3.1.87

-------------------------------------------------------------------
Tue Jul 22 13:08:32 CEST 2014 - locilka@suse.com

- Added new ServicesProposal library to hold and export services
  enabled/disabled during installation (bnc#887688)
- 3.1.86

-------------------------------------------------------------------
Thu Jul 10 12:56:20 UTC 2014 - lslezak@suse.cz

- Product.rb: do not stop initialization on solver errors
  (bnc#886588)
- 3.1.85

-------------------------------------------------------------------
Tue Jul  8 15:49:43 CEST 2014 - locilka@suse.com

- Fixed Product.get_property by ensuring that we don't try to get
  property of an undefined product (bnc#886151)
- 3.1.84

-------------------------------------------------------------------
Fri Jul  4 15:45:38 UTC 2014 - lslezak@suse.cz

- view_anymsg: remove escape sequences from input log file
  (bnc#879629)
- 3.1.83

-------------------------------------------------------------------
Tue Jul  1 09:00:51 UTC 2014 - vmoravec@suse.com

- Fix SystemdTarget.all not to return nil in the collection
- 3.1.82

-------------------------------------------------------------------
Tue Jun 24 12:59:43 UTC 2014 - jreidinger@suse.com

- add option to disable os probing for some products (bnc#884007)
- 3.1.81

-------------------------------------------------------------------
Mon Jun 23 10:38:15 UTC 2014 - mfilka@suse.com

- bnc#864619
  - old network service is also disabled when switching to new one. 
- 3.1.80

-------------------------------------------------------------------
Tue Jun 17 12:56:20 CEST 2014 - schubi@suse.de

- Fixed error message for missing services
  (bnc#882609)
- 3.1.79

-------------------------------------------------------------------
Wed Jun 11 10:02:27 UTC 2014 - mfilka@suse.com

- bnc#878719
  - improved handling of inactive network service
- 3.1.78

-------------------------------------------------------------------
Tue Jun 10 16:31:19 UTC 2014 - lslezak@suse.cz

- make sure the total installation progress is always 100%
  (adjust the rounding issues when computing the subprogress
  percentages) (bnc#865585)
- 3.1.77

-------------------------------------------------------------------
Mon Jun  9 11:53:58 UTC 2014 - mfilka@suse.com

- bnc#864619
  - stop wicked service(s) properly when switching network services
- 3.1.76 

-------------------------------------------------------------------
Wed Jun  4 12:47:17 CEST 2014 - locilka@suse.com

- Adjusted textdomain for OSRelease library
- 3.1.75

-------------------------------------------------------------------
Fri May 30 11:06:47 UTC 2014 - vmoravec@suse.com

- Add Service.call method to make available all systemctl commands
- 3.1.74

-------------------------------------------------------------------
Fri May 30 08:55:45 UTC 2014 - lslezak@suse.cz

- DonePackage callback: remove invalid UTF-8 characters to avoid
  crash (bnc#876459)
- 3.1.73

-------------------------------------------------------------------
Fri May 30 10:41:14 CEST 2014 - locilka@suse.com

- Fixed network backend handling during upgrade - unified with
  installation (bnc#879594)
- 3.1.72

-------------------------------------------------------------------
Wed May 28 10:55:02 UTC 2014 - locilka@suse.com

- Removed warning message when starting Yast in Qt instead of GTK
  and vice versa (bnc#861807)
- 3.1.71

-------------------------------------------------------------------
Wed May 28 10:39:00 UTC 2014 - jreidinger@suse.com

- split too wide urls for accepting GnuGP key (bnc#870822)
- 3.1.70

-------------------------------------------------------------------
Wed May 28 10:00:17 UTC 2014 - lslezak@suse.cz

- removed system verification check when yast module installs
  required packages (bnc#866256)
- 3.1.69

-------------------------------------------------------------------
Wed May 28 07:56:29 UTC 2014 - jreidinger@suse.com

- save_y2logs: store also pbl.log from target system, if bootloader
  installation failed (bnc#879622)
- 3.1.68

-------------------------------------------------------------------
Fri May 23 12:35:42 CEST 2014 - locilka@suse.com

- Added check for existence of /etc/modules.d/ directory in Kernel
  library, the directory is created when missing (bnc#879428)
- 3.1.67

-------------------------------------------------------------------
Fri May 23 09:06:28 UTC 2014 - mfilka@suse.com

- bnc#879399
  - offer /var/log/boot.log in SysLog module for view
- 3.1.66

-------------------------------------------------------------------
Mon May 19 15:42:28 CEST 2014 - locilka@suse.com

- Always using special InstallationProperties for systemd_unit
  while called in first stage (bnc#878560)
- 3.1.65

-------------------------------------------------------------------
Mon May 19 15:07:50 CEST 2014 - locilka@suse.com

- Changed dialog label for updating/installing in SlideShow
  depending on the selected method (bnc#874995)
- 3.1.64

-------------------------------------------------------------------
Tue May 13 12:03:12 CEST 2014 - aschnell@suse.de

- added error handing for viewing log files (bnc#876895)
- 3.1.63

-------------------------------------------------------------------
Mon May 12 12:38:40 UTC 2014 - jsrain@suse.cz

- avoid hiding release notes button when new wizard window is
  opened (bnc#876668)
- 3.1.62

-------------------------------------------------------------------
Fri May  9 07:15:25 UTC 2014 - lslezak@suse.cz

- Product.rb - fixed base product detection (do not check the
  product status, always use the product from the initial
  repository during installation) (bnc#876836)
- 3.1.61

-------------------------------------------------------------------
Mon May  5 11:38:34 UTC 2014 - vmoravec@suse.com

- Fix getting the status of sysvinit services (bnc#876144)
- 3.1.60

-------------------------------------------------------------------
Fri May  2 14:22:48 UTC 2014 - jreidinger@suse.com

- save_y2logs: store target of symlinks as symlinks are useless
- 3.1.59

-------------------------------------------------------------------
Fri May  2 08:43:37 UTC 2014 - jsrain@suse.cz

- fixed incorrect function name (bnc#876105)
- 3.1.58

-------------------------------------------------------------------
Tue Apr 29 12:46:18 CEST 2014 - locilka@suse.com

- Fixed Product lazy loading in Update mode (bnc#875605)
- 3.1.57

-------------------------------------------------------------------
Tue Apr 29 11:27:09 CEST 2014 - gs@suse.de

- Add support for 'stop' and 'restart' of services in inst-sys
  (related to bnc #873057, bnc #873448)
- 3.1.56

-------------------------------------------------------------------
Mon Apr 28 16:41:57 CEST 2014 - locilka@suse.com

- Fixed SlideShow table header to match the reality (bnc#874823)
- 3.1.55

-------------------------------------------------------------------
Thu Apr 24 15:59:44 CEST 2014 - locilka@suse.com

- Product library changed to read data only from os-release and
  libzypp (bnc#873877), no more from content file
- 3.1.54

-------------------------------------------------------------------
Tue Apr 22 15:05:41 CEST 2014 - locilka@suse.com

- Published Service.Active (used from Perl)
- 3.1.53

-------------------------------------------------------------------
Tue Apr 22 11:03:21 CEST 2014 - locilka@suse.com

- Removed Product.patterns (replaced by Packages.default_patterns)
  (bnc#873923)
- 3.1.52

-------------------------------------------------------------------
Thu Apr 17 15:08:41 UTC 2014 - mvidner@suse.com

- rewrote URLRecode.pm to URLRecode.rb so that 'yast2 repositories'
  can run without Perl bindings
- 3.1.51

-------------------------------------------------------------------
Thu Apr 17 11:11:01 CEST 2014 - locilka@suse.com

- Decreased number of logs coming from Hooks (to enhance logs
  readability)
- 3.1.50

-------------------------------------------------------------------
Thu Apr 17 08:22:23 UTC 2014 - vmoravec@suse.com

- Add path to deprecation warnings (bnc#873973)
- Fix enabling LSB services during installation (bnc#873929)
- 3.1.49

-------------------------------------------------------------------
Wed Apr 16 13:02:54 UTC 2014 - jreidinger@suse.com

- ensure that dialog was closed even if exception is raised
  (bnc#873916)
- save_y2logs: store versions of packages in inst-sys
- 3.1.48

-------------------------------------------------------------------
Wed Apr 16 11:46:55 UTC 2014 - mfilka@suse.com

- bnc#869661
  - fixed internal error raised in inst_lan during update
- 3.1.47

-------------------------------------------------------------------
Tue Apr 15 09:09:57 CEST 2014 - locilka@suse.com

- Changed Product.FindBaseProducts to throw an exception if no
  base products are found in installation (bnc#873458, bnc#873377)
- 3.1.46

-------------------------------------------------------------------
Mon Apr 14 15:11:22 CEST 2014 - locilka@suse.com

- Changed OSRelease not to read content file instead of os-release
  file in inst-sys (bnc#873366)
- Changed Product to use OSRelease.ReleaseInformation as :name
  instead of creating it from ReleaseName and ReleaseVersion,
  these are only used as fallback (bnc#873366)
- 3.1.45

-------------------------------------------------------------------
Thu Apr 10 11:07:13 CEST 2014 - locilka@suse.com

- Prefering os-release file to content file (which is used only as
  a fallback now) both in installation and on a running system
  (bnc#871261)
- 3.1.44

-------------------------------------------------------------------
Thu Apr 10 09:06:02 UTC 2014 - mvidner@suse.com

- Enable wizard title on the left instead of on top during the
  installation (bnc#868859).
- 3.1.43

-------------------------------------------------------------------
Thu Apr 10 08:04:42 UTC 2014 - jsrain@suse.cz

- adjusted Product.FindBaseProducts to be usable during
  installation (needed for fix of bnc#871158)
- 3.1.42

-------------------------------------------------------------------
Wed Apr  9 07:09:37 UTC 2014 - jsrain@suse.cz

- added tabs for release notes into slide show dialog (bnc#871158)
- 3.1.41

-------------------------------------------------------------------
Wed Apr  9 06:35:54 UTC 2014 - jreidinger@suse.com

- save_y2logs: save also log from perl-Bootloader (bnc#872486)
- 3.1.40

-------------------------------------------------------------------
Tue Apr  8 15:01:00 CEST 2014 - locilka@suse.com

- Changed way of reading the product information: Reads it from
  /content file if it exists, then from /etc/os-release, then it
  throws exception if there is no other place to read (bnc#871261)
- 3.1.39

-------------------------------------------------------------------
Tue Apr  8 11:40:15 UTC 2014 - lslezak@suse.cz

- fixed "uninitialized constant Yast2::HwDetection::SCR" error
  (bnc#871783), fixed testsuite
- 3.1.38

-------------------------------------------------------------------
Wed Apr  2 09:18:51 UTC 2014 - jreidinger@suse.com

- add control option to enable sshd in installation (bnc#865056)
- 3.1.37

-------------------------------------------------------------------
Tue Apr  1 13:58:20 CEST 2014 - gs@suse.de

- Add info about text mode navigation in trees to general help
  (bnc #840672)

-------------------------------------------------------------------
Mon Mar 31 19:48:07 UTC 2014 - vmoravec@suse.com

- Fix failing tests
- 3.1.36

-------------------------------------------------------------------
Mon Mar 31 14:54:17 UTC 2014 - vmoravec@suse.com

- Fix enabling services in inst-sys (bnc#870949)
- 3.1.35

-------------------------------------------------------------------
Fri Mar 28 13:13:54 UTC 2014 - vmoravec@suse.com

- Add more systemd unit commands to SystemdService
- 3.1.34

-------------------------------------------------------------------
Fri Mar 28 13:07:16 UTC 2014 - vmoravec@suse.com

- Don't change service name which might be frozen string
  (bnc#870803)
- 3.1.33

-------------------------------------------------------------------
Thu Mar 27 10:15:12 UTC 2014 - vmoravec@suse.com

- Fix for template systemd units properties
- 3.1.32

-------------------------------------------------------------------
Thu Mar 27 10:03:16 UTC 2014 - lslezak@suse.cz

- fixed popup_test
- 3.1.31

-------------------------------------------------------------------
Wed Mar 26 17:02:08 UTC 2014 - lslezak@suse.cz

- fixed syntax error in Popup.Feedback()
- 3.1.30

-------------------------------------------------------------------
Wed Mar 26 16:25:32 UTC 2014 - vmoravec@suse.com

- Deprecate and refactor Service module with SystemdService backend
- Add support for /bin/service_start script in installation system
  that has no running systemd
- 3.1.29

-------------------------------------------------------------------
Wed Mar 26 15:45:45 CET 2014 - locilka@suse.com

- Throwing exception Yast::OSReleaseFileMissingError from
  OSRelease if /etc/os-release file is missing (bnc#869091)
- 3.1.28

-------------------------------------------------------------------
Wed Mar 26 10:04:24 CET 2014 - locilka@suse.com

- Refactored SUSEFirewallServices to throw exceptions when user
  or code tries to handle unknown services (bnc#867377)
- Adjusted CWMFirewallInterfaces to handle the new exception
  and inform user about it (bnc#867377)
- 3.1.27

-------------------------------------------------------------------
Tue Mar 25 14:34:29 UTC 2014 - lslezak@suse.cz

- added Popup.Feedback for displaying progress popup when running
  a block of code
- 3.1.26

-------------------------------------------------------------------
Tue Mar 25 08:09:09 CET 2014 - jsuchome@suse.cz

- better check if chef-client is running (bnc#868483)

-------------------------------------------------------------------
Mon Mar 24 12:16:08 UTC 2014 - vmoravec@suse.com

- Add support for systemd target with SystemdTarget module 

-------------------------------------------------------------------
Thu Mar 13 14:34:42 CET 2014 - gs@suse.de

- Check IPv4 and IPv6 for running network (bnc#868001)
- 3.1.25

-------------------------------------------------------------------
Tue Mar 11 13:41:08 UTC 2014 - vmoravec@suse.com

- Adapt System.Status for latest systemctl (bnc#867378)
- 3.1.24

-------------------------------------------------------------------
Thu Mar  6 15:21:44 UTC 2014 - vmoravec@suse.com

- Allow raising exceptions for not found systemd units;
  updates the expectations for bnc#853300
- 3.1.23

-------------------------------------------------------------------
Thu Mar  6 07:48:29 UTC 2014 - vmoravec@suse.com

- Add systemd service support; needed by fate#314946
- 3.1.22

-------------------------------------------------------------------
Tue Mar  4 12:20:41 UTC 2014 - vmoravec@suse.com

- Allow the Service module to configure services witout
  systemd unit files (bnc#864934)
- 3.1.21

-------------------------------------------------------------------
Thu Feb 27 09:56:16 UTC 2014 - vmoravec@suse.com

- Add systemd socket support (bnc#853300)
- 3.1.20

-------------------------------------------------------------------
Mon Feb 10 13:18:52 UTC 2014 - lslezak@suse.cz

- added memory detection code (gh#yast/yast-packager#33)
- 3.1.19

-------------------------------------------------------------------
Wed Feb  5 11:26:09 CET 2014 - jsuchome@suse.cz

- Check for Chef outside in the yast2 shell script to catch modules
  not using CommandLine (bnc#803358)
- 3.1.18

-------------------------------------------------------------------
Thu Jan 30 09:27:43 UTC 2014 - mfilka@suse.com

- bnc#861078
  - detected network service set properly when running in
    installation mode
- 3.1.17

-------------------------------------------------------------------
Tue Jan 21 14:57:14 UTC 2014 - jreidinger@suse.com

- remove from wizard icons for title as proposed by Ken
  (fate#314695)
- 3.1.16

-------------------------------------------------------------------
Tue Jan 21 08:26:38 UTC 2014 - mfilka@suse.com

- fate#316768
  - use wicked tools for network service restart / reload when 
    running in installation mode
- 3.1.15

-------------------------------------------------------------------
Thu Jan 16 15:56:21 UTC 2014 - jreidinger@suse.com

- make the package owner of /usr/share/YaST2/lib
- 3.1.14

-------------------------------------------------------------------
Wed Jan  8 13:12:19 CET 2014 - locilka@suse.com

- Upgrade mode in installer is newly set by Linuxrc (bnc#857847)
- 3.1.13

-------------------------------------------------------------------
Fri Dec 20 09:29:58 UTC 2013 - vmoravec@suse.com

- Add fail and abort hooks for installation
- 3.1.12

-------------------------------------------------------------------
Thu Dec 12 13:14:11 UTC 2013 - mfilka@suse.com

- changed API for querying network configuration backend
- 3.1.11

-------------------------------------------------------------------
Tue Dec 10 11:40:46 UTC 2013 - mfilka@suse.com

- bnc#851769
  - fixed reading bridge configuration
  - thanks to Waldemar Spitz <wspitz@uni-bonn.de>
- 3.1.10

-------------------------------------------------------------------
Tue Dec 10 08:37:31 UTC 2013 - vmoravec@suse.com

- add hook file #output method
- 3.1.9

-------------------------------------------------------------------
Wed Dec  4 12:39:02 UTC 2013 - jreidinger@suse.com

- deprecate yast --install, --upgrade and --remove and use zypper
  instead. Suggest using zypper directly from command line.
  (FATE#316458)
- 3.1.8

-------------------------------------------------------------------
Tue Dec  3 13:34:50 UTC 2013 - vmoravec@suse.com

- Update hooks
- 3.1.7

-------------------------------------------------------------------
Thu Nov 28 12:42:12 UTC 2013 - vmoravec@suse.com

- Add hook into installation workflow
- 3.1.6

-------------------------------------------------------------------
Mon Nov 25 11:48:21 UTC 2013 - jreidinger@suse.com

- Make sure the system ruby is used (BNC#845897)
  ( thanks to Marc Schütz <schuetzm@gmx.net>)
- Add hooks module (FATE#315992) (vmoravec)
- Fix rspec run on OS-12.3
- 3.1.5

-------------------------------------------------------------------
Thu Nov 21 08:48:50 UTC 2013 - lslezak@suse.cz

- PKGMGR_ACTION_AT_EXIT: change the default action to "summary",
  added combobox for changing the value

-------------------------------------------------------------------
Wed Nov 20 13:36:39 UTC 2013 - lslezak@suse.cz

- removed support for automatic 2nd stage (the 2nd stage has been
  dropped completely) (FATE#314695)
- 3.1.4

-------------------------------------------------------------------
Fri Nov 15 16:23:46 CET 2013 - jsuchome@suse.cz

- Warn the user if Chef could overwrite her changes (bnc#803358).

-------------------------------------------------------------------
Fri Nov 15 13:59:06 UTC 2013 - jreidinger@suse.com

- Removed unused API from NetworkInterfaces

-------------------------------------------------------------------
Wed Nov 13 17:08:09 CET 2013 - aschnell@suse.de

- use correct binary prefix (see bnc#849276)

-------------------------------------------------------------------
Mon Nov 11 10:48:14 UTC 2013 - jsrain@suse.cz

- added dedicated "Show Release Notes" button support for NCurses
  (fate#314695)

-------------------------------------------------------------------
Mon Nov  4 16:56:18 CET 2013 - locilka@suse.com

- Removed obsolete clients: password, remotechooser, remoteinstall
  (gh#yast/yast-yast2#100)

-------------------------------------------------------------------
Fri Nov  1 14:54:16 CET 2013 - locilka@suse.com

- Removed checking for a fallback control file, that file is always
  outdated and cannot work for all products
  (gh#yast/yast-installation#86)
- 3.1.3

-------------------------------------------------------------------
Thu Oct 31 21:50:05 CET 2013 - locilka@suse.com

- Configuration of Kernel modules loaded on boot has been moved
  to /etc/modules-load.d/*.conf files. Adapted Kernel library
  internal handling (bnc#838185).
- 3.1.2

-------------------------------------------------------------------
Tue Oct 22 11:17:25 UTC 2013 - mfilka@suse.com

- bnc#846550
  - deleting aliases works even for devices with name according
    new scheme

-------------------------------------------------------------------
Tue Oct 22 10:57:46 CEST 2013 - locilka@suse.com

- Added Linuxrc.keys (FATE#314982)
- 3.1.1

-------------------------------------------------------------------
Wed Oct  9 13:45:40 UTC 2013 - jreidinger@suse.com

- Install binaries to /usr/sbin instead of /sbin to be consistent 
  with rest of world and use common specs. Symlinks are kept for
  backward compatibility.
- do not create sym links in sbin for zast or camel case yast

-------------------------------------------------------------------
Thu Sep 26 17:59:55 UTC 2013 - lslezak@suse.cz

- do not use *.spec.in template, use *.spec file with RPM macros
  instead
- 3.1.0

-------------------------------------------------------------------
Tue Sep 24 10:03:12 UTC 2013 - jreidinger@suse.com

- allow nested ipv4 in ipv6 (BNC#828683)
- 3.0.9

-------------------------------------------------------------------
Tue Sep  3 08:47:37 UTC 2013 - mfilka@suse.com

- bnc#837517
    - fixed misinterpreting IPv6 prefixes when converting to netmask
- 3.0.8 

-------------------------------------------------------------------
Thu Aug 29 05:57:29 UTC 2013 - jreidinger@suse.com

- use ruby builtin IP regexp and clean a bit code
- 3.0.7

-------------------------------------------------------------------
Wed Aug 28 08:13:21 UTC 2013 - jreidinger@suse.com

- removed output redirection for /sbin/yast2, now it ends up in
  ~/.xsession-errors like for every other X program (BNC#766555)
- 3.0.6

-------------------------------------------------------------------
Thu Aug 22 11:22:26 CEST 2013 - jsuchome@suse.cz

- prevent accessing /etc/os-release during tests from Product.rb
  constructor
- 3.0.5 

-------------------------------------------------------------------
Thu Aug 22 08:17:06 CEST 2013 - jsuchome@suse.cz

- replace SuSERelease with OSRelease, which uses /etc/os-release
  (bnc#833955,fate#316268)
- 3.0.4

-------------------------------------------------------------------
Tue Aug 13 16:45:59 CEST 2013 - locilka@suse.com

- Changed some y2milestone into y2debug in GetTypeFrom* in
  NetworkInterfaces to decrease overfilling Yast log
- 3.0.3

-------------------------------------------------------------------
Fri Aug  9 07:02:01 UTC 2013 - mfilka@suse.com

- bnc#798620
    - disabled starting firewall during second stage. It could
    cause deadlock in systemd initialization sequence.
- 3.0.2 

-------------------------------------------------------------------
Thu Aug  8 13:57:09 CEST 2013 - tgoettlicher@suse.de

- fixed navigation in yast2-cc without mouse (bnc#651350)

-------------------------------------------------------------------
Mon Aug  5 10:47:14 CEST 2013 - jsuchome@suse.cz

- added support for handling product profiles (port of fate#310730)
- 3.0.1 

-------------------------------------------------------------------
Wed Jul 31 08:45:41 UTC 2013 - yast-devel@opensuse.org

- converted from YCP to Ruby by YCP Killer
  (https://github.com/yast/ycp-killer)
- version 3.0.0

-------------------------------------------------------------------
Mon Jul 29 11:21:23 UTC 2013 - lslezak@suse.cz

- PackageSystem.ycp - do not initialize the target system in the
  first installation stage when running in instsys, there is no RPM
  DB in the RAM disk image (bnc#742420#c7)

-------------------------------------------------------------------
Thu Jul 18 11:57:12 UTC 2013 - mfilka@suse.com

- added net device type detection based on sysfs
- fixed type detection workflow
- 2.24.5 

-------------------------------------------------------------------
Fri Jul 12 08:20:12 UTC 2013 - mfilka@suse.com

- fixed device type detection when commiting new device into
  NetworkInterfaces' cache. Fixes bnc#809053.
- changes API for device type detection - incompatible to previous
  versions
- 2.24.4

-------------------------------------------------------------------
Fri Jun 28 12:08:50 UTC 2013 - mfilka@suse.com

- bnc#817797 
    - data imported into NetworkInterfaces cannot be overwritten by 
    subsequent Read anymore
- 2.24.3

-------------------------------------------------------------------
Thu Jun 27 16:10:13 CEST 2013 - jsuchome@suse.cz

- show gpg key info in a term that allows copying the text
  (bnc#611456)
 -2.24.2

-------------------------------------------------------------------
Thu Jun 13 06:24:11 UTC 2013 - lslezak@suse.cz

- updated the testsuite to make the transition to Ruby easier

-------------------------------------------------------------------
Mon May 27 14:16:53 CEST 2013 - locilka@suse.com

- Reverted resetting disabled steps (bnc#813072)
- 2.24.1

-------------------------------------------------------------------
Tue May 21 15:24:25 CEST 2013 - jsuchome@suse.cz

- do not propose desktop kernel for minimal installation
  (bnc#819335) 
- 2.24.0

-------------------------------------------------------------------
Thu May 16 12:41:09 UTC 2013 - jsrain@suse.cz

- handle GPG keys in AutoUpgrade the same as in AutoYaST
  (bnc#820166)
- 2.23.29

-------------------------------------------------------------------
Tue May 14 11:43:45 UTC 2013 - mfilka@suse.com

- bnc#819327
    - InfiniBand device is not available on s390 arch.
- 2.23.28

-------------------------------------------------------------------
Tue May 14 09:17:11 CEST 2013 - tgoettlicher@suse.de

- accept any version of libyui
- 2.23.27

-------------------------------------------------------------------
Mon May 13 12:43:33 CEST 2013 - locilka@suse.com

- Fixing resetting steps in installation (bnc#813072)
- 2.23.26

-------------------------------------------------------------------
Fri May  3 17:04:22 UTC 2013 - locilka@suse.com

- Added functionality for checking network entry with optional
  netmask in IP or CIDR format (bnc#800592).
- Using new IP::CheckNetwork in Firewall (bnc#800592).
- ValidNetwork definition moved to IP module.
- 2.23.25

-------------------------------------------------------------------
Thu May  2 10:32:13 UTC 2013 - locilka@suse.com

- Re-enabling all disabled items (steps, proposals) if stagemode
  has changed (bnc#813072)
- 2.23.24

-------------------------------------------------------------------
Thu May  2 10:04:01 UTC 2013 - lslezak@suse.cz

- correct function signature for Pkg::CallbackErrorScanDb()
  callback

-------------------------------------------------------------------
Fri Mar 15 16:35:14 CET 2013 - jsuchome@suse.cz

- testsuite adapted to previous change (new code in Enable call)

-------------------------------------------------------------------
Wed Mar  6 10:07:05 CET 2013 - tgoettlicher@suse.de

- applied lnussel's patch:
  Don't use Info function to check enable state (bnc#807507)
- 2.23.23

-------------------------------------------------------------------
Tue Mar  5 15:56:58 CET 2013 - mvidner@suse.cz

- Changed to use network.service alias link, that is installed by
  the NetworkManager.service while "systemctl enable" and obsoletes
  the NETWORKMANAGER=yes/no variable in /etc/sysconfig/network/config
  (bnc#764055,bnc#764336,bnc#798348, by mt@suse.com)
- Requires sysconfig >= 0.80.0
- 2.23.22

-------------------------------------------------------------------
Wed Feb 13 18:10:19 CET 2013 - aschnell@suse.de

- added CommandLine::PrintTable, String::Repeat and
  String::SuperPad
- 2.23.21

-------------------------------------------------------------------
Fri Feb  1 08:55:18 UTC 2013 - lslezak@suse.cz

- added perl-XML-XPath dependency (needed by RegistrationStatus.pm)
- 2.23.20

-------------------------------------------------------------------
Thu Jan 17 17:00:06 CET 2013 - locilka@suse.com

- Extended checking for service in Service module by also checking
  in /etc/init.d as a fallback (bnc#795929 comment#20).
- 2.23.19

-------------------------------------------------------------------
Wed Jan 16 10:57:28 CET 2013 - locilka@suse.com

- Testcase for Service module moved here from yast2-iscsi-client

-------------------------------------------------------------------
Mon Jan 14 10:17:53 UTC 2013 - locilka@suse.com

- Runlevel definitions (targets) are now in /usr/lib/systemd/system
  (bnc#795929)
- Checking for systemd scripts in more directories (bnc#795929)
- 2.23.18

-------------------------------------------------------------------
Mon Jan  7 08:10:08 UTC 2013 - locilka@suse.com

- SuSEfirewall2 has merged *_init and *_setup services into one
  systemd service (bnc#795929).
- 2.23.17

-------------------------------------------------------------------
Fri Jan 04 16:37:07 CET 2013 - aschnell@suse.de

- fixed path for get_kernel_version (bnc#794084)
- 2.23.16

-------------------------------------------------------------------
Tue Dec 18 14:34:07 UTC 2012 - locilka@suse.com

- Adapted Service module to use systemd directly instead of via
  init.d (FATE #312568)
- 2.23.15

-------------------------------------------------------------------
Fri Dec  7 12:08:58 UTC 2012 - lslezak@suse.cz

- allow some characters in URL password field (bnc#786757)

-------------------------------------------------------------------
Thu Nov 29 17:04:52 CET 2012 - tgoettlicher@suse.de

- fixed bnc#791294: frame for firewall settings 
- 2.23.14

-------------------------------------------------------------------
Tue Nov 27 12:15:32 CET 2012 - gs@suse.de

- Added sysconfig variables (solver options) PKGMGR_VERIFY_SYSTEM,
  PKGMGR_AUTO_CHECK, PKGMGR_REEVALUATE_RECOMMENDED

-------------------------------------------------------------------
Mon Nov 26 13:50:09 UTC 2012 - locilka@suse.com

- Dropped obsolete Runlevel YCP module

-------------------------------------------------------------------
Tue Nov 20 16:52:28 UTC 2012 - jdsn@suse.de

- move RegistrationStatus.pm from wagon to yast2 (fate#312712)
- new version for proper package dependencies in wagon
- 2.23.13

-------------------------------------------------------------------
Tue Nov 13 17:37:41 CET 2012 - tgoettlicher@suse.de

- confirmed license GPL v2
- 2.23.12

-------------------------------------------------------------------
Fri Nov  2 11:43:01 CET 2012 - jsuchome@suse.cz

- move Log Viewer client here from dropped repair module
  (bnc#787070)
- 2.23.11

-------------------------------------------------------------------
Tue Oct 30 08:26:28 CET 2012 - jsuchome@suse.cz

- Kernel::InformAboutKernelChange - always return boolean
- fixed build dependencies
- 2.23.10 

-------------------------------------------------------------------
Mon Oct 29 14:52:40 CET 2012 - jsuchome@suse.cz

- use Kernel::InformAboutKernelChange after package installation
- do not read SuSEconfig log 
- 2.23.9

-------------------------------------------------------------------
Thu Oct 25 14:12:12 CEST 2012 - jsuchome@suse.cz

- added Kernel::InformAboutKernelChange - replacement for only
  non-SuSEconfig part of inst_suseconfig
- 2.23.8 

-------------------------------------------------------------------
Fri Oct 19 11:36:26 CEST 2012 - jsuchome@suse.cz

- added Syslog module, simple API to write into system log 
- 2.23.7

-------------------------------------------------------------------
Thu Oct 11 14:49:04 CEST 2012 - jsuchome@suse.cz

- removed calls to /sbin/SuSEconfig, packages should care of 
  updating configurations on their own

-------------------------------------------------------------------
Mon Oct 01 06:17:16 UTC 2012 - mfilka@suse.com

- extended support for IPv6
- 2.23.6 

-------------------------------------------------------------------
Mon Sep 24 17:38:52 CEST 2012 - locilka@suse.com

- Fixed detection whether firewall is running (BNC #779455) and
  unified with starting and stopping the service via Service API.

-------------------------------------------------------------------
Tue Sep 18 22:32:59 CEST 2012 - jsuchome@suse.cz

- added San Marino to the list of countries (bnc#780639)
- 2.23.5 

-------------------------------------------------------------------
Mon Aug 27 08:51:54 CEST 2012 - tgoettlicher@suse.de

- fix bnc#776567 YaST doesn't support input method
- 2.23.4

-------------------------------------------------------------------
Fri Aug 17 15:47:42 CEST 2012 - locilka@suse.com

- Fixed a typo (BNC #766703)
- Added support for iSCSI Target into the Firewall proposal
  (BNC #766300)

-------------------------------------------------------------------
Tue Aug  7 14:53:33 CEST 2012 - jsuchome@suse.cz

- fixed checking for systemd status (bnc#774799)
- 2.23.3 

-------------------------------------------------------------------
Tue Jun 26 11:45:26 CEST 2012 - gs@suse.de

- added color schemes "highcontrast" and "inverted" to description
  of Y2NCURSES_COLOR_THEME in sysconfig.yast2 

-------------------------------------------------------------------
Fri Jun 22 11:25:10 UTC 2012 - tgoettlicher@suse.de

- search for UI plugins at new and old location
- 2.23.2 

-------------------------------------------------------------------
Thu May 10 07:17:40 UTC 2012 - mfilka@suse.com

- removed ShellSafeWrite as it is not needed anymore with new ag_ini - bnc#750325
- 2.23.0 

-------------------------------------------------------------------
Thu Mar 29 14:02:47 CEST 2012 - jsuchome@suse.cz

- merged proofed texts
- 2.22.6

-------------------------------------------------------------------
Wed Mar 28 11:58:34 CEST 2012 - gs@suse.de

- Revert the change in FileUtils::Exists() (change is not needed
  here but will cause failure of testsuites)
- 2.22.5 

-------------------------------------------------------------------
Wed Feb 22 12:57:01 UTC 2012 - mfilka@suse.com

- bnc#694582 - added @ as it is allowed in authority part of URI.
- improve Exists(), don't return 'true' if SCR::Read() returned nil
- fixed testsuite for WorkFlow.ycp - corrupted due to above Exists() fix
- added String::YesNo
- 2.22.4 

-------------------------------------------------------------------
Tue Jan 31 14:44:38 CET 2012 - tgoettlicher@suse.de

- Fixed typo

-------------------------------------------------------------------
Fri Jan 13 14:35:47 CET 2012 - mvidner@suse.cz

- Internet test: fail early if NetworkManager has crashed
  (bnc#739390).
- 2.22.3

-------------------------------------------------------------------
Fri Jan  6 15:06:00 CET 2012 - mvidner@suse.cz

- Relicensed ConfigHistory from GPL-2.0 to GPL-2.0+
  to match the rest of the package (bnc#728950).
- 2.22.2

-------------------------------------------------------------------
Fri Jan  6 14:57:57 CET 2012 - jreidinger@suse.com

- forbid appending to IPADDR additional suffix if there is already
  one. Original name have preference (bnc#735109).

-------------------------------------------------------------------
Fri Jan  6 14:56:00 CET 2012 - mvidner@suse.cz

- create user-unreadable ifcfg files without a race (bnc#713661, CVE-2011-3177)
- 2.22.1

-------------------------------------------------------------------
Fri Jan  6 14:47:16 CET 2012 - mvidner@suse.cz

- Moved NetworkStorage from yast2.rpm to yast2-network.rpm
  (bnc#726057)
- 2.22.0

-------------------------------------------------------------------
Wed Nov  2 14:49:31 CET 2011 - locilka@suse.cz

- Unified starting, stopping and checking for firewall status
  (bnc#727445)
- 2.21.25

-------------------------------------------------------------------
Tue Oct 25 15:45:33 CEST 2011 - locilka@suse.cz

- Added new function String::ReplaceWith that is a replacement for
  often used mergestring(splitstring(...))

-------------------------------------------------------------------
Thu Oct 20 11:54:34 CEST 2011 - locilka@suse.cz

- Fixed script for generating translations for firewall services
  defined by other packages
- Regenerated translations for firewall services defined by other
  packages (bnc#722877)

-------------------------------------------------------------------
Wed Oct  5 10:21:02 UTC 2011 - jsrain@suse.cz

- removed list of controller modules not to be included in ititrd
  (bnc#719696)
- 2.21.24

-------------------------------------------------------------------
Thu Sep 29 14:54:07 UTC 2011 - lslezak@suse.cz

- Service::RunInitScriptWithTimeOut() - fixed memory leak,
  release the process info at the end

-------------------------------------------------------------------
Mon Sep 26 10:58:19 UTC 2011 - jsrain@suse.cz

- simplify usage of save_y2logs (bnc#673990)

-------------------------------------------------------------------
Fri Sep 23 12:00:45 UTC 2011 - lslezak@suse.cz

- use Pkg::ResolvableProperties() instead of obsoleted
  Pkg::TargetProducts()
- removed obsoleted Pkg::CallbackAcceptNonTrustedGpgKey() and the
  related dialog
- 2.21.23

-------------------------------------------------------------------
Fri Sep 16 11:46:38 CEST 2011 - visnov@suse.de

- Added UIHelper library module - contains useful
  UI helpers from now obsolete Wizard_hw
- Drop Wizard_hw
- Added Wizard::SetDesktopTitleAndIcon
- Added Desktop::ParseSingleDesktopFile
- 2.21.22

-------------------------------------------------------------------
Thu Sep 15 15:23:50 CEST 2011 - mvidner@suse.cz

- Added the interface name patterns emN, pN and pNpM.
  It fixes recognizing them as configured (bnc#713644)
  and unbreaks the proposed bridged configuration (bnc#713048).
- 2.21.21

-------------------------------------------------------------------
Wed Sep 14 07:31:48 UTC 2011 - lslezak@suse.cz

- .etc.sysctl_conf agent - support also ';' comment character
- 2.21.20

-------------------------------------------------------------------
Tue Sep 13 10:39:42 CEST 2011 - locilka@suse.cz

- Fixed SuSEfirewall2 SCR agent to understand single-quoted and
  double-quoted, single and multi-line variables and also
  single-line variables without any quotes (bnc#716013).
- 2.21.19

-------------------------------------------------------------------
Fri Sep  9 15:56:48 CEST 2011 - locilka@suse.cz

- Using ButtonBox in Wizard where possible (bnc#571939)

-------------------------------------------------------------------
Thu Sep  8 16:13:26 UTC 2011 - lslezak@suse.cz

- adapted to systemd (bnc#664548)
- 2.21.18

-------------------------------------------------------------------
Thu Sep  8 11:33:46 CEST 2011 - jsuchome@suse.cz

- added agent for /etc/sysctl.conf (fate#312343)
- 2.21.17

-------------------------------------------------------------------
Thu Sep  8 09:29:27 UTC 2011 - lslezak@suse.cz

- GPG.ycp - fixed initialization after creating a new GPG key,
  fixed creating a GPG key in KDE desktop or after logging via
  plain "su" (gpg agent problem) (bnc#715242)

-------------------------------------------------------------------
Mon Sep  5 16:40:22 UTC 2011 - lslezak@suse.cz

- added new Systemd.ycp module for handling systemd configuration,
  (needed for bnc#707418)
- 2.21.16

-------------------------------------------------------------------
Thu Sep  1 06:40:43 UTC 2011 - jsrain@suse.cz

- enhanced the help command-line parameters (bnc#712271)
- 2.21.15

-------------------------------------------------------------------
Wed Aug 31 16:21:31 CEST 2011 - mvidner@suse.cz

- Update Deleted and OriginalDevices in NetworkInterfaces::Write.
  Thanks to Justus Winter
- 2.21.14

-------------------------------------------------------------------
Wed Aug 31 07:40:54 UTC 2011 - lslezak@suse.cz

- fixed trusting a GPG key (wrong id check) (bnc#713068)
- added String::FindMountPoint() function (moved from yast2-wagon
  to share it with other modules)
- 2.21.13

-------------------------------------------------------------------
Fri Aug 26 13:26:32 CEST 2011 - locilka@suse.cz

- Fixed handling of FW_SERVICES_ACCEPT_* in SuSEFirewall modules to
  understand flags as the fifth parameter (bnc#712670)
- Fixed SuSEfirewall2 SCR agent to parse the sysconfig file
  properly (bnc#712670)
- 2.21.12

-------------------------------------------------------------------
Mon Aug  8 11:07:38 UTC 2011 - lslezak@suse.cz

- improved GPG key import dialog: changed "Import" button to
  "Trust" (bnc#694213), display expiration warning for expired
  keys, better layout for displaying GPG key properties, hide
  additional help text in ncurses UI (so the GPG key properties are
  displayed completely)
- 2.21.11

-------------------------------------------------------------------
Fri Aug  5 12:35:57 CEST 2011 - tgoettlicher@suse.de

- fixed .desktop file (bnc #681249)

-------------------------------------------------------------------
Wed Aug  3 09:04:32 UTC 2011 - lslezak@suse.cz

- use term "Software manager" instead of "Package manager"
  (bnc#585679)
- 2.21.10

-------------------------------------------------------------------
Tue Aug  2 09:19:26 CEST 2011 - locilka@suse.cz

- Fixed Get/SetBroadcastAllowedPorts in SuSEFirewall to keep
  user-entered values instead of translating them magically into
  list of ports (bnc#694782).
- 2.21.9

-------------------------------------------------------------------
Thu Jul 28 16:23:46 CEST 2011 - mvidner@suse.cz

- Fixed NetworkInterfaces::GetTypeFromIfcfg to recognize bridges (bnc#704999).
- 2.21.8

-------------------------------------------------------------------
Wed Jul 27 09:29:36 UTC 2011 - lslezak@suse.cz

- command line - properly display multiline help texts (bnc#708553)
- 2.21.7

-------------------------------------------------------------------
Fri Jul 22 16:18:30 CEST 2011 - mvidner@suse.cz

- FCoE detection in NetworkStorage::isDiskOnNetwork (bnc#677251, FATE#306855).
- Added NetworkInterfaces::GetTypeFromIfcfg which knows
  ETHERDEVICE=>vlan (FATE#311380).
- 2.21.6

-------------------------------------------------------------------
Fri Jul 22 16:10:07 CEST 2011 - locilka@suse.cz

- Removed obsoleted X-KDE-SubstituteUID from desktop files
  (bnc#540627)

-------------------------------------------------------------------
Thu Jul 21 15:15:51 CEST 2011 - locilka@suse.cz

- Fixed SuSEfirewall2 config library: By default any unassigned
  network interface is automatically assigned to the external
  firewall zone (bnc#547309).
- Fixed CWM library for opening ports in firewall not to list any
  empty strings returned by network module, just interface names
  (bnc#547309).
- 2.21.5

-------------------------------------------------------------------
Mon Jul 18 08:26:12 CEST 2011 - jsrain@suse.cz

- fixed typo (bnc#702662)

-------------------------------------------------------------------
Tue Jun 28 13:50:16 UTC 2011 - lslezak@suse.cz

- Suppress decimal zeroes for kB sizes (e.g. display "743 kB"
  instead of "743.00 kB") (bnc#495045)
- 2.21.4

-------------------------------------------------------------------
Thu Jun 23 15:28:19 UTC 2011 - lslezak@suse.cz

- read GPG keys in UTF-8 locale to properly read non-ASCII
  characters, UTF-8 characters caused SLMS webyast module crashing
  (bnc#696312)
- 2.21.3

-------------------------------------------------------------------
Thu Jun 23 09:48:12 UTC 2011 - lslezak@suse.cz

- Fixed abort callback to abort installation completely
  (bnc#673629)
- 2.21.2

-------------------------------------------------------------------
Tue Jun 21 15:39:34 CEST 2011 - locilka@suse.cz

- Fixed group desktop files by adding Exec=/sbin/yast2 (BNC#470482)

-------------------------------------------------------------------
Thu Jun 16 17:40:28 CEST 2011 - tgoettlicher@suse.de

- Fixed crushed progress bar (bnc #675443)
- Version bump
- 2.21.1

-------------------------------------------------------------------
Thu Jun 16 14:55:22 CEST 2011 - locilka@suse.cz

- Fixed regexp in Custom broadcast definition in
  SuSEFirewallExpertRules (BNC #676972).
- 2.20.15

-------------------------------------------------------------------
Thu May 19 14:40:07 CEST 2011 - mvidner@suse.cz

- Don't assume YaST has crashed (and scare the user with a pop-up)
  simply if a YCP script returns false (bnc#645434).
- 2.20.14

-------------------------------------------------------------------
Wed Mar 16 10:46:07 CET 2011 - tgoettlicher@suse.de

- Fixed dependencies (bnc #667938)
- 2.20.13

-------------------------------------------------------------------
Tue Feb  8 16:37:35 CET 2011 - jsrain@suse.cz

- do not define splash screen resolution to mkinitrd if boot splash
  is not installed (bnc#670225)
- 2.20.12

-------------------------------------------------------------------
Wed Jan 19 13:49:18 CET 2011 - jsrain@suse.cz

- adaptations for unattended migration (fate#310481)
- 2.20.11

-------------------------------------------------------------------
Tue Jan 18 16:37:53 CET 2011 - aschnell@suse.de

- call snapper from yast2 script

-------------------------------------------------------------------
Tue Jan  4 13:42:54 UTC 2011 - lslezak@suse.cz

- check PackageKit status, suggest to quit the daemon if it is
  running (bnc#659522)
- 2.20.10

-------------------------------------------------------------------
Mon Jan  3 17:25:36 UTC 2011 - lslezak@suse.cz

- fixed VLAN config type detection (wrong regexp)
- 2.20.9

-------------------------------------------------------------------
Mon Jan  3 16:49:18 UTC 2011 - lslezak@suse.cz

- don't abort when package checksum verification failes, ask to
  download the file again (bnc#657608)
- 2.20.8

-------------------------------------------------------------------
Wed Dec 22 18:58:19 CET 2010 - mzugec@suse.cz

- ifcfg-ethX.Y style config files for VLAN(fate#309240)
- 2.20.7 

-------------------------------------------------------------------
Mon Dec 20 11:27:17 CET 2010 - mzugec@suse.cz

- fate#306855: FCoE boot support
- 2.20.6 

-------------------------------------------------------------------
Tue Nov 16 15:45:30 CET 2010 - mzugec@suse.cz

- save log file into home directory by default (bnc#653601)
- 2.20.5 

-------------------------------------------------------------------
Fri Nov 12 15:42:50 CET 2010 - mzugec@suse.cz

- FileChanges: fixed testsuite 

-------------------------------------------------------------------
Fri Nov 12 11:03:58 CET 2010 - mzugec@suse.cz

- yast2 added bind-utils dependency (bnc#651893)
- 2.20.4 

-------------------------------------------------------------------
Fri Nov 12 10:23:17 CET 2010 - mzugec@suse.cz

- FileChanges: test rpm command exit value 

-------------------------------------------------------------------
Fri Nov  5 12:40:03 UTC 2010 - lslezak@suse.cz

- PackageCallbacks: removed the retry/abort/skip dialog from
  DoneProvide callback - the user is asked via MediaChange
  callback, don't ask twice when aborting.
- 2.20.3

-------------------------------------------------------------------
Tue Nov  2 15:09:00 UTC 2010 - lslezak@suse.cz

- updated to match the changed StartPackage callback signature
- 2.20.2

-------------------------------------------------------------------
Mon Oct 18 15:04:37 UTC 2010 - lslezak@suse.cz

- don't display extra error popup when a download fails, the error
  is reported later via MediaChange callback anyway (bnc#625987)
- 2.20.1

-------------------------------------------------------------------
Wed Oct 13 10:07:55 CEST 2010 - jsuchome@suse.cz

- open LongError popup instead of Error if the message is too long 
  (bnc#611596)

-------------------------------------------------------------------
Thu Oct  7 07:21:57 UTC 2010 - lslezak@suse.cz

- just log problemDeltaDownload callbacks - libzypp automatically
  tries full rpm if patch/delta cannot be downloaded, displaying 
  error popup breaks unattended installation (bnc#377569)
- 2.20.0

-------------------------------------------------------------------
Mon Jul 19 14:56:51 CEST 2010 - mzugec@suse.cz

- yast2 bash completion - show all yast modules (bnc#621848)
- thanks to Andrea Florio

-------------------------------------------------------------------
Fri Apr 30 13:32:22 CEST 2010 - jsuchome@suse.cz

- ag_anyxml: do not die on broken XML (bnc#600928)
- 2.19.13 

-------------------------------------------------------------------
Thu Apr 29 12:15:50 CEST 2010 - jsrain@suse.cz

- fixed typo (bnc#594384)

-------------------------------------------------------------------
Mon Apr 19 07:49:25 UTC 2010 - lslezak@suse.cz

- URLRecode.pm - fixed "deprecated defined(%hash)" warning
  (bnc#596920)
- 2.19.12

-------------------------------------------------------------------
Thu Apr  8 13:11:14 CEST 2010 - gs@suse.de

- yast2 start script: don't start YaST on console in UTF-8 mode
  by default and don't fix settings, but respect and trust the 
  locale ('testutf8' is removed, see bnc#556555 and bnc#436378).
- 2.19.11  

-------------------------------------------------------------------
Fri Mar 26 02:19:19 EDT 2010 - cmeng@novell.com

- Add a new category High Availability (bnc #575787)

-------------------------------------------------------------------
Mon Mar 22 09:12:32 CET 2010 - mzugec@suse.cz

- L3: autoinstallation with manual setup (bnc#568653)
- 2.19.10 

-------------------------------------------------------------------
Tue Mar 16 15:28:33 CET 2010 - jsuchome@suse.cz

- SERVICES.pm moved to webyast-services-ws (bnc#587876) 
- 2.19.9

-------------------------------------------------------------------
Wed Mar 10 16:32:25 CET 2010 - locilka@suse.cz

- Added special comments for translators to RTL languages
  (BNC #584466).

-------------------------------------------------------------------
Wed Mar 10 15:43:17 CET 2010 - mvidner@suse.cz

- Mode::test(): check getenv instead of the UI
  so that it works also in WebYaST (bnc#243624#c13).
- 2.19.8

-------------------------------------------------------------------
Wed Mar  3 23:08:31 CET 2010 - jsuchome@suse.cz

- SERVICES.pm: added support for enabling/disabling service 
- 2.19.7

-------------------------------------------------------------------
Wed Feb 17 10:09:00 CET 2010 - jsrain@suse.cz

- do not save unmodified interfaces (fate#308978)

-------------------------------------------------------------------
Thu Feb 11 16:10:40 CET 2010 - juhliarik@suse.cz

- added fix for deleting splash from initrd (bnc#292013)

-------------------------------------------------------------------
Mon Feb  8 16:13:49 CET 2010 - locilka@suse.cz

- Fixed SuSEFirewall::ActivateConfiguration to return a boolean
  value in all scenarios (BNC #577932).

-------------------------------------------------------------------
Mon Feb  8 15:23:54 CET 2010 - locilka@suse.cz

- Showing also zone of interface for 'Open Port in Firewall'
  details (BNC #483455).
- 2.19.6

-------------------------------------------------------------------
Tue Feb  2 17:20:29 CET 2010 - locilka@suse.cz

- Fixed generating unique step IDs for Wizard too keep the same
  durign one YaST run (BNC #575092).

-------------------------------------------------------------------
Mon Jan 18 14:36:37 CET 2010 - jsuchome@suse.cz

- SERVICES.pm: read descriptions (bnc#570298); get single service
  status from the Read function (bnc#570968)
- 2.19.5

-------------------------------------------------------------------
Fri Jan 15 11:44:39 CET 2010 - aschnell@suse.de

- extended Report and Popup module (needed for fate #304500)
- 2.19.4

-------------------------------------------------------------------
Thu Jan 14 17:53:48 CET 2010 - mzugec@suse.cz

- NetworkStorage: adapt functions needed for iBFT (bnc#551380)
- 2.19.3 

-------------------------------------------------------------------
Thu Jan 14 16:48:19 CET 2010 - kmachalkova@suse.cz

- Added Recommends: xdg-utils. xdg-su is now used in .desktop files
  of root-only YaST modules (bnc#540627) 
- 2.19.2

-------------------------------------------------------------------
Tue Jan 12 11:15:45 UTC 2010 - lslezak@suse.cz

- GPG.ycp - run gpg in C locale (bnc#544680)
- GPG.ycp - return success/error result in GPG::Init() and
  GPG::CreateKey() functions (bnc#544682)

-------------------------------------------------------------------
Thu Jan  7 14:26:21 CET 2010 - jsrain@suse.cz

- updated start-up script to behave correctly if QT CC is to be
  used without QT back-end (bnc#545331)

-------------------------------------------------------------------
Tue Jan  5 15:07:54 UTC 2010 - lslezak@suse.cz

- added missing UI::SetProductName() call - display the proper
  product name in help texts (using &product; macro) (bnc#535483)
- 2.19.1

-------------------------------------------------------------------
Mon Dec  7 13:03:25 CET 2009 - jsrain@suse.cz

- translate module names properly in NCurses CC (bnc#553644)

-------------------------------------------------------------------
Thu Nov 26 19:40:24 CET 2009 - locilka@suse.cz

- Fixed access rights for /etc/install.inf (bnc #500124)

-------------------------------------------------------------------
Thu Nov 26 18:10:42 CET 2009 - kmachalkova@suse.cz

- Fixed striping trailing \n from Hostname::CurrentHostname() 
  (bnc#553213)
- 2.19.0

-------------------------------------------------------------------
Thu Nov 26 07:51:09 UTC 2009 - lslezak@suse.cz

- PackageLock - use "Software Management" term consistently
  (bnc#558625)

-------------------------------------------------------------------
Thu Nov 19 16:51:55 CET 2009 - locilka@susue.cz

- REGISTERPRODUCT from content file moved to control file to
  globals->require_registration (FATE #305578)
- Extended SuSEFirewallServices module (FATE #306804)

-------------------------------------------------------------------
Tue Nov 10 10:07:01 CET 2009 - jsuchome@suse.cz

- SERVICES.pm: use ruby-bindings to read yml file (bnc#551276)

-------------------------------------------------------------------
Fri Nov  6 14:05:03 CET 2009 - jsrain@suse.cz

- issue an error message instead of trying to start YaST in
  NCurses without a terminal available (bnc#502688)

-------------------------------------------------------------------
Mon Oct 26 16:53:20 CET 2009 - mzugec@suse.cz

- NetworkPopup: display link state (FaTE#307166)
- 2.18.28 

-------------------------------------------------------------------
Wed Oct 21 15:02:15 CEST 2009 - mzugec@suse.cz

- Internet.ycp: skip interface status test in case of NM (bnc#535837)
- 2.18.27 

-------------------------------------------------------------------
Mon Oct 19 16:53:58 CEST 2009 - lslezak@suse.cz

- added explicit gpg2 Requires (bnc#544683)

-------------------------------------------------------------------
Fri Sep 25 17:52:49 CEST 2009 - mzugec@suse.cz

- separation of netmask and prefix validation in Netmask module
- 2.18.26 

-------------------------------------------------------------------
Mon Sep 14 13:46:56 CEST 2009 - mvidner@suse.cz

- YaST would not start from the GNOME menu (Unknown option -S) bnc#537470.
- 2.18.25

-------------------------------------------------------------------
Mon Sep  7 15:20:03 CEST 2009 - jsuchome@suse.cz

- package new YaPI file SERVICES.pm (fate #306696)
- 2.18.24 

-------------------------------------------------------------------
Fri Sep  4 18:29:35 CEST 2009 - kmachalkova@suse.cz

- ProductControl: support for disabling AC sub-items and sub-proposals
  (related to FaTE #303859 and bnc#534862)
- 2.18.23

-------------------------------------------------------------------
Mon Aug 10 14:12:33 CEST 2009 - mvidner@suse.cz

- save_y2logs: print usage to stderr (bnc#522842).
  This is to notify users who use "$0 > l.tgz" instead of "$0 l.tgz"

-------------------------------------------------------------------
Wed Jul 29 14:44:48 CEST 2009 - jsrain@suse.cz

- select kernel-desktop by default if exists
- 2.18.22

-------------------------------------------------------------------
Thu Jul 16 14:06:37 CEST 2009 - jsuchome@suse.cz

- Wizard.ycp: use Fancy UI for 1024x576 screen size (fate#306298)
- 2.18.21

-------------------------------------------------------------------
Thu Jul  9 13:55:26 CEST 2009 - lslezak@suse.cz

- Call UI::RecalcLayout() after changing push button label
  (bnc#510282)
- Improved automatic retry after download failure (more attepts,
  logarithmic back-off, retry download in more cases) (bnc#119813)
- 2.18.20

-------------------------------------------------------------------
Wed Jul 08 11:29:44 CEST 2009 - aschnell@suse.de

- added GetIntegerFeature() and SetIntegerFeature() to
  ProductFeatures module
- 2.18.19

-------------------------------------------------------------------
Fri Jun 19 13:01:19 CEST 2009 - jsrain@suse.cz

- removed cyclic dependency between YCP modules preventing from
  correct build
- 2.18.18

-------------------------------------------------------------------
Tue Jun 16 16:44:49 CEST 2009 - mvidner@suse.cz

- Using autodocs-ycp.ami, which contains a fix for automake 1.11.

-------------------------------------------------------------------
Thu Jun 11 18:09:25 CEST 2009 - lslezak@suse.cz

- use float::tolstring() function in String::FormatSize() and
  String::FormatSizeWithPrecision() to use the current
  locale decimal separator (bnc#372671)

-------------------------------------------------------------------
Thu Jun 11 15:55:55 CEST 2009 - jsrain@suse.cz

- Getting hostname info from /etc/HOSTNAME only if the file exists.

-------------------------------------------------------------------
Wed Jun  3 12:25:28 CEST 2009 - jsrain@suse.cz

- prefer Gtk front-end when running xfce (bnc#509121)

-------------------------------------------------------------------
Mon Jun  1 11:52:53 CEST 2009 - mzugec@suse.cz

- new variable Internet::test to store status of test (bnc#506721)
- 2.18.17 

-------------------------------------------------------------------
Tue May 26 19:02:36 CEST 2009 - juhliarik@suse.cz

- added fix for problem with parsing command line (bnc#462276) 

-------------------------------------------------------------------
Fri May 22 10:47:43 CEST 2009 - mvidner@suse.cz

- yast2-completion.sh: removed <(process substitution) so that it
  works even with POSIXLY_CORRECT=1 (bnc#504844).

-------------------------------------------------------------------
Wed May 20 12:45:47 CEST 2009 - aschnell@suse.de

- moved .proc.mounts agent from yast2-installation to yast2 (bnc
  #504429)

-------------------------------------------------------------------
Tue May  5 14:18:28 CEST 2009 - jsrain@suse.cz
 
- remove all passwords from install.inf in save_y2log (bnc#500130)

-------------------------------------------------------------------
Wed Apr 29 09:15:49 CEST 2009 - lslezak@suse.cz

- media change popup - display also the URL in the short summary
  (bnc#439069)
- 2.18.15

-------------------------------------------------------------------
Tue Apr 28 15:18:49 CEST 2009 - lslezak@suse.cz

- URL.ycp - escape also non-ASCII characters in URL, added
  URLRecode.pm module (bnc#446395)
- URL.ycp - fixed processing of smb:// URLs (bnc#495109)

-------------------------------------------------------------------
Mon Apr 20 16:11:35 CEST 2009 - jsrain@suse.cz

- at start-up, check that /sys, /proc and /dev are not empty and
  prevent YaST from start if they are (bnc#450643)

-------------------------------------------------------------------
Thu Apr  9 10:04:19 CEST 2009 - lslezak@suse.cz

- PackageSystem.ycp - check nil result of Pkg::PkgCommit() call
  which indicates an error (bnc#157551)

-------------------------------------------------------------------
Wed Apr  8 11:27:13 CEST 2009 - lslezak@suse.cz

- PackageCallbacks.ycp - don't read non existing y2logRPM file
  (bnc#456446)

-------------------------------------------------------------------
Tue Apr  7 15:31:35 CEST 2009 - jreidinger@suse.cz

- Add to CWM widget for unified table CWMTable
- 2.18.14 

-------------------------------------------------------------------
Fri Apr  3 13:26:58 CEST 2009 - lslezak@suse.cz

- Do not display "No package source" popup, just log a warning
  (bnc#485587)

-------------------------------------------------------------------
Fri Apr  3 12:29:54 CEST 2009 - jsrain@suse.cz

- save_y2logs additionally collects /var/log/zypper.log and
  /var/log/pk_backend_zypp

-------------------------------------------------------------------
Wed Mar 25 16:41:53 CET 2009 - lslezak@suse.cz

- Fixed layout of the authentication popup

-------------------------------------------------------------------
Tue Mar 17 20:05:45 CET 2009 - lslezak@suse.cz

- moved functions RunCommandWithTimeout() and RunDumbTimeout()
  from SourceManager.ycp to Misc.ycp

-------------------------------------------------------------------
Tue Mar 17 12:42:56 CET 2009 - jsrain@suse.cz

- fixed typo (bnc #483915)
- report when GTK UI is wanted but not installed (bnc #472448)

-------------------------------------------------------------------
Mon Mar 16 10:03:31 CET 2009 - ug@suse.de

- docu for Popup::ShowTextTimed fixed

-------------------------------------------------------------------
Fri Mar 06 12:15:09 CET 2009 - aschnell@suse.de

- added Event.ycp to easy use of UI events
- 2.18.13

-------------------------------------------------------------------
Fri Mar  6 09:03:14 CET 2009 - jsrain@suse.cz

- fixed textdomain

-------------------------------------------------------------------
Thu Mar  5 09:23:43 CET 2009 - jsuchome@suse.cz

- GPG.ycp: --batch option is needed for hiding password popup

-------------------------------------------------------------------
Tue Feb 24 18:24:42 CET 2009 - mzugec@suse.cz

- - NetworkInterfaces - possible to not use LABEL for aliases
(bnc#471253)
- 2.18.12 

-------------------------------------------------------------------
Tue Feb 24 14:34:50 CET 2009 - locilka@suse.cz

- Added support for `reboot_same_step return value (bnc #475650).
- 2.18.11

-------------------------------------------------------------------
Mon Feb 23 12:43:46 CET 2009 - locilka@suse.cz

- Fixing ProductControl to avoid leaving a workflow with the `auto
  result - reruns the very first dialog (bnc #468677).

-------------------------------------------------------------------
Wed Feb 18 18:05:49 CET 2009 - mzugec@suse.cz

- NetworkInterfaces.GetDeviceTypes-added bond for s390 (bnc#476490) 
- 2.18.10

-------------------------------------------------------------------
Wed Feb 18 15:37:29 CET 2009 - jsrain@suse.cz

- use PAE kernel only if there is >3GB of RAM or NX flag is present
  (bnc#467328)

-------------------------------------------------------------------
Mon Feb 16 10:45:05 CET 2009 - mzugec@suse.cz

- assign to GetInstArgs.args first map, not first argument (bnc#475169)
- 2.18.9 

-------------------------------------------------------------------
Thu Feb 12 12:52:47 CET 2009 - coolo@suse.de

- add dummy Exec line to the group desktop files to shutup kbuildsycoca
- 2.18.8

-------------------------------------------------------------------
Fri Feb  6 12:27:50 CET 2009 - ug@suse.de

- read X-SuSE-DocTeamID from desktop files
- 2.18.7

-------------------------------------------------------------------
Fri Feb  6 10:40:17 CET 2009 - locilka@suse.cz

- InstError module moved here from yast2-installation-2.18.5
- 2.18.6

-------------------------------------------------------------------
Wed Feb 04 17:02:01 CET 2009 - aschnell@suse.de

- avoid broken pipe in scripts (bnc #467891)
- 2.18.5

-------------------------------------------------------------------
Tue Feb  3 09:27:34 CET 2009 - mvidner@suse.cz

- Fixed prefix detection if called "bash -x yast2" (bnc#458385 c12).

-------------------------------------------------------------------
Fri Jan 30 11:14:42 CET 2009 - jsrain@suse.cz

- fixed bash completion (bnc #470544)

-------------------------------------------------------------------
Wed Jan 28 11:55:29 CET 2009 - lslezak@suse.cz

- PackagesUI - removed textdomain switches

-------------------------------------------------------------------
Tue Jan 27 17:36:15 CET 2009 - locilka@suse.cz

- Added ag_freespace - SCR agent for checking free space in
  directories (mounted partitions) (bnc #460477).
- 2.18.4

-------------------------------------------------------------------
Tue Jan 27 16:35:14 CET 2009 - aschnell@suse.de

- added String::StartsWith() function
- 2.18.3

-------------------------------------------------------------------
Mon Jan 26 14:09:34 CET 2009 - mzugec@suse.cz

- new Wizard::OpenCancelOKDialog() function
- 2.18.2 

-------------------------------------------------------------------
Mon Jan 26 13:08:55 CET 2009 - locilka@suse.cz

- Fixing ProductControl to avoid leaving a workflow by with the
  `back result - reruns the very first dialog (bnc #468677).

-------------------------------------------------------------------
Thu Jan 22 18:41:41 CET 2009 - lslezak@suse.cz

- added String::FormatTime() for formatting time in seconds to
  a printable string (HH:MM:SS or MM:SS format)
- PackagesUI - added installation summary dialog (bnc#431854)
- added PKGMGR_ACTION_AT_EXIT sysconfig variable for configuring
  the default package manager behavior at exit
- 2.18.1

-------------------------------------------------------------------
Mon Jan 19 17:38:12 CET 2009 - lslezak@suse.cz

- URL.ycp - fixed parsing and building IPv6 URLs, testsuite update
  (bnc#465820)

-------------------------------------------------------------------
Tue Jan  6 12:12:09 CET 2009 - jsrain@suse.cz

- added String::RemoveShortcut to allow using widget labels in help
  texts to ensure translations are in sync (bnc #307220)
- 2.18.0

-------------------------------------------------------------------
Tue Dec 30 14:37:45 CET 2008 - lslezak@suse.cz

- use "Installed Size" label in the summary table during package
  installation (bnc#355326)
- better help text for package installation progress dialog
  (bnc#443142)

-------------------------------------------------------------------
Tue Dec 23 08:38:26 CET 2008 - lslezak@suse.cz

- CommandLine.ycp - fixed handling of multiline help texts in
  'xmlhelp' command (bnc#430848)

-------------------------------------------------------------------
Mon Dec 22 13:02:28 CET 2008 - lslezak@suse.cz

- PackageCallbacks.ycp - do not log a password in URL (bnc#460978)

-------------------------------------------------------------------
Wed Dec 17 14:35:22 CET 2008 - lslezak@suse.cz

- PackageSystem::DoInstallAndRemove() - check the system and offer
  to fix it when there are inconsistencies, do not commit the
  changes if there are unresolved dependencies (bnc#439373)

-------------------------------------------------------------------
Wed Dec 17 14:16:19 CET 2008 - locilka@suse.cz

- Escaping parameters when calling /usr/bin/genDDNSkey
  (bnc #459739)

-------------------------------------------------------------------
Mon Dec 15 13:20:41 CET 2008 - lslezak@suse.cz

- PackageSystem::DoInstallAndRemove() - reset the fixsystem solver
  flag and do not install extra (unrelated) packages (bnc#439373)
- 2.17.60

-------------------------------------------------------------------
Mon Dec  8 12:33:02 CET 2008 - jsuchome@suse.cz

- menu.ycp: do not wait for integer return value of YOU (bnc#457167)
- 2.17.59

-------------------------------------------------------------------
Fri Dec  5 15:32:57 CET 2008 - lslezak@suse.cz

- PackagesUI.ycp - properly pass the mode parameter to the packager
  widget (bnc#456472)
- 2.17.58

-------------------------------------------------------------------
Fri Dec  5 09:34:54 CET 2008 - lslezak@suse.cz

- PackageSystem::DoInstallAndRemove() - updated to API change in
  pkg-bindings (bnc#450528)
- 2.17.57

-------------------------------------------------------------------
Wed Dec  3 15:55:44 CET 2008 - kmachalkova@suse.cz

- Take translations of group and module names in ncurses CC from
  system-wide desktop_translations.mo - they are not part of YaST
  .desktop files anymore (bnc#450494) 

-------------------------------------------------------------------
Wed Dec 03 14:39:30 CET 2008 - aschnell@suse.de

- save xorg conf and log in save_y2logs
- 2.17.56

-------------------------------------------------------------------
Wed Dec  3 10:28:01 CET 2008 - lslezak@suse.cz

- PackageSystem::DoInstallAndRemove() - do not install recommended
  packages for already installed packages (bnc#445476)
- 2.17.55

-------------------------------------------------------------------
Tue Dec  2 15:18:00 CET 2008 - mzugec@suse.cz

- NetworkStorage:: for LVM detection use pvs instead of pvscan 

-------------------------------------------------------------------
Tue Dec  2 14:05:30 CET 2008 - mzugec@suse.cz

- improved rootfs on network-based disk detection (bnc#445004)
- 2.17.54 

-------------------------------------------------------------------
Mon Dec  1 11:44:18 CET 2008 - mzugec@suse.cz

- Confirm::Detection() - exception for s390 (bnc#429562) 

-------------------------------------------------------------------
Fri Nov 28 16:55:00 CET 2008 - locilka@suse.cz

- Fixed the ag_netd agent to reset the STDOUT handler to :raw just
  for itself, otherwise UTF-8 chars read from disk are broken
  (bnc #447487).
- 2.17.53

-------------------------------------------------------------------
Thu Nov 27 17:15:15 CET 2008 - locilka@suse.cz

- Fixed counting the current overall SlideShow progress status
  (bnc #449792).

-------------------------------------------------------------------
Tue Nov 25 12:38:23 CET 2008 - lslezak@suse.cz

- reverted back the kernel-maxcpus change (bnc#444658)
- 2.17.52

-------------------------------------------------------------------
Tue Nov 18 19:10:22 CET 2008 - lslezak@suse.cz

- select kernel-maxcpus on x86_64 when there are more than 128
  processors (bnc#444658)
- register AcceptUnknownGpgKey callback (bnc#445664)
- 2.17.51

-------------------------------------------------------------------
Fri Nov 14 16:26:33 CET 2008 - sh@suse.de

- Consistent behaviour for Wizard::HideAbortButton() (bnc #444176)
  Still broken usability-wise, but now broken in a consistent way
- V 2.17.50 

-------------------------------------------------------------------
Wed Nov 12 18:28:46 CET 2008 - jdsn@suse.de

- revert change to disable x11 setup on Itanium(ia64) (bnc#439612)
- 2.17.49

-------------------------------------------------------------------
Fri Nov  7 17:37:50 CET 2008 - locilka@suse.cz

- Checking downloaded files signatures (WorkflowManager)
  (bnc #409927).
- 2.17.48

-------------------------------------------------------------------
Fri Nov  7 12:40:08 CET 2008 - lslezak@suse.cz

- added URL::HidePassword() and URL::HidePasswordToken() functions
  (bnc#441944)
- 2.17.47

-------------------------------------------------------------------
Thu Nov  6 18:45:38 CET 2008 - jdsn@suse.de

- disable x11 setup on Itanium/ia64 (bnc#439612) 
- 2.17.46

-------------------------------------------------------------------
Wed Nov 05 19:14:39 CET 2008 - aschnell@suse.de

- added Integer::Clamp (also used for #429908)
- 2.17.45

-------------------------------------------------------------------
Wed Nov 05 14:25:37 CET 2008 - aschnell@suse.de

- added Integer::Min and Integer::Max (needed for bnc #429908)
- 2.17.44

-------------------------------------------------------------------
Tue Nov  4 16:02:34 CET 2008 - mzugec@suse.cz

- UI::TimeoutUserInput() instead of UI::UserInput() for Hardware 
  Detection (bnc#429562)
- 2.17.43 

-------------------------------------------------------------------
Thu Oct 30 16:44:23 CET 2008 - lslezak@suse.cz

- added .sysconfig.services agent for reading/writing
  /etc/sysconfig/services file (bnc#440243)
- 2.17.42

-------------------------------------------------------------------
Mon Oct 27 13:00:20 CET 2008 - visnov@suse.cz

- SlideShow: check stage progress against overflow 
- 2.17.41

-------------------------------------------------------------------
Mon Oct 20 17:59:57 CEST 2008 - lslezak@suse.cz

- moved PackagesUI.ycp from yast2-packager, added
  RunPackageSelector() and RunPatternSelector() functions
  (bnc#435479)
- 2.17.40

-------------------------------------------------------------------
Mon Oct 20 12:33:54 CEST 2008 - kmachalkova@suse.cz

- bash ag_showexports moved from yast2-nfs-client package here 
  (bnc#257910) 

-------------------------------------------------------------------
Thu Oct 16 15:15:02 CEST 2008 - locilka@suse.cz

- Enhancing ProductControl to show internal steps names if debug
  mode is enabled (needed for WAGON);

-------------------------------------------------------------------
Wed Oct 15 14:59:02 CEST 2008 - locilka@suse.cz

- Removing SetFocus from Popup::AnyQuestion (bnc #435399).

-------------------------------------------------------------------
Mon Oct 13 12:53:12 CEST 2008 - lslezak@suse.cz

- fixed syntax error in media change callback (bnc#434721)
- 2.17.39

-------------------------------------------------------------------
Mon Oct 13 10:37:58 CEST 2008 - locilka@suse.cz

- Used Ricardo's patch for Popup dialog layout (bnc #433183).

-------------------------------------------------------------------
Wed Oct  8 09:33:20 CEST 2008 - lslezak@suse.cz

- display "Skip Autorefresh" button instead of "Abort" when an
  error occurs during autorefresh (bnc#427017)

-------------------------------------------------------------------
Tue Oct  7 17:48:31 CEST 2008 - lslezak@suse.cz

- fixed reference markers (%1) in a popup message (bnc#432518)
- 2.17.38

-------------------------------------------------------------------
Mon Oct  6 14:38:59 CEST 2008 - locilka@suse.cz

- Module PackagesProposal extended to handle also patterns
  (bnc #431580, bnc #431503)

-------------------------------------------------------------------
Mon Oct  6 13:23:09 CEST 2008 - visnov@suse.cz

- Added icon to hardware detection confirmation (bnc #431276)
- 2.17.37

-------------------------------------------------------------------
Fri Oct  3 00:26:13 CEST 2008 - locilka@suse.cz

- Fixed Makefiles by using [[:upper:]]*.ycp where needed.
- 2.17.36

-------------------------------------------------------------------
Thu Oct  2 22:15:31 CEST 2008 - locilka@suse.cz

- Added new PackagesProposal module which provides unified API for
  YaST modules in installation that want to select resolvables for
  installation (bnc #431580).

-------------------------------------------------------------------
Thu Oct  2 14:31:38 CEST 2008 - mzugec@suse.de

- Service  - log output in case of error 

-------------------------------------------------------------------
Thu Oct  2 11:31:35 CEST 2008 - kmachalkova@suse.cz

- Hostname.ycp: Improved FQDN lookup - read /etc/HOSTNAME and use 
  'linux.site' if all else fails (bnc#429792) 

-------------------------------------------------------------------
Wed Oct  1 17:07:00 CEST 2008 - visnov@suse.cz

- Show old action logs when rebuilding slideshow dialog (bnc #431261)

-------------------------------------------------------------------
Tue Sep 30 15:27:45 CEST 2008 - tgoettlicher@suse.de

- Fixed forgotten unregister from agent

-------------------------------------------------------------------
Mon Sep 29 16:52:39 CEST 2008 - visnov@suse.cz

- updated man page with exit codes
- save also zypp history in save_y2logs
- 2.17.35

-------------------------------------------------------------------
Fri Sep 29 14:55:50 CEST 2008 - tgoettlicher@suse.de

- Fixed bnc #418443: Yast modules windows have no title 
- 2.17.34

-------------------------------------------------------------------
Mon Sep 29 10:38:07 CEST 2008 - locilka@suse.cz

- Added possibility to restart YaST from any module by checking for
  /var/lib/YaST2/restart_yast (FATE #304118).
- 2.17.33

-------------------------------------------------------------------
Fri Sep 26 12:15:53 CEST 2008 - locilka@suse.cz

- Disabling firewall functions in Stage::initial (bnc #429861).
- 2.17.32

-------------------------------------------------------------------
Fri Sep 26 10:24:15 CEST 2008 - lslezak@suse.cz

- SlideShow.ycp - fixed division by zero when the installed
  packages are very small (bnc#429933)

-------------------------------------------------------------------
Thu Sep 25 17:20:38 CEST 2008 - jdsn@suse.de

- added new control center group: support (fate#303458)
- 2.17.31

-------------------------------------------------------------------
Thu Sep 25 15:03:02 CEST 2008 - lslezak@suse.cz

- reverted back the base product detection, fixed in pkg-bindings
  (bnc#413444)
- display the affected repository while importing a GPG key,
  updated GPG callbacks (bnc#370223)
- 2.17.30

-------------------------------------------------------------------
Thu Sep 25 13:30:01 CEST 2008 - locilka@suse.cz

- Fixed VNC handling in Firewall Proposal (bnc #427708).

-------------------------------------------------------------------
Tue Sep 23 11:37:32 CEST 2008 - locilka@suse.cz

- Fixed Popup::ErrorDetails (bnc #429068).
- 2.17.29

-------------------------------------------------------------------
Tue Sep 23 10:17:23 CEST 2008 - kmachalkova@suse.cz

- Added Service::Find function - return the first of the list of 
  services which is available (has init script)
  (needed for bnc#423026)
- 2.17.28

-------------------------------------------------------------------
Mon Sep 22 12:58:46 CEST 2008 - visnov@suse.cz

- don't initialize UI in SlideShow.ycp if not necessary (bnc#427345)

-------------------------------------------------------------------
Thu Sep 18 12:44:25 CEST 2008 - lslezak@suse.cz

- fixed base product detection (use /etc/products.d/baseproduct
  symlink) (bnc#413444)
- 2.17.27

-------------------------------------------------------------------
Wed Sep 17 18:51:08 CEST 2008 - locilka@suse.cz

- Handling new 'add_on_mode' key in product control file
  (bnc #427002).

-------------------------------------------------------------------
Wed Sep 17 16:14:08 CEST 2008 - locilka@suse.cz

- Fixed aborting the installation/upgrade (bnc #406401).

-------------------------------------------------------------------
Wed Sep 17 15:57:00 CEST 2008 - lslezak@suse.cz

- PackageCallbacks.ycp - fixed `ButtonBox definition (bnc#426965)

-------------------------------------------------------------------
Wed Sep 17 14:07:08 CEST 2008 - lslezak@suse.cz

- Progress.ycp - check whether widget `progress_replace_point
  exists (bnc#412453)
- display a link to Yast Bug Reporting Howto page in the "crash"
  dialog (bnc#421805)
- 2.17.26

-------------------------------------------------------------------
Tue Sep 16 17:22:42 CEST 2008 - lslezak@suse.cz

- added Service::EnabledServices() and .sysconfig.cron agent
  (access to /etc/sysconfig/cron file) (bnc#425864)
- 2.17.25

-------------------------------------------------------------------
Tue Sep 16 08:46:18 CEST 2008 - locilka@suse.cz

- Fixed ncurses menu (bnc #426507).
- 2.17.24

-------------------------------------------------------------------
Mon Sep 15 12:36:02 CEST 2008 - locilka@suse.cz

- Ignoring backslashes at ends of lines in SuSEfirewall
  configuration file (bnc #426000).
- Using one-record-perl-line style in SuSEfirewall for some
  variables to keep them human-readable (bnc #426000).

-------------------------------------------------------------------
Fri Sep 12 15:50:25 CEST 2008 - lslezak@suse.cz

- display a warning when a package installation or download error
  is ignored, suggest verification of the system (fate#303527)
- 2.17.23

-------------------------------------------------------------------
Thu Sep 11 15:35:45 CEST 2008 - jsrain@suse.cz

- require yast2-branding instead of yast2-theme (fate #301794)
- 2.17.22

-------------------------------------------------------------------
Thu Sep 11 07:55:19 CEST 2008 - jsrain@suse.cz

- merged texts from proofread

-------------------------------------------------------------------
Wed Sep 10 14:47:48 CEST 2008 - aschnell@suse.de

- allow whitespace at line-end in /etc/fstab (see bnc #401521)

-------------------------------------------------------------------
Wed Sep 10 07:24:35 CEST 2008 - lslezak@suse.cz

- fixed UI definition in MediaChange callback (incorrectly defined
  ButtonBox widget) (bnc#424349)
- 2.17.21

-------------------------------------------------------------------
Tue Sep  9 15:38:57 CEST 2008 - locilka@suse.cz

- .barexml SCR agent dropped (bnc #424263).

-------------------------------------------------------------------
Tue Sep  9 15:26:12 CEST 2008 - mzugec@suse.de

- fixed NetworkInterfaces::FreeDevice() function
- 2.17.20 

-------------------------------------------------------------------
Tue Sep  9 10:24:41 CEST 2008 - locilka@suse.cz

- Modules 'Slides' and 'SlideShow' moved here from packager.
- 2.17.19

-------------------------------------------------------------------
Mon Sep  8 10:02:12 CEST 2008 - mzugec@suse.cz

- fix for testsuite 

-------------------------------------------------------------------
Fri Sep  5 14:23:55 CEST 2008 - mzugec@suse.cz

- added support for InfiniBand network devices (fate#304870), 
  (fate#304115)
- 2.17.18 

-------------------------------------------------------------------
Thu Sep  4 17:48:02 CEST 2008 - locilka@suse.cz

- Adding question icon for ModuleLoading::Load (bnc #421002).
- Fixed Confirm module (bnc #423272).

-------------------------------------------------------------------
Thu Sep  4 14:31:14 CEST 2008 - locilka@suse.cz

- Fixing Popup YCP module to workaround a UI Syntax Error while
  using ButtonBox widget (bnc #422612).
- Checking UI::OpenDialog return value and closing the dialog only
  if successful (bnc #422612).
- 2.17.17

-------------------------------------------------------------------
Thu Sep  4 12:26:33 CEST 2008 - jsuchome@suse.cz

- InstExtensionImage.ycp: added function for unloading image;
  LoadExtension and UnLoadExtension have argument for progress text

-------------------------------------------------------------------
Thu Sep  4 10:37:53 CEST 2008 - locilka@suse.cz

- One more `ButtonBox in SignatureCheckDialogs (bnc #392171).

-------------------------------------------------------------------
Tue Sep  2 11:18:36 CEST 2008 - locilka@suse.cz

- Extended control file handling to accept 'execute' module
  parameter to be called instead of 'name'/inst_'name'
  (BNC #401319).
- 2.17.16

-------------------------------------------------------------------
Thu Aug 28 11:55:05 CEST 2008 - locilka@suse.cz

- Adapted Popup, Confirm, CWM, ALog, GPGWidgets, NetworkPopup,
  PackageCallbacks, SignatureCheckDialogs, FileChanges, Initrd,
  and ModuleLoading libraries to use new YButtonBox widget
  (FATE #303446).
- Adjusted RPM dependencies.
- 2.17.15

-------------------------------------------------------------------
Wed Aug 27 10:03:54 CEST 2008 - jsrain@suse.cz

- added configuration files changes tracking in SNV as preview

-------------------------------------------------------------------
Mon Aug 25 14:10:23 CEST 2008 - ug@suse.de

- post-patterns for autoyast added
- 2.17.14

-------------------------------------------------------------------
Fri Aug 22 10:18:51 CEST 2008 - jsrain@suse.cz

- remove 'usbhid' from blacklisted modules for initrd (bnc #398420)

-------------------------------------------------------------------
Wed Aug 20 12:46:23 CEST 2008 - ug@suse.de

- fixed the Linuxrc::SaveInstallInf function to copy the 
  install.inf
- 2.17.13

-------------------------------------------------------------------
Tue Aug 19 15:55:31 CEST 2008 - mvidner@suse.cz

- Use zenity or kdialog instead of xmessage if available, for
  accessibility (bnc#418032, bnc#343903).

-------------------------------------------------------------------
Mon Aug 18 13:05:54 CEST 2008 - jsrain@suse.cz

- fixed bash completion (bnc #417755)
- 2.17.12

-------------------------------------------------------------------
Tue Aug 12 17:44:57 CEST 2008 - mvidner@suse.cz

- /sbin/yast, network.scr: Fedora portability, thanks to Oracle.
- Added Distro, a module to distinguish between distributions,
  to facilitate porting YaST.

-------------------------------------------------------------------
Mon Aug 11 13:54:29 CEST 2008 - kmachalkova@suse.cz

- Hostname::Current.*: Do not split FQDN into pieces if it is of the 
  form of IP address (bnc#415109)
- CWMFirewallInterfaces: widget-exists check added
- 2.17.11

-------------------------------------------------------------------
Mon Aug 11 12:42:18 CEST 2008 - locilka@suse.cz

- Fixing PortAliases to recover from faulty data.

-------------------------------------------------------------------
Fri Aug  8 13:19:03 CEST 2008 - locilka@suse.cz

- Fixed the latest Progress patch to pass the testsuite.
- 2.17.10

-------------------------------------------------------------------
Fri Aug  8 10:28:38 CEST 2008 - jsuchome@suse.cz

- anyxml agent documentation added to anyxml.scr (bnc#405291) 

-------------------------------------------------------------------
Wed Aug  6 14:23:14 CEST 2008 - tgoettlicher@suse.de

- Fixed bnc #413516: HideBackButton() always hides back button
  in wizard

-------------------------------------------------------------------
Wed Aug  6 10:34:07 CEST 2008 - locilka@suse.cz

- Converting old built-in allowed services configuration in
  firewall to services defined by packages (bnc #399217).

-------------------------------------------------------------------
Wed Jul 30 11:53:35 CEST 2008 - lslezak@suse.cz

- PackageLock::Connect() - display more details about owner of the
  zypp lock (bnc#280537)

-------------------------------------------------------------------
Fri Jul 25 16:00:44 CEST 2008 - mzugec@suse.cz

- support for tunnel devices in NetworkInterfaces (FaTE#302184)
- 2.17.9

-------------------------------------------------------------------
Tue Jul 22 20:12:41 CEST 2008 - locilka@suse.cz

- Added new DnsServerAPI::GetReverseIPforIPv6 function.
- 2.17.8

-------------------------------------------------------------------
Thu Jul 17 12:25:25 CEST 2008 - jsuchome@suse.cz

- ag_anyxml: return every value as string (bnc#409491) 

-------------------------------------------------------------------
Wed Jul 16 18:41:13 CEST 2008 - locilka@suse.cz

- Support for conflicting services has been dropped from
  SuSEFirewall* modules (replaced by services defined by packages).

-------------------------------------------------------------------
Tue Jul 15 13:37:09 CEST 2008 - locilka@suse.cz

- Fixed Linuxrc::SaveInstallInf function to really copy the
  /etc/install.inf at the end of the installation.
- Fixed ycpdoc warnings for SuSEFirewall*.ycp (added/fixed docu.)

-------------------------------------------------------------------
Fri Jul 11 11:11:11 CEST 2008 - locilka@suse.cz

- Unified icons in Popup library using Icon library.
- Extended Icon library with 'question' icon.
- 2.17.7

-------------------------------------------------------------------
Thu Jul 10 19:02:22 CEST 2008 - mvidner@suse.cz

- CWMTab: Added a nesting stack (bnc#406138); added LastTab() so
  that some modules continue to work (bnc#134386).

-------------------------------------------------------------------
Wed Jul  9 15:22:52 CEST 2008 - locilka@suse.cz

- Making ProductControl::InitAutomaticConfiguration public to make
  it possible to call it directly from first stage installation
  worker (bnc #404122).

-------------------------------------------------------------------
Tue Jul  8 11:28:39 CEST 2008 - locilka@suse.cz

- By default, firewall packages are just checked whether they are
  installed. CWM Firewall Interfaces does not offer to install them
  (bnc #388773).
- 2.17.6

-------------------------------------------------------------------
Mon Jul  7 17:05:37 CEST 2008 - locilka@suse.cz

- Dropped deprecated functions from Wizard module:
  ReplaceNextButton, ReplaceBackButton, ReplaceAbortButton.
- Added more documentation (examples).

-------------------------------------------------------------------
Sun Jul  6 22:18:42 CEST 2008 - mzugec@suse.de

- possibility to disable FileChanges popup (bnc#383718)

-------------------------------------------------------------------
Tue Jul  1 17:43:02 CEST 2008 - mzugec@suse.de

- new function is NetworkService::Networkv6Running()
- rewrite IP/PREFIXLEN for aliases in NetworkInterfaces
- 2.17.5 

-------------------------------------------------------------------
Fri Jun 27 10:53:23 CEST 2008 - lslezak@suse.cz

- adapted to the new patch messages and patch scripts callbacks
  (bnc#401220)
- 2.17.4

-------------------------------------------------------------------
Thu Jun 19 11:05:22 CEST 2008 - aschnell@suse.de

- added Integer::RangeFrom, Integer::IsPowerOfTwo and Integer::Sum
- 2.17.3

-------------------------------------------------------------------
Wed Jun 18 12:42:14 CEST 2008 - mzugec@suse.de

- moved DnsServerAPI testsuites to yast2-dns-server
- 2.17.2

-------------------------------------------------------------------
Wed Jun 18 10:19:41 CEST 2008 - mzugec@suse.de

- use PREFIXLEN in NetworkInterfaces
- fixed testsuites (added IPv6 tests)
- 2.17.1

-------------------------------------------------------------------
Mon Jun 16 12:42:24 CEST 2008 - locilka@suse.cz

- Added "ellipsis" to the "Firewall Details" generic button
  (bnc #395433).

-------------------------------------------------------------------
Fri Jun 13 16:57:42 CEST 2008 - aschnell@suse.de

- added Integer.ycp module with Range function
- 2.17.0

-------------------------------------------------------------------
Fri Jun 13 15:02:15 CEST 2008 - locilka@suse.cz

- Opening fallback ports in case of SSH and / or VNC installation
  when firewall services (defined by packages) are not installed
  (bnc #398855).
- DnsServerAPI testsuites moved here from yast2-dns-server.
- Adjusted RPM dependencies (Conflicts: yast2-dns-server < 2.17.0).

-------------------------------------------------------------------
Wed Jun 11 12:01:02 CEST 2008 - locilka@suse.cz

- All SUSEFirewallServices were dropped, since now we only support
  services defined by packages.

-------------------------------------------------------------------
Mon Jun  9 16:52:24 CEST 2008 - mzugec@suse.cz

- DnsServerApi.pm moved from dns-server (bnc#392606)

-------------------------------------------------------------------
Fri Jun  6 17:27:09 CEST 2008 - mzugec@suse.cz

- installation onto nfs - STARTMODE='nfsroot' (bnc#397410)

-------------------------------------------------------------------
Fri Jun  6 12:50:02 CEST 2008 - locilka@suse.cz

- Fixed Progress stages layout, stage-mark has a reseved space now
  (bnc #395752).
- Using 'rpmqpack' in PackageSystem::PackageInstalled because it is
  a way faster than 'rpm' itself.

-------------------------------------------------------------------
Wed Jun  4 16:32:13 CEST 2008 - lslezak@suse.cz

- added PackageLock::Connect() - similar to PackageLock::Check()
  but [Abort] is always displayed and [Continue] is optional
  (bnc#293356)

-------------------------------------------------------------------
Tue Jun  3 16:49:06 CEST 2008 - locilka@suse.cz

- Always calling NetworkInterfaces::Read in SuSEFirewall::Read
  (bnc #396646)

-------------------------------------------------------------------
Fri May 23 12:23:25 CEST 2008 - jsrain@suse.cz

- adjusted button handling in CWM (bnc#392983)
- 2.16.71

-------------------------------------------------------------------
Thu May 22 15:53:55 CEST 2008 - lslezak@suse.cz

- Added Product::ReadProducts() to explicitly read products from
  the package manager (bnc#390738)
- 2.16.70

-------------------------------------------------------------------
Thu May 22 10:56:19 CEST 2008 - mzugec@suse.cz

- test if disk is network based in NetworkStorage (bnc#384420)
- 2.16.69

-------------------------------------------------------------------
Tue May 20 13:51:55 CEST 2008 - locilka@suse.cz

- Updated SuSEfirewall2 service-translations (generated from PDB).

-------------------------------------------------------------------
Fri May 16 16:40:22 CEST 2008 - jsrain@suse.cz

- added categories Settings and System into desktop file
  (bnc #382778)

-------------------------------------------------------------------
Fri May 16 16:27:19 CEST 2008 - sh@suse.de

- Fixed bnc #374704: Missing wizard icons
  Now providing a default icon until the YCP app sets one
- V 2.16.68

-------------------------------------------------------------------
Wed May 14 09:47:19 CEST 2008 - jsrain@suse.cz

- propagate the yast2 --gtk and --qt switches from control center
  to running individual modules (bnc #389714)
- 2.16.67

-------------------------------------------------------------------
Tue May 13 13:49:40 CEST 2008 - mzugec@suse.cz

- isDiskOnNetwork::NetworkStorage added test for nfs (bnc#384420)
- 2.16.66

-------------------------------------------------------------------
Tue May 13 12:41:55 CEST 2008 - lslezak@suse.cz

- PackageSystem::EnsureSourceInit() - do not display "No package
  source defined" when installing from liveCD (bnc#389688)
- 2.16.65

-------------------------------------------------------------------
Mon May 12 13:42:11 CEST 2008 - mvidner@suse.cz

- Report::{Long,}{Message,Warning,Error}: log the text before popping
  up a dialog so that eager bug reporters have the last message in the
  log (bnc#381594#c15).

-------------------------------------------------------------------
Fri May 09 12:19:58 CEST 2008 - aschnell@suse.de

- Fixed keyboard on PPC during installation (bnc #387567)
- 2.16.64

-------------------------------------------------------------------
Fri May  9 10:03:05 CEST 2008 - locilka@suse.cz

- Fixed TSIG key generation (bnc #387099).
- 2.16.63

-------------------------------------------------------------------
Wed May  7 09:52:21 CEST 2008 - lslezak@suse.cz

- Progress:: store the current values correctly when a nested
  progress is started

-------------------------------------------------------------------
Mon May  5 14:52:54 CEST 2008 - mvidner@suse.cz

- Pass client arguments as literal strings, not YCP values.
  It broke for "/tmp/windomain\theuser-tmpdir" (bnc#382883).
- Fixed the bnc#382216 fix for non-/usr prefix.
- 2.16.62

-------------------------------------------------------------------
Fri May  2 14:07:24 CEST 2008 - lslezak@suse.cz

- Mode::test(), PakageCallbacks - do not call UI:: functions in
  command line mode (do not initialize UI) (another fix for
  bnc#374259)
- 2.16.61

-------------------------------------------------------------------
Wed Apr 30 12:02:38 CEST 2008 - lslezak@suse.cz

- Product.ycp - properly set 'name' and 'short_name' (bnc#368104)

-------------------------------------------------------------------
Tue Apr 29 15:26:54 CEST 2008 - lslezak@suse.cz

- moved ag_content agent (.content_file path) from yast2-instserver
  package here so it can be shared by yast2-instserver and
  yast2-product-creator (bnc#339126)
- 2.16.60

-------------------------------------------------------------------
Mon Apr 28 15:35:47 CEST 2008 - lslezak@suse.cz

- Abort completete autorefresh when [Abort] is pressed after
  a download problem (bnc #382377)
- 2.16.59

-------------------------------------------------------------------
Fri Apr 25 11:18:24 CEST 2008 - lslezak@suse.cz

- do not use UI:: call while importing PackageCallbaks module
  (initializes UI even in command line mode) (bnc#374259)
- 2.16.58

-------------------------------------------------------------------
Thu Apr 24 09:55:15 CEST 2008 - jsuchome@suse.cz

- added missing anyxml.scr
- 2.16.57

-------------------------------------------------------------------
Wed Apr 23 14:59:43 CEST 2008 - locilka@suse.cz

- Fixing CWMFirewallInterfaces to appropriately handle interfaces
  in unprotected internal zone (bnc #382686).
- 2.16.56

-------------------------------------------------------------------
Wed Apr 23 13:27:18 CEST 2008 - mvidner@suse.cz

- Make the yast2 script work even with trailing slashes in $PATH
  (bnc#382216).

-------------------------------------------------------------------
Wed Apr 23 11:50:23 CEST 2008 - lslezak@suse.cz

- PackageSystem.ycp - do not initialize the package callbacks,
  they are already initialized in PackageCallbacks constructor
- Product.ycp - do not initialize the package manager, read the
  installed product from /etc/SuSE-relase file instead (bnc#380652)
- 2.16.55

-------------------------------------------------------------------
Tue Apr 22 15:15:59 CEST 2008 - jsrain@suse.cz

- rename MODLIST variable to YAST_MODLIST to prevent conflicts
  with zypper (bnc #382097)

-------------------------------------------------------------------
Mon Apr 21 12:20:01 CEST 2008 - jsrain@suse.cz

- fixed CWM testsuite
- 2.16.54

-------------------------------------------------------------------
Fri Apr 18 15:29:46 CEST 2008 - lslezak@suse.cz

- Kernel.ycp - check XEN detection result for nil, nil means XEN
  was not found

-------------------------------------------------------------------
Thu Apr 17 20:31:39 CEST 2008 - locilka@suse.cz

- Using `InputFiled instead of obsolete `TextEntry (in CWM).
- Adjusted CWM testsuite.
- 2.16.53

-------------------------------------------------------------------
Wed Apr 16 13:30:31 CEST 2008 - kmachalkova@suse.cz

- Wizard.ycp: Generic tree dialog introduced - left help panel
  might be removed, but menu tree must stay (FaTE #303291 related)

-------------------------------------------------------------------
Tue Apr 15 11:13:04 CEST 2008 - lslezak@suse.cz

- PackageCallbacks.ycp - added RegisterEmptyProgressCallbacks() and
  RestorePreviousProgressCallbacks() functions for disabling and
  restoring progress callbacks (bnc#377919)
- 2.16.52

-------------------------------------------------------------------
Mon Apr 14 16:42:44 CEST 2008 - sh@suse.de

- Open wizard dialogs with `opt(`wizardDialog) in Wizard.ycp
- V 2.16.51

-------------------------------------------------------------------
Mon Apr 14 14:16:55 CEST 2008 - lslezak@suse.cz

- Products.ycp - the target and the sources must be initialized
  and the solver must be run to obtain the list of installed
  products (bnc #368104)

-------------------------------------------------------------------
Mon Apr 14 11:44:17 CEST 2008 - locilka@suse.cz

- Enhanced firewall-services translations script to generate a bit
  more usefule output for translators.

-------------------------------------------------------------------
Mon Apr 14 08:49:05 CEST 2008 - jsrain@suse.cz

- regenerated yast2-services-translations (bnc #373969)
- 2.16.50

-------------------------------------------------------------------
Sun Apr 13 14:42:01 CEST 2008 - aschnell@suse.de

- refactoring and fixing LogView.ycp (bnc #371983)
- 2.16.49

-------------------------------------------------------------------
Fri Apr 11 18:38:02 CEST 2008 - locilka@suse.cz

- New Wizard::OpenOKDialog() (FATE #120373).

-------------------------------------------------------------------
Fri Apr 11 10:50:20 CEST 2008 - mvidner@suse.cz

- FileChanges::FileChangedFromPackage: fixed to actually consider the
  file parameter

-------------------------------------------------------------------
Thu Apr 10 13:55:25 CEST 2008 - kmachalkova@suse.cz

- Hostname.ycp: new functions for retrieving current FQDN, hostname
  and domain name (for FaTE #302863)
- 2.16.48

-------------------------------------------------------------------
Thu Apr 10 10:09:20 CEST 2008 - kmachalkova@suse.cz

- Progress.ycp: use UI::GetDisplay info only when it is really
  needed, not on global level (it instantiates UI and makes CLI
  deaf-dumb in ncurses which set terminal echo to off) (bnc #374259)

-------------------------------------------------------------------
Wed Apr  9 14:57:17 CEST 2008 - jsrain@suse.cz

- use only one 'tail' command in LogView if not using grep to
  filter a log in order to avoid buffering (bnc #371983)
- 2.16.47

-------------------------------------------------------------------
Wed Apr  9 10:33:04 CEST 2008 - locilka@suse.cz

- Added support for Samba Broadcast Reply (FATE #300970).
- Updated Firewall Services translations.
- Renamed SuSEfirewall2 SCR agent to help to make SCR lazy.

-------------------------------------------------------------------
Tue Apr  8 12:14:52 CEST 2008 - lslezak@suse.cz

- call Pkg::TargetInit() in PackageSystem::EnsureTargetInit()
  to load installed packages
- only PAE version of kernel-xen is shipped (kernel-xenpae is now
  kernel-xen)

-------------------------------------------------------------------
Fri Apr  4 15:16:13 CEST 2008 - locilka@suse.cz

- Added GetInstArgs::automatic_configuration for easier handling
  of the automatic configuration process.
- InstExtensionImage changed to use new 'extend' command
  (bnc #376870).
- Function AddXenSupport doesn't change FW_FORWARD_ALWAYS_INOUT_DEV
  anymore. The whole functionality is handled by SuSEfirewall2
  itself (bnc #375482).
- 2.16.46

-------------------------------------------------------------------
Fri Apr  4 14:54:19 CEST 2008 - jsrain@suse.cz

- avoid calling PackageCallbacksInit::InitPackageCallbacks () to
  prevent testsuites of other packages from failing
- 2.16.45

-------------------------------------------------------------------
Thu Apr  3 07:53:51 CEST 2008 - lslezak@suse.cz

- fixed build (missing in -M option in Makefile.am)
- 2.16.44

-------------------------------------------------------------------
Wed Apr  2 22:10:10 CET 2008 - mzugec@suse.de

- added type "password" into CWM
- 2.16.43

-------------------------------------------------------------------
Wed Apr  2 16:31:13 CEST 2008 - lslezak@suse.cz

- moved package callbacks implementation from yast2-packager
  to yast2 (to break cyclic dependency) (fate#302296)
- 2.16.42

-------------------------------------------------------------------
Wed Apr  2 16:21:09 CEST 2008 - locilka@suse.cz

- SCR Agent for managing /etc/ssh/sshd_config has been moved here
  from yast2-sshd.
- Adjusted RPM dependencies.
- 2.16.41

-------------------------------------------------------------------
Tue Apr 01 20:49:22 CEST 2008 - aschnell@suse.de

- let String::FormatSizeWithPrecision return "1 MB" instead of
  "1024 kB" and alike
- fixed String::FormatSizeWithPrecision to return a unit for small
  values

-------------------------------------------------------------------
Tue Apr  1 09:46:44 CEST 2008 - jsrain@suse.cz

- merged texts from proofread

-------------------------------------------------------------------
Mon Mar 31 15:55:25 CEST 2008 - mvidner@suse.cz

- Don't document a feature that is unclear and was never there
  (bnc#373187).

-------------------------------------------------------------------
Wed Mar 26 16:19:46 CET 2008 - jsuchome@suse.cz

- added new anyxml agent, now using perl-XML-Simple library
  (bnc #366867)
- 2.16.40

-------------------------------------------------------------------
Wed Mar 19 17:22:30 CET 2008 - locilka@suse.cz

- anyxml agent renamed to barexml (bnc #366867)
- 2.16.39

-------------------------------------------------------------------
Wed Mar 19 15:36:55 CET 2008 - jsrain@suse.cz

- fixed efika detection (bnc #369045)

-------------------------------------------------------------------
Tue Mar 18 13:22:01 CET 2008 - locilka@suse.cz

- Changed the default value for use-automatic-configuration in
  ProductControl module, now it's false (Also because of AutoYaST).
- Better logging.
- 2.16.38

-------------------------------------------------------------------
Mon Mar 17 14:50:16 CET 2008 - aschnell@suse.de

- added LogViewCore.ycp
- added WaitForEvent to Wizard.ycp
- 2.16.37

-------------------------------------------------------------------
Mon Mar 17 12:43:32 CET 2008 - jsrain@suse.cz

- added 'StartupNotify=true' to the desktop file (bnc #304964)

-------------------------------------------------------------------
Fri Mar 14 12:26:39 CET 2008 - locilka@suse.cz

- Several changes in ProductControl modules for automatic
  configuration and easies enabling and disabling modules.
- DisabledModules and DisabledProposals were made local and acces
  to them is available via functional API only. Both for
  (fate #303396).
- 2.16.36

-------------------------------------------------------------------
Fri Mar 14 11:29:13 CET 2008 - jsrain@suse.cz

- fixed textdomain

-------------------------------------------------------------------
Wed Mar 12 17:16:20 CET 2008 - locilka@suse.cz

- Adjusted ProductControl to evaluate `accept and `ok as if it was
  `next (bnc #369846).
- 2.16.35

-------------------------------------------------------------------
Tue Mar 11 16:14:30 CET 2008 - jsrain@suse.cz

- added infrastructure to detect configuration files changed not
  by YaST and warn users about such changes possibly getting lost
  (fate #303374)

-------------------------------------------------------------------
Tue Mar 11 13:00:07 CET 2008 - lslezak@suse.cz

- improved String::FormatRateMessage() (needed for bnc #168935)
- 2.16.34

-------------------------------------------------------------------
Wed Mar  5 17:37:15 CET 2008 - lslezak@suse.cz

- register Refresh callbacks (required for FATE #30962, bnc #231745)
- 2.16.33

-------------------------------------------------------------------
Wed Mar 05 16:39:25 CET 2008 - aschnell@suse.de

- set Qt style during installation

-------------------------------------------------------------------
Wed Mar  5 15:37:35 CET 2008 - locilka@suse.cz

- Do not try to change the Wizard widget if no such widget exists
  (ncurses) reuse the Back button instead (bnc #367213).
- 2.16.31

-------------------------------------------------------------------
Tue Mar  4 13:53:43 CET 2008 - locilka@suse.cz

- Replacing obsolete ag_background with new ag_process in Service
  YCP module.
- Adjusted RPM dependencies.

-------------------------------------------------------------------
Wed Feb 27 14:38:42 CET 2008 - coolo@suse.de

- new version
- V 2.16.30

-------------------------------------------------------------------
Fri Feb 22 15:34:10 CET 2008 - jsuchome@suse.cz

- added ProductControl::EnableModule, ProductControl::DisabledModule

-------------------------------------------------------------------
Thu Feb 21 18:09:33 CET 2008 - sh@suse.de

- Added new UI packages to Requires/BuildRequires in .spec file
- No more fullscreen for sw_single (coolo's wish)
- V 2.16.29

-------------------------------------------------------------------
Mon Feb 18 20:51:30 CET 2008 - coolo@suse.de

- fix build
- 2.16.28

-------------------------------------------------------------------
Mon Feb 18 17:10:17 CET 2008 - mzugec@suse.de

- NetworkService::NetworkRunningPopup() changed to confirmation

-------------------------------------------------------------------
Mon Feb 18 14:13:07 CET 2008 - lslezak@suse.cz

- URL::Parse() - parse "dir:///" correctly

-------------------------------------------------------------------
Fri Feb 15 13:53:34 CET 2008 - jsrain@suse.cz

- added variables to define whether installing from RPM packages
  or images

-------------------------------------------------------------------
Thu Feb 14 11:59:42 CET 2008 - mzugec@suse.de

- added Confirm::RunningNetwork() for bnc#360571
- 2.16.27

-------------------------------------------------------------------
Wed Feb 13 12:15:22 CET 2008 - jsrain@suse.cz

- Defined filename of file to force update instead of installation

-------------------------------------------------------------------
Fri Feb  8 10:40:25 CET 2008 - locilka@suse.cz

- Umounts performed by InstExtensionImage use -f -l -d (force,
  lazy, free the used loop device as well).

-------------------------------------------------------------------
Thu Feb  7 15:50:24 CET 2008 - locilka@suse.cz

- Module InstExtensionImage moved here from installation.
- Added possibility to disintegrate extensions integrated by
  InstExtensionImage module.
- 2.16.26

-------------------------------------------------------------------
Wed Feb  6 16:51:28 CET 2008 - locilka@suse.cz

- Restoring buttons in ProductControl after every single client
  call to prevent from breaking the installation workflow.

-------------------------------------------------------------------
Tue Feb  5 10:36:52 CET 2008 - kmachalkova@suse.cz

- Progress.ycp: Use the presence of progress bar widget to determine
  whether some progress is running (querying progress counter is not
  enough, previous modules might have failed to reset it correctly)

-------------------------------------------------------------------
Mon Feb  4 18:07:47 CET 2008 - mzugec@suse.de

- Confirm::RunningNetwork() moved to
  NetworkService::NetworkRunningPopup()

-------------------------------------------------------------------
Fri Feb  1 13:00:18 CET 2008 - locilka@suse.cz

- Added new functions into the URL module: MakeMapFromParams and
  MakeParamsFromMap.
- Fixed deprecated find() calls in URL module.
- 2.16.25

-------------------------------------------------------------------
Mon Jan 28 16:28:34 CET 2008 - locilka@suse.cz

- Adjusted SCR agent for SuSEfirewall2 sysconfig file. Values can
  use also single quotes, not only double-quotes (bnc#327565).

-------------------------------------------------------------------
Mon Jan 28 13:14:13 CET 2008 - locilka@suse.cz

- Removing useless Wizard() calls in ProductControl to minimize the
  Wizard redrawing.

-------------------------------------------------------------------
Mon Jan 28 13:00:19 CET 2008 - aschnell@suse.de

- support Qt and Gtk frontend in startup scripts
- 2.16.24

-------------------------------------------------------------------
Sun Jan 27 21:22:06 CET 2008 - coolo@suse.de

- fixing changelog

-------------------------------------------------------------------
Thu Jan 24 15:16:44 CET 2008 - mzugec@suse.cz

- replace deprecated NetworkDevices by NetworkInterfaces
- 2.16.23

-------------------------------------------------------------------
Thu Jan 24 10:09:37 CET 2008 - lslezak@suse.cz

- Fixed testing UI::WidgetExists() call result (it can return nil,
  it must be explicitly compared to true)
- Added pre-requires for fillup into .spec file (for filling up
  sysconfig.yast2 template)
- 2.16.23

-------------------------------------------------------------------
Tue Jan 22 13:25:44 CET 2008 - lslezak@suse.cz

- Progress::New() can be called recursively - a nested progress
  can run inside the main progress (part of bug #352007)
- added wizard/doc/examples/progress_*.ycp examples how to use
  this feature
- 2.16.22

-------------------------------------------------------------------
Mon Jan 21 14:49:30 CET 2008 - locilka@suse.cz

- Disabled HTTP and HTTPS services in list of hard-coded
  SuSEfirewall2 services (replaced with services defined by pkgs).
- Disabled also SSH, DHCP server/client, NIS client.
- Function GetFilenameFromServiceDefinedByPackage has been made
  global.
- Fixed SuSEFirewall testsuite and possibly conflicting services.

-------------------------------------------------------------------
Fri Jan 18 18:04:57 CET 2008 - kmachalkova@suse.cz

- Re-enabled threading in ncurses UI (bug #164999, FaTE #301899)

-------------------------------------------------------------------
Thu Jan 17 13:15:45 CET 2008 - lslezak@suse.cz

- use `BusyIndicator widget for `tick subprogress in Progress::
  (#351933)
- register AcceptWrongDigest AcceptUnknownDigest callbacks
- 2.16.21

-------------------------------------------------------------------
Fri Jan 11 14:11:16 CET 2008 - mzugec@suse.de

- remove ocurrences of deprecated NetworkInterfaces::device_name

-------------------------------------------------------------------
Tue Jan  8 17:20:27 CET 2008 - mzugec@suse.cz

- added NetworkInterfaces module (NetworkDevices will be deprecated)
- 2.16.20

-------------------------------------------------------------------
Tue Jan  8 13:06:46 CET 2008 - jsrain@suse.cz

- disable tab-completion after -i, --install, --remove and
  -- update (#341706)

-------------------------------------------------------------------
Tue Jan  8 11:40:54 CET 2008 - kmachalkova@suse.cz

- Fixed crash when running text-mode menu as non-root user (new
  libyui throws an exception if SelectionBox entry is nil)

-------------------------------------------------------------------
Tue Jan  8 10:42:05 CET 2008 - jsrain@suse.cz

- offer possibility to define UI via cmdline parameter (#348817)

-------------------------------------------------------------------
Fri Jan  4 10:47:10 CET 2008 - lslezak@suse.cz

- Progress:: do not replace the subprocess widget, try to reuse the
  existing widget if possible (avoids screen flickering) (#350584)
- 2.16.19

-------------------------------------------------------------------
Thu Dec 13 17:47:39 CET 2007 - mzugec@suse.de

- NetworkDevices::CleanCacheRead() to reset and re-read
.sysconfig.network.ifcfg* because of network proposal (#170558)
- NetworkDevices::GetDeviceTypes() - list of netcard devices for
this architecture
- NetworkDevices::GetDevTypeDescription() moved from network module
(routines/summary device_types, routines/complex device_names)
- 2.16.18

-------------------------------------------------------------------
Mon Dec 10 12:31:44 CET 2007 - locilka@suse.cz

- Adjusted RPM dependencies:
    * Conflicts yast2-country < 2.16.3 because of moving some files
      from that package here.
    * yast2-pkg-bindings >= 2.16.5 needed already in build-time.

-------------------------------------------------------------------
Fri Dec  7 13:34:11 CET 2007 - lslezak@suse.cz

- Progress:: - added support for subprogress
  (see Progress::Subprogress*() functions)
- InitPackageCallbacks() - register Process* callbacks
- 2.16.17

-------------------------------------------------------------------
Fri Dec  7 13:22:17 CET 2007 - jsuchome@suse.cz

- country.ycp and country_long.ycp moved here from yast2-country
  to remove a dependency on yast2-country by some packages

-------------------------------------------------------------------
Fri Dec  7 11:18:01 CET 2007 - jsrain@suse.cz

- fixed validation of CWM tab widget (#346751)

-------------------------------------------------------------------
Thu Dec  6 17:36:11 CET 2007 - mzugec@suse.cz

- added vlan into device types list

-------------------------------------------------------------------
Wed Dec  5 17:32:22 CET 2007 - sh@suse.de

- Dropped obsolete --noborder option for /sbin/yast2

-------------------------------------------------------------------
Mon Dec  3 16:43:50 CET 2007 - locilka@suse.cz

- Adjusted RPM dependencies: mod_UI in yast2-core.
- Updated Progress with icons to rather use Image-Dimm support
  if available.
- Added new Icon YCP module to provide basic acces to icon files.
- Popup::ConfirmAbort now uses Icons.
- 2.16.16

-------------------------------------------------------------------
Mon Dec  3 14:24:02 CET 2007 - ug@suse.de

- XMLToYCPString added to convert an XML string to
  YCP data

-------------------------------------------------------------------
Thu Nov 29 15:35:40 CET 2007 - locilka@suse.cz

- Progress module has been extended to show icons for stages.
  Function NewProgressIcons() just extends the New() function
  with list of images to be shown.

-------------------------------------------------------------------
Thu Nov 29 13:19:11 CET 2007 - mzugec@suse.cz

- for AY Confirm::Detection popup has timeout 10 seconds (#192181)
- 2.16.15

-------------------------------------------------------------------
Tue Nov 27 19:13:03 CET 2007 - sh@suse.de

- Require yast2-core >= 2.16.10 in .spec
- 2.16.14

-------------------------------------------------------------------
Tue Nov 27 16:48:57 CET 2007 - mvidner@suse.cz

- Wizard::ShowReleaseNotesButton id is string, not any.
- 2.16.13

-------------------------------------------------------------------
Tue Nov 27 13:47:41 CET 2007 - mvidner@suse.cz

- /sbin/yast2: Factored out the y2base loop. Exit it on failure (#343258).

-------------------------------------------------------------------
Fri Nov 23 16:21:28 CET 2007 - mzugec@suse.cz

- fixed URL module for "smb" type
- 2.16.12

-------------------------------------------------------------------
Thu Nov 22 17:45:45 CET 2007 - locilka@suse.cz

- Fixed URL.ycp documentation, added some examples.

-------------------------------------------------------------------
Wed Nov 21 15:36:03 CET 2007 - mzugec@suse.cz

- title-style capitalization of GetDeviceType() (#223873)

-------------------------------------------------------------------
Tue Nov 20 10:50:24 CET 2007 - locilka@suse.cz

- Added new Internet::ShutdownAllLocalDHCPClients function
  for killing dhcpcd (#308577).

-------------------------------------------------------------------
Mon Nov 19 17:58:09 CET 2007 - kmachalkova@suse.cz

- Initialize locale variables (UTF-8 or not) properly to prevent
  displaying garbled characters in console (#335246) (thanks, mfabian
  and werner)

-------------------------------------------------------------------
Fri Nov 16 11:03:43 CET 2007 - locilka@suse.cz

- SCR agent for any_XML has been moved from yast2-packager-2.16.5
  to yast2-2.16.11 (#332187).
- Adjusted RPM dependencies.
- 2.16.11

-------------------------------------------------------------------
Fri Nov  9 12:23:00 CET 2007 - jsrain@suse.cz

- added manpage for yast (#336004)
- initialize product name during live installation properly
  (#297609)
- changed labels of software confirmation popup to Install/Cancel,
  resp. Uninstall/Cancel (#215195)
- 2.16.10

-------------------------------------------------------------------
Wed Nov  7 20:59:53 CET 2007 - mzugec@suse.cz

- added new function ListDevicesExcept(string)
- 2.16.9

-------------------------------------------------------------------
Tue Nov  6 18:22:47 CET 2007 - locilka@suse.cz

- Added new YCP module AutoinstData (which holds all data shared
  between Autoinstallation and other YaST modules) to break cyclic
  dependencies.
- Adjusted RPM dependencies.
- 2.16.8

-------------------------------------------------------------------
Mon Nov  5 11:19:38 CET 2007 - locilka@suse.cz

- Dirinstall-related global data added to Installation YCP module.
- 2.16.7

-------------------------------------------------------------------
Fri Nov  2 14:27:14 CET 2007 - locilka@suse.cz

- YCP module Internet moved from yast2-network to yast2 to remove
  RPM dependencies.
- Adjusted RPM dependencies.
- Added some more texts for firewall services defined by packages.
- Some functions from Internet were moved to newly created
  InternetDevices because of dependency on Provirer module.
- 2.16.6

-------------------------------------------------------------------
Thu Nov  1 16:44:07 CET 2007 - locilka@suse.cz

- Update/backup-related variables were moved from  Update::* to
  Installation::update_* to remove RPM dependencies.
- 2.16.5

-------------------------------------------------------------------
Wed Oct 31 13:19:42 CET 2007 - locilka@suse.cz

- installedVersion and updateVersion moved from 'Update' to
  'Installation' YCP module to remove dependencies.
- 2.16.4

-------------------------------------------------------------------
Tue Oct 30 17:24:06 CET 2007 - locilka@suse.cz

- Modules Hotplug and HwStatus moved here from yast2-installation
  to remove yast2-storage dependency on yast2-installation.
- Adjusted RPM dependencies.
- 2.16.3

-------------------------------------------------------------------
Tue Oct 23 08:10:22 CEST 2007 - jsrain@suse.cz

- kernel-bigsmp renamed to kernel-pae
- 2.16.2

-------------------------------------------------------------------
Thu Oct 11 11:52:23 CEST 2007 - locilka@suse.cz

- New function FileUtils::MD5sum.
- Merging every single workflow only once, skipping duplicate
  additional workflows even if provided by a different file name
  (#332436).
- Merging control-file texts in WorkflowManager as well (#271608).

-------------------------------------------------------------------
Thu Oct  4 16:29:01 CEST 2007 - jsrain@suse.cz

- install bigsmp kernel regardless the memory size (Fate #159006)
- 2.16.1

-------------------------------------------------------------------
Wed Oct  3 09:39:45 CEST 2007 - mvidner@suse.cz

- Do not try to package COPYRIGHT.english, it is gone from
  devtools (#299144).
- 2.16.0

-------------------------------------------------------------------
Wed Sep 26 18:06:50 CEST 2007 - kmachalkova@suse.cz

- Text-mode control center: do not show groups containing no modules
  to the user (#309452)

-------------------------------------------------------------------
Wed Sep 12 11:24:50 CEST 2007 - jsrain@suse.cz

- reverted Fate #159006 (always using bigsmp kernel if PAE detected)
  (#309468)
- 2.15.58

-------------------------------------------------------------------
Tue Sep 11 10:23:08 CEST 2007 - varkoly@suse.de

- Fixed Provides list (#309420)

-------------------------------------------------------------------
Mon Sep 10 11:41:49 CEST 2007 - locilka@suse.cz

- Fixed agent for /content file to correctly identify the key and
  the value (#305495).
- 2.15.57

-------------------------------------------------------------------
Thu Sep  6 14:30:06 CEST 2007 - tgoettlicher@suse.de

- fixed mouse cursor for links (#304679)
- 2.15.56

-------------------------------------------------------------------
Wed Sep  5 12:48:58 CEST 2007 - jsrain@suse.cz

- handle missing /usr/bin/id properly (#307375)
- 2.15.55

-------------------------------------------------------------------
Mon Sep  3 14:25:19 CEST 2007 - mvidner@suse.cz

- Mail via AutoYaST: do not omit the colon separator in /etc/aliases;
  fixed warnings about undefined variables (#304190).
- 2.15.54

-------------------------------------------------------------------
Mon Sep  3 13:08:17 CEST 2007 - lslezak@suse.cz

- added fallback for "kernel-iseries64" - use "kernel-ppc64",
  when it's not available (#302246)
- properly check whether a kernel package is available (use package
  name instead of 'provides' capability), fixed check in 'repair'
  mode (#302246, #299683)
- added Package::PackageAvailable() and Package::PackageInstaled()
  functions to check whether a package is available or installed
  (they check package name in contrast to Package::IsAvailable()
  and Package::IsInstalled() which check 'provides' capability)
- 2.15.53

-------------------------------------------------------------------
Mon Sep  3 08:24:32 CEST 2007 - mvidner@suse.cz

- Use xmessage only if y2base fails. Don't use it for harmless
  warnings (#265263#c59).
- 2.15.52

-------------------------------------------------------------------
Fri Aug 31 10:34:10 CEST 2007 - locilka@suse.cz

- Fixing evaluation of unreadable cpuflags in Kernel.ycp (#303842).
- 2.15.51

-------------------------------------------------------------------
Thu Aug 30 11:25:02 CEST 2007 - jsrain@suse.cz

- removed the -s/--style option from manpage and help (#300362)

-------------------------------------------------------------------
Thu Aug 30 10:51:17 CEST 2007 - jsrain@suse.cz

- updated list of fallback kernels (no longer kernel-smp) (#304646)
- 2.15.50

-------------------------------------------------------------------
Thu Aug 30 10:23:29 CEST 2007 - jsrain@suse.cz

- updated list of modules not to add to initrd (#298726)
- 2.15.49

-------------------------------------------------------------------
Tue Aug 28 15:54:17 CEST 2007 - mzugec@suse.cz

- add filter and log for output of NetworkDevices::List() (#303858)

-------------------------------------------------------------------
Tue Aug 28 12:12:49 CEST 2007 - locilka@suse.cz

- Fixed SuSEFirewall to better handle erroneous data from
  NetworkDevices module (#303858).

-------------------------------------------------------------------
Mon Aug 27 11:59:50 CEST 2007 - sh@suse.de

- Fixed bug #304776: save_y2logs usage message

-------------------------------------------------------------------
Fri Aug 24 13:21:57 CEST 2007 - mzugec@suse.cz

- add "ath" into "netcard" macro in NetworkDevices (#288450)
- 2.15.48

-------------------------------------------------------------------
Sun Aug 12 12:13:36 CEST 2007 - coolo@suse.de

- avoid conflicts without version

-------------------------------------------------------------------
Fri Aug 10 13:56:42 CEST 2007 - locilka@suse.cz

- Preselect "Add Online Repositories Before Installation" check-box
  in the "Installation Mode" dialog (#299207).
- 2.15.47

-------------------------------------------------------------------
Fri Aug 10 12:28:27 CEST 2007 - jsrain@suse.cz

- conflict older versions of packages which files were moved here
  from (#294054)
- 2.15.46

-------------------------------------------------------------------
Fri Aug 10 11:10:34 CEST 2007 - locilka@suse.cz

- Updated firewall-related texts for services defined by packages.

-------------------------------------------------------------------
Thu Aug  2 14:54:01 CEST 2007 - lslezak@suse.cz

- register download callbacks (#292629)
- 2.15.45

-------------------------------------------------------------------
Mon Jul 30 13:08:04 CEST 2007 - jsrain@suse.cz

- install bigsmp kernel regardless the memory size (Fate #159006)
- 2.15.42

-------------------------------------------------------------------
Thu Jul 26 10:07:51 CEST 2007 - jsrain@suse.cz

- added Provides: yast2-devel to yast2-devel-doc
- 2.15.43

-------------------------------------------------------------------
Wed Jul 25 14:46:56 CEST 2007 - locilka@suse.cz

- Renamed yast2-devel to yast2-devel-doc (FATE #302461).
- 2.15.42

-------------------------------------------------------------------
Sun Jul 22 10:02:08 CEST 2007 - mzugec@suse.de

- don't use getcfg in IsConnected function
- 2.15.41

-------------------------------------------------------------------
Wed Jul 18 16:56:45 CEST 2007 - lslezak@suse.cz

- PackageCallbacksInit.ycp - register ProgressReport callbacks
- 2.15.40

-------------------------------------------------------------------
Thu Jul 12 15:01:28 CEST 2007 - jsrain@suse.cz

- disabled rpmlint checks for .desktop files in order to build
- 2.15.39

-------------------------------------------------------------------
Wed Jul  4 11:47:40 CEST 2007 - locilka@suse.cz

- Fixed initrd testsuite
- 2.15.38

-------------------------------------------------------------------
Mon Jul  2 15:16:20 CEST 2007 - locilka@suse.cz

- Fixed adding of firewall custom rules in case of empty
  destination port but source port set (#284998).

-------------------------------------------------------------------
Thu Jun 28 21:33:42 CEST 2007 - jsrain@suse.cz

- added mode for live CD installation
- several updates for live CD installation

-------------------------------------------------------------------
Thu Jun 21 17:35:48 CEST 2007 - adrian@suse.de

- fix changelog entry order

-------------------------------------------------------------------
Wed Jun 20 11:56:36 CEST 2007 - locilka@suse.cz

- Extending Installation module to provide persistent information
  in Instalaltion Mode dialog.

-------------------------------------------------------------------
Tue Jun 19 13:02:27 CEST 2007 - kmachalkova@suse.cz

- Respect user's choice and never unset LANG (yast2-funcs)
- Do not append .UTF-8 suffix to POSIX and C locale (/sbin/yast2)
  (#285178)
- 2.15.37

-------------------------------------------------------------------
Tue Jun 19 08:28:57 CEST 2007 - locilka@suse.cz

- Allowing to go back in the installation workflow even if the
  workflow has changed. The condition must be explicitly set in
  the control file.

-------------------------------------------------------------------
Mon Jun 18 17:13:55 CEST 2007 - jsrain@suse.cz

- check patch lenght before calling substring (#283146)

-------------------------------------------------------------------
Thu Jun 14 15:57:58 CEST 2007 - kmachalkova@suse.cz

- Enable setting color theme of ncurses UI (Y2NCURSES_COLOR_THEME
  variable added to sysconfig, exported by /sbin/yast2 if defined)
  (FaTE #301893))

-------------------------------------------------------------------
Tue Jun 12 18:05:51 CEST 2007 - mzugec@suse.cz

- fixed CheckDomain function - allow "." character at the end
of domain name (suse.cz.)
- 2.15.36

-------------------------------------------------------------------
Thu Jun  7 10:14:06 CEST 2007 - lslezak@suse.cz

- speed up PackageSystem::InstallKernel() - call rpm directly
  instead of starting the package manager
- display licenses in the command line mode properly,
  fixed prompt when removing packages (#270910)

-------------------------------------------------------------------
Tue Jun  5 21:22:50 CEST 2007 - locilka@suse.cz

- Extended PackageLock::Check function to allow to 'Retry' getting
  the package management lock (#280383).

-------------------------------------------------------------------
Fri Jun  1 09:51:24 CEST 2007 - mzugec@suse.cz

- add function NetworkService::isNetworkRunning()
- NetworkStorage moved here from yast2-network
- 2.15.35

-------------------------------------------------------------------
Wed May 30 13:48:27 CEST 2007 - sh@suse.de

- Fixed bug #278790: save_y2logs complains about missing RPM DB

-------------------------------------------------------------------
Tue May 29 15:53:15 CEST 2007 - lslezak@suse.cz

- updated metadata in the sysconfig file (#278612)

-------------------------------------------------------------------
Fri May 25 10:59:56 CEST 2007 - jsrain@suse.cz

- fixed spec file (removed duplicate .desktop files translations)
- removed translations from .desktop-files (#271209)
- 2.15.34

-------------------------------------------------------------------
Mon May 21 16:04:31 CEST 2007 - kmachalkova@suse.cz

- Do not show empty xmessage window if nothing is printed to stderr
  after yast module has exited (mvidner's patch for #265263)

-------------------------------------------------------------------
Mon May 21 13:39:58 CEST 2007 - jsrain@suse.cz

- fixed chrp board detection (PPC) (#273606)
- do not check UI mode when enabling the 'Use LDAP' widget in
  service dialog (#274649)

-------------------------------------------------------------------
Thu May 17 17:57:17 CEST 2007 - lslezak@suse.cz

- Fixed testsuite for String.ycp
- 2.15.33

-------------------------------------------------------------------
Thu May 17 17:08:57 CEST 2007 - kmachalkova@suse.cz

- Do not request link state of network devices from ethtool (ask
  sysfs instead) so that yast2 does not require ethtool (#256382)

-------------------------------------------------------------------
Wed May 16 11:52:52 CEST 2007 - locilka@suse.cz

- Added checking for allowed "ssh" TCP port into
  SuSEFirewallProposal module additionaly to "service:sshd"
  (related to #274761).

-------------------------------------------------------------------
Wed May  9 13:47:10 CEST 2007 - lslezak@suse.cz

- fixed units - use "kB" instead of "KB" in strings (#270935)

-------------------------------------------------------------------
Mon May  7 14:47:41 CEST 2007 - mvidner@suse.cz

- save_y2logs: do not query the RPM database if there is none, as
  in the inst-sys (#270321).

-------------------------------------------------------------------
Fri May  4 15:28:26 CEST 2007 - locilka@suse.cz

- Added new refresh-srv-def-by-pkgs-trans.sh script that creates
  a YCP file containing translations for services defined by
  packages (FATE #30068).
- Added yast2-services-translations.ycp file with translations,
  textdomain is "firewall-services".
- Changed SuSEFirewallProposal to use new definition of services
  instead the old one from SuSEFirewallServices.
- Fixed BuildRequires (yast2-perl-bindings) after moving
  Mail-related perl modules to yast2 package.
- 2.15.32

-------------------------------------------------------------------
Thu May  3 14:44:05 CEST 2007 - varkoly@suse.de

- Add new module file MailAlias.ycp (269867 - build cycle between
  yast2-users and yast2-mail)
- 2.15.31

-------------------------------------------------------------------
Thu May  3 14:20:41 CEST 2007 - locilka@suse.cz

- Present more information to the user when calling a YaST client
  fails (#267886).

-------------------------------------------------------------------
Thu Apr 19 16:30:05 CEST 2007 - mzugec@suse.cz

- added GetIP(device) function to get first+additional addresses (#264393)
- 2.15.30

-------------------------------------------------------------------
Thu Apr 19 11:09:13 CEST 2007 - jsrain@suse.cz

- fixed path to GNOME control center (#245970)

-------------------------------------------------------------------
Wed Apr 18 08:33:37 CEST 2007 - locilka@suse.cz

- FileUtils::CheckAndCreatePatch function has been fixed not to
  turn "/" into empty string (#203363).
- 2.15.29

-------------------------------------------------------------------
Fri Apr 13 16:36:09 CEST 2007 - locilka@suse.cz

- Added 'modified' flag into SuSEFirewallServices module. This
  makes SuSEFirewall module to restart SuSEfirewall2 in case of
  changed only SuSEFirewallServices settings.

-------------------------------------------------------------------
Thu Apr 12 14:05:24 CEST 2007 - locilka@suse.cz

- Added new SetNeededPortsAndProtocols() function into
  SuSEFirewallServices module. It allows to modify services defined
  by packages described in FATE #300687.
- 2.15.28

-------------------------------------------------------------------
Thu Apr 12 13:09:40 CEST 2007 - mvidner@suse.cz

- Detect Efika board type, handle it like Pegasos (#259827).
- Fixed /sbin/yast2 to pass on the return value of y2base and of the
  control center (#263412).
- Let /sbin/yast2 redirect its output to xmessage if appropriate
  (#211392).
- 2.15.27

-------------------------------------------------------------------
Wed Apr 11 10:14:42 CEST 2007 - lslezak@suse.cz

- properly detect PV/FV Xen machine (#255217)
- 2.15.26

-------------------------------------------------------------------
Fri Apr  6 15:34:36 CEST 2007 - locilka@suse.cz

- Adding new Installation::reboot_net_settings that will point to
  a file storing current nework services settings when rebooting
  a computer during installation (#258742).
- Adding comments for Installation::* variables
- 2.15.25

-------------------------------------------------------------------
Fri Apr  6 11:18:10 CEST 2007 - lslezak@suse.cz

- register Pkg::CallbackAuthentication() callback (#190609)
- 2.15.24

-------------------------------------------------------------------
Mon Apr  2 14:15:53 CEST 2007 - jsuchome@suse.cz

- fixed restarting after Patch CD update (#259825)
- 2.15.23

-------------------------------------------------------------------
Mon Apr  2 14:11:12 CEST 2007 - lslezak@suse.cz

- register new callbacks Pkg::CallbackSourceCreateInit/Destroy()
  and Pkg::CallbackSourceReportInit/Destroy() (#251726)

-------------------------------------------------------------------
Mon Apr  2 10:59:49 CEST 2007 - locilka@suse.cz

- Changed Firewall proposal to be unified with other network
  proposals, e.g., "Firewall is enabled (disable)" (#259778).

-------------------------------------------------------------------
Fri Mar 30 08:23:46 CEST 2007 - locilka@suse.cz

- SCR agent proc_meminfo.scr moved from yast2-storage to yast2

-------------------------------------------------------------------
Thu Mar 29 15:45:49 CEST 2007 - locilka@suse.cz

- Added new WorkflowManager testsuite
- Added some debugging functions into WorkflowManager
- Changed ProductControl for easier testing

-------------------------------------------------------------------
Wed Mar 28 17:09:39 CEST 2007 - locilka@suse.cz

- Some testsuites have been moved from yast2-packager to yast2
- 2.15.22

-------------------------------------------------------------------
Wed Mar 28 15:59:03 CEST 2007 - locilka@suse.cz

- A new YCP module WorkflowManager has been created in order to
  unifys Add-On and Patterns in their possibility to influence the
  installation and configuration workflow (FATE #129).
- 2.15.21

-------------------------------------------------------------------
Fri Mar 23 12:47:17 CET 2007 - jsrain@suse.cz

- use Qt control center instead of Gtk and vice versa if the preffered
  one doesn't exist, fixed path to Gtk control center (#255745)
- fixed focus switching when changing dialogs in tree dialog (#239775)

-------------------------------------------------------------------
Wed Mar 21 16:12:54 CET 2007 - locilka@suse.cz

- Using SuSEFirewall::SuSEFirewallIsInstalled also internally in
  some SuSEFirewall functions.

-------------------------------------------------------------------
Wed Mar 21 07:50:59 CET 2007 - lslezak@suse.cz

- added hwinfo/classnames.ycp (from yast2-tune) (#253486)
- 2.15.20

-------------------------------------------------------------------
Mon Mar 19 16:37:40 CET 2007 - jsrain@suse.cz

- fixed selecting proper dialog in DialogTree in case of widget
  validation failed (#253488)

-------------------------------------------------------------------
Tue Mar 13 10:07:05 CET 2007 - jsrain@suse.cz

- added yast2-perl-bindings to Requires (#253514)

-------------------------------------------------------------------
Mon Mar 12 11:54:18 CET 2007 - mzugec@suse.cz

- sysconfig/network: use IPADDR/PREFIXLEN as default instead of NETMASK (#231997)
- 2.15.19

-------------------------------------------------------------------
Mon Mar 12 08:42:07 CET 2007 - locilka@suse.cz

- Modules 'Product' and 'Installation' (installation settings) were
  moved from 'yast2-installation' to 'yast2' to minimize
  cross-package dependencies.
- Adjusted package-conflicts.
- 2.15.18

-------------------------------------------------------------------
Fri Mar  9 08:57:01 CET 2007 - locilka@suse.cz

- Changing 'xenbr0' in SuSEfirewall2's FW_FORWARD_ALWAYS_INOUT_DEV
  to 'xenbr+' to match all XEN bridges. XEN bridge name is newly
  dependent on network interface number (#233934).

-------------------------------------------------------------------
Thu Mar  8 18:21:35 CET 2007 - jsuchome@suse.cz

- added SLPAPI.pm, Perl API for SLP agent (#238680)
- 2.15.17

-------------------------------------------------------------------
Thu Mar  8 16:57:17 CET 2007 - locilka@suse.cz

- Module GetInstArgs moved from yast2-installation to yast2, many
  clients required yast2-installation only because of this module.
- Added documentation of functions into that module.

-------------------------------------------------------------------
Thu Mar  8 16:30:09 CET 2007 - jsrain@suse.cz

- added xinetd support to the CWM service start widget

-------------------------------------------------------------------
Wed Mar  7 13:26:03 CET 2007 - jsrain@suse.cz

- build correctly URL in case of multiple leading slashes in the
  path (#179623)

-------------------------------------------------------------------
Tue Mar  6 22:25:24 CET 2007 - locilka@suse.cz

- Adding more documentation into the FileUtils module (examples).

-------------------------------------------------------------------
Tue Mar  6 13:49:56 CET 2007 - locilka@suse.cz

- When updating the SuSEfirewall2 network interfaces, consider that
  interfaces needn't be assigned to zones only by SuSEFirewall but
  also by network modules. Do not change assignments which have
  been made already.

-------------------------------------------------------------------
Mon Mar  5 10:57:48 CET 2007 - locilka@suse.cz

- fixed SuSEFirewall testsuite
- 2.15.16

-------------------------------------------------------------------
Mon Mar  5 10:42:34 CET 2007 - jsrain@suse.cz

- fixed testsuite

-------------------------------------------------------------------
Fri Mar  2 08:54:41 CET 2007 - lslezak@suse.cz

- install Xen paravirtual drivers (xen-kmp-* package) if running in
  a fully virtualized guest (#241564)
- register new yast agents when a patch or a package has been
  installed (#250179)
- 2.15.15

-------------------------------------------------------------------
Thu Mar  1 17:58:14 CET 2007 - kmachalkova@suse.cz

- Added checking for root user into ncurses menu. If the user is not
  root, show notify popup and list only the modules that do not need
  root privileges (#246015)

-------------------------------------------------------------------
Thu Mar  1 16:43:01 CET 2007 - jsuchome@suse.cz

- Added command line help text describing format of the [string]
  type options (#248201)

-------------------------------------------------------------------
Wed Feb 28 15:20:00 CET 2007 - locilka@suse.cz

- Making yast2.rpm independent on SuSEfirewall2. The package is
  checked and installed in SuSEFirewall::Read() function. If user
  decides not to install it, Firewall functionality is disabled.
  Installing the SuSEfirewall2 package is possible only on the
  running system (#245506).
- Checking for firewall definitions installed during one YaST run.
  This check is forced when something tries to use unknown service
  definition.
- Disabling possibility to configure firewall in Installation in
  Network proposal when SuSEfirewall2 package is not installed.
- Changing directory of service definitions to
  /etc/sysconfig/SuSEfirewall2.d/services (bugzilla #247352
  comment #13).

-------------------------------------------------------------------
Wed Feb 28 11:26:14 CET 2007 - lslezak@suse.cz

- ProductControl::Run() - return `abort also in the firstboot
  stage (#247552)
- 2.15.14

-------------------------------------------------------------------
Tue Feb 27 12:47:36 CET 2007 - locilka@suse.cz

- Added and fixed support for Firewall Custom Rules (FATE #100068,
  FATE #120042).
- 2.15.13

-------------------------------------------------------------------
Fri Feb 23 11:30:05 CET 2007 - lslezak@suse.cz

- error handling in Package::Available*() - return nil if no
  installation source is available (#225484)
- 2.15.12

-------------------------------------------------------------------
Mon Feb 19 14:04:18 CET 2007 - lslezak@suse.cz

- NetworkPopup - fixed NFS browsing (the same problem was
  in #71064), display scan results in a simple popup
- 2.15.11

-------------------------------------------------------------------
Fri Feb 16 12:50:35 CET 2007 - lslezak@suse.cz

- added String::FormatFilename() and URL::FormatUrl() - functions
  for removing the middle part of an URL/file name (#221163)
- 2.15.10

-------------------------------------------------------------------
Thu Feb 15 09:24:32 CET 2007 - aosthof@suse.de

- Fixed ComputePackage() in library/system/src/Kernel.ycp to be
  able to check provided kernel packages in installed system

-------------------------------------------------------------------
Thu Feb 15 07:31:47 CET 2007 - lslezak@suse.cz

- register ScanDB callbacks (#219953)
- String.ycp - functions for formatting dowload rate string
  (required for #168935)
- /sbin/yast2 - added control center switching, configurable via
  sysconfig (fate #301082) (mmeeks)
- 2.15.9

-------------------------------------------------------------------
Tue Feb 13 17:17:43 CET 2007 - mvidner@suse.cz

- ModulesConf::RunDepmod: do it also on s390 (#192120).

-------------------------------------------------------------------
Mon Feb 12 13:08:46 CET 2007 - lslezak@suse.cz

- register TrustGpgKey() callback handler (#242087, #240771)
- 2.15.8

-------------------------------------------------------------------
Mon Feb 12 11:00:53 CET 2007 - jsrain@suse.cz

- added control center switching, configurable via sysconfig
  (fate #301082) (mmeeks)

-------------------------------------------------------------------
Fri Feb  9 14:55:20 CET 2007 - mvidner@suse.cz

- Set Mode::testMode () == "testsuite" automatically when running with
  yast2-testsuite (#243624).
- Adjusted SuSEFirewall testsuite to match the current
  Mode::testMode () implementation
- 2.15.7

-------------------------------------------------------------------
Fri Feb  9 13:14:43 CET 2007 - locilka@suse.cz

- Using SCR::UnregisterAgent() instead of SCR::UnmountAgent in
  SetDesktopIcon() in Wizard.ycp (#244046).

-------------------------------------------------------------------
Thu Feb  8 16:46:18 CET 2007 - locilka@suse.cz

- Tuning firewall services defined by packages (FATE #300687).
- Added a lot of documentation and examples and comments into the
  SuSEFirewall YCP module.
- 2.15.6

-------------------------------------------------------------------
Thu Feb  8 11:06:41 CET 2007 - kmachalkova@suse.cz

- Use UI::RunInTerminal in menu.ycp for text-mode only. In all other
  cases run appropriate module in Qt(Gtk)
- 2.15.5

-------------------------------------------------------------------
Wed Feb  7 16:15:41 CET 2007 - locilka@suse.cz

- Added support for firewall services defined by packages
  (FATE #300687).
- Adjusted SuSEFirewall testsuite.

-------------------------------------------------------------------
Mon Jan 29 16:10:53 CET 2007 - mzugec@suse.de

- Internet connection test fails on s390 (#238246)
- 2.15.4

-------------------------------------------------------------------
Tue Jan 23 10:03:01 CET 2007 - jsrain@suse.cz

- use --whatprovides when quering for an installed package (#76181)

-------------------------------------------------------------------
Mon Jan 22 17:53:17 CET 2007 - mzugec@suse.cz

- 2.15.3
- #237353 - use cache to avoid multiple confirmations for the same purpose

-------------------------------------------------------------------
Fri Jan 19 10:16:05 CET 2007 - jsuchome@suse.cz

- added new API to Popup: MessageDetails, WarningDetails, ErrorDetails,
  NotifyDetails (popup with text and Details button for extra info)

-------------------------------------------------------------------
Fri Jan 19 09:09:33 CET 2007 - locilka@suse.cz

- Added two new remarkable functions GetFirewallKernelModules and
  SetFirewallKernelModules into the SuSEFirewall module. They will
  allow to open FTP service in SuSEfirewall2.
- Adjusted testsuite on Firewall

-------------------------------------------------------------------
Thu Jan 18 15:16:45 CET 2007 - kmachalkova@suse.cz

- Avoid displaying empty strings in NetworkPopup (#220813, #223498)

-------------------------------------------------------------------
Tue Jan  9 11:23:04 CET 2007 - mzugec@suse.cz

- add bond device

-------------------------------------------------------------------
Mon Jan  8 18:09:00 CET 2007 - locilka@suse.cz

- Fixed handling Y2_GEOMETRY="-geometry XxY[+OffsX+OffsY]" and
  "--geometry XxY[+OffsX+OffsY]" in /sbin/yast2 call (#232568).

-------------------------------------------------------------------
Fri Jan  5 13:20:26 CET 2007 - lslezak@suse.cz

- gpg library: fixed export of a key, export key in ASCII or
  binary format, added passphrase widget/popup, API documentation,
  example code
- 2.15.2

-------------------------------------------------------------------
Thu Jan  4 15:45:00 CET 2007 - locilka@suse.cz

- Changed y2error() to y2warning() when using default value is
  Misc::SysconfigRead() (#231744).

-------------------------------------------------------------------
Thu Dec 21 10:19:00 CET 2006 - lslezak@suse.cz

- added a gpg library - a wrapper for gpg binary (GPG.ycp),
  CWM widgets (GPGWidgets.ycp)  (initial version)

-------------------------------------------------------------------
Thu Dec 14 15:06:25 CET 2006 - lslezak@suse.cz

- added Label::SkipButton() (#228370)

-------------------------------------------------------------------
Wed Dec 13 09:11:24 CET 2006 - lslezak@suse.cz

- URL.ycp: fixed url building and checking in Estonian locale
  (use [[:alpha:]] instead of [a-z] in regexps) (#227256)
- 2.15.1

-------------------------------------------------------------------
Thu Dec  7 15:30:30 CET 2006 - lslezak@suse.cz

- menu.ycp: `restart_menu is not needed anymore (#148683)

-------------------------------------------------------------------
Tue Dec  5 11:20:10 CET 2006 - kmachalkova@suse.cz

- Adapt ncurses menu.ycp for running yast modules as separate
  processes (#148683, #221254, #222547)
- Do not change LANG and LC_CTYPE when stdin does not support
  utf8 (testutf8 returns 0) (partly #179989)
- 2.15.0

-------------------------------------------------------------------
Tue Nov 28 09:04:31 CET 2006 - jsrain@suse.cz

- fixed board detection on PPC (#223872)
- 2.14.15

-------------------------------------------------------------------
Tue Nov 21 11:16:27 CET 2006 - mvidner@suse.cz

- Implemented yast2 --remove and yast2 --update (#222757).
  (It needs yast2-packager-2.14.8 to work.)
- 2.14.14

-------------------------------------------------------------------
Tue Nov 14 10:49:04 CET 2006 - kmachalkova@suse.cz

- Better selection of fastest available network device (checking
  for cable connection and status for NICs) (#214897)
- 2.14.13

-------------------------------------------------------------------
Mon Nov 13 17:26:19 CET 2006 - locilka@suse.cz

- Tuning the previous change not to use .target.tmpdir but using
  "/var/lib/YaST2" instead.
- 2.14.12

-------------------------------------------------------------------
Mon Nov 13 14:27:39 CET 2006 - locilka@suse.cz

- Calling /sbin/SuSEfirewall2 (start|stop) instead of
  Service::Start()/Service::Stop() for SuSEfirewall2_(init && setup)
  (#215416).
- Extended testsuite of SuSEFirewall module.
- 2.14.11

-------------------------------------------------------------------
Wed Nov  8 09:44:03 CET 2006 - mvidner@suse.cz

- Resubmitting to fix the build.
- 2.14.10

-------------------------------------------------------------------
Mon Nov  6 15:20:34 CET 2006 - mzugec@suse.cz

- #177560 - fixed corrupting sysconfig files after setting locale to et_EE
- set value to boolean if contains "yes" or "no"
- 2.14.9

-------------------------------------------------------------------
Fri Nov  3 15:37:06 CET 2006 - locilka@suse.cz

- Fixed handling of missign SuSE-release files (partly #217013).

-------------------------------------------------------------------
Fri Nov  3 10:58:21 CET 2006 - mvidner@suse.cz

- Manual page: documented the command line interface (jfriedl).

-------------------------------------------------------------------
Mon Oct 30 09:29:21 CET 2006 - locilka@suse.cz

- Stopping/Starting and/or Enabling/Disabling all SuSEfirewall2
  services even if one of them fails. Partly preventing from not
  writing the new status of services (bugzilla #215416).
- Restarting firewall in SuSEFirewall::ActivateConfiguration() even
  if the configuration is not changed but there are some RPC
  services in the configuration (bugzilla #186186).
- 2.14.8

-------------------------------------------------------------------
Wed Oct 25 11:13:38 CEST 2006 - locilka@suse.cz

- Writing the client's return value to the log (ProductControl)
  for easier debugging (#214886).

-------------------------------------------------------------------
Tue Oct 24 15:50:54 CEST 2006 - lslezak@suse.cz

- .etc.policykit agent - added documentation
- fixed script callback registration

-------------------------------------------------------------------
Tue Oct 24 09:44:20 CEST 2006 - jsrain@suse.cz

- lazy initialization of list of YaST modules for bash completion
  (#212928)

-------------------------------------------------------------------
Mon Oct 23 17:14:04 CEST 2006 - lslezak@suse.cz

- added .etc.policykit agent (reads/writes
  /etc/PolicyKit/privilege.d/*.privilege files), used for
  handling powermanagement permissions (fate #301180, bug #214272)
- 2.14.7

-------------------------------------------------------------------
Wed Oct 18 15:12:08 CEST 2006 - locilka@suse.cz

- Returning `abort from ProductControl::Run in case of Abort button
  pressed during the second stage installation (FATE #300422).
- 2.14.6

-------------------------------------------------------------------
Wed Oct 18 13:47:50 CEST 2006 - kmachalkova@suse.cz

- NetworkDevices: return device type (e.g. netcard, modem,..) in
  human readable form
- NetworkPopup: display more information (besides device id also
  type, name and IP address)
- Moved NetworkPopup.ycp from library/wizard to library/network
- 2.14.5

-------------------------------------------------------------------
Mon Oct 16 16:34:58 CEST 2006 - lslezak@suse.cz

- register script callbacks (feature #100233)
- 2.14.4

-------------------------------------------------------------------
Mon Oct 16 11:23:48 CEST 2006 - mvidner@suse.cz

- /sbin/yast2: make ldd "not found" messages visible so that there is
  a hint about why a UI plugin is not working (#211392).

-------------------------------------------------------------------
Tue Oct 10 18:02:17 CEST 2006 - mvidner@suse.cz

- It is now configurable whether to use Qt or GTK GUI,
  see "man yast2" (F#301083).
- 2.14.3

-------------------------------------------------------------------
Tue Oct  3 12:38:46 CEST 2006 - jsrain@suse.cz

- reverted bigsmp kernel usage
- 2.14.2

-------------------------------------------------------------------
Mon Oct  2 16:38:20 CEST 2006 - jsrain@suse.cz

- merged texts from proofread
- install bigsmp kernel regardless the memory size
- 2.14.1

-------------------------------------------------------------------
Wed Sep 27 11:02:10 CEST 2006 - jsrain@suse.cz

- merged 10.2-only patches to SVN repository
- fixed Cell detection (#206539)
- 2.14.0

-------------------------------------------------------------------
Mon Sep 18 16:35:26 CEST 2006 - lslezak@suse.cz

- use the new source callbacks (feature #1466),
  require yast2-pkg-bindigs >= 2.13.95
- 2.13.81

-------------------------------------------------------------------
Fri Sep 15 10:02:49 CEST 2006 - mvidner@suse.cz

- Refactored Progress.ycp (but reverted the interface change).
- 2.13.80

-------------------------------------------------------------------
Wed Aug 30 16:31:11 CEST 2006 - sh@suse.de

- Added output of "rpm -qa" to save_y2logs
  upon request at all-hands meeting 2006-08-29
- 2.13.79

-------------------------------------------------------------------
Wed Aug 30 15:23:33 CEST 2006 - locilka@suse.cz

- DnsServerPunycode module moved from yast2-dns-server to yast2
  as Punycode module.
- 2.13.78

-------------------------------------------------------------------
Wed Aug 23 16:27:16 CEST 2006 - jsrain@suse.cz

- added release-specific Xvnc parameters
- 2.13.77

-------------------------------------------------------------------
Wed Aug 23 09:59:40 CEST 2006 - jsrain@suse.cz

- kernel-smp package is dropped for 10.2
- simplified kernel package detection for PPC for 10.2 (#195049)
- 2.13.76

-------------------------------------------------------------------
Tue Aug 22 19:24:18 CEST 2006 - mvidner@suse.cz

- CWM::ShowAndRun: documented disable_buttons.

-------------------------------------------------------------------
Thu Aug 17 16:40:58 CEST 2006 - jsrain@suse.cz

- initialize patch/delta RPM callbacks
- 2.13.75

-------------------------------------------------------------------
Thu Aug 10 15:25:59 CEST 2006 - locilka@suse.cz

- Moved (x)inetd agent from yast2-inetd to yast2
- 2.13.74

-------------------------------------------------------------------
Wed Aug  9 15:37:45 CEST 2006 - jsrain@suse.cz

- fixed recognizing pegasos, cell and maple boot requirements (PPC)
  (#192957)

-------------------------------------------------------------------
Wed Aug  9 14:19:23 CEST 2006 - kmachalkova@suse.cz

- Added new Address::CheckMAC() and Address::ValidMAC() functions.
- 2.13.73

-------------------------------------------------------------------
Mon Aug  7 11:07:31 CEST 2006 - locilka@suse.cz

- Added new IP::IPv4ToBits() and IP::BitsToIPv4() functions.

-------------------------------------------------------------------
Fri Aug  4 16:21:43 CEST 2006 - jsrain@suse.cz

- added mode X-version-specific paths
- 2.13.72

-------------------------------------------------------------------
Thu Aug  3 14:51:46 CEST 2006 - mvidner@suse.cz

- Start-up speed-up: don't read all desktop files to find our icon.
  Thanks to Michael Meeks for profiling.
- 2.13.71

-------------------------------------------------------------------
Wed Aug  2 16:00:12 CEST 2006 - jsrain@suse.cz

- Added more X-version-specific paths
- 2.13.70

-------------------------------------------------------------------
Wed Aug  2 10:08:50 CEST 2006 - locilka@suse.cz

- Added new module SuSEFirewallExpertRules managing expert ACCEPT
  rules of SuSEfirewall2.
- Port-ranges-related functionality in SuSEFirewall module moved
  to new module PortRanges.

-------------------------------------------------------------------
Tue Aug  1 16:10:01 CEST 2006 - jsrain@suse.cz

- Added module and data file specifying X11 paths

-------------------------------------------------------------------
Wed Jul 26 11:40:32 CEST 2006 - locilka@suse.cz

- Added new FileUtils::CheckAndCreatePath function that checks the
  current system for path existency and offers its creation if it
  doesn't exist.
- 2.13.69

-------------------------------------------------------------------
Tue Jul 25 15:50:15 CEST 2006 - jsrain@suse.cz

- fixed error popup if log of mkinitrd could not be run (#156762)
- prevent from crash in DialogTree.ycp (#191237)

-------------------------------------------------------------------
Mon Jul 24 09:42:55 CEST 2006 - locilka@suse.cz

- Fixed handling of multiline entries in the SuSEfirewall2
  sysconfig file. Newline characters were removed when joining
  multiline entries together. By now, .sysconfig.SuSEfirewall2
  returns values as it reads them, newlines are replaced with
  spaces in SuSEFirewall::Read() (#194419).

-------------------------------------------------------------------
Tue Jul 18 16:02:46 CEST 2006 - jsrain@suse.cz

- fixed handling of translated strings in control file (eg.
  congratulate string)
- 2.13.68

-------------------------------------------------------------------
Tue Jul 18 10:24:24 CEST 2006 - locilka@suse.cz

- Fixed proposal to reflect the current status better. Network
  interfaces might be assigned to the zone with 'any' in 'EXT'.
  If there are no network interfaces but SSH port is open, proposal
  informs about it (#154401).
- If there are only dial-up interfaces, SSH port can be also
  enabled and correctly informs about the current state.

-------------------------------------------------------------------
Sun Jul 16 08:54:55 CEST 2006 - olh@suse.de

- introduce a Linuxrc::display_ip and use it instead of Arch::s390
- 2.13.67

-------------------------------------------------------------------
Fri Jul 14 17:09:02 CEST 2006 - locilka@suse.cz

- Added better checking for wrong port-ranges. Invalid ones are
  stored in the configuration but ignored for firewall functions,
  such as joining port ranges.
- Joining ranges is possible only for TCP and UDP because other
  protocols don't support port ranges.
- Removing notes about NetworkManager from the SuSEFirewall
  documentation because it isn't needed to mention it there.
- 2.13.66

-------------------------------------------------------------------
Sat Jun 24 22:23:08 CEST 2006 - locilka@suse.cz

- Adding special Xen interface "xenbr0" into the
  FW_FORWARD_ALWAYS_INOUT_DEV variable in the Network Proposal in
  case of "kernel-xenpae" package installed (#154133) (Similar to
  change in 2.13.43).
- 2.13.65

-------------------------------------------------------------------
Tue Jun 13 13:27:35 CEST 2006 - jsrain@suse.cz

- fixed encoding/decoding query part of URL (#179913)
- 2.13.64

-------------------------------------------------------------------
Mon Jun 12 17:16:34 CEST 2006 - mvidner@suse.cz

- Moved cfg_security.scr from yast2-security.rpm to yast2.rpm
- Do not sit in a networked directory when reconfiguring network
  (#61055, reapplied lost fix).
- 2.13.63

-------------------------------------------------------------------
Mon Jun 12 11:48:12 CEST 2006 - locilka@suse.cz

- Do not register Signature Callbacks in case of AutoInst (#183821)
- 2.13.62

-------------------------------------------------------------------
Fri Jun  2 12:42:04 CEST 2006 - jsrain@suse.cz

- Marked global API of following modules as stable:
    ProductFeatures, WizardHW
- 2.13.61

-------------------------------------------------------------------
Thu Jun  1 14:49:53 CEST 2006 - locilka@suse.cz

- Global API or parts of these modules were marked as Stable:
    Address, Arch, Confirm, Crash, FileUtils, Hostname, HTML,
    HWConfig, IP, Label, Map, Message, Mode, Netmask, Package,
    PackageAI, PackageSystem, Popup, Report, RichText, Sequencer,
    Service, Stage, TypeRepository, URL and Wizard
- Added some more documentation into the Wizard module
- Fixing documentation of global modules (for generated docu.)
- 2.13.60

-------------------------------------------------------------------
Thu May 18 12:28:09 CEST 2006 - locilka@suse.cz

- Fixing exporting the $QT_HOME_DIR according to $user's home
  directory (#162114).
- 2.13.59

-------------------------------------------------------------------
Mon May 15 15:18:56 CEST 2006 - locilka@suse.cz

- Fixed CWMFirewallInterfaces behavior in the basic view for all
  interfaces at once. When the status of the firewall checkbox is
  changed, the current configuration is checked and possible errors
  are reported to user (#158520 c17).
- 2.13.58

-------------------------------------------------------------------
Mon May 15 12:58:42 CEST 2006 - jsrain@suse.cz

- provide more information about restart of YaST during
  installation from ProductControl (#167561)

-------------------------------------------------------------------
Thu May 11 09:23:29 CEST 2006 - lslezak@suse.cz

- select kernel-xenpae package if Xen PAE kernel is running
  (#172978)
- 2.13.57

-------------------------------------------------------------------
Wed May 10 16:30:02 CEST 2006 - locilka@suse.cz

- Added more logging into the Service.ycp module (for bug #173418)

-------------------------------------------------------------------
Thu May  4 14:15:31 CEST 2006 - jsrain@suse.cz

- read texts from control file (#170881)
- 2.13.56

-------------------------------------------------------------------
Wed May  3 17:45:59 CEST 2006 - locilka@suse.cz

- Properly handle special string 'any' in 'EXT' zone in CWM for
  firewall. Creating special functions in SuSEFirewall module for
  that (#158520).
- 2.13.55

-------------------------------------------------------------------
Tue Apr 25 20:38:04 CEST 2006 - jsrain@suse.de

- properly parse FTP URL (#166248, many others)
- 2.13.54

-------------------------------------------------------------------
Tue Apr 25 14:24:45 CEST 2006 - visnov@suse.cz

- ensure importing trusted RPM keys before initializing sources (#169121)
- 2.13.53

-------------------------------------------------------------------
Thu Apr 20 22:47:03 CEST 2006 - jsrain@suse.de

- handle installation restart with repeating last step (#167561)
- 2.13.52

-------------------------------------------------------------------
Wed Apr 19 15:02:44 CEST 2006 - jsuchome@suse.cz

- menu.ycp: check for `restart_menu possible return value (#162966)
- scripts/yast2: enable restarting curses menu
- 2.13.51

-------------------------------------------------------------------
Tue Apr 18 15:13:32 CEST 2006 - jsuchome@suse.cz

- menu.ycp: better check if menu should exit after online-update
- 2.13.50

-------------------------------------------------------------------
Fri Apr 14 19:21:11 CEST 2006 - jsrain@suse.de

- fixed handling of disabling back button (#165832)
- 2.13.49

-------------------------------------------------------------------
Fri Apr 14 14:29:17 CEST 2006 - jsuchome@suse.cz

- restart online update if there are some selected patches left to
  installation (#165540)
- 2.13.48

-------------------------------------------------------------------
Tue Apr 11 10:08:09 CEST 2006 - locilka@suse.cz

- Registering callback Pkg::CallbackAcceptFileWithoutChecksum
- 2.13.47

-------------------------------------------------------------------
Fri Apr  7 22:40:56 CEST 2006 - jsrain@suse.de

- fixed content file parser (#163702)
- 2.13.46

-------------------------------------------------------------------
Wed Apr  5 15:59:36 CEST 2006 - locilka@suse.cz

- Registered new Pkg:: callbacks
  - Pkg::CallbackAcceptUnsignedFile
  - Pkg::CallbackAcceptUnknownGpgKey
  - Pkg::CallbackImportGpgKey
  - Pkg::CallbackAcceptVerificationFailed
  - Pkg::CallbackTrustedKeyAdded
  - Pkg::CallbackTrustedKeyRemoved
- 2.13.45

-------------------------------------------------------------------
Wed Apr  5 15:09:52 CEST 2006 - sh@suse.de

- V 2.13.44
- Fixed bug #116356: save_y2logs saves into a different directory

-------------------------------------------------------------------
Wed Apr  5 11:36:03 CEST 2006 - fehr@suse.de

- changed some very verbose debug output in AsciiFile.ycp
- 2.13.43

-------------------------------------------------------------------
Wed Apr  5 11:11:44 CEST 2006 - locilka@suse.cz

- Adding special Xen interface "xenbr0" into the
  FW_FORWARD_ALWAYS_INOUT_DEV variable in the Network Proposal in
  case of "kernel-xen" package installed (#154133).

-------------------------------------------------------------------
Wed Apr  5 10:49:47 CEST 2006 - mvidner@suse.cz

- Added CWM::DisableButtons (jsuchome, #157125).

-------------------------------------------------------------------
Wed Apr  5 09:44:25 CEST 2006 - locilka@suse.cz

- Fixed wrong handling of special 'any' string in the internal
  function ArePortsOrServicesAllowed(). This part was forgotten
  from the first implementation of NetworkManager support (#162512).
- Adding FW_FORWARD_ALWAYS_INOUT_DEV variable into the Read()
  function to prepare fix for Xen handling (#154133).

-------------------------------------------------------------------
Tue Apr  4 15:31:08 CEST 2006 - locilka@suse.cz

- Added mapping for Pkg::CallbackAcceptUnsignedFile() callback
  (#162858)
- 2.13.42

-------------------------------------------------------------------
Wed Mar 29 17:04:09 CEST 2006 - mvidner@suse.cz

- Added PackageLock, a module to handle the big Zypp lock (#160319).
- 2.13.41

-------------------------------------------------------------------
Mon Mar 27 10:24:51 CEST 2006 - locilka@suse.cz

- TERM=raw -> TERM=dumb in Service::RunInitScriptWithTimeOut()

-------------------------------------------------------------------
Wed Mar 22 13:00:10 CET 2006 - locilka@suse.cz

- better testing of UTF-8 support using the testutf8 binary
  (#158001)
- 2.13.40

-------------------------------------------------------------------
Mon Mar 20 11:17:11 CET 2006 - locilka@suse.cz

- removed yast2 starting script from /usr/lib/YaST2/bin/, leaving
  it only in /sbin/ (#144237).
- replacing relative paths in /sbin/yast2 with absolute ones.
- 2.13.39

-------------------------------------------------------------------
Wed Mar 15 16:15:35 CET 2006 - jsrain@suse.de

- changed the name of kernel package on S/390 (#157605)
- 2.13.38

-------------------------------------------------------------------
Wed Mar 15 09:03:47 CET 2006 - locilka@suse.cz

- checking for testutf8 binary before running it in /sbin/yast2
  starting script (#158001)
- 2.13.37

-------------------------------------------------------------------
Mon Mar 13 14:07:54 CET 2006 - jsuchome@suse.cz

- fixed long buttons (#157420)
- 2.13.36

-------------------------------------------------------------------
Fri Mar 10 23:17:46 CET 2006 - jsrain@suse.de

- store all installation options in /etc/YaST2/Productfeatures
  (#156388)
- 2.13.35

-------------------------------------------------------------------
Fri Mar 10 17:12:00 CET 2006 - mvidner@suse.cz

- Start ncurses UI in non-threaded mode to enable spawning of
  interactive processes (like w3m for suseRegister, #150799).
- Added String::Random (#157107).
- 2.13.34

-------------------------------------------------------------------
Mon Feb 27 14:04:10 CET 2006 - lslezak@suse.cz

- Arch::is_xen0() and Arch::is_xenU() (#153235)
- 2.13.33

-------------------------------------------------------------------
Thu Feb 23 13:10:38 CET 2006 - mvidner@suse.cz

- ag_initscripts: no need to use absolute paths to awk and friends
  (#152840)
- 2.13.32

-------------------------------------------------------------------
Mon Feb 20 16:08:07 CET 2006 - mvidner@suse.cz

- Added Arch::is_laptop as a better alternative to
  Arch::has_pcmcia (#151813).
- 2.13.31

-------------------------------------------------------------------
Thu Feb 16 19:45:58 CET 2006 - olh@suse.de

- fix two typos in error path in Mode.ycp

-------------------------------------------------------------------
Tue Feb 14 17:57:57 CET 2006 - jsrain@suse.de

- added possibility to disable individual proposals
- 2.13.30

-------------------------------------------------------------------
Tue Feb 14 13:30:19 CET 2006 - olh@suse.de

- remove nubus support

-------------------------------------------------------------------
Mon Feb 13 13:06:25 CET 2006 - lslezak@suse.cz

- don't try to install kernel-*-nongpl packages
- 2.13.29

-------------------------------------------------------------------
Mon Feb 13 12:17:02 CET 2006 - locilka@suse.cz

- Killing the .background agent in the
  Service::RunInitScriptWithTimeOut function to prevent from
  undefined behavior when calling this function one by one
  without any sleep (#144891).
- Ignoring all 'skeleton' and 'skeleton.*' init scripts in the
  Rulevel editor since they are not a real init scripts.

-------------------------------------------------------------------
Mon Feb 13 09:49:13 CET 2006 - locilka@suse.cz

- Removing obsolete support for NetworkManager which have changed
  its behavior again (#149075). Changing firewall, firewall
  proposal and CWM firewall.
- 2.13.28

-------------------------------------------------------------------
Thu Feb  9 17:04:13 CET 2006 - locilka@suse.cz

- Added support for the iscsi-target (#149548) into the Firewall
  services

-------------------------------------------------------------------
Wed Feb  8 17:33:40 CET 2006 - jsrain@suse.de

- added support for localization of workflows updated from add-on
  products

-------------------------------------------------------------------
Tue Feb  7 19:33:38 CET 2006 - mvidner@suse.cz

- Use rcnetwork restart insted of rcnetwork start to handle the switch
  between ifup and NetworkManager (#148263).
- Use BuildRequires, but without openslp-devel, popt-devel.
- 2.13.27

-------------------------------------------------------------------
Thu Jan 26 09:36:21 CET 2006 - locilka@suse.cz

- Added new function String::WrapAt() to ease wrapping texts in
  dialogs and pop-up windows.
  Useful particulary for translated strings with unknown length.

-------------------------------------------------------------------
Mon Jan 23 17:36:06 CET 2006 - locilka@suse.cz

- Added new function NetworkService::ConfirmNetworkManager() to be
  called in the Read dialogs of services configuration. User has to
  confirm continuing the configuration when NetworkManager is
  enabled.
- Merged texts from proofreading.
- 2.13.26

-------------------------------------------------------------------
Mon Jan 23 17:06:18 CET 2006 - mvidner@suse.cz

- Start the network using rcnetwork start, not rcnetwork status.
  Fixes the internet test (#144829).
- 2.13.25

-------------------------------------------------------------------
Sun Jan 15 17:56:00 CET 2006 - mvidner@suse.cz

- NetworkService: use /etc/sysconfig/network/config:NETWORKMANAGER
  instead of rcnetworkmanager (#135595).
- 2.13.24

-------------------------------------------------------------------
Fri Jan 13 16:46:36 CET 2006 - jsrain@suse.cz

- hide disabled steps from installation workflow
- 2.13.23

-------------------------------------------------------------------
Fri Jan 13 15:20:02 CET 2006 - locilka@suse.cz

- Added missing function Progress::status()
  Returning whether progress 'is' on or 'off'

-------------------------------------------------------------------
Wed Jan 11 18:31:17 CET 2006 - mvidner@suse.cz

- CWMTab::CleanUp: do not reset current_tab_id, the caller may want to
  remember it for revisiting the dialog (#134386).
- Added String::NonEmpty (stringlist) and NewlineItems (string).
- Added XML::XmlError () (ug).
- 2.13.22

-------------------------------------------------------------------
Wed Jan 11 13:47:24 CET 2006 - jsrain@suse.cz

- added possibility to hide Edit button in Table/Popup
- 2.13.21

-------------------------------------------------------------------
Wed Jan 11 11:10:38 CET 2006 - locilka@suse.cz

- Fixing bug #142502
  Firewall still reported 'closed' SSH port when the Network Manager
  was used.
  Added more debugging logs.
- 2.13.20

-------------------------------------------------------------------
Mon Jan  9 17:54:49 CET 2006 - locilka@suse.cz

- Teaching SuSEFirewallProposal to work well with Network Manager
  enabled.
- 2.13.19

-------------------------------------------------------------------
Fri Jan  6 10:18:56 CET 2006 - locilka@suse.cz

- Tuning SuSEFirewall known Services
  Adding "TCP: 427" and "Broadcast: 427" to the definition of
  SLP-daemon by the feature #117 "SLP configuration module"

-------------------------------------------------------------------
Thu Jan  5 16:57:00 CET 2006 - mvidner@suse.cz

- CWM: implemented valid_chars property; added InitNull and StoreNull.
- CWM::Run: generate a fake event to allow a handler to enable/disable
  widgets before the first real UserInput takes place
- Dropped commandline.ycp, really now.
- 2.13.18

-------------------------------------------------------------------
Thu Jan  5 10:01:17 CET 2006 - locilka@suse.cz

- Adjusting environment for bugfix #129679
  Preventing Service::RunInitScript() from stuck by adding a new
  function Service::RunInitScriptWithTimeOut() using the
  .background agent
- Fixing bug #139587
  Firewall Functions IsEnabled() and IsStarted() expected that the
  firewall is not enabled or started by default in the
  installation. The [Back] button from the connection test (and
  changing firewall "enabled" to "disabled") has broken this
  expectation.

-------------------------------------------------------------------
Wed Jan  4 11:12:18 CET 2006 - visnov@suse.cz

- Dropped Require.ycp, long time obsolete library
- Dropped commandline.ycp obsolete wrapper

-------------------------------------------------------------------
Wed Jan  4 10:22:51 CET 2006 - locilka@suse.cz

- Adding Network Manager support into
        - SuSEFirewall Proposal
        - SuSEFirewall itself
        - CWM Firewall Interfaces (for other modules)
- 2.13.17

-------------------------------------------------------------------
Tue Jan  3 15:22:12 CET 2006 - visnov@suse.cz

- Show progress in command-line mode (F300349)

-------------------------------------------------------------------
Tue Jan  3 10:29:58 CET 2006 - mvidner@suse.cz

- Prevented NetworkService::Managed() from returning nil.

-------------------------------------------------------------------
Thu Dec 22 08:46:07 CET 2005 - visnov@suse.cz

- ignore .desktop comments starting with #

-------------------------------------------------------------------
Tue Dec 20 11:13:26 CET 2005 - visnov@suse.cz

- Include bash completion script
- 2.13.16

-------------------------------------------------------------------
Mon Dec 19 17:20:03 CET 2005 - mvidner@suse.cz

- Consider also NetworkManager if there are no ifcfgs during the
  firewall proposal (#139402).
- 2.13.15

-------------------------------------------------------------------
Mon Dec 19 15:34:37 CET 2005 - jsuchome@suse.cz

- merged texts from proofreading
- 2.13.14

-------------------------------------------------------------------
Wed Dec 14 16:08:39 CET 2005 - mvidner@suse.cz

- Added a bash completion script, thanks to choeger.

-------------------------------------------------------------------
Wed Dec  7 10:02:18 CET 2005 - locilka@suse.cz

- Changing firewall summary texts due to the bug/enhancement
  #119810. A bit misleading text "SSH is enabled" was changed to
  the "SSH port is open" etc. Also translatios should be now much
  more clearer.

-------------------------------------------------------------------
Tue Nov 29 14:41:40 CET 2005 - locilka@suse.cz

- Adding feature #5998 from FaTE: Port ranges
  Port ranges are supported in the whole configuration of
  SuSEFirewall2 for TCP, UDP and Broadcast. Port range has a higher
  priority than a port itsef, which means that adding a port which
  is already mentioned in some port alias will not add it again. If
  there is some port range next to the new port it will join it
  with the port range. Port ranges can be flatten when one is a
  neighbor of any other or if one covers any other. Removing a port
  from the port range will split the port range up into two port
  ranges.
- Adding port range support into port aliases
- Changing searching for port alias from grep-regexp to the
  perl-regexp (because of buggy behaviour with the 'mysql' port).
- Fixing variable types in documentation of some functions
- 2.13.13

-------------------------------------------------------------------
Thu Nov 24 12:51:20 CET 2005 - locilka@suse.cz

- Fixed the misleading documentation for GetEnableService()
  function in the SuSEFirewall module, thanks to jsmeix

-------------------------------------------------------------------
Wed Nov 23 13:41:53 CET 2005 - mvidner@suse.cz

- CWM::ProcessTerm now handles all container widgets
  (added `MarginBox, `MinWidth, `MinHeight, `MinSize).

-------------------------------------------------------------------
Wed Nov 23 12:36:26 CET 2005 - visnov@suse.cz

- 2.13.12

-------------------------------------------------------------------
Tue Nov 22 15:50:21 CET 2005 - lslezak@suse.cz

- do not log passwords (#134886)

-------------------------------------------------------------------
Wed Nov 16 15:03:58 CET 2005 - jsrain@suse.cz

- read list of modules to clone at the end of installation from
  control file

-------------------------------------------------------------------
Wed Nov 16 07:40:38 CET 2005 - lslezak@suse.cz

- Kernel.ycp - some PPC kernel RPMs have been dropped, kernel
  package selection updated (#64206)
- 2.13.11

-------------------------------------------------------------------
Tue Nov 15 18:49:54 CET 2005 - mvidner@suse.cz

- CWM:
 - added `menu_button
 - explicitly specifying an empty help produces no errors, like no_help
 - actually implemented validate_help
 - added validate_type: `function_no_popup so that the function bodies
   can be shared and only validate_help needs to differ
- CWMTab:
 - widget_names is now optional
 - generate a fake event when switching to a new tab to allow a handler
   to enabled/disable widgets before the first real UserInput takes place
 - prevent double tab initialization at tab set initialization
- 2.13.10

-------------------------------------------------------------------
Fri Nov 11 10:05:46 CET 2005 - jsrain@suse.cz

- initialize package source only if needed when installing kernel
  modules package (#132458)

-------------------------------------------------------------------
Tue Nov  8 13:37:34 CET 2005 - lslezak@suse.cz

- add %2f when the begining of FTP URL path starts with /
- 2.13.9

-------------------------------------------------------------------
Tue Nov  8 09:28:22 CET 2005 - lslezak@suse.cz

- The reserved characters can be part of URL (#96960),
  properly handle the escape sequences in parsing/building of URL
- 2.13.8

-------------------------------------------------------------------
Wed Nov  2 18:33:12 CET 2005 - mvidner@suse.cz

- CWM
 - PrepareDialog recognizes *Squash and alignment widgets.
 - "widget_names" can be omitted in ShowAndRun.
 - Added section: Widget Description Map Reference.
 - Factored out rules to format the docbook documentation.
- CWMTab
 - CreateWidget recognizes "fallback_functions" in the main map
   and the tab maps.
 - Also call "clean_up" functions for widgets inside the tabs.

-------------------------------------------------------------------
Wed Nov  2 10:54:54 CET 2005 - locilka@suse.cz

- Removing TCP port 135 from samba-server firewall definition.
- Adding "Portable Batch System (PBS)" definition into firewall
- Adding MySQL definition into firewall, enhancement #131478

-------------------------------------------------------------------
Thu Oct 27 18:14:24 CEST 2005 - mvidner@suse.cz

- CLI XML help: changed document structure, hopefully for the better.
- 2.13.7

-------------------------------------------------------------------
Fri Oct 21 16:28:01 CEST 2005 - lslezak@suse.cz

- CommandLine:: supports printing texts without trailing
  newline character (useful for progress messages); added YesNo()
  functionality for the command line mode
- Package:: supports installing packages in the command line mode
  (#91033)
- 2.13.6

-------------------------------------------------------------------
Thu Oct 20 13:14:33 CEST 2005 - jsuchome@suse.cz

- added Misc::CustomSysconfigRead for reading custom sysconfig files
- 2.13.5

-------------------------------------------------------------------
Mon Oct 10 15:38:30 CEST 2005 - mvidner@suse.cz

- Do not use modules marked with BrokenModules (#97655).
- 2.13.4

-------------------------------------------------------------------
Fri Sep 30 12:53:28 CEST 2005 - mvidner@suse.cz

- Fixed the configuration of ESCON and FICON (#82891).
- 2.13.3

-------------------------------------------------------------------
Thu Sep 29 13:44:59 CEST 2005 - visnov@suse.cz

- require yast2-hardware-detection for probing

-------------------------------------------------------------------
Tue Sep 27 11:02:16 CEST 2005 - jsrain@suse.cz

- do not prevent USB modules from being added to initrd (#66733)

-------------------------------------------------------------------
Tue Sep 27 09:56:07 CEST 2005 - lslezak@suse.cz

- Popup - display long error "as is" - escape rich text tags,
  format lines; layout fixes
- version 2.13.2

-------------------------------------------------------------------
Fri Sep 23 13:42:46 CEST 2005 - lslezak@suse.cz

- command line - multiline description of a command is possible
  (help can be string or list of strings)

-------------------------------------------------------------------
Fri Sep 23 09:43:09 CEST 2005 - locilka@suse.cz

- Adding support for VNC and SSH installations. Firewall proposal
  enables SSH on non-dial-up interfaces when installing over SSH,
  enables VNC on non-dial-up interfaces when installing over VNC.
  Firewall proposal warns when installing over SSH/VNC and SSH/VNC
  is not enabled. (enahancement #113211)
- Adding XDMCP (Remote Acces to Display Manager) support
  (enhancement #118200)
- Adding FAM (Remote File Alteration Monitor) support
  (enhancement #118196)
- 2.13.1

-------------------------------------------------------------------
Wed Sep 21 13:10:38 CEST 2005 - lslezak@suse.cz

- Support for long error and long warning messages
  (e.g. Report::LongError) (#79161)
- new popups in Popup:: module (e.g. Popup::TimedLongError)
- added [Stop] button to all timed popups
- version 2.13.0

-------------------------------------------------------------------
Wed Sep  7 16:01:13 CEST 2005 - mvidner@suse.cz

- Fixed deleting an interface after writing and returning
  to the network proposal (#115448).
- WIRELESS_WPA_PASSWORD is also secret (#65741).
- 2.12.27

-------------------------------------------------------------------
Mon Sep  5 22:39:56 CEST 2005 - locilka@suse.cz

- fixing default SuSEfirewall2 logging values using the
  GetDefaultValue() function for undefined and newly also for
  empty values  for security reasons (#100692).
- 2.12.26

-------------------------------------------------------------------
Mon Sep  5 16:55:12 CEST 2005 - jsrain@suse.cz

- translate proposal tab headers (#114677)
- 2.12.25

-------------------------------------------------------------------
Mon Aug 22 12:33:42 CEST 2005 - jsuchome@suse.cz

- added check for `cancel to ncurses menu loop (#105507)
- 2.12.24

-------------------------------------------------------------------
Thu Aug 18 13:59:50 CEST 2005 - lslezak@suse.cz

- added simple XEN detection (workaround for #100726)
- select kernel-xen if XEN is detected
- 2.12.23

-------------------------------------------------------------------
Thu Aug 18 11:05:25 CEST 2005 - locilka@suse.cz

- Do not Read() NetworkDevices when running CWMFirewallInterfaces
  in Installation or Update.
- Set SuSEFirewallProposal as 'modified' when changing the firewall
  counfiguration via CWMFirewallInterfaces in Installation or
  Update (bug #105170).

-------------------------------------------------------------------
Mon Aug 15 14:47:36 CEST 2005 - jsrain@suse.cz

- check whether VGA kernel parameter is correct (#103150)

-------------------------------------------------------------------
Fri Aug 12 13:10:37 CEST 2005 - jsrain@suse.cz

- don't prevent xfs and jfx module from being added to initrd on
  PPC (#104037)
- 2.12.22

-------------------------------------------------------------------
Fri Aug 12 13:03:29 CEST 2005 - locilka@suse.cz

- Fixed YaST in console. It had been using LANG set to "POSIX"
  which was supporsed to be empty or to contain "xx_XX" string
  (#103007).

-------------------------------------------------------------------
Fri Aug 12 10:08:14 CEST 2005 - visnov@suse.cz

- added comments for translators

-------------------------------------------------------------------
Tue Aug  9 16:10:22 CEST 2005 - mvidner@suse.cz

- Fixed init script parsing with special backslash and whitespace
  combination (#103013).

-------------------------------------------------------------------
Tue Aug  9 11:27:06 CEST 2005 - locilka@suse.cz

- Fixing bug #102951
  Adding SLP Daemon to the firewall as a known service
- 2.12.21

-------------------------------------------------------------------
Mon Aug  8 16:35:47 CEST 2005 - jsrain@suse.cz

- disable "Edit" and "Delete" buttons in hardware dialog if no item
  is present in the list (#102526)
- store vendor URL in the installed system (#102542)
- do not add unneeded modules to initrd (#102588)
- 2.12.20

-------------------------------------------------------------------
Fri Aug  5 09:08:24 CEST 2005 - jsrain@suse.cz

- added initialization of source refresh callbacks
- changed label of the menubutton in the hardware dialog
- 2.12.19

-------------------------------------------------------------------
Thu Aug  4 16:14:49 CEST 2005 - lslezak@suse.cz

- move sysconfig metadata parsing functions from Sysconfig
  to String module.
- 2.12.18

-------------------------------------------------------------------
Tue Aug  2 15:54:10 CEST 2005 - lslezak@suse.cz

- format function in WizardHW module
- 2.12.17

-------------------------------------------------------------------
Tue Aug  2 14:36:32 CEST 2005 - jsrain@suse.cz

- added support not to allow to go back in the installation
  workflow if started from the middle
- 2.12.16

-------------------------------------------------------------------
Mon Aug  1 15:06:21 CEST 2005 - locilka@suse.cz

- Changing firewall definition for samba-server by the Samba-Howto
  Allowed ports/functionality is: TCP 135, 139, 445; UDP: 137, 138;
  Broadcast: 137, 138;
  Bugzilla #81254

-------------------------------------------------------------------
Thu Jul 28 15:52:49 CEST 2005 - jsrain@suse.cz

- merged texts from proofreading

-------------------------------------------------------------------
Thu Jul 28 08:55:08 CEST 2005 - jsrain@suse.cz

- fixed stopping the workflow in the middle to reboot (eg. in case
  of kernel update)
- 2.12.15

-------------------------------------------------------------------
Thu Jul 21 13:58:55 CEST 2005 - sh@suse.de

- Now using `opt(`hvstretch) in wizard to restore old laoyut
  behaviour: center content by default
- V 2.12.14

-------------------------------------------------------------------
Thu Jul 21 09:53:02 CEST 2005 - jsrain@suse.cz

- don't report void errors in CWM

-------------------------------------------------------------------
Wed Jul 20 14:51:42 CEST 2005 - jsrain@suse.cz

- fixed incorrecr wizard command causing crash at the begin of the
  installation
- 2.12.13

-------------------------------------------------------------------
Wed Jul 20 10:35:22 CEST 2005 - jsrain@suse.cz

- added libxml2(-devel) to neededforbuild
- 2.12.12

-------------------------------------------------------------------
Tue Jul 19 16:47:38 CEST 2005 - jsrain@suse.cz

- fixed installation workflow re-load on switch from installation
  to update or vice versa
- added possibility to start the workflow from the middle
- added possibility for having more stages in the installation
  wizard navigation bar
- added support for specifying textdomain for translatable texts
  for installation wizard
- 2.12.11

-------------------------------------------------------------------
Mon Jul 18 11:42:40 CEST 2005 - sh@suse.de

- Properly check if KDE is running in /sbin/yast so the sw_single
  module is started full-screen if that works flawlessly (KDE)
- V 2.12.10

-------------------------------------------------------------------
Mon Jul 11 18:20:44 CEST 2005 - sh@suse.de

- Fixed NCurses wizard layout behaviour:
  Properly propagate content strechability to layout parent
- V 2.12.9

-------------------------------------------------------------------
Fri Jul  8 16:03:01 CEST 2005 - visnov@suse.cz

- adapt build dependencies for blocxx
- 2.12.8

-------------------------------------------------------------------
Fri Jul  1 12:48:43 CEST 2005 - jsrain@suse.cz

- added support functions fir general hardware summary dialog
- added possibility to get selected tab from CWMTab
- 2.12.7

-------------------------------------------------------------------
Tue Jun 14 16:05:05 CEST 2005 - lslezak@suse.cz

- command line - fixed example definition in xmlhelp output
- 2.12.6

-------------------------------------------------------------------
Mon Jun 13 17:04:03 CEST 2005 - lslezak@suse.cz

- command line - 'xmlhelp' command (store command line help of
  a client in XML format)

-------------------------------------------------------------------
Mon Jun  6 10:24:53 CEST 2005 - jsrain@suse.cz

- keep order of initrd modules from installation system in the
  target system
- 2.12.5

-------------------------------------------------------------------
Tue May 31 10:32:54 CEST 2005 - jsrain@suse.cz

- create initial ProductFeatures file via fillup (#79278)

-------------------------------------------------------------------
Wed May 25 14:26:50 CEST 2005 - locilka@suse.cz

- Fixed SuSEFirewall testsuite after adding 'bootps' port to the
  DHCP Server definition

-------------------------------------------------------------------
Wed May 25 13:25:04 CEST 2005 - mvidner@suse.cz

- CWM: added a standalone radio button widget

-------------------------------------------------------------------
Thu May 19 11:51:29 CEST 2005 - locilka@suse.cz

- Fixed bug in CWMTsigKeys
  Key name containing the 't' letter had been ending on that
  character because of wrong implementation of regexp with '\\t'

-------------------------------------------------------------------
Mon May  9 09:51:10 CEST 2005 - locilka@suse.cz

- Adding "Requires: SuSEfirewall2" into the yast2 package instead
  of the yast2-firewall

-------------------------------------------------------------------
Tue May  3 16:42:41 CEST 2005 - jsrain@suse.cz

- made the hardcoded fallback list of VGA modes in Initrd.ycp
  public (via global function)

-------------------------------------------------------------------
Tue May  3 11:27:04 CEST 2005 - locilka@suse.cz

- Added 'bootps' port allowing broadcast into the DHCP Server
  definition for SuSEFirewallServices

-------------------------------------------------------------------
Thu Apr 28 14:04:57 CEST 2005 - jsrain@suse.cz

- if YOU updates any YaST package, restart NCurses control center
  (#80591)

-------------------------------------------------------------------
Thu Apr 28 10:08:20 CEST 2005 - jsrain@suse.cz

- updated ProductControl.ycp to privide inst_finish steps
- 2.12.4

-------------------------------------------------------------------
Fri Apr 22 13:39:55 CEST 2005 - mvidner@suse.cz

- Do not use "default" as an identifier.

-------------------------------------------------------------------
Mon Apr 18 15:43:43 CEST 2005 - jsrain@suse.cz

- added testsuite for new ProductFeatures.ycp
- 2.12.3

-------------------------------------------------------------------
Mon Apr 18 14:40:43 CEST 2005 - jsrain@suse.cz

- updated manual page and help of yast2 (#70892)
- changed interface of ProductFeatures.ycp
- 2.12.2

-------------------------------------------------------------------
Tue Apr  5 14:45:07 CEST 2005 - visnov@suse.cz

- fix NFB
- 2.12.1

-------------------------------------------------------------------
Mon Apr  4 10:27:58 CEST 2005 - jsrain@suse.cz

- after running online update, exit ncurses control center (#63542)

-------------------------------------------------------------------
Thu Mar 31 13:05:13 CEST 2005 - jsrain@suse.cz

- initialize product macro for help texts from /etc/*-release
  (#61247)

-------------------------------------------------------------------
Thu Mar 31 11:10:12 CEST 2005 - locilka@suse.cz

- Changed firewall proposal texts to be clearly translatable
  (#73612)

-------------------------------------------------------------------
Thu Mar 24 13:07:15 CET 2005 - jsrain@suse.cz

- changed kernel packages for PPC (#72344)

-------------------------------------------------------------------
Mon Mar 21 16:25:33 CET 2005 - sh@suse.de

- Fixed bug #72799: Help/Steps buttons not translated
- V 2.11.48

-------------------------------------------------------------------
Mon Mar 21 13:51:43 CET 2005 - jsrain@suse.cz

- fixed setting bootsplash resolutino if framebuffer modes couldn't
  be detected (#74052)
- 2.11.47

-------------------------------------------------------------------
Fri Mar 18 14:17:30 CET 2005 - jsrain@suse.cz

- fixed determining if firewall is enabled (#73819)
- 2.11.46

-------------------------------------------------------------------
Wed Mar 16 16:50:03 CET 2005 - visnov@suse.cz

- 2.11.45

-------------------------------------------------------------------
Tue Mar 15 13:40:39 CET 2005 - visnov@suse.cz

- added check-all-syntax script for validating all YCP clients
  and modules (#63942)

-------------------------------------------------------------------
Mon Mar 14 16:36:55 CET 2005 - mvidner@suse.cz

- Don't allow single quotes inside ifcfg-* variables,
  especially NAME (#72164).
- NetworkDevices::ConcealSecrets: only nonempty; also WIRELESS_WPA_PSK.
- 2.11.44

-------------------------------------------------------------------
Sat Mar 12 04:44:45 CET 2005 - nashif@suse.de

- optionally add addon selections using the control file (#72257)
- 2.11.43

-------------------------------------------------------------------
Fri Mar 11 15:38:51 CET 2005 - mvidner@suse.cz

- Added NetworkDevices::ConcealSecrets not to log sensitive
  information (#65741).
- 2.11.42

-------------------------------------------------------------------
Fri Mar 11 10:45:17 CET 2005 - locilka@suse.cz

- Added new testsuite for SuSEFirewall module
- Added new testsuite for PortAliases module

-------------------------------------------------------------------
Wed Mar  9 13:17:46 CET 2005 - locilka@suse.cz

- Adjusting to changed /etc/services
  "ipsec-msft" has been changed to "ipsec-nat-t"
- 2.11.41

-------------------------------------------------------------------
Fri Mar  4 14:09:28 CET 2005 - lslezak@suse.cz

- HWConfig.ycp - /etc/sysconfig/hardware/hwcfg-* file access
- 2.11.40

-------------------------------------------------------------------
Fri Mar  4 10:25:56 CET 2005 - locilka@suse.cz

- fixed bug #67335
  Aborting unchanged SuSEfirewall configuration
- 2.11.39

-------------------------------------------------------------------
Thu Mar  3 13:40:45 CET 2005 - jsrain@suse.cz

- prevent Initrd module from automatical reading in Mode::config
  (#67256)

-------------------------------------------------------------------
Wed Mar  2 11:22:33 CET 2005 - locilka@suse.cz

- merged proofed texts
- 2.11.38

-------------------------------------------------------------------
Fri Feb 25 15:24:07 CET 2005 - lslezak@suse.cz

- command line - fixed checking of the mandatory keys - don't
  abort in "unsupported" mode, testsuite updated
- 2.11.37

-------------------------------------------------------------------
Fri Feb 25 13:20:17 CET 2005 - visnov@suse.cz

- 2.11.35

-------------------------------------------------------------------
Fri Feb 25 13:11:07 CET 2005 - lslezak@suse.cz

- commandline - don't check mandatory keys when the command line
  mode is "unsupported", testsuite updated
- 2.11.36

-------------------------------------------------------------------
Thu Feb 24 12:00:54 CET 2005 - fehr@suse.de

- Add AsciiFile::ReplaceLine
- 2.11.34

-------------------------------------------------------------------
Thu Feb 24 08:54:01 CET 2005 - visnov@suse.cz

- reading INCOMPLETE_TRANSLATION_TRESHOLD enabled
- 2.11.33

-------------------------------------------------------------------
Wed Feb 23 14:25:44 CET 2005 - lslezak@suse.cz

- command line - use command 'abort' instead of 'quit',
  testsuite updated

-------------------------------------------------------------------
Mon Feb 21 18:31:12 CET 2005 - nashif@suse.de

- Fixed reading of global variable which breaks testsuites

-------------------------------------------------------------------
Mon Feb 21 16:22:21 CET 2005 - nashif@suse.de

- Added incomplete_translation_treshold to product features

-------------------------------------------------------------------
Fri Feb 18 11:33:32 CET 2005 - visnov@suse.cz

- Don't show desktop files with "Hidden" set to yes in ncurses menu

-------------------------------------------------------------------
Thu Feb 17 07:16:41 CET 2005 - nashif@suse.de

- Added function to reset install.inf data to initiate a reread of
  the file

-------------------------------------------------------------------
Tue Feb 15 15:55:55 CET 2005 - locilka@suse.cz

- added name of the device for configuring interfaces
- added missing comments for SuSEFirewall functions

-------------------------------------------------------------------
Mon Feb 14 11:30:44 CET 2005 - jsrain@suse.cz

- added functions to disable and enable the CWM Firewall Interfaces
  widget
- 2.11.30

-------------------------------------------------------------------
Thu Feb 10 16:35:17 CET 2005 - mvidner@suse.cz

- Do not propose a dynamic address if the product (OES) says
  force_static_ip (#50524).
- 2.11.29

-------------------------------------------------------------------
Wed Feb  9 19:19:42 CET 2005 - nashif@suse.de

- control file and saved features from installation is now saved
  into /etc/YaST2,  /var/lib is too risky

-------------------------------------------------------------------
Wed Feb  9 15:12:00 CET 2005 - jsrain@suse.cz

- merged variables for kernel parameters in ProductFeatures into
  one (#50369)

-------------------------------------------------------------------
Wed Feb  9 12:03:50 CET 2005 - locilka@suse.cz

- Fixed reading SuSEfirewall2 configuration to be done only once
  in network proposal.

-------------------------------------------------------------------
Tue Feb  8 17:03:02 CET 2005 - sh@suse.de

- Added icons to standard popups
- V 2.11.26

-------------------------------------------------------------------
Tue Feb  8 16:09:19 CET 2005 - nashif@suse.de

- Moved ProductControl. Hooks from installation

-------------------------------------------------------------------
Tue Feb  8 14:48:37 CET 2005 - nashif@suse.de

- Moved XML module to library

-------------------------------------------------------------------
Tue Feb  8 10:48:25 CET 2005 - jsrain@suse.cz

- added richtext and (multi)selection box widget support to CWM
- enable release notes in inst. proposal also for NCurses

-------------------------------------------------------------------
Tue Feb  8 10:10:52 CET 2005 - jsuchome@suse.cz

- merged texts from proofreading
- 2.11.25

-------------------------------------------------------------------
Tue Feb  8 09:46:32 CET 2005 - jsuchome@suse.cz

- build with CustomDialogs.ycp
- 2.11.24

-------------------------------------------------------------------
Mon Feb  7 06:17:22 CET 2005 - nashif@suse.de

- Fixed call to inst_suseconfig
- Added variable to Directory used for custom workflows

-------------------------------------------------------------------
Fri Feb  4 17:44:21 CET 2005 - mvidner@suse.cz

- Added String::OptParens, String::OptFormat.
- 2.11.23

-------------------------------------------------------------------
Tue Feb  1 12:56:56 CET 2005 - lslezak@suse.cz

- fixed finish call handling (don't call finish handler (Write)
  when module is not initialized)
- 2.11.22

-------------------------------------------------------------------
Mon Jan 31 17:47:43 CET 2005 - sh@suse.de

- Added Show|HideReleaseNotesButton() to Wizard::
- V 2.11.21

-------------------------------------------------------------------
Mon Jan 31 10:46:33 CET 2005 - locilka@suse.cz

- added samba-server allowing broadcast feature (#50311)
- 2.11.20

-------------------------------------------------------------------
Fri Jan 28 09:57:54 CET 2005 - mlazar@suse.cz

- fixed runlevel agent: don't dump error msg if service script
  isn't readable

-------------------------------------------------------------------
Thu Jan 27 13:29:28 CET 2005 - mvidner@suse.cz

- NetworkDevices: canonicalize STARTMODE (~#50095), also on Import.
- 2.11.19

-------------------------------------------------------------------
Thu Jan 27 12:34:14 CET 2005 - locilka@suse.cz

- Rewritten SuSEFirewall::ActivateConfiguration() function
- Fixed some y2error message

-------------------------------------------------------------------
Wed Jan 26 16:39:19 CET 2005 - mvidner@suse.cz

- Fixed a typo preventing from adding an Altix XP interface (#50044).

-------------------------------------------------------------------
Tue Jan 25 12:39:26 CET 2005 - locilka@suse.cz

- removed SuSEfirewall2_final init script (bugzilla #50157)
- 2.11.18

-------------------------------------------------------------------
Fri Jan 21 10:50:28 CET 2005 - lslezak@suse.cz

- an option in command line mode specification can have
  more help texts (depending on command)
- improved command line mode support test (test also empty map)
- version 2.11.17

-------------------------------------------------------------------
Tue Jan 18 14:56:33 CET 2005 - lslezak@suse.cz

- command line - new simple mode (no commands),
  lazy initialization (bug #44083)
- version 2.11.16

-------------------------------------------------------------------
Wed Jan 12 16:16:20 CET 2005 - lslezak@suse.cz

- command line mode enhancements: accept integer type,
  added CommandLine::PrintVerbose(), cutom help option,
  testsuite update, small fixes
- version 2.11.15

-------------------------------------------------------------------
Tue Jan 11 16:52:35 CET 2005 - jsrain@suse.cz

-reverted fix of #49483

-------------------------------------------------------------------
Mon Jan 10 14:03:48 CET 2005 - jsrain@suse.cz

- added new function to compute additional packages (eg. -nongpl)
  for any base kernel package to Kernel.ycp

-------------------------------------------------------------------
Fri Jan  7 10:53:19 CET 2005 - locilka@suse.cz

- added new functions into String module
  TextTable() & UnderlinedHeader()

-------------------------------------------------------------------
Thu Jan  6 10:43:19 CET 2005 - jsrain@suse.cz

- prevent vga= kernel parameter from being used on IA64 (#49483)

-------------------------------------------------------------------
Wed Jan  5 16:52:31 CET 2005 - jsrain@suse.cz

- changed Kernel.ycp to functional interface
- 2.11.14

-------------------------------------------------------------------
Tue Jan  4 09:41:35 CET 2005 - jsrain@suse.cz

- fixed handling of sysconfig/kernel:MODULES_LOADED_ON_BOOT if
  changed externally during installation (#46971)

-------------------------------------------------------------------
Mon Jan  3 10:47:34 CET 2005 - locilka@suse.cz

- Added new implementation of SuSEfirewall2 broadcast configuration
  into SuSEFirewall module
- 2.11.13

-------------------------------------------------------------------
Tue Dec 21 17:13:26 CET 2004 - mvidner@suse.cz

- Added Hostname::Validhost (#22802).
- Substitute VERSION in Version.ycp also at "make" time (#40492).
- Support FW_ALLOW_FW_BROADCAST_* (locilka).
- 2.11.12

-------------------------------------------------------------------
Tue Dec 21 11:46:19 CET 2004 - jsrain@suse.cz

- fixed validation of widgets inside CWM Tab widget
- added possibility to set functions for immediate service
  start/stop in the CWMServiceStart widget

-------------------------------------------------------------------
Tue Dec 14 17:17:12 CET 2004 - mvidner@suse.cz

- Added Progress::set, fixed docs a bit.
- 2.11.11

-------------------------------------------------------------------
Fri Dec  3 16:45:39 CET 2004 - mvidner@suse.cz

- NetworkDevices: Canonicalize netmask data (#46885).

-------------------------------------------------------------------
Wed Dec  1 11:37:39 CET 2004 - locilka@suse.cz

- Added handling for 'all' parameter in old firewall functions
  in SuSEFirewall module
- Added CharacterDevice file-type into FileUtils.ycp.
- Created testsuite for FileUtils module.

-------------------------------------------------------------------
Wed Dec  1 10:56:06 CET 2004 - mvidner@suse.cz

- NetworkDevices: Improved ifcfg name handling,
  particularly mobile ipv6 (#48696).

-------------------------------------------------------------------
Tue Nov 30 12:40:31 CET 2004 - locilka@suse.cz

- Moved CWMFirewallInterfaces from yast2-firewall to yast2 rpm

-------------------------------------------------------------------
Tue Nov 30 10:47:06 CET 2004 - visnov@suse.cz

- added testsuite infrastructure for library/modules

-------------------------------------------------------------------
Thu Nov 25 09:50:51 CET 2004 - locilka@suse.cz

- added SuSEFirewallServices and PortAliases YCP Modules into
  library/network.

-------------------------------------------------------------------
Wed Nov 17 17:21:29 CET 2004 - arvin@suse.de

- fixed handling of command line arguments with space (bug #48264)

-------------------------------------------------------------------
Tue Nov 16 12:15:15 CET 2004  - fehr@suse.de

- add evms logfiles to save_y2logs if present

-------------------------------------------------------------------
Fri Nov 12 17:53:01 CET 2004 - mvidner@suse.cz

- Added NetworkDevices::DeleteAlias (#48191).

-------------------------------------------------------------------
Fri Nov 12 15:27:24 CET 2004 - locilka@suse.cz

- FileUtils have now GetFileRealType and GetFileType functions
  with output depending on the type of requested file.
- Increased documentation for FileUtils.

-------------------------------------------------------------------
Thu Nov 11 18:09:15 CET 2004 - arvin@suse.de

- always use Directory::logdir

-------------------------------------------------------------------
Thu Nov 11 16:28:56 CET 2004 - locilka@suse.cz

- Created FileUtils module for getting information about system
  files and directories.

-------------------------------------------------------------------
Thu Nov 11 15:32:43 CET 2004 - mvidner@suse.cz

- Added String::ValidCharsFilename, NetworkDevices::ValidCharsIfcfg
  (#46803)
- Added character set functions to String.
- PackageSystem::InstallKernel: return early if the module list is
  empty, thus slashing "yast2 lan" startup time.
- Desktop::RunViaDesktop now accepts arguments (#46828).

-------------------------------------------------------------------
Wed Nov 10 10:45:21 CET 2004 - mvidner@suse.cz

- Moved NetworkDevices from yast2-network to yast2.
- 2.11.7

-------------------------------------------------------------------
Mon Nov  8 15:07:10 CET 2004 - visnov@suse.cz

- yast2-pkg-bindings added to requires

-------------------------------------------------------------------
Mon Nov  8 12:53:46 CET 2004 - jsrain@suse.cz

- added optional "no_help" key to CWM widget description map
  in order to suppress errors in log if no help wanted (#47938)
- added protection against removing used TSIG keys to the CWM
  TSIG keys management widget (#47480)

-------------------------------------------------------------------
Thu Nov  4 17:56:47 CET 2004 - sh@suse.de

- Added save_y2logs script for easier bug reporting
- V 2.11.6

-------------------------------------------------------------------
Thu Nov  4 11:00:06 CET 2004 - mvidner@suse.cz

- Added String::FirstChunk.
- 2.11.5

-------------------------------------------------------------------
Wed Nov 03 14:32:15 CET 2004 - arvin@suse.de

- removed deprecated lookup

-------------------------------------------------------------------
Tue Nov  2 16:36:35 CET 2004 - mvidner@suse.cz

- Allow overriding sbindir so that we can install to a prefix.
- Merged changes from the 9.2 branch.

-------------------------------------------------------------------
Mon Nov  1 14:29:34 CET 2004 - visnov@suse.cz

- set product name in wizard when opening a dialog (#46247)

-------------------------------------------------------------------
Mon Nov  1 10:32:10 CET 2004 - visnov@suse.cz

- fix processing of command line arguments in Mode and Stage

-------------------------------------------------------------------
Mon Nov  1 09:34:44 CET 2004 - msvec@suse.cz

- use ll_LL in .desktop files (#47668)

-------------------------------------------------------------------
Mon Nov  1 08:00:06 CET 2004 - jsrain@suse.cz

- fixed parameters to sformat in Commandline.ycp
- 2.11.3

-------------------------------------------------------------------
Tue Oct 26 12:35:59 CEST 2004 - jsrain@suse.cz

- Mode.ycp split to Mode.ycp, Stage.ycp, Linuxrc.ycp and
  Installation.ycp (yast2-installation), clean-up
- adapted the code to the clean-up
- 2.11.2

-------------------------------------------------------------------
Tue Oct 19 13:29:57 CEST 2004 - locilka@suse.de

- added several messages into Message.ycp
- added several labels into Label.ycp
- added two functions into Confirm.ycp
- 2.11.1

-------------------------------------------------------------------
Mon Oct 11 14:53:47 CEST 2004 - jsrain@suse.cz

- changed Arch.ycp to functional interface, probing the settings
  when they are needed (instead of constructor)
- update Initrd.ycp not to use Arch:: in its constructor
- 2.11.0

-------------------------------------------------------------------
Mon Oct  4 16:42:21 CEST 2004 - mvidner@suse.cz

- Moved the "cd /" workaround to yast2-network (#46055).
- 2.10.27

-------------------------------------------------------------------
Fri Oct  1 13:44:58 CEST 2004 - sh@suse.de

- Fixed bug #46598: Layout broken due to 800x600 default size
- V 2.10.24

-------------------------------------------------------------------
Wed Sep 29 13:51:00 CEST 2004 - visnov@suse.cz

- always reinitialize target (#45356)
- 2.10.23

-------------------------------------------------------------------
Wed Sep 29 10:10:37 CEST 2004 - mvidner@suse.cz

- Fixed Package::FunctionsAI["DoInstall" and "DoRemove"] (#45463).
- 2.10.22

-------------------------------------------------------------------
Mon Sep 27 15:09:44 CEST 2004 - arvin@suse.de

- fixed generation of desktop files

-------------------------------------------------------------------
Sat Sep 25 10:55:58 CEST 2004 - mvidner@suse.cz

- Change directory to / in /sbin/yast2 (#46055).
- 2.10.20

-------------------------------------------------------------------
Fri Sep 24 19:03:41 CEST 2004 - mvidner@suse.cz

- Added Desktop::RunViaDesktop (#37864).
- 2.10.19

-------------------------------------------------------------------
Fri Sep 24 08:07:29 CEST 2004 - visnov@suse.cz

- always initialize SourceCache when installing packages
- use installed kernel to compute kernel packages (#45905)
- 2.10.18

-------------------------------------------------------------------
Thu Sep 23 09:49:52 CEST 2004 - mvidner@suse.cz

- Fixed empty runlevel editor (#45858).

-------------------------------------------------------------------
Tue Sep 21 11:31:00 CEST 2004 - arvin@suse.de

- adapted path for qtrc (bug #44803)

-------------------------------------------------------------------
Tue Sep 14 16:58:38 CEST 2004 - mvidner@suse.cz

- Ignore /etc/init.d/Makefile (#45198).

-------------------------------------------------------------------
Tue Sep 14 10:51:01 CEST 2004 - jsrain@suse.cz

- added ProductFeatures::enable_firewall and firewall_ssh_enable
  to control firewall behavior in the proposal

-------------------------------------------------------------------
Mon Sep 13 11:25:06 CEST 2004 - jsrain@suse.cz

- fixed reordering of items in Table/Popup's table (#45097)
- added ProductFeatures::fam_local_only
- 2.10.14

-------------------------------------------------------------------
Mon Sep  6 12:42:27 CEST 2004 - visnov@suse.cz

- moved ComputeKernelPackages to Kernel.ycp
- use Kernel::ComputePackages in Package (#44394)
- 2.10.13

-------------------------------------------------------------------
Mon Sep  6 11:53:31 CEST 2004 - jsrain@suse.cz

- mark licenses as confirmed when accepted (in PackageSystem.ycp
  and Require.ycp)

-------------------------------------------------------------------
Thu Sep  2 13:01:38 CEST 2004 - locilka@suse.cz

- added String::escapetags - function for escaping HTML/XML tags

-------------------------------------------------------------------
Mon Aug 30 15:10:19 CEST 2004 - arvin@suse.de

- add nongpl kernel package during installation (bug #44394)

-------------------------------------------------------------------
Fri Aug 27 15:10:55 CEST 2004 - arvin@suse.de

- merged proof read messages

-------------------------------------------------------------------
Fri Aug 27 11:19:51 CEST 2004 - mvidner@suse.cz

- LogView grep: properly quote the regex; it is a basic regex.

-------------------------------------------------------------------
Fri Aug 20 06:27:01 CEST 2004 - nashif@suse.de

- Own schema directory
- 2.10.10

-------------------------------------------------------------------
Thu Aug 19 13:14:02 CEST 2004 - visnov@suse.cz

- allow in commandline also GUI handler returning symbols (#43935)

-------------------------------------------------------------------
Tue Aug 17 11:26:37 CEST 2004 - jsrain@suse.cz

- fixed function type casting in Table/Popup routines
- prevent 'usbhid' module from being added to initrd (#36766)

-------------------------------------------------------------------
Mon Aug 16 23:36:18 CEST 2004 - nashif@suse.de

- fixed testsuites (added Testsuite.ycp to testedfiles or modified output
  according to the change of logging function references) (jsrain)
- type cast fixes
- CWM: fixed structure validation

-------------------------------------------------------------------
Thu Aug 12 23:27:19 CEST 2004 - nashif@suse.de

- Disable Commandline interface during firstboot phase
- 2.10.7

-------------------------------------------------------------------
Tue Aug  3 15:41:32 CEST 2004 - jsrain@suse.cz

- fixed types in CWM, changed interface of CWM::ShowAndRun ()
- split the CWMServiceStart widget into multiple widgets (one for
  each part)
- 2.10.6

-------------------------------------------------------------------
Fri Jul 30 11:37:44 CEST 2004 - jsrain@suse.cz

- adapted CWMServiceStart.ycp functionality for box product

-------------------------------------------------------------------
Thu Jul 29 09:47:51 CEST 2004 - nashif@suse.de

- New module for interaction with linuxrc(yast.inf and install.inf
  handling)
- Move functions from misc to Linuxrc

-------------------------------------------------------------------
Thu Jul 29 08:34:41 CEST 2004 - nashif@suse.de

- Defined more variables in ProductFeatures
- Removed live_eval variable

-------------------------------------------------------------------
Tue Jul 20 13:48:00 CEST 2004 - jsrain@suse.cz

- enhanced the TSIG keys management widget to do more checks before
  creating a new TSIG key (#40845)

-------------------------------------------------------------------
Mon Jul 19 12:26:40 CEST 2004 - jsrain@suse.cz

- enhnced functionality of Package*.ycp modules (popups with custom
  message, package check for read functions with error feedback)

-------------------------------------------------------------------
Wed Jul 14 11:27:23 CEST 2004 - jsrain@suse.cz

- fixed typos in CWMServiceStart.ycp

-------------------------------------------------------------------
Tue Jul 13 09:02:49 CEST 2004 - locilka@suse.de

- added new Message module
- 2.10.3

-------------------------------------------------------------------
Mon Jun 21 13:24:03 CEST 2004 - jsrain@suse.cz

- added CWM widget for TSIG keys management

-------------------------------------------------------------------
Fri Jun 18 15:28:07 CEST 2004 - lslezak@suse.cz

- CommandLine: read text or password from console

-------------------------------------------------------------------
Fri Jun 18 10:16:04 CEST 2004 - jsrain@suse.cz

- added CWM widget for service starting (like the Start-up dialog
  in DNS server component)

-------------------------------------------------------------------
Thu Jun 17 10:00:53 CEST 2004 - msvec@suse.cz

- updated testsuite
- 2.10.2

-------------------------------------------------------------------
Wed Jun 16 16:16:58 CEST 2004 - jsrain@suse.cz

- added suport for navigation tree and tabs to CWM
- updated the LogView popup to be able to be used as widget for CWM
- do not add 'desktop' to kernel command line

-------------------------------------------------------------------
Wed Jun 16 10:36:53 CEST 2004 - msvec@suse.cz

- fixed 'yast2 -l' output (#42087)
- 2.9.75

-------------------------------------------------------------------
Fri Jun 11 01:01:14 CEST 2004 - nashif@suse.de

- Added software-proposal variable to product features

-------------------------------------------------------------------
Tue Jun  8 04:35:25 CEST 2004 - nashif@suse.de

- Fixed bug #41696: yast uses elevator=anticipatory instead of
  elevator=as
- URL with empty host is valid (i.e. file:///test.xml )

-------------------------------------------------------------------
Fri May 28 16:48:12 CEST 2004 - sh@suse.de

- Fixed bug #41305: License agreement after abort in NCurses

-------------------------------------------------------------------
Wed May 26 15:12:17 CEST 2004 - mvidner@suse.cz

- Fixed agent definition for /etc/sysconfig/hardware
  to handle multiline values (#39350).
- 2.9.72

-------------------------------------------------------------------
Tue May 25 18:27:15 CEST 2004 - arvin@suse.de

- install kernel-bigsmp even with a bit less than 4GB of RAM
  (bug #40729)

-------------------------------------------------------------------
Tue May 25 13:48:01 CEST 2004 - jsrain@suse.cz

- set the I/O scheduler in ProductFeatures (#41038)
- 2.9.70

-------------------------------------------------------------------
Wed May 19 03:30:13 CEST 2004 - nashif@suse.de

- Added a timeout for ShowText popup when called via
  Report. (Report::ShowText)

-------------------------------------------------------------------
Mon May 17 10:42:57 CEST 2004 - msvec@suse.cz

- added PadZero general function for padding with zeros

-------------------------------------------------------------------
Wed May 12 15:30:47 CEST 2004 - msvec@suse.cz

- improved ncurses menu responsiveness (#38363)
- 2.9.68

-------------------------------------------------------------------
Wed May  5 16:20:30 CEST 2004 - gs@suse.de

- yast2 start script: check whether the terminal supports UTF-8
  and adapt language settings (bug #39606)
- 2.9.67

-------------------------------------------------------------------
Tue May 04 10:12:45 CEST 2004 - arvin@suse.de

- merged proofread messages

-------------------------------------------------------------------
Fri Apr 23 15:58:47 CEST 2004 - mvidner@suse.cz

- do not copy network aliases from install.inf
  to modprobe.conf (#39135)
- 2.9.65

-------------------------------------------------------------------
Thu Apr 22 11:09:32 CEST 2004 - arvin@suse.de

- run unicode_{start,stop} only if they are present (bug #35714)

-------------------------------------------------------------------
Mon Apr 19 13:05:04 CEST 2004 - arvin@suse.de

- merged proofread messages

-------------------------------------------------------------------
Fri Apr 16 18:11:07 CEST 2004 - nashif@suse.de

- Save runtime product variables

-------------------------------------------------------------------
Thu Apr  8 13:56:41 CEST 2004 - jsrain@suse.cz

- use the 'desktop' kernel parameter only for desktop products

-------------------------------------------------------------------
Wed Apr  7 19:25:31 CEST 2004 - nashif@suse.de

- #38596: Also use saved id

-------------------------------------------------------------------
Wed Apr  7 18:21:39 CEST 2004 - nashif@suse.de

- Workaround for #38596, broken recursion for iterators

-------------------------------------------------------------------
Tue Apr  6 18:53:56 CEST 2004 - nashif@suse.de

- update/upgrade defaults added to product feature set (#38486)

-------------------------------------------------------------------
Mon Apr  5 18:00:23 CEST 2004 - nashif@suse.de

- Removed unconfigurable options from report summary
- Added optional list of package to product features
- 2.9.60

-------------------------------------------------------------------
Fri Apr  2 22:16:33 CEST 2004 - nashif@suse.de

- Fixed wrapper functions for new wizard
- 2.9.59

-------------------------------------------------------------------
Fri Apr 02 15:59:59 CEST 2004 - arvin@suse.de

- finally changed license to GPL for good

-------------------------------------------------------------------
Fri Apr  2 06:41:58 CEST 2004 - nashif@suse.de

- added wrapper functions around Tree and Menu enabled Wizards to
  support ncurses mode (#37581)

-------------------------------------------------------------------
Thu Apr 01 14:28:23 CEST 2004 - arvin@suse.de

- don't set download callbacks globaly (bug #37151)

-------------------------------------------------------------------
Wed Mar 31 19:52:42 CEST 2004 - nashif@suse.de

- New ProductFeature variables

-------------------------------------------------------------------
Wed Mar 31 17:53:05 CEST 2004 - msvec@suse.cz

- added /etc/YaST2 dir (for log.conf)
- 2.9.54

-------------------------------------------------------------------
Wed Mar 31 14:06:43 CEST 2004 - gs@suse.de

- show header of ShowText popup (bug #37171)

-------------------------------------------------------------------
Wed Mar 31 12:20:54 CEST 2004 - arvin@suse.de

- added product feature about suboptimal distribution (bug #36823)

-------------------------------------------------------------------
Wed Mar 31 10:32:13 CEST 2004 - jsrain@suse.de

- remove ide-scsi from initrd during update (#37591)

-------------------------------------------------------------------
Tue Mar 30 18:04:43 CEST 2004 - jsrain@suse.de

- fixed map validator of CWM

-------------------------------------------------------------------
Mon Mar 29 16:18:49 CEST 2004 - jsrain@suse.de

- fixed behavior of combo box for adding new option if it is
  editable (#37267)
- 2.9.52

-------------------------------------------------------------------
Mon Mar 29 15:27:24 CEST 2004 - adrian@suse.de

- hide YaST groups desktop files in the desktop world

-------------------------------------------------------------------
Mon Mar 29 11:13:30 CEST 2004 - arvin@suse.de

- fixed kernel selection on i386 smp systems (bug #35876)

-------------------------------------------------------------------
Mon Mar 29 09:19:19 CEST 2004 - jsrain@suse.de

- adapted CWM to updated 'is' builtin
- fixed Initrd testsuite
- 2.9.50

-------------------------------------------------------------------
Fri Mar 26 15:03:49 CET 2004 - arvin@suse.de

- added uml detection to Arch module

-------------------------------------------------------------------
Wed Mar 24 16:59:37 CET 2004 - adrian@suse.de

- fix yast qt ui themeing, export QT_HOME_DIR again
  (got broken due to login shell usage bye kdesu)

-------------------------------------------------------------------
Wed Mar 24 11:17:25 CET 2004 - arvin@suse.de

- fixed function name (bug #36783)

-------------------------------------------------------------------
Tue Mar 23 16:54:37 CET 2004 - mvidner@suse.cz

- added Confirm::MustBeRoot to easily alert the user (#35363)

-------------------------------------------------------------------
Tue Mar 23 09:05:39 CET 2004 - lslezak@suse.cz

- fixed parsing quoted string in String::ParseOptions() (#36223)
- testsuite update

-------------------------------------------------------------------
Mon Mar 22 17:09:55 CET 2004 - msvec@suse.cz

- support for sort keys in ncurses menu (#36466)
- 2.9.47

-------------------------------------------------------------------
Mon Mar 22 14:11:58 CET 2004 - jsrain@suse.cz

- fixed unwanted hiding of helps during progress bar run
- don't abort installing packages via Require and PackageSystem
  if dependency solving fails and system wasn't consistent before
  installing them

-------------------------------------------------------------------
Mon Mar 22 13:38:27 CET 2004 - sh@suse.de

- V 2.9.46
- Fixed bug #35768: Wizard buttons not retranslated

-------------------------------------------------------------------
Fri Mar 19 15:41:00 CET 2004 - sh@suse.de

- V 2.9.45
- Improved handling for all Popup::*timed*() dialogs:
  Use UI::TimeoutUserInput() now, no more confusing busy cursor,
  less delays (no more sleep() )

-------------------------------------------------------------------
Wed Mar 17 19:10:15 CET 2004 - fehr@suse.de

- add functions {Set,Get}Utf8Lang() to Encoding module

-------------------------------------------------------------------
Wed Mar 17 11:48:25 CET 2004 - arvin@suse.de

- added download progress callbacks (bug #31445)

-------------------------------------------------------------------
Mon Mar 15 16:49:00 CET 2004 - fehr@suse.de

- add functions {Set,Get}EncLang() && GetCodePage() to Encoding module
- add global boolean evms_config to ProductFeatures.ycp

-------------------------------------------------------------------
Mon Mar 15 14:59:41 CET 2004 - arvin@suse.de

- adapted "yast -l" to desktop files (bug #35019)

-------------------------------------------------------------------
Fri Mar 12 15:35:56 CET 2004 - nashif@suse.de

- Custom wizard added (sh@suse.de)

-------------------------------------------------------------------
Thu Mar 11 18:17:52 CET 2004 - msvec@suse.cz

- proper event ID type handling (#35602)

-------------------------------------------------------------------
Wed Mar 10 14:05:43 CET 2004 - msvec@suse.cz

- accept nil from some UI calls (should fix the failing testsuites)
- added function for creation of FQ hostname

-------------------------------------------------------------------
Wed Mar 10 09:26:03 CET 2004 - arvin@suse.de

- install kernel-um in uml

-------------------------------------------------------------------
Wed Mar 10 07:03:41 CET 2004 - nashif@suse.de

- Fixed Progress for new Wizard
- 2.9.39

-------------------------------------------------------------------
Wed Mar 10 01:42:25 CET 2004 - sh@suse.de

- V 2.9.37
- Migration to new wizard

-------------------------------------------------------------------
Mon Mar  8 17:53:29 CET 2004 - sh@suse.de

- Changed X cursor theme (adrian)

-------------------------------------------------------------------
Mon Mar  8 15:56:52 CET 2004 - msvec@suse.cz

- Added Wizard::SetDesktopIcon to set the title icon
- 2.9.35

-------------------------------------------------------------------
Fri Mar  5 14:31:39 CET 2004 - mvidner@suse.cz

- Added Popup::AnyQuestionRichText.
- {Require,PackageSystem}::DoInstallAndRemove:
  ask for license acceptance (#35250).

-------------------------------------------------------------------
Fri Mar  5 12:43:40 CET 2004 - msvec@suse.cz

- make runlevel testsuite use Service
- add warnings about usage of obsolete interface
- 2.9.33

-------------------------------------------------------------------
Thu Mar  4 20:05:13 CET 2004 - visnov@suse.cz

- 2.9.32
- late initialization of Wizard and Progress (for command line)

-------------------------------------------------------------------
Thu Mar  4 17:24:56 CET 2004 - msvec@suse.cz

- fixed docu installation dirs
- replaced sequencer include with dummy one using Sequencer

-------------------------------------------------------------------
Thu Mar  4 16:09:18 CET 2004 - visnov@suse.cz

- added type info (kkaempf, visnov)

-------------------------------------------------------------------
Thu Mar  4 15:47:00 CET 2004 - msvec@suse.cz

- improved the packages testing client
- fixed ncurses menu generation (#35186)

-------------------------------------------------------------------
Tue Mar  2 15:50:16 CET 2004 - msvec@suse.cz

- fixed Package interface
- added documentation and testing client

-------------------------------------------------------------------
Tue Mar  2 10:58:54 CET 2004 - msvec@suse.cz

- improved (fixed) agent for sysconfig/hardware
- 2.9.31

-------------------------------------------------------------------
Fri Feb 27 03:28:39 CET 2004 - nashif@suse.de

- Adapt for new control file based installation

-------------------------------------------------------------------
Thu Feb 26 12:32:12 CET 2004 - jsrain@suse.de

- preventing modules uhci-hcd, ehci-hcd, ohci-hcd from being put
  into initrd (#35032)

-------------------------------------------------------------------
Tue Feb 24 13:03:03 CET 2004 - visnov@suse.cz

- don't duplicate history entries in interactive command line (#34610)

-------------------------------------------------------------------
Tue Feb 24 11:37:17 CET 2004 - kkaempf@suse.de

- treat x86_64 as 'wintel' architecture (#34853)

-------------------------------------------------------------------
Mon Feb 23 13:02:40 CET 2004 - mvidner@suse.cz

- Services: don't omit boot.hotplug-beta, boot.restore_permissions (#34775)
- 2.9.28

-------------------------------------------------------------------
Fri Feb 20 19:45:58 CET 2004 - arvin@suse.de

- disable accept button during Progress (bug #30303)

-------------------------------------------------------------------
Fri Feb 20 09:38:13 CET 2004 - jsrain@suse.de

- fixed redrawing of fields in Table/Popup table widget after an
  option was changed

-------------------------------------------------------------------
Thu Feb 19 18:04:31 CET 2004 - jsrain@suse.de

- added agent for handling /etc/sysconfig/hardware/hwcfg-*

-------------------------------------------------------------------
Thu Feb 19 15:33:17 CET 2004 - arvin@suse.de

- removed function Kernel::IDERecorders since "ide-scsi" is not
  used anymore (bug #34694)

-------------------------------------------------------------------
Thu Feb 19 13:24:44 CET 2004 - mvidner@suse.cz

- changed sort to use "<" instead of "<=" because of the switch
  to std::sort

-------------------------------------------------------------------
Thu Feb 19 11:15:17 CET 2004 - visnov@suse.cz

- restore AsciiFile::AssertLineValid behavior as in 9.0

-------------------------------------------------------------------
Tue Feb 17 18:12:25 CET 2004 - sh@suse.de

- Use correct kernel image name on S/390
- 2.9.25

-------------------------------------------------------------------
Tue Feb 17 15:37:45 CET 2004 - sh@suse.de

- Fixed bug #34617: New kernel names on S/390
- 2.9.24

-------------------------------------------------------------------
Tue Feb 17 12:00:56 CET 2004 - sh@suse.de

- Applied olh's patch for bug #34602: PPC kernel renamed
- 2.9.23

-------------------------------------------------------------------
Mon Feb 16 18:27:14 CET 2004 - arvin@suse.de

- recognize newer macs (bug #34587)

-------------------------------------------------------------------
Mon Feb 16 17:06:46 CET 2004 - jsrain@suse.de

- kernel image is now /boot/vmlinux on all PPC subarchs (#34588)
- 2.9.21

-------------------------------------------------------------------
Mon Feb 16 11:20:53 CET 2004 - arvin@suse.de

- removed obsolete Mode::hardBoot

-------------------------------------------------------------------
Thu Feb 12 17:50:24 CET 2004 - lslezak@suse.cz

- CWM: added better `back event handling, correctly displaying
  option names in the new option checkbox (jsrain)
- added function String::FormatSizeWithPrecision,
  updated testsuite
- version 2.9.19

-------------------------------------------------------------------
Wed Feb 11 11:02:20 CET 2004 - msvec@suse.cz

- adapt remote clients for the new interpreter

-------------------------------------------------------------------
Tue Feb 10 17:45:16 CET 2004 - arvin@suse.de

- adapted kernel determination to kernel 2.6 names

-------------------------------------------------------------------
Tue Feb 10 10:33:05 CET 2004 - arvin@suse.de

- finally removed configdir from file list (doesn't help anymore)

-------------------------------------------------------------------
Sat Feb 07 20:19:29 CET 2004 - arvin@suse.de

- removed config files (*.y2cc)

-------------------------------------------------------------------
Sat Feb  7 16:29:32 CET 2004 - msvec@suse.cz

- own configdir until all modules are updated
- 2.9.15

-------------------------------------------------------------------
Fri Feb  6 14:34:35 CET 2004 - msvec@suse.cz

- call %suse_update_desktop_file for the group files
- use the group .desktop files also in the ncurses menu
- 2.9.14

-------------------------------------------------------------------
Tue Feb  3 12:39:35 CET 2004 - msvec@suse.cz

- added yast2 groups .desktop files
- 2.9.13

-------------------------------------------------------------------
Tue Feb  3 09:27:50 CET 2004 - visnov@suse.cz

- implemented non-strict checking of command line options

-------------------------------------------------------------------
Sat Jan 31 21:58:23 CET 2004 - arvin@suse.de

- added function to build a url from tokens

-------------------------------------------------------------------
Fri Jan 30 16:46:34 CET 2004 - mvidner@suse.cz

- removed lookups in Service to fix configuration modules testsuites
- 2.9.11

-------------------------------------------------------------------
Thu Jan 29 18:09:39 CET 2004 - msvec@suse.cz

- more testsuite fixes
- 2.9.10

-------------------------------------------------------------------
Thu Jan 29 11:32:55 CET 2004 - jsrain@suse.de

- fixed cwm testsuite
- fixed file list
- 2.9.9

-------------------------------------------------------------------
Tue Jan 27 09:19:21 CET 2004 - jsrain@suse.de

- removed hwinfo from neededforbuild
- fixed testsuite for initrd

-------------------------------------------------------------------
Mon Jan 26 17:14:59 CET 2004 - jsrain@suse.de

- added hwinfo to neededforbuild
- 2.9.8

-------------------------------------------------------------------
Mon Jan 26 15:08:56 CET 2004 - msvec@suse.cz

- converted wizard sequencer to module
- 2.9.7

-------------------------------------------------------------------
Fri Jan 23 16:11:46 CET 2004 - msvec@suse.cz

- added agents for sysconfig/sysctl and /suseconfig
- 2.9.6

-------------------------------------------------------------------
Fri Jan 23 12:29:29 CET 2004 - arvin@suse.de

- fixed Require.ycp for brand new interpreter

-------------------------------------------------------------------
Mon Jan 19 08:52:19 CET 2004 - jsrain@suse.de

- merged the new interpreter branch

-------------------------------------------------------------------
Mon Dec 15 15:58:45 CET 2003 - jsrain@suse.de

- Moved Label.ycp and Popup.ycp from source/yast2/library/wizard/src
  to source/yas t2/library/module because of building with the new
  interpreter

-------------------------------------------------------------------
Mon Dec 15 11:34:19 CET 2003 - msvec@suse.cz

- better services handling: Service (from Runlevel)

-------------------------------------------------------------------
Fri Dec  5 09:41:45 CET 2003 - jsrain@suse.de

- added Mode::commandline variable, setting it an appropriate way

-------------------------------------------------------------------
Wed Dec  3 18:20:13 CET 2003 - msvec@suse.cz

- use common Makefile.am (needs recent devtools)

-------------------------------------------------------------------
Mon Nov 24 00:32:55 CET 2003 - ro@suse.de

- remove file conflict with yast2-pam (Autologin.ycp moved there)

-------------------------------------------------------------------
Mon Nov 17 18:10:50 CET 2003 - arvin@suse.de

- adapted plugindir detection for NPTL

-------------------------------------------------------------------
Fri Nov 14 11:16:31 CET 2003 - gs@suse.de

- use ncurses file selection widgets

-------------------------------------------------------------------
Wed Oct 29 13:55:00 CET 2003 - visnov@suse.cz

- fix testsuite
- 2.9.2

-------------------------------------------------------------------
Fri Oct 24 15:55:36 CEST 2003 - ms@suse.de

- moved x11 subdir to installation

-------------------------------------------------------------------
Fri Oct 17 11:01:59 CEST 2003 - jsrain@suse.de

- Fixed "blinking" of Table/Popup's buttons when table content was
  reordered

-------------------------------------------------------------------
Fri Oct  3 14:18:55 CEST 2003 - jsrain@suse.de

- Table/Popup stuff splitt off from CWM.ycp to separate file
- Added support for "Changed" column to Table/Popup

-------------------------------------------------------------------
Wed Oct  1 10:47:19 CEST 2003 - jsuchome@suse.cz

- added Autologin.ycp module to handle autologin configuration
- 2.9.0

-------------------------------------------------------------------
Wed Sep 17 16:18:48 CEST 2003 - gs@suse.de

- script/yast2: start textmode yast in UTF-8 environment (bug #30512)
- 2.8.31

-------------------------------------------------------------------
Wed Sep 17 08:59:45 CEST 2003 - visnov@suse.de

- enable interactive mode for command line again
- 2.8.30

-------------------------------------------------------------------
Mon Sep 15 17:56:07 CEST 2003 - jsrain@suse.de

- fixed X11Version.ycp to prefix Require:: when calling function
  from Require.ycp module
- 2.8.29

-------------------------------------------------------------------
Mon Sep 15 10:18:36 CEST 2003 - ms@suse.de

- fixed X11Version.ycp to use 'import "Require"' instead of
  'include "require.ycp"'

-------------------------------------------------------------------
Thu Sep 11 21:02:32 CEST 2003 - arvin@suse.de

- cool mouse cursor theme for 2nd stage installation (bug #30552)

-------------------------------------------------------------------
Thu Sep 11 18:58:37 CEST 2003 - gs@suse.de

- file_popups.ycp: bugfix for SaveFileAs() bug #29745

-------------------------------------------------------------------
Wed Sep 10 15:24:28 CEST 2003 - gs@suse.de

- V 2.8.27
- menu/menu.ycp: replace <key> by [key] in help text (to avoid
  misinterpretation in RichText)

-------------------------------------------------------------------
Fri Sep  5 14:34:09 CEST 2003 - visnov@suse.de

- library/commandline: care about command line only in normal mode (#30144)

-------------------------------------------------------------------
Thu Sep 04 17:51:12 CEST 2003 - arvin@suse.de

- proof-read messages

-------------------------------------------------------------------
Mon Sep  1 16:56:22 CEST 2003 - visnov@suse.de

- do not print module help twice in the header
- revert capitalization for the command line actions/options from
  proofreader
- 2.8.25

-------------------------------------------------------------------
Mon Sep  1 15:50:49 CEST 2003 - jsrain@suse.de

- added support for immutable options to Table/Popup

-------------------------------------------------------------------
Mon Sep 01 09:56:12 CEST 2003 - arvin@suse.de

- handle repair mode in Popup::ConfirmAbort

-------------------------------------------------------------------
Fri Aug 29 14:18:39 CEST 2003 - visnov@suse.de

- fix error reporting, use RichText::Rich2Plain()

-------------------------------------------------------------------
Wed Aug 27 16:14:09 CEST 2003 - msvec@suse.cz

- new module for confirmation of detection (#26515)
- 2.8.23

-------------------------------------------------------------------
Wed Aug 27 16:04:18 CEST 2003 - gs@suse.de

- yast2 script: set language to english only on console if LANG is
  japanese, korean or chinese

-------------------------------------------------------------------
Tue Aug 19 13:15:38 CEST 2003 - arvin@suse.de

- removed include file common_functions.ycp

-------------------------------------------------------------------
Tue Aug 19 08:52:50 CEST 2003 - arvin@suse.de

- optimized String::CutBlanks

-------------------------------------------------------------------
Fri Aug 15 15:16:37 CEST 2003 - arvin@suse.de

- added Popup::ShowText

-------------------------------------------------------------------
Thu Aug 14 14:35:30 CEST 2003 - arvin@suse.de

- removed y2menu for good
- added /usr/share/YaST2/include to file list (bug #28807)
- removed common_popups.ycp and common_messages.ycp for good

-------------------------------------------------------------------
Mon Aug 11 15:40:00 CEST 2003 - gs@suse.de

- yast2 script: start y2base menu ncurses (instead of y2menu)

-------------------------------------------------------------------
Fri Aug  8 14:47:14 CEST 2003 - gs@suse.de

- bugfix in file_popups.ycp/PopupDir(dir) (if the argument is an
  empty string, 'pwd' is the directory)
- menu.ycp: improved layout and usability

-------------------------------------------------------------------
Wed Aug  6 12:27:01 CEST 2003 - fehr@suse.de

- added function CutRegexMatch to String.ycp it can be used to
  remove matches of a regular expression from a string
- 2.8.16

-------------------------------------------------------------------
Mon Aug  4 14:21:17 CEST 2003 - jsrain@suse.de

- added possiblity to restart command getting log after performing
  operation from LogView popup
- 2.8.15

-------------------------------------------------------------------
Fri Aug 01 16:12:05 CEST 2003 - arvin@suse.de

- added directory for desktop files

-------------------------------------------------------------------
Tue Jul 29 14:48:06 CEST 2003 - jsrain@suse.de

- passing whole event information from CWM to handlers

-------------------------------------------------------------------
Wed Jul 23 09:33:04 CEST 2003 - jsrain@suse.de

- updated CWM to use WaitForEvent instead of UserInput, tables of
  table/popup dialogs display popup on double-click or enter key
- allow to specify command to display log directly, not only as
  filename and argument for grep for LogView

-------------------------------------------------------------------
Tue Jul 22 16:19:53 CEST 2003 - msvec@suse.cz

- further String updates and fixes
- 2.8.13

-------------------------------------------------------------------
Wed Jul  9 10:06:34 CEST 2003 - fehr@suse.de

- remove Mode::language, now handled in Laguage module (#27115)

-------------------------------------------------------------------
Mon Jul  7 14:06:06 CEST 2003 - visnov@suse.de

- let TypeRepository module use the simple types

-------------------------------------------------------------------
Fri Jul  4 16:55:41 CEST 2003 - msvec@suse.cz

- added a first library of simple types:
    IP, Netmask, Hostname, Address, String, URL
- 2.8.12

-------------------------------------------------------------------
Wed Jul  2 08:52:29 CEST 2003 - visnov@suse.de

- propagate y2base exit code from yast2 script

-------------------------------------------------------------------
Tue Jul  1 10:19:44 CEST 2003 - jsrain@suse.de

- updates of CWM module, added validation of used structures and
  some wrappers for more complex tasks

-------------------------------------------------------------------
Thu Jun 26 13:38:26 CEST 2003 - visnov@suse.de

- print to stderr in non-interactive mode

-------------------------------------------------------------------
Wed Jun 25 13:11:47 CEST 2003 - visnov@suse.de

- fixed Perl/encoding problem in commandline agent
- fixed padding of helps in commandline
- quiet is now default, verbose an option

-------------------------------------------------------------------
Tue Jun 24 11:05:50 CEST 2003 - visnov@suse.de

- 2.8.11

-------------------------------------------------------------------
Tue Jun 24 10:52:31 CEST 2003 - jsrain@suse.de

- added testsuite for CWM module

-------------------------------------------------------------------
Tue Jun 24 10:42:34 CEST 2003 - visnov@suse.cz

- removed modules directory at the top-level

-------------------------------------------------------------------
Mon Jun 23 17:06:34 CEST 2003 - jsrain@suse.de

- moved YCP libraries to own subdirectory (visnov@suse.cz)
- added CWM module for simple manipulation with widgets, including
  common routines for Table/Popup-style dialogs
- added LogView module for displaying logs with advanced
  functionality
- 2.8.10

-------------------------------------------------------------------
Fri Jun 20 13:38:28 CEST 2003 - mvidner@suse.cz

- Runlevel editor: call insserv with force
  when writing multiple services (#27370).
- Moved MailAliases out, to be put to yast2-mail-aliases (#18212).
- Reverted yast2-network from Requires
- 2.8.9

-------------------------------------------------------------------
Wed Jun 18 11:22:41 CEST 2003 - visnov@suse.de

- disabled ipaddress type for command line
- disabled interactive mode for command line
- reverted yast2-network from neededforbuild
- version 2.8.8

-------------------------------------------------------------------
Wed Jun 18 10:42:22 CEST 2003 - lslezak@suse.de

- spec file: added yast2-network to Requires/neededforbuild
- version 2.8.7

-------------------------------------------------------------------
Mon Jun 16 16:06:43 CEST 2003 - lslezak@suse.cz

- new NetworkPopup:: module (common network browsing popups)
- version 2.8.6

-------------------------------------------------------------------
Wed Jun 11 18:09:37 CEST 2003 - arvin@suse.de

- added /usr/share/doc/packages/yast2 to file list (2nd try)

-------------------------------------------------------------------
Wed Jun 11 17:04:50 CEST 2003 - visnov@suse.de

- added command line interface
- 2.8.4

-------------------------------------------------------------------
Wed Jun 11 16:08:13 CEST 2003 - arvin@suse.de

- added /usr/share/doc/packages/yast2 to file list

-------------------------------------------------------------------
Fri Jun  6 12:54:25 CEST 2003 - mvidner@suse.cz

- common_popups: fixed an embarassing syntax error
- 2.8.3

-------------------------------------------------------------------
Fri Jun  6 10:03:29 CEST 2003 - mvidner@suse.cz

- common_popups: revert from Label to common_messages.
- Fixed file list (lslezak).
- Directory: added tmpdir (msvec).
- 2.8.2

-------------------------------------------------------------------
Tue Jun  3 18:28:06 CEST 2003 - sh@suse.de

- Fixed bug #27213: Default sort order in NCurses control center

-------------------------------------------------------------------
Fri May 30 10:03:23 CEST 2003 - mvidner@suse.cz

- Added Label and Popup, replacements for common_{messages,popups}.
- ag_initscripts: recognize X-UnitedLinux-Default-Enabled.
- 2.8.1

-------------------------------------------------------------------
Thu Apr 24 11:08:10 CEST 2003 - kkaempf@suse.de

- rename 'axp' to 'alpha'

-------------------------------------------------------------------
Wed Apr 23 11:51:42 CEST 2003 - ms@suse.de

- added getX11Link function to solve the X11 link
  within the installed system

-------------------------------------------------------------------
Wed Mar 19 12:00:53 CET 2003 - ms@suse.de

- added textdomain to X11Version.ycp (#25627)
- added sax2 to RequireAndConflict() (#25628)

-------------------------------------------------------------------
Mon Mar 17 17:11:52 CET 2003 - arvin@suse.de

- correctly remove ampersand in button lables in y2menu (bug
  #25364)

-------------------------------------------------------------------
Fri Mar 14 17:03:30 CET 2003 - sh@suse.de

- V 2.7.29
- Removed excess quotes in yast2 script when starting in kcontrol

-------------------------------------------------------------------
Fri Mar 14 16:45:19 CET 2003 - sh@suse.de

- V 2.7.28
- Moved yast2_kde functionality into yast2 script
  (Fix for 25230: kcontrol YaST2 module not working)

-------------------------------------------------------------------
Wed Mar 12 11:42:02 CET 2003 - sh@suse.de

- Applied Adrian's patch to use the correct ~/.qtrc in yast2-funcs

-------------------------------------------------------------------
Tue Mar 11 15:24:30 CET 2003 - arvin@suse.de

- fixed syntax in start script (bug #25080)

-------------------------------------------------------------------
Mon Mar 10 14:56:22 CET 2003 - gs@suse.de

- Fixed bugs #24866/#24865 in ncurses file selector (show links;
  set focus to the directory list)

-------------------------------------------------------------------
Sun Mar  9 19:28:07 CET 2003 - nashif@suse.de

- Fixed bug #24953: beta message during installation does not time out

-------------------------------------------------------------------
Fri Mar  7 16:06:09 CET 2003 - sh@suse.de

- Dropped "Notify" header for notify popups (#24782)

-------------------------------------------------------------------
Fri Mar  7 14:20:31 CET 2003 - sh@suse.de

- Fixed bug #24809: sw_single window outside screen
  Now only using --fullscreen for sw_single with KDE running

-------------------------------------------------------------------
Fri Mar  7 13:39:03 CET 2003 - sh@suse.de

- Fixed bug #24790 - Wrong Qt style in y2cc modules after inst.
  (Adrian)

-------------------------------------------------------------------
Wed Mar  5 15:25:12 CET 2003 - ms@suse.de

- added scr agent for /etc/sysconfig/displaymanager handling (#24669)
- do not check for packages in autoinst mode (#24706)

-------------------------------------------------------------------
Mon Mar  3 17:14:44 CET 2003 - jsrain@suse.de

- added scr agent for /etc/sysconfig/hotplug handling (#22580)

-------------------------------------------------------------------
Mon Mar 03 13:02:47 CET 2003 - arvin@suse.de

- once more merged proofread texts

-------------------------------------------------------------------
Mon Mar 03 11:59:24 CET 2003 - arvin@suse.de

- fixed testsuite

-------------------------------------------------------------------
Fri Feb 28 17:25:39 CET 2003 - ms@suse.de

- use require.ycp for package checks in X11Version.ycp (#24488)

-------------------------------------------------------------------
Fri Feb 28 17:16:04 CET 2003 - kkaempf@suse.de

- honor 'manual' on kernel command line (#24462)

-------------------------------------------------------------------
Tue Feb 25 18:46:42 CET 2003 - kkaempf@suse.de

- fix mkdir silence option.

-------------------------------------------------------------------
Tue Feb 25 13:44:23 CET 2003 - kkaempf@suse.de

- suppress warning if /tmp/.qt already exists (#24243)

-------------------------------------------------------------------
Mon Feb 24 11:05:02 CET 2003 - jsrain@suse.de

- added `opt (`notify) to Wizard_hw::ConfiguredContent table to
  allow double click handling (#24095)
- 2.7.15

-------------------------------------------------------------------
Thu Feb 20 11:39:23 CET 2003 - arvin@suse.de

- use title-style capitalization for menu names (bug #23848)

-------------------------------------------------------------------
Wed Feb 19 10:52:05 CET 2003 - arvin@suse.de

- fixed DoNotAcceptButtonLabel (used during beta notice)

-------------------------------------------------------------------
Tue Feb 18 11:56:24 CET 2003 - arvin@suse.de

- added AsciiFile module from yast2-storage

-------------------------------------------------------------------
Mon Feb 17 17:17:42 CET 2003 - arvin@suse.de

- disable x11 setup on mips
- make Next and Accept the default button

-------------------------------------------------------------------
Mon Feb 10 20:53:53 CET 2003 - arvin@suse.de

- setup complete environment for qt during installation

-------------------------------------------------------------------
Mon Feb 10 18:18:00 CET 2003 - arvin@suse.de

- make anti aliased fonts work

-------------------------------------------------------------------
Thu Feb  6 17:01:26 CET 2003 - sh@suse.de

- New command line options for "yast2" script: --fullscreen --noborder
- Always start "sw_single" in full screen mode

-------------------------------------------------------------------
Wed Feb 05 17:10:45 CET 2003 - arvin@suse.de

- merged proofread messages

-------------------------------------------------------------------
Mon Feb  3 18:13:21 CET 2003 - sh@suse.de

- V 2.7.7
- Added default function key handling

-------------------------------------------------------------------
Mon Feb 03 17:40:14 CET 2003 - arvin@suse.de

- new pot file handling

-------------------------------------------------------------------
Mon Jan 27 16:12:51 CET 2003 - arvin@suse.de

- added popt to neededforbuild

-------------------------------------------------------------------
Mon Jan 27 15:48:51 CET 2003 - msvec@suse.de

- network groups: Network Devices and Network Services
- 2.7.4

-------------------------------------------------------------------
Fri Jan 24 15:56:26 CET 2003 - mvidner@suse.de

- Added readconfig.ycp to the file list. Fixes autoyast.

-------------------------------------------------------------------
Fri Jan 17 12:28:21 CET 2003 - mvidner@suse.de

- Reverted sequencer checking: allow superfluous aliases.
- 2.7.3

-------------------------------------------------------------------
Tue Jan 14 11:14:19 CET 2003 - mvidner@suse.de

- Added function key shortcuts to common dialogs (try F1 in curses).
- Report: added global settings for easier access (nashif).
- 2.7.2

-------------------------------------------------------------------
Mon Jan 13 13:13:04 CET 2003 - jsrain@suse.de

- added crashes handling module

-------------------------------------------------------------------
Fri Jan 10 12:58:45 CET 2003 - mvidner@suse.de

- mail table agent: Prevent returning strings as integers/booleans (~#21804).

-------------------------------------------------------------------
Fri Dec 20 15:23:50 CET 2002 - mvidner@suse.de

- file_popups: in qt, use the new widgets
- Arch: fallback for .probe.system being nil (msvec)
- workaround for CallFunction scope bug (#22486) (msvec)
- sequencer: check that all aliases are used (msvec)
- common_messages: DoNotAcceptButtonLabel (arvin)
- Wizard: use opt(key_F1) for Help (gs)
- 2.7.1

-------------------------------------------------------------------
Wed Nov 13 15:14:33 CET 2002 - ms@suse.de

- forgot to add hwinfo and hwinfo-devel to neededforbuild

-------------------------------------------------------------------
Wed Nov 13 12:07:47 CET 2002 - ms@suse.de

- fixed GetVersion() function within the X11Version module. The code
  to obtain the XFree86 version used to configure the installed
  card was really broken. I add a libhd based C program to check
  whether XFree86 4 or 3 is used to configure the card. This program
  is called from the GetVersion() function now.

-------------------------------------------------------------------
Mon Oct 21 15:45:19 CEST 2002 - arvin@suse.de

- print warning if qt frontend is installed but does not work
  (bug #20805)

-------------------------------------------------------------------
Thu Oct 17 13:38:33 CEST 2002 - arvin@suse.de

- fixed arrows in ncurses menu (#19902)

-------------------------------------------------------------------
Fri Oct 11 15:18:14 CEST 2002 - msvec@suse.cz

- fixed translations in the ncurses menu (#20801)
- 2.6.39

-------------------------------------------------------------------
Fri Oct 11 11:07:01 CEST 2002 - arvin@suse.de

- added lost password.ycp (bug #20087)

-------------------------------------------------------------------
Fri Sep 20 14:36:49 CEST 2002 - kkaempf@suse.de

- access content only in initial mode
- 2.6.37

-------------------------------------------------------------------
Fri Sep 20 13:13:05 CEST 2002 - kkaempf@suse.de

- read initial language from content file
- 2.6.36

-------------------------------------------------------------------
Wed Sep 18 16:01:32 CEST 2002 - arvin@suse.de

- does not provides/obsoletes the old yast

-------------------------------------------------------------------
Thu Sep 12 12:20:55 CEST 2002 - kkaempf@suse.de

- define IgnoreButtonLabel in WFM and UI
- 2.6.34

-------------------------------------------------------------------
Tue Sep 10 16:03:47 CEST 2002 - arvin@suse.de

- added provide/obsolete y2t_menu (bug #19325)

-------------------------------------------------------------------
Sat Sep 07 23:00:24 CEST 2002 - arvin@suse.de

- added help text in y2menu

-------------------------------------------------------------------
Thu Sep 05 17:48:13 CEST 2002 - arvin@suse.de

- wizard loads it's images from the theme dir

-------------------------------------------------------------------
Wed Sep  4 19:08:56 CEST 2002 - mvidner@suse.cz

- ncurses menu: fixed shortcut cycling in the group menu (#18258).
- 2.6.30

-------------------------------------------------------------------
Mon Sep  2 17:44:13 CEST 2002 - mvidner@suse.cz

- ag_initscripts: fixed parsing Short-Descriptions.

-------------------------------------------------------------------
Sat Aug 31 01:16:44 CEST 2002 - schwab@suse.de

- Don't waste tons of memory in y2menu.

-------------------------------------------------------------------
Fri Aug 30 11:35:30 CEST 2002 - arvin@suse.de

- moved X11Version.ycp from yast2-installation here

-------------------------------------------------------------------
Thu Aug 29 15:28:48 CEST 2002 - sh@suse.de

- Adapted wizard colors to new grey style images by wimer@suse.de

-------------------------------------------------------------------
Thu Aug 29 11:25:47 CEST 2002 - mvidner@suse.cz

- wizard: prevent temporary (but visible) truncations
  of dialog captions (#18517).

-------------------------------------------------------------------
Wed Aug 28 18:29:15 CEST 2002 - mvidner@suse.cz

- mail aliases: fixed line continuation processing (#18487).
- file_popups::PopupDir: fixed the Selected directory heading.
- 2.6.28

-------------------------------------------------------------------
Tue Aug 27 20:00:00 CEST 2002 - jsuchome@suse.cz

- provide/obsolete old translation packages

-------------------------------------------------------------------
Thu Aug 22 12:09:46 CEST 2002 - arvin@suse.de

- make links to yast2 relative (bug #18170)

-------------------------------------------------------------------
Tue Aug 20 19:07:38 CEST 2002 - arvin@suse.de

- added variable Mode::x11_setup_needed and Arch::x11_setup_needed

-------------------------------------------------------------------
Tue Aug 20 11:29:36 CEST 2002 - arvin@suse.de

- added ncurses based y2menu by Marco Skambraks

-------------------------------------------------------------------
Sun Aug 18 20:24:48 CEST 2002 - kkaempf@suse.de

- honor /etc/install.inf:UseSSH (#18053)

-------------------------------------------------------------------
Fri Aug 16 17:31:33 CEST 2002 - arvin@suse.de

- marked more texts for translation

-------------------------------------------------------------------
Wed Aug 14 11:54:01 CEST 2002 - arvin@suse.de

- removed links to /sbin/yast2 with non ascii characters to
  prevent screen corruption is some locales

-------------------------------------------------------------------
Tue Aug 13 14:20:37 CEST 2002 - arvin@suse.de

- merged proofread texts

-------------------------------------------------------------------
Mon Aug 12 17:23:44 CEST 2002 - kkaempf@suse.de

- read /etc/install.inf:InstMode correctly for Mode::boot
- 2.6.20

-------------------------------------------------------------------
Sun Aug 11 21:16:04 CEST 2002 - mvidner@suse.cz

- Runlevel: use full path of service scripts; force removal
  (#17608 workaround)
- 2.6.19

-------------------------------------------------------------------
Fri Aug  9 15:32:54 CEST 2002 - mvidner@suse.cz

- Fixed falling back to ncurses when DISPLAY is set
  but yast2-qt is not installed.
- Added Runlevel::error_msg, to inform the user what went wrong.
- 2.6.18

-------------------------------------------------------------------
Tue Aug 06 11:31:46 CEST 2002 - arvin@suse.de

- fixed detection of autoinst in Mode.ycp

-------------------------------------------------------------------
Mon Aug 05 18:13:04 CEST 2002 - arvin@suse.de

- adaption for new /etc/install.inf agent

-------------------------------------------------------------------
Wed Jul 31 13:49:39 CEST 2002 - mvidner@suse.cz

- Moved private runlevel files back to yast2-runlevel.
- 2.6.15

-------------------------------------------------------------------
Mon Jul 29 11:51:52 CEST 2002 - msvec@suse.cz

- included some general purpose agents
- 2.6.14

-------------------------------------------------------------------
Wed Jul 24 19:28:17 CEST 2002 - jsuchome@suse.cz

- Added runlevel module files.

-------------------------------------------------------------------
Fri Jul 19 16:50:44 CEST 2002 - mvidner@suse.cz

- Moved aliases handling from yast2-mail (bug #11730).
- 2.6.13

-------------------------------------------------------------------
Fri Jul 19 12:01:11 CEST 2002 - mvidner@suse.cz

- Added Wizard::{Set,Restore}ScreenShotName ().
- Moved sysconfig/ypserv definition from yast2-nis-server.
- 2.6.12

-------------------------------------------------------------------
Fri Jul 19 11:24:35 CEST 2002 - sh@suse.de

- Wizard now uses consistent image names for easier OEM logo
  handling

-------------------------------------------------------------------
Tue Jul 16 16:44:03 CEST 2002 - sh@suse.de

- V 2.6.11
- provide/obsolete yast2-trans-wizard

-------------------------------------------------------------------
Fri Jul 12 17:11:52 CEST 2002 - kkaempf@suse.de

- fix sequencer and wizard testsuite
- call sequencer testsuite during build
- 2.6.10

-------------------------------------------------------------------
Fri Jul 12 10:24:37 CEST 2002 - msvec@suse.cz

- added doc and autodocs
- new module Directory: contains definitions of all directories

-------------------------------------------------------------------
Tue Jul  9 11:43:47 CEST 2002 - mvidner@suse.cz

- Provides/Obsoletes fixed for the devel subpackage

-------------------------------------------------------------------
Thu Jul 04 13:22:52 CEST 2002 - arvin@suse.de

- move non binary file from /usr/lib/YaST2 to /usr/share/YaST2

-------------------------------------------------------------------
Mon Jul  1 11:03:51 CEST 2002 - kkaempf@suse.de

- split of images to separate package

-------------------------------------------------------------------
Thu Jun 27 13:55:21 CEST 2002 - kkaempf@suse.de

- merged yast2-lib-sequencer and yast2-lib-wizard.

-------------------------------------------------------------------
Tue Jun 11 16:52:39 CEST 2002 - arvin@suse.de

- the yast2 script now handels all arguments as strings when
  calling y2base

-------------------------------------------------------------------
Thu Jun 06 17:23:36 CEST 2002 - arvin@suse.de

- various minor fixes for installation

-------------------------------------------------------------------
Wed Jun  5 11:02:17 CEST 2002 - kkaempf@suse.de

- recode shell output properly for UI (#16178)
- don't require trans packages (#16285)

-------------------------------------------------------------------
Wed May 29 12:55:31 CEST 2002 - arvin@suse.de

- fixed yast2 start scripts for lib/lib64

-------------------------------------------------------------------
Tue May 28 14:37:19 CEST 2002 - sh@suse.de

- V 2.6.4
- dropped obsolete hw_setup_launcher.ycp
- fixed file list in spec file
- fixed Makefile.am to work with new automake

-------------------------------------------------------------------
Wed May 22 21:29:28 MEST 2002 - tom@suse.de

- Moved X11 functionality from x11 to y2c_x11.

-------------------------------------------------------------------
Tue May 14 11:09:46 CEST 2002 - arvin@suse.de

- prevent ncurses frontend to start with languages that
  are known to not work correct

-------------------------------------------------------------------
Wed May  8 17:40:49 MEST 2002 - tom@suse.de

- Removed keyboard, mouse, timezone, language (now extra packages)

-------------------------------------------------------------------
Tue Apr 23 12:14:56 CEST 2002 - fehr@suse.de

- remove subdirectories storage and partitioning they are now in
  a separate package yast2-storage.
- new version 2.6.2

-------------------------------------------------------------------
Wed Apr 17 15:47:56 MEST 2002 - tom@suse.de

- (#15565) monitors.ycp newly generated with uppercase vendor and
  model strings.

-------------------------------------------------------------------
Tue Apr 16 17:28:14 CEST 2002 - gs@suse.de

- (#15600, #15727) Package Installation: check again the package
  dependencies if the user deselects an additional required package

-------------------------------------------------------------------
Mon Apr 15 19:03:30 MEST 2002 - tom@suse.de

- (#15546) Now changing lilo.conf correctly.

-------------------------------------------------------------------
Thu Apr 11 15:55:50 MEST 2002 - tom@suse.de

- (#15546) Handle VESA mode correctly for fbdev graphics.

-------------------------------------------------------------------
Wed Apr 10 16:21:16 MEST 2002 - tom@suse.de

- (#15690) Now the probe button really probes.

-------------------------------------------------------------------
Wed Apr 10 10:01:56 CEST 2002 - lnussel@suse.de

- merged modifications for certification/product CD

-------------------------------------------------------------------
Wed Mar 27 17:52:38 CET 2002 - kkaempf@suse.de

- Unpack driver update data in chrooted directory.
- y2update.tar.gz is alread copied by linuxrc, don't expect
  it below /media/floppy.

-------------------------------------------------------------------
Wed Mar 27 12:22:01 CET 2002 - kkaempf@suse.de

- Evaluate "partition" and "serverdir" when installing from
  harddisk (#15525).

-------------------------------------------------------------------
Wed Mar 27 10:41:08 CET 2002 - gs@suse.de

- Change source medium: use "serverdir" instead of "partition"
  (concerns installation from hard disk)

-------------------------------------------------------------------
Tue Mar 26 18:01:45 CET 2002 - kkaempf@suse.de

- Set all hardware to a defined state after update (#15532).
- For installation from harddisk, use "serverdir" instead of
  "partition" from install.inf (#15525).
- linuxrc mounts CD1 to /var/adm/mount during harddisk install
  (#15525).

-------------------------------------------------------------------
Tue Mar 26 17:40:04 CET 2002 - sh@suse.de

- Fixed bug #15520: can't boot into installed system

-------------------------------------------------------------------
Tue Mar 26 16:54:53 CET 2002 - ms@suse.de

- need blank as first sign for VESA and LCD vendor to ensure
  proper display at top of the monitors list (#15521)

-------------------------------------------------------------------
Tue Mar 26 15:44:13 CET 2002 - sh@suse.de

- Fixed bug #15512: Can't install base pkgs in installed system

-------------------------------------------------------------------
Tue Mar 26 15:39:22 MET 2002 - tom@suse.de

- (#15518) Renamed YaST-internal IDs in sysconfig:
  keyboard: YAST_TYPE --> YAST_KEYBOARD
  mouse:    YAST_TYPE --> YAST_MOUSE

-------------------------------------------------------------------
Tue Mar 26 15:20:53 CET 2002 - kkaempf@suse.de

- Delete runme_at_boot after updating all packages.

-------------------------------------------------------------------
Tue Mar 26 14:28:44 MET 2002 - tom@suse.de

- (#15515) YaST-internal IDs are now: keyboard: YAST_TYPE, mouse: YAST_TYPE

-------------------------------------------------------------------
Tue Mar 26 14:27:10 CET 2002 - sh@suse.de

- Fixed bug #15506: Disable "Change" menu when skipping HW config

-------------------------------------------------------------------
Mon Mar 25 17:58:20 MET 2002 - tom@suse.de

- (#14852) inst_config_x11.ycp:
  The variables currentMode and Selected_3D were first stored into the
  X11 module and then queried from the UI. Fixed.

-------------------------------------------------------------------
Mon Mar 25 17:46:16 CET 2002 - sh@suse.de

- Fixed bug #15418: selbox in inst_rootpart not wide enough

-------------------------------------------------------------------
Mon Mar 25 17:38:37 CET 2002 - kkaempf@suse.de

- make update.post script executable before starting it.
- Allow either packed or unpacked extension disk.

-------------------------------------------------------------------
Mon Mar 25 17:23:46 CET 2002 - fehr@suse.de

- make reading of exiting fstab work again (#15482)

-------------------------------------------------------------------
Mon Mar 25 17:09:45 CET 2002 - schubi@suse.de

- kdoc added in forceupdate list

-------------------------------------------------------------------
Mon Mar 25 15:54:00 CET 2002 - kkaempf@suse.de

- adapt probing for usb controllers to changed libhd requirements
  (#15483).
- dont re-calculate bootloader location if it was set manually
  (#15446).
- fix typo in monitors.ycp ("90,47" is no valid vsync).

-------------------------------------------------------------------
Mon Mar 25 14:56:40 CET 2002 - sh@suse.de

- Fixed bug #15419: confusing message in inst_suseconfig

-------------------------------------------------------------------
Mon Mar 25 14:23:42 CET 2002 - gs@suse.de

- Update: change status from "u" to "i" for uninstalled packages
  (#14727)

-------------------------------------------------------------------
Mon Mar 25 13:44:54 CET 2002 - sh@suse.de

- Fixed bug #15412: One log line for each package installed

-------------------------------------------------------------------
Mon Mar 25 13:40:39 CET 2002 - fehr@suse.de

- moved static dialog definitions for fs options into function
  GetNormalFilesystems() to make translations work (#15460)

-------------------------------------------------------------------
Mon Mar 25 12:20:21 CET 2002 - ms@suse.de

- update monitors.ycp to currently used CDB entries (#15421).

-------------------------------------------------------------------
Sun Mar 24 13:00:35 CET 2002 - kkaempf@suse.de

- delete runme_at_boot after package installation (#15430).
- remember device (index) where (wrong) SuSE medium was found (#15432).

-------------------------------------------------------------------
Fri Mar 22 18:59:40 CET 2002 - gs@suse.de

- package selection: show correct status of the package (#15400)

-------------------------------------------------------------------
Fri Mar 22 16:04:40 CET 2002 - fehr@suse.de

- removed superfluous warning about fsid change when assigning a
  mount point to LVM LV (#15388)
- changed fstab options for /proc/bus/usb from "defaults,noauto"
  to "noauto" (#15389)

-------------------------------------------------------------------
Fri Mar 22 15:47:39 CET 2002 - kkaempf@suse.de

- Call /usr/bin/setfont without parameters when Braille enabled (#13801).

-------------------------------------------------------------------
Fri Mar 22 15:14:51 CET 2002 - gs@suse.de

- Change source of installation: umount /var/adm/mount before mounting
  the new source medium (#14425)

-------------------------------------------------------------------
Fri Mar 22 15:09:48 CET 2002 - sh@suse.de

- Fixed bug #15356: killed mwm message

-------------------------------------------------------------------
Fri Mar 22 14:08:46 CET 2002 - schubi@suse.de

- bugix: Xf86config module has been overwritten while update #15376
  ( wrong if statement in inst_finish.ycp )

-------------------------------------------------------------------
Fri Mar 22 12:42:58 CET 2002 - gs@suse.de

- Update: show packages with status "d" in the "No Update" list
  (#15350)

-------------------------------------------------------------------
Thu Mar 21 18:38:41 MET 2002 - tom@suse.de

- (#14936) Now capturing `cancel and treating like `abort.

-------------------------------------------------------------------
Thu Mar 21 18:17:01 CET 2002 - arvin@suse.de

- check for yast2-qt-plugin and it's libraries in the YaST2 and
  yast2 start scripts (bug #15300 and probably bug #13831)

-------------------------------------------------------------------
Thu Mar 21 17:41:42 MET 2002 - tom@suse.de

- (#14882) Now marking probed but unused monitor-hw-data with configured = no.

-------------------------------------------------------------------
Thu Mar 21 16:37:09 CET 2002 - kkaempf@suse.de

- Drop intermediate textdomain calls, they're useless (#15294).

-------------------------------------------------------------------
Thu Mar 21 16:21:59 CET 2002 - gs@suse.de

- Package installation: respect product information AND release number
  of the source medium (#15278)

-------------------------------------------------------------------
Thu Mar 21 16:05:00 CET 2002 - schubi@suse.de

- Checking mouse protocol before calling update_Xf86config

-------------------------------------------------------------------
Thu Mar 21 15:45:27 CET 2002 - sh@suse.de

- Fixed bug #15220: Wizard buttons not translated

-------------------------------------------------------------------
Thu Mar 21 15:03:47 CET 2002 - sh@suse.de

- Fixed endless loop in language with some weird NCurses combinations

-------------------------------------------------------------------
Thu Mar 21 12:51:34 CET 2002 - gs@suse.de

- Update: do not allow status "delete" for packages which are not
  installed (#14727)

-------------------------------------------------------------------
Thu Mar 21 11:03:27 CET 2002 - ms@suse.de

- fixed check script to be valid with the new firegl driver [fglr200]

-------------------------------------------------------------------
Thu Mar 21 09:36:31 CET 2002 - schubi@suse.de

- Checking broken update correctly #13597

-------------------------------------------------------------------
Wed Mar 20 22:27:30 CET 2002 - kkaempf@suse.de

- fallback to (chipset related) vendor/device if graphics card
  doesn't provide (manufacturer related) subvendor/subdevice (#15099)

-------------------------------------------------------------------
Wed Mar 20 18:48:16 MET 2002 - tom@suse.de

- (#15098) Now reading file with default value.

-------------------------------------------------------------------
Wed Mar 20 17:15:49 CET 2002 - kkaempf@suse.de

- Also show SuSE release number when choosing root partiton (#15243).
- Properly probe cdroms during installation/update (#15275).

-------------------------------------------------------------------
Wed Mar 20 15:04:48 CET 2002 - fehr@suse.de

- fix problem with map access to non-map in GetEntryForMountpoint
  (#15229)
- fix problem with wrong partition proposal
- fix problem with wrong default filesystem (#15057)

-------------------------------------------------------------------
Wed Mar 20 14:52:44 MET 2002 - tom@suse.de

- (#15093) New frequency range: [60,62,65,68,70,72,75,78,80,85,90,100]

-------------------------------------------------------------------
Wed Mar 20 14:27:52 CET 2002 - sh@suse.de

- Fixed bug #15214: Control center after HW proposal english only
- Fixed bug #15201: Disable WM decorations for first control center

-------------------------------------------------------------------
Wed Mar 20 14:26:01 CET 2002 - lnussel@suse.de

- added -S option to yast2 shell script (for susewm)

-------------------------------------------------------------------
Wed Mar 20 14:17:42 CET 2002 - schubi@suse.de

-  Installing vnc (if needed ) while updating the system #14707

-------------------------------------------------------------------
Wed Mar 20 14:03:24 MET 2002 - tom@suse.de

- Added norwegian language.

-------------------------------------------------------------------
Wed Mar 20 12:45:54 CET 2002 - sh@suse.de

- Fixed bug #13894: Slide show progress bar shows wrong value

-------------------------------------------------------------------
Wed Mar 20 12:23:47 CET 2002 - schubi@suse.de

- Starting raidstart for partitions which are not / and have
  raid systems ( update ). #14798

-------------------------------------------------------------------
Wed Mar 20 10:35:08 CET 2002 - kkaempf@suse.de

- remember language in Mouse in order to trigger re-translation
  (#15197).

-------------------------------------------------------------------
Tue Mar 19 20:10:49 CET 2002 - sh@suse.de

- Fixed bug #14530: Explicit file names in .spec rather than *.scr

-------------------------------------------------------------------
Tue Mar 19 18:40:21 CET 2002 - gs@suse.de

- Update: re-evaluate the update packages if the status of the
  "Clean up the system ..." checkbox has changed

-------------------------------------------------------------------
Tue Mar 19 18:25:06 CET 2002 - schubi@suse.de

- Call substring with the correct parameters #15184
  ( inst_rpmupdate.ycp)

-------------------------------------------------------------------
Tue Mar 19 18:10:04 CET 2002 - kkaempf@suse.de

- Also write hardware status for already active ide, floppy, usb
  controllers, and framebuffer (#15195).
- Preliminary fix for YaST2.firstboot (#15187).

-------------------------------------------------------------------
Tue Mar 19 18:05:01 MET 2002 - tom@suse.de

- (#15096) Do not use undefined variable any more.
- (#15091) Now restoring saved monitor data in normal mode.

-------------------------------------------------------------------
Tue Mar 19 15:49:13 CET 2002 - sh@suse.de

- Fixed "update finished, empty proposal dialog" bug

-------------------------------------------------------------------
Tue Mar 19 10:31:44 CET 2002 - kkaempf@suse.de

- Properly check return code from inst_mode if update was choosen.
- just pass 'Framebuffer' entry from install.inf to lilo, don't
  look at probe results (#15168)
- add comments to /etc/sysconfig/bootloader.

-------------------------------------------------------------------
Mon Mar 18 17:27:46 MET 2002 - tom@suse.de

- (#14238) Now writing sysconfig comments for the mouse.

-------------------------------------------------------------------
Mon Mar 18 16:29:01 CET 2002 - sh@suse.de

- Fixed bug #15101: Checkboxes truncated in 80x24 ncurses proposal

-------------------------------------------------------------------
Mon Mar 18 15:36:28 CET 2002 - kkaempf@suse.de

- re-probe cdroms in installed system in order to get proper status
  for ide cdwriter devices which couldn't be detected at boot-time
  (#15126).

-------------------------------------------------------------------
Mon Mar 18 14:26:38 CET 2002 - lnussel@suse.de

- added -i option for installing packages to yast2 shell script
- added some shell magic to allow more than two parameters for modules

-------------------------------------------------------------------
Mon Mar 18 12:19:29 CET 2002 - gs@suse.de

-  Recode for copyright and author added (#15058)

-------------------------------------------------------------------
Mon Mar 18 12:10:26 CET 2002 - kkaempf@suse.de

- Bugfix for lilo/dolilo: drop "vga" from append, pass via "-v"
  to dolilo.

-------------------------------------------------------------------
Mon Mar 18 12:07:55 CET 2002 - sh@suse.de

- Fixed bug #15090: "No" in "really install" interpreted as "yes"

-------------------------------------------------------------------
Mon Mar 18 11:50:06 CET 2002 - sh@suse.de

- Fixed bug #15100: Default "off" for "start control center"

-------------------------------------------------------------------
Mon Mar 18 11:19:58 CET 2002 - snwint@suse.de

- mk_lilo_conf: put 'vga' entry into image section

-------------------------------------------------------------------
Fri Mar 15 19:01:23 MET 2002 - tom@suse.de

- (#13878) Added Estonian keyboard.

-------------------------------------------------------------------
Fri Mar 15 17:22:10 MET 2002 - tom@suse.de

- (#14855) Language: Added Slovene language.
- (#14855) Keyboard: Added Slovene keyboard to YaST2 keyboards.
- (#14855) Timezone: Cleaned up existing lang --> timezone mess (new: Slovene).

-------------------------------------------------------------------
Fri Mar 15 17:15:23 CET 2002 - kkaempf@suse.de

- drop workaround for author/copyright twist from libpkg.
- Replace "\n" in author list with ", "

-------------------------------------------------------------------
Fri Mar 15 16:32:27 CET 2002 - fehr@suse.de

- fix wrong nameing for windows mount points (#15031)

-------------------------------------------------------------------
Fri Mar 15 16:17:50 CET 2002 - kkaempf@suse.de

- ignore more cmdline parameters
- don't pass "-v" (for global vga=) to dolilo, the "vga=" in the
  append line is sufficient.

-------------------------------------------------------------------
Fri Mar 15 16:10:54 CET 2002 - gs@suse.de

- Update: do not delete "aps" if it is in use (#15015)
- Package Selection: correct update of the disk space information

-------------------------------------------------------------------
Fri Mar 15 16:08:49 CET 2002 - snwint@suse.de

- updated 'failsafe' options for lilo.conf
- append user specified boot options to 'failsafe' entry

-------------------------------------------------------------------
Fri Mar 15 14:43:27 CET 2002 - sh@suse.de

- Fixed bug #13894: Slide show pkg sizes garbled from CD2 on

-------------------------------------------------------------------
Fri Mar 15 13:32:03 MET 2002 - tom@suse.de

- (#15021) Now only removing X11-link in case of "No X11".

-------------------------------------------------------------------
Fri Mar 15 12:54:14 CET 2002 - kkaempf@suse.de

- Check also /proc/modules besides the "active" flag from hwinfo
  in order to find out if a module is already loaded (#15007).

-------------------------------------------------------------------
Thu Mar 14 17:37:23 CET 2002 - sh@suse.de

- Fixed bug #14161: wrong background grey

-------------------------------------------------------------------
Thu Mar 14 16:16:21 CET 2002 - sh@suse.de

- Fixed bug #13186: Start Y2 control center after installation
- Fixed bug #14975: Final "All is ready" popup

-------------------------------------------------------------------
Thu Mar 14 15:55:07 CET 2002 - zoz@suse.de

- fix PCMCIA startup (#14661).

-------------------------------------------------------------------
Thu Mar 14 15:43:43 MET 2002 - tom@suse.de

- Added turkish language again in language.ycp.

-------------------------------------------------------------------
Thu Mar 14 14:49:07 MET 2002 - tom@suse.de

- (#14518) Added Irish.

-------------------------------------------------------------------
Thu Mar 14 13:16:15 MET 2002 - tom@suse.de

- (#14814) Now translating old lang codes to ISO codes on entry.

-------------------------------------------------------------------
Thu Mar 14 11:08:17 CET 2002 - kkaempf@suse.de

- scripts/yast2_kde: set LANG from /etc/sysconfig/language:RC_LANG (#14607).
- scripts/yast2: honor $LANG (#14607).
- install k_smp if > 4GB physical memory detected (#14287).

-------------------------------------------------------------------
Thu Mar 14 10:56:04 CET 2002 - gs@suse.de

- (#14592) Now ask the user whether YaST2 shall delete unmaintained
  packages from the system
- (#14406), (#14805) Package selection dialog: help text added for "X"
   status and popup text changed

-------------------------------------------------------------------
Wed Mar 13 18:30:42 MET 2002 - tom@suse.de

- (#14882) Now marking faked GENERIC Monitor with cfg=no.

-------------------------------------------------------------------
Wed Mar 13 18:23:06 MET 2002 - tom@suse.de

- (#14885) Now writing "/dev/mouse" into XF86Config so xmset works in the
  running system.

-------------------------------------------------------------------
Wed Mar 13 11:48:58 EST 2002 - nashif@suse.de

- Don't probe hardware in Mode::config

-------------------------------------------------------------------
Wed Mar 13 15:41:26 CET 2002 - fehr@suse.de

- prevent upward rounding in combination of
  ByteToHumanString/kmgt_str_to_byte (#14673)

-------------------------------------------------------------------
Wed Mar 13 13:22:57 MET 2002 - tom@suse.de

- (#14446) Now also restoring hwclock-param from sysconfig
  and setting timezone again in continue mode.

-------------------------------------------------------------------
Wed Mar 13 10:15:41 CET 2002 - kkaempf@suse.de

- Fix locale for greek (ISO8859-7 -> ISO-8859-7, #14898).
- Set "acpismp=force" for UP and SMP systems if "ht" flag detected (#13531).
- Install k_smp if "BOOT_IMAGE=apic" given in cmdline (#14022).
- Dont change initrd modules aic7xxx vs. aic7xxx_old on update (#14614).
- Override instmode "cd" in install.inf, if setup/descr/info knows better
  (#14469).
- Start ncurses "menu" with first group preselected (instead of all),
  general code cleanup of menu code (#14909).

-------------------------------------------------------------------
Tue Mar 12 16:57:16 CET 2002 - gs@suse.de

- equal button size in package conflict popups (#13302)

-------------------------------------------------------------------
Tue Mar 12 16:43:56 CET 2002 - mvidner@suse.cz

- Provide keyboard shortcuts for the group and package tables in
  ncurses detailed package selection. #14737.

-------------------------------------------------------------------
Tue Mar 12 16:24:34 MET 2002 - tom@suse.de

- (#13198) Changed mouse probing strategy.
  Applied sleep before mouse probing in inst_startup.ycp.

-------------------------------------------------------------------
Tue Mar 12 10:26:15 CET 2002 - fehr@suse.de

- add hibernation partition to expert partitioner menue (#14668)
- handle raids present on system to install reasonably

-------------------------------------------------------------------
Mon Mar 11 18:07:23 MET 2002 - tom@suse.de

- (#14491) Now using new "manual" probing to get the new unique key (mouse).

-------------------------------------------------------------------
Mon Mar 11 15:55:31 CET 2002 - kkaempf@suse.de

- Skip all non-data lines in "parted print" output (#14793).
- Don't pass "manual" option to installed system.

-------------------------------------------------------------------
Mon Mar 11 15:46:55 MET 2002 - tom@suse.de

- Detect language change to avoid unnecessary package selection recalculation.

-------------------------------------------------------------------
Mon Mar 11 14:41:28 CET 2002 - sh@suse.de

- Fixed bug #14164: inst_mode should be a popup

-------------------------------------------------------------------
Mon Mar 11 10:46:46 MET 2002 - tom@suse.de

- New script by ms@suse.de for changing X11-mouse-protocol during update.

-------------------------------------------------------------------
Fri Mar  8 14:28:27 CET 2002 - kkaempf@suse.de

- clean up firsboot script to fix pcmcia/usb and usbdevfs (#14416)
- don't 'hard' probe for cdroms when checking for installation
  sources but rely on libhd configuration database instead.
  Fallback to /dev/cdrom if even this fails (#14555).
- add "vnc" package to installation list if running under vnc (#14707).
- remove duplicate portmap start from firstboot script.

-------------------------------------------------------------------
Fri Mar  8 13:35:25 MET 2002 - tom@suse.de

- (#14663) Added textdomains to import-modules.

-------------------------------------------------------------------
Fri Mar  8 12:54:55 MET 2002 - tom@suse.de

- (#13951) After having talked to ke@suse.de removed (commented out):
	ca_ES, gl_ES, hr_HR, ru_RU, tr_TR
  Added again:
	pt_BR

-------------------------------------------------------------------
Thu Mar  7 18:14:04 MET 2002 - tom@suse.de

- (#14227 addendum) Just discovered that the faked monitor also fooled the
  automatic insertion of probed but unknown monitors into the monitor DB.
  This is done so that those monitors can be selected in the monitor selection
  dialog. Furthermore for user convenience such a monitor is preselected when
  entering the monitor selection dialog. Unfortunately the libhd-faked monitor
  does fulfil all those criteria and triggered this mechanism. Fixed.

-------------------------------------------------------------------
Thu Mar  7 17:53:52 MET 2002 - tom@suse.de

- (#14227) Erroneously there was still a branch where the new behaviour of
  libhd was not honored. YaST now takes this into consideration in any case
  (hopefully) and leads the user to the monitor selection dialog again as it
  was before.

-------------------------------------------------------------------
Thu Mar  7 17:21:00 MET 2002 - tom@suse.de

- (#14606) Solved by now displaying date in numerical form because in inst-sys
  not all translations for all languages are available for system commands.
  Invented new function Timezone::GetDateTime().

-------------------------------------------------------------------
Thu Mar  7 13:46:16 CET 2002 - sh@suse.de

- Added missing "textdomain" in BootSILO.ycp

-------------------------------------------------------------------
Thu Mar  7 13:42:26 CET 2002 - sh@suse.de

- Addes missing translation markers in inst_root

-------------------------------------------------------------------
Thu Mar  7 12:34:58 CET 2002 - schubi@suse.de

- patch xf86config in update mode

-------------------------------------------------------------------
Thu Mar  7 12:11:27 CET 2002 - fehr@suse.de

- handle editing of encrypted partitions in running system correct
- change handling of back-button in LVM lv dialog

-------------------------------------------------------------------
Wed Mar  6 17:39:47 CET 2002 - schubi@suse.de

- textdomain added for software proposal #14538

-------------------------------------------------------------------
Wed Mar  6 16:58:35 CET 2002 - schubi@suse.de

- Showing error popup, if the package agent has not been initialized
  correctly

-------------------------------------------------------------------
Wed Mar  6 16:45:43 MET 2002 - tom@suse.de

- (#14540) Now setting sysconfig var DISPLAYMANAGER to  "console"  instead
  of DISPLAYMANAGER_STARTS_XSERVER to "no" if user selects "No X11".

-------------------------------------------------------------------
Wed Mar  6 15:09:39 CET 2002 - sh@suse.de

- Fixed bug #14011: Switching laguages does not switch all texts

-------------------------------------------------------------------
Wed Mar  6 14:14:02 CET 2002 - fehr@suse.de

- fix bug in handling crypto fs in running system (#13781)

-------------------------------------------------------------------
Wed Mar  6 14:03:37 CET 2002 - kkaempf@suse.de

- Drop "-a" (activate parition) flag from dolilo call if no primary
  partition can be found for activation (#13884).
- Hide information box if user de-selected "Show details" checkbox
  in "Please insert CD n" popup.
- When checking for a medium, always start with the last active
  device and check other devices only on failure.

-------------------------------------------------------------------
Tue Mar  5 19:08:18 CET 2002 - schubi@suse.de

- copy *.pkd to target system

-------------------------------------------------------------------
Tue Mar  5 17:20:47 MET 2002 - tom@suse.de

- (#4849) Corrected if-clause in constructor. Now functional in continue mode.

-------------------------------------------------------------------
Tue Mar  5 16:39:49 CET 2002 - kkaempf@suse.de

- Require "yast2-trans-inst-proposal" for yast2-instsys to get
  proper translations for the "proposal" screen.
- fix textdomain for 'proposal_bootloader' to "proposal".

-------------------------------------------------------------------
Tue Mar  5 16:30:51 MET 2002 - tom@suse.de

- (#14457) Now date/time is redisplayed on any change in the UI.

-------------------------------------------------------------------
Tue Mar  5 14:38:01 CET 2002 - schubi@suse.de

- Bugfix while changing update-upgrade-status #14473

-------------------------------------------------------------------
Tue Mar  5 14:23:14 CET 2002 - lnussel@suse.de

- filter out "\n" in helptexts (#14337)
- create the list of all modules only once when the splashscreen is displayed
  and recycle this list later when the "All" button is selected (#14472)

-------------------------------------------------------------------
Tue Mar  5 12:42:31 MET 2002 - tom@suse.de

- (#14211) Now executing SuSEconfig.3ddiag instead of switch2mesasoft.

-------------------------------------------------------------------
Tue Mar  5 11:53:58 CET 2002 - kkaempf@suse.de

- Copy setup/descr/en.pkd instead of setup/descr/english.pkd to
  installed system.

-------------------------------------------------------------------
Mon Mar  4 19:36:08 MET 2002 - tom@suse.de

- (#14116) Now considering Win partitions when assuming GMT vs. local time.

-------------------------------------------------------------------
Mon Mar  4 19:12:12 CET 2002 - fehr@suse.de

- add module loading info for xfs

-------------------------------------------------------------------
Mon Mar  4 17:57:54 CET 2002 - fehr@suse.de

- support more than 26 scsi disks (#13983)
- various fixes for usage in running system

-------------------------------------------------------------------
Mon Mar  4 17:48:28 CET 2002 - zoz@suse.de

- check usb/pci hotplug on first start and rewrite sysconfig
  properly (#14428).

-------------------------------------------------------------------
Mon Mar  4 17:23:59 CET 2002 - sh@suse.de

- Fixed the YaST2 part of bug #1218: Linuxrc displays an error
  message if the user aborted the installation

-------------------------------------------------------------------
Mon Mar  4 16:51:18 CET 2002 - kkaempf@suse.de

- check old lilo destination on update and re-use it.
- when writing lilo on update, check better if floppy or harddisk.
- write bootloader related settings to sysconfig/bootloader.

- run /sbin/raidautorun after all storage modules are loaded.

-------------------------------------------------------------------
Mon Mar  4 16:36:49 CET 2002 - sh@suse.de

- Fixed bug #14363: Don't execute SuSEconfig once more when going back

-------------------------------------------------------------------
Mon Mar  4 16:27:13 CET 2002 - gs@suse.de

- show the packages of first set or group (#14339)

-------------------------------------------------------------------
Mon Mar  4 15:06:53 CET 2002 - lnussel@suse.de

- added comment header to menu.ycp (#14379)
- replaced "Quit" with QuitButtonLabel()

-------------------------------------------------------------------
Mon Mar  4 15:02:01 CET 2002 - gs@suse.de

- add button and popup for Samba installation in dialog Choose
  installation source (#14010)

-------------------------------------------------------------------
Mon Mar  4 14:45:50 MET 2002 - tom@suse.de

- (#14117) Now showing static date/time in timezone window and proposal.

-------------------------------------------------------------------
Mon Mar  4 12:30:28 CET 2002 - sh@suse.de

- Fixed bug #14351: YaST2 SuSEconfig executes *.rpmsave modules

-------------------------------------------------------------------
Mon Mar  4 12:07:16 CET 2002 - gs@suse.de

- don't destroy the user defined software selection if the
  partitioning is changed (bug #14103)

-------------------------------------------------------------------
Mon Mar  4 09:33:48 CET 2002 - schubi@suse.de

- Showing error message after update #14250
- Deleting unsupported packages while update #14194
- Showing delete packages correctly while update #14235

-------------------------------------------------------------------
Sat Mar  2 14:31:37 CET 2002 - kkaempf@suse.de

- remember state of "details" checkbox if media not found (#14018).
- restore "instmode" properly (#14170).

-------------------------------------------------------------------
Sat Mar  2 09:32:27 CET 2002 - schubi@suse.de

- Postifx added in force update #13995

-------------------------------------------------------------------
Fri Mar  1 17:03:01 CET 2002 - fehr@suse.de

- set passno to 0 for partitions without mount point (#14130)
- determine bootable windows partitions independent of entry in
  /etc/fstab (#13884)

-------------------------------------------------------------------
Fri Mar  1 14:30:39 MET 2002 - tom@suse.de

- (#14174) X11 configuration.
  Now also considering the xserver name when deciding to use framebuffer.

-------------------------------------------------------------------
Fri Mar  1 13:42:25 CET 2002 - sh@suse.de

- Fixed bug #13630: inst_proposal reinitialized after selecting
  "No" in final installation confirmation (inst_doit)

-------------------------------------------------------------------
Fri Mar  1 09:30:25 CET 2002 - kkaempf@suse.de

- Fixed YaST2.firstboot to handle pcmcia network correctly (#13993).

-------------------------------------------------------------------
Thu Feb 28 19:19:20 MET 2002 - tom@suse.de

- (#14076) Now marking the monitor as "configured" and "needed".

-------------------------------------------------------------------
Thu Feb 28 17:39:57 MET 2002 - tom@suse.de

- (#13888) Libhd now delivers a fake monitor when no monitor can be probed.
  So inst_choose_desktop now checks for the unique_key of this fake monitor.
  Also improved logging for diagnosing purposes.

-------------------------------------------------------------------
Thu Feb 28 16:44:51 CET 2002 - sh@suse.de

- Fixed bug #13555: HW proposal error handling - added err logging

-------------------------------------------------------------------
Thu Feb 28 16:30:01 CET 2002 - sh@suse.de

- Fixed bug #13556: Installation proposal screen not re-translated

-------------------------------------------------------------------
Thu Feb 28 15:58:54 CET 2002 - gs@suse.de

- missing description for set "images" added (#1406)
- only one default button (#14067)
- correct installation of software packages in hardware configuration
  dialog (#14026)

-------------------------------------------------------------------
Thu Feb 28 11:40:28 CET 2002 - schubi@suse.de

- Installing 3d packages after rebooting #13659

-------------------------------------------------------------------
Thu Feb 28 11:35:47 CET 2002 - gs@suse.de

- improvements in popups used for software installation

-------------------------------------------------------------------
Thu Feb 28 10:36:13 CET 2002 - fehr@suse.de

- fixes the wrong default when selecting a swap partition in the
  custom partitioner and formatting is turned on.

-------------------------------------------------------------------
Wed Feb 27 17:33:07 MET 2002 - tom@suse.de

- (#13906) Invented a new function TimedOKCancelPopup() in
  common_popups.ycp. Using this function during X11-configuration.

-------------------------------------------------------------------
Wed Feb 27 17:31:07 CET 2002 - kkaempf@suse.de

- Allow splitted dirs (.../CD1, .../CD2, ...) for all network
  installs (#14009).
- Sort partitions combo box in bootloader dialogue (#14124).

-------------------------------------------------------------------
Wed Feb 27 17:27:51 CET 2002 - gs@suse.de

- proposal dialog: show a warning message, if the software selection is reset
  (bug #13942)
- set default button "Select/Deselect" in dialog Package Selection

-------------------------------------------------------------------
Wed Feb 27 14:33:37 MET 2002 - tom@suse.de

- (#13944) Now reading sysconfig with default value.
  This applies to language, keyboard, mouse and timezone.
  Moved SysconfigRead() to Misc-module.

-------------------------------------------------------------------
Wed Feb 27 11:19:50 CET 2002 - schubi@suse.de

- target.insmod to target.modprobe changed #13928
  ( update )
- LANG might not be in install.inf, get it from descr/info then.
  (#13959).

-------------------------------------------------------------------
Wed Feb 27 11:16:24 CET 2002 - kkaempf@suse.de

- fix checking VNC on startup.

-------------------------------------------------------------------
Wed Feb 27 09:11:31 CET 2002 - schubi@suse.de

- bugfix in starting update #13909

-------------------------------------------------------------------
Wed Feb 27 09:01:24 CET 2002 - schubi@suse.de

- setting keyboard while update #13610

-------------------------------------------------------------------
Tue Feb 26 20:30:58 CET 2002 - kkaempf@suse.de

- Fix "please wait" popup, wrap string in `Label().

-------------------------------------------------------------------
Tue Feb 26 19:49:53 MET 2002 - tom@suse.de

- (#13944) Now reading sysconfig with default value.
  This applies to language, keyboard, mouse and timezone.

-------------------------------------------------------------------
Tue Feb 26 19:33:21 CET 2002 - schubi@suse.de

- setting timezone moved to inst_rootpart ( update )

-------------------------------------------------------------------
Tue Feb 26 19:01:25 CET 2002 - arvin@suse.de

- fixed emergency unmounting of installation system

-------------------------------------------------------------------
Tue Feb 26 18:41:28 CET 2002 - kkaempf@suse.de

- add "sv_SV" for "swedish" to language list.

-------------------------------------------------------------------
Tue Feb 26 18:20:58 CET 2002 - fehr@suse.de

- fix syntax error in functions used during update
- add call to .lvm.init before rereading Lvm infos

-------------------------------------------------------------------
Tue Feb 26 18:17:46 CET 2002 - sh@suse.de

- Added help text for installation and hardware proposals

-------------------------------------------------------------------
Tue Feb 26 16:05:49 CET 2002 - sh@suse.de

- Removed leftover debugging condition from last checkin

-------------------------------------------------------------------
Tue Feb 26 16:00:30 CET 2002 - sh@suse.de

- "Only new installation" popup msg back from proof reading

-------------------------------------------------------------------
Tue Feb 26 15:57:11 CET 2002 - schubi@suse.de

- setting timezone after update #13651

-------------------------------------------------------------------
Tue Feb 26 15:48:31 CET 2002 - fehr@suse.de

- fix typo ia86 -> ia64 in do_propocal.ycp

-------------------------------------------------------------------
Tue Feb 26 15:43:29 CET 2002 - gs@suse.de

- software installation: show the package version in the
  description popup (bug #13750)

-------------------------------------------------------------------
Tue Feb 26 15:36:43 CET 2002 - schubi@suse.de

- initialize package agent correctly for update #13838
  ( grep and locate has not been updated )

-------------------------------------------------------------------
Tue Feb 26 15:35:42 CET 2002 - sh@suse.de

- Added notify popup when user wants to change installation mode
  and no Linux partitions were found

-------------------------------------------------------------------
Tue Feb 26 15:31:39 CET 2002 - kkaempf@suse.de

- Fix vnc password setting.

-------------------------------------------------------------------
Tue Feb 26 14:11:46 CET 2002 - kkaempf@suse.de

- fix VNC check and startup.

-------------------------------------------------------------------
Tue Feb 26 12:25:15 CET 2002 - kkaempf@suse.de

- remove "runme_on_start" early during first boot in order to
  prevent endless re-start (#13907).
- re-create "media" convenience symlinks (e.g. /cdrom->/media/cdrom)
  after update (#13756).

-------------------------------------------------------------------
Mon Feb 25 19:31:25 MET 2002 - tom@suse.de

- Corrected handling of wheel mice in Mouse.ycp.
- Extended mouse_raw.ycp with "wheels"-field.

-------------------------------------------------------------------
Mon Feb 25 19:26:28 CET 2002 - kkaempf@suse.de

- re-probe floppy and cdroms in installed system (#13828).

-------------------------------------------------------------------
Mon Feb 25 18:38:19 CET 2002 - kkaempf@suse.de

- Support installation via VNC.

-------------------------------------------------------------------
Mon Feb 25 18:20:16 CET 2002 - fehr@suse.de

- enable support for xfs, issue warning when it is used
- fix reading of fstab in installed system (#13457, #13455)
- fix wrong workflow in partitioner in installed system (#13456)

-------------------------------------------------------------------
Mon Feb 25 17:29:51 CET 2002 - sh@suse.de

- Changed order of initial installation proposals to match
  agreement with marketing and software ergonimists

-------------------------------------------------------------------
Mon Feb 25 17:16:56 CET 2002 - kkaempf@suse.de

- Enable "lo" interface when running in installed system.
- mout installation media read-only (#13846).

-------------------------------------------------------------------
Mon Feb 25 16:52:42 CET 2002 - sh@suse.de

- Fixed bug #13612: Call to obsolete Wizard::SetStage()

-------------------------------------------------------------------
Mon Feb 25 16:04:33 CET 2002 - sh@suse.de

- Fixed bug #13666: (Apparent) bad spelling

-------------------------------------------------------------------
Mon Feb 25 13:24:59 CET 2002 - kkaempf@suse.de

- write hardware status for all storage related devices (#13657).

-------------------------------------------------------------------
Mon Feb 25 13:12:26 CET 2002 - fehr@suse.de

- Fixed bug #11300, #13742 removal of a PV forgot partition marked
  for deletion
- handle active swap partition during installation

-------------------------------------------------------------------
Fri Feb 22 18:02:51 CET 2002 - gs@suse.de

- Fixed bug #13640: consider change of partitioning for software
  selection

-------------------------------------------------------------------
Fri Feb 22 17:38:41 CET 2002 - sh@suse.de

- Fixed bug #13341: Hardware Proposal must suppress missing configs

-------------------------------------------------------------------
Fri Feb 22 15:52:37 CET 2002 - lnussel@suse.de

- workaround to make textdomain call work
- Added some commandline switches to /sbin/yast2, like --list
  (Bug #13738)

-------------------------------------------------------------------
Thu Feb 21 17:19:47 CET 2002 - sh@suse.de

- Reimported monitor DB - fixed bug #13530: IBM monitor not detected

-------------------------------------------------------------------
Thu Feb 21 16:04:23 CET 2002 - kkaempf@suse.de

- Unmount installation medium in target system (#13706).
- Install "apmd" if pcmcia detected (#13713).
- Load "mousedev" if USB (wheel) mouse (#13654).
- Check for either IO or memory resource when checking for
  active storage controllers (#13567).
- Copy hardware status to target system (#13762).

-------------------------------------------------------------------
Wed Feb 20 18:06:04 CET 2002 - fehr@suse.de

- do not destroy proposal in `inst_mode when `installation is
  selected (#13644)
- reorder LVM changes in inst_predisk to make removal of PVs from
  VGs easier and make it succeed in more cases than before (#13415)

-------------------------------------------------------------------
Wed Feb 20 14:50:03 CET 2002 - sh@suse.de

- Fixed bug #13513: Double abort confirmation

-------------------------------------------------------------------
Wed Feb 20 12:45:42 CET 2002 - sh@suse.de

- Fixed bug #13594: Fallback for slide show "en" only, no longer
  "en_US", "en_GB", "en" (in this order)

-------------------------------------------------------------------
Wed Feb 20 09:52:17 CET 2002 - kkaempf@suse.de

- add agent for /etc/sysconfig/windowmanager.
- fix writing of hwstatus for disk controllers.
- fix symlink handling for cd-w and cd-rw (#13596).
- handle $(srcdir) correctly when installing .scr files.
- add "acpismp=force" to kernel command line for "ht" processors.

-------------------------------------------------------------------
Tue Feb 19 19:01:17 CET 2002 - kkaempf@suse.de

- Check for specific .S.u.S.E file, so multiple CDs can be copied
  into a single directory for network installation.

-------------------------------------------------------------------
Tue Feb 19 18:02:23 MET 2002 - tom@suse.de

- Now setting timezone info with hwclock_wrapper.

-------------------------------------------------------------------
Tue Feb 19 17:34:27 CET 2002 - kkaempf@suse.de

- Properly install "Vendor" module.
- Handle "Sourcemounted" from linuxrc and mount the medium if
  not done properly by linuxrc.

-------------------------------------------------------------------
Tue Feb 19 15:36:24 CET 2002 - fehr@suse.de

- fix missing "/data<n>" mount point in installed system (#13406)

-------------------------------------------------------------------
Tue Feb 19 13:46:34 CET 2002 - fehr@suse.de

- fix bug with windows resizing in old installation path
  (inst_target_selection.ycp, inst_target_part.ycp) (#13559)

-------------------------------------------------------------------
Tue Feb 19 13:46:17 CET 2002 - kkaempf@suse.de

- save 'configured' status of devices detected during installation
  in order to get hw-probing at boot time correct.

-------------------------------------------------------------------
Tue Feb 19 09:14:30 CET 2002 - kkaempf@suse.de

- Install SMP kernel if "ht" set in cpuinfo:flags (#13532).
- Keep old initrd, only add new modules.

-------------------------------------------------------------------
Mon Feb 18 19:18:51 CET 2002 - kkaempf@suse.de

- Handle update in Boot, merge old initrd modules with new (#13370).

-------------------------------------------------------------------
Mon Feb 18 18:58:47 MET 2002 - tom@suse.de

- Implemented reprobe functionality  for X11 config.

-------------------------------------------------------------------
Mon Feb 18 18:08:04 CET 2002 - sh@suse.de

- V 2.5.41

-------------------------------------------------------------------
Mon Feb 18 15:15:16 CET 2002 - fehr@suse.de

- Do not allow FAT partitions for system mountpoints (#13485)
- Do not allow some special characters in mountpoint (#13411)
- fix configuration of encrypted filesystems (#13268)
- fix inconsitencie in mount point suggestion (#13444)

-------------------------------------------------------------------
Mon Feb 18 14:33:53 CET 2002 - sh@suse.de

- Fixed bug #13383: Letters not mentioned as valid chars in help text

-------------------------------------------------------------------
Mon Feb 18 14:32:50 CET 2002 - kkaempf@suse.de

- Check pcmcia values in /etc/sysconfig/pcmcia instead of /etc/rc.config.

-------------------------------------------------------------------
Mon Feb 18 13:54:16 CET 2002 - sh@suse.de

- Fixed bug #10726: Installation log incomplete during slide show

-------------------------------------------------------------------
Mon Feb 18 13:52:02 CET 2002 - kkaempf@suse.de

- Move vendor driver update code to separate module.

-------------------------------------------------------------------
Mon Feb 18 13:37:42 CET 2002 - schubi@suse.de

- vim howto* and ttmkfdir added to force list #13195
- Removing release number while checking packages for force update #12187

-------------------------------------------------------------------
Fri Feb 15 16:58:00 CET 2002 - gs@suse.de

- Change source medium dialog: read the package information from
  the source medium (if mounting works)

-------------------------------------------------------------------
Fri Feb 15 10:21:54 CET 2002 - kkaempf@suse.de

- make symlinks for /sbin/yast, /sbin/YaST, /sbin/zast, and /sbin/ZaST (#13292)

-------------------------------------------------------------------
Thu Feb 14 18:27:13 CET 2002 - sh@suse.de

- inst_doit falls through back to proposal if inst_prepdisk etc. failed
- [Back] in update falls back to inst_mode

-------------------------------------------------------------------
Thu Feb 14 17:08:05 CET 2002 - kkaempf@suse.de

- recognize USB-Wheel mouse (imps2 protocol) (#13258).

-------------------------------------------------------------------
Thu Feb 14 11:13:06 CET 2002 - fehr@suse.de

- Fix ycp syntax error (#13214) when editing a dos partition
- Change second error dialog button in inst_prepdisk from
  "Cancel" to "Abort" (#13217)

-------------------------------------------------------------------
Thu Feb 14 10:25:20 CET 2002 - kkaempf@suse.de

- Make fstab entries for all /dev/fdX devices (#13235).

-------------------------------------------------------------------
Wed Feb 13 19:07:21 CET 2002 - sh@suse.de

- Changed default background color in installation start script
- Changed default geometry to 800x600 in start script

-------------------------------------------------------------------
Wed Feb 13 18:45:31 CET 2002 - sh@suse.de

- cut off one of the "easy installation" pics to get rid of tons
  of layout warnings (allow some pixels more space for buttons to
  grow)

-------------------------------------------------------------------
Wed Feb 13 18:06:23 CET 2002 - fehr@suse.de

- fix option handling for new version of mkreiserfs (#13205)

-------------------------------------------------------------------
Wed Feb 13 18:04:29 CET 2002 - gs@suse.de

- don't compare the release number of the installation source
  with the information saved on hard disk

-------------------------------------------------------------------
Wed Feb 13 16:03:41 CET 2002 - kkaempf@suse.de

- make remove button in physical volume dialog of PV work again
- remove correspondig create/remove pairs for LVM modify_targets
  (# 12083)
- add modify_targets to backup set of partition values

-------------------------------------------------------------------
Wed Feb 13 16:03:41 CET 2002 - kkaempf@suse.de

- Call BootLILO constructor for proper setting of lba_support.

-------------------------------------------------------------------
Wed Feb 13 10:39:34 CET 2002 - olh@suse.de

- default to GMT also on chrp and prep

-------------------------------------------------------------------
Wed Feb 13 10:25:52 CET 2002 - olh@suse.de

- dont call yast1 anymore on ppc
  dont write to non existant tty devices on iSeries
  handle p690 hvc console on startup
  update ask_for_TERM_variable

-------------------------------------------------------------------
Wed Feb 13 10:12:53 CET 2002 - olh@suse.de

- add support for p690 hvc console in postinstall
  activate all 41prep boot partitions on iSeries

-------------------------------------------------------------------
Wed Feb 13 10:00:56 CET 2002 - olh@suse.de

- add fixes for console font. whitespaces
- add ja_JP.sjis entry to consolefonts.ycp

-------------------------------------------------------------------
Wed Feb 13 09:53:09 CET 2002 - olh@suse.de

- add ppc64 keymaps

-------------------------------------------------------------------
Tue Feb 12 22:01:35 CET 2002 - fehr@suse.de

- fix bug in doing a valid proposal when using only primary
  partitions and /boot is needed (#13184)
- V 2.5.39

-------------------------------------------------------------------
Tue Feb 12 19:11:40 CET 2002 - kkaempf@suse.de

- remove superfluous calls to inst_ask_hardware.

-------------------------------------------------------------------
Tue Feb 12 18:38:38 CET 2002 - sh@suse.de

- V 2.5.37
- Initial call to submod Write() func in proposal (for HW config)

-------------------------------------------------------------------
Tue Feb 12 18:27:31 CET 2002 - kkaempf@suse.de

- setup "lo" during network install.

-------------------------------------------------------------------
Tue Feb 12 18:03:50 CET 2002 - sh@suse.de

- V 2.5.35

-------------------------------------------------------------------
Tue Feb 12 17:51:22 CET 2002 - sh@suse.de

- Added images for new "easy installation" layout

-------------------------------------------------------------------
Tue Feb 12 17:39:00 CET 2002 - msvec@suse.cz

- added network proposals
- 2.5.34

-------------------------------------------------------------------
Tue Feb 12 14:16:57 CET 2002 - kkaempf@suse.de

- hwclock runs only GMT on sparc and iseries.
- dont write FQHOSTNAME.

-------------------------------------------------------------------
Tue Feb 12 11:32:57 CET 2002 - kkaempf@suse.de

- write keyboard data to /etc/sysconfig/keyboard instead of sysconfig/console.

-------------------------------------------------------------------
Mon Feb 11 15:08:16 CET 2002 - kkaempf@suse.de

- re-config network device even on 'warm' boot.

-------------------------------------------------------------------
Mon Feb 11 12:59:10 CET 2002 - fehr@suse.de

- following changes in partition proposal:
  try not to create an extended partition when enough primaries are
     available
  split swap from root slots large enough if at all possible

-------------------------------------------------------------------
Thu Feb  7 16:02:24 CET 2002 - pblahos@suse.cz

- proposal_printers changed to proposal_printers

-------------------------------------------------------------------
Thu Feb  7 13:33:25 CET 2002 - kkaempf@suse.de

- save infoMap and installMap for re-use after reboot.

-------------------------------------------------------------------
Wed Feb  6 15:28:18 CET 2002 - sh@suse.de

- Provides/obsoletes yast

-------------------------------------------------------------------
Tue Feb  5 18:36:09 CET 2002 - sh@suse.de

- Timeout upon msg "now booting your system"
  unless a hard reboot is required

-------------------------------------------------------------------
Tue Feb  5 17:41:13 CET 2002 - kkaempf@suse.de

- Properly reboot when adding ide-scsi to cmdline.
- Re-config ethX for all network installation modes.
- Restart portmapper for "nfs" installation mode.

-------------------------------------------------------------------
Tue Feb  5 17:12:54 CET 2002 - kukuk@suse.de

- Try to clear terminal before we ask for TERM variable [Bug #12848]

-------------------------------------------------------------------
Tue Feb  5 17:09:31 CET 2002 - sh@suse.de

- Fixed bug #13040: yast2 should not require saxtools

-------------------------------------------------------------------
Tue Feb  5 14:17:20 CET 2002 - kkaempf@suse.de

- Make "custom" boot loader field an editable combo box (#11821).

-------------------------------------------------------------------
Mon Feb  4 12:49:42 CET 2002 - snwint@suse.de

- added 'change-rules reset' to lilo.conf to prevent lilo from rewriting
  the partition table (#11875)

-------------------------------------------------------------------
Fri Feb  1 15:24:34 CET 2002 - gs@suse.de

- Single Package Selection: optimize checks when selecting a package

-------------------------------------------------------------------
Thu Jan 31 19:26:24 CET 2002 - sh@suse.de

- Made proposal aware of language changes
- Reintroduced inst_mode unless absolutely clear if update possible

-------------------------------------------------------------------
Thu Jan 31 12:11:55 CET 2002 - kkaempf@suse.de

- recognize "imps2" mice.

-------------------------------------------------------------------
Thu Jan 31 08:22:01 CET 2002 - kkaempf@suse.de

- Fix writing of yast.inf

-------------------------------------------------------------------
Wed Jan 30 20:59:51 CET 2002 - kkaempf@suse.de

- force /dev/cdrom symlink to point to boot cdrom.
- work around linuxrc "InstMode" bug.

-------------------------------------------------------------------
Wed Jan 30 17:47:56 CET 2002 - kkaempf@suse.de

- drop ag_yast agent, do yast.inf writing in Misc module.

-------------------------------------------------------------------
Wed Jan 30 16:19:15 CET 2002 - kkaempf@suse.de

- make cd-links prior to re-mounting.

-------------------------------------------------------------------
Wed Jan 30 14:06:34 CET 2002 - gs@suse.de

- bugfix concerning software installation workflow:
  read local package description instead of information from mounted medium

-------------------------------------------------------------------
Wed Jan 30 12:05:01 CET 2002 - kkaempf@suse.de

- make device symlinks earlier.

-------------------------------------------------------------------
Tue Jan 29 19:30:33 CET 2002 - kkaempf@suse.de

- write lilo to /dev/md if /boot is on raid1.
- adapting update to new agents.

-------------------------------------------------------------------
Tue Jan 29 13:16:18 CET 2002 - arvin@suse.de

- always use ini-agent instead of rcconfig-agent;
  bugfix syntax error in Bootloader module

-------------------------------------------------------------------
Mon Jan 28 17:41:42 CET 2002 - kkaempf@suse.de

- Simplify bootloader proposal.
- Adapt to changed install.inf syntax.

-------------------------------------------------------------------
Mon Jan 28 14:53:03 CET 2002 - gs@suse.de

- internal changes concerning the initialization of the package agent

-------------------------------------------------------------------
Thu Jan 24 12:47:02 CET 2002 - gs@suse.de

- bugfixes package installation workflow (already installed system)

-------------------------------------------------------------------
Wed Jan 23 12:03:29 CET 2002 - schubi@suse.de

- include/packages added in specfile

-------------------------------------------------------------------
Tue Jan 22 15:21:53 CET 2002 - schubi@suse.de

- Saving user package selections

-------------------------------------------------------------------
Mon Jan 21 12:12:27 EST 2002 - nashif@suse.de

- Skip confirmation(inst_doit)  in autoinst mode
  if requested in control file

-------------------------------------------------------------------
Mon Jan 21 12:28:29 CET 2002 - schubi@suse.de

- bufixes in installing packages after reboot

-------------------------------------------------------------------
Fri Jan 18 16:14:05 CET 2002 - kkaempf@suse.de

- more agents moved here.
- Fixed initrd creation, corrected module order.
- Final installation workflow (3 clicks !) and button labels.

-------------------------------------------------------------------
Tue Jan 15 17:55:02 CET 2002 - kkaempf@suse.de

- move bootloader do* scripts to bootloader sub-directories.
- fix bootloader proposal and texts.

-------------------------------------------------------------------
Mon Jan 14 16:19:34 CET 2002 - kkaempf@suse.de

- add dasddev.scr etc_cryptotab.scr etc_fstab.scr parted_check.scr
  parted_print.scr pdisk.scr proc_meminfo.scr proc_swaps.scr
  run_swapon_s.scr to ycp/partitioning/agents
- remove conf directory

-------------------------------------------------------------------
Mon Jan 14 16:19:34 CET 2002 - kkaempf@suse.de

- Integrate bootloader proposal.

-------------------------------------------------------------------
Thu Jan 10 12:31:38 CET 2002 - kkaempf@suse.de

- fix filelist.

-------------------------------------------------------------------
Thu Jan 10 11:59:56 CET 2002 - sh@suse.de

- Added proposal files to spec file file list

-------------------------------------------------------------------
Wed Jan  9 15:56:24 CET 2002 - kkaempf@suse.de

- pass filesystem module needed for "/" to Boot module.

-------------------------------------------------------------------
Tue Jan  8 19:33:59 CET 2002 - kkaempf@suse.de

- integrated software and partition proposal.

-------------------------------------------------------------------
Fri Jan 04 18:31:36 CET 2002 - arvin@suse.de

- adapted the new SCROpen syntax

-------------------------------------------------------------------
Fri Jan  4 17:44:58 CET 2002 - kkaempf@suse.de

- Complete modularization, drop user_settings.
- Implement new workflow, based on proposals, requiring
  a minimum amount of mouse clicks.
- Add support for auto installation.

-------------------------------------------------------------------
Mon Dec 10 10:01:12 CET 2001 - kkaempf@suse.de

- Greek locale fix (el_GR@ISO8859-7 instead of el_GR@euro, #12587)

-------------------------------------------------------------------
Wed Nov 21 11:11:35 CET 2001 - sh@suse.de

- Fixed bug #12381: YaST2 ignores ENABLE_SUSECONFIG in rc.config

-------------------------------------------------------------------
Thu Nov 15 15:14:58 CET 2001 - sh@suse.de

- V 2.5.8
- Fixed lots of missing lookup() default values
- Migrated inst_startup to new ProgressBar wizard

-------------------------------------------------------------------
Fri Oct 19 12:25:47 CEST 2001 - ms@suse.de

- include BusID statement if r128 driver is used. This is needed
  for the r128 driver on PPC and does not influence the i386 setup
  negatively [y2xr40.pl] Bug: 11689

-------------------------------------------------------------------
Thu Oct 18 17:48:11 MEST 2001 - tom@suse.de

- (#11689) Necessary changes to provide the BusID on PPC/r128.

-------------------------------------------------------------------
Thu Oct 18 16:29:21 MEST 2001 - tom@suse.de

- (#11876) Corrected Symbols for Japanese. nec/jp --> jp.

-------------------------------------------------------------------
Tue Oct 16 14:04:51 MEST 2001 - tom@suse.de

- (#11847) X11-config. Now using new y2xr40 parameter "-o <option-csl>".

-------------------------------------------------------------------
Tue Oct 16 13:19:26 CEST 2001 - sh@suse.de

- V 2.5.4
- Migration to yast2-devtools

-------------------------------------------------------------------
Mon Oct 15 16:46:42 CEST 2001 - ms@suse.de

- include a general parameter called --option which
  requires a comma separated list of options. This is the better
  solution if we need special options for calling y2xr40.pl

-------------------------------------------------------------------
Mon Oct 15 11:01:14 CEST 2001 - sh@suse.de

- Fixed bug #11812: patch_lilo_conf produces double initrd entry

-------------------------------------------------------------------
Fri Oct 12 17:27:48 MEST 2001 - tom@suse.de

- (#11672) Extended some YCP files with special cases for PPC.

-------------------------------------------------------------------
Fri Oct  5 17:30:15 CEST 2001 - kkaempf@suse.de

- present button "format floppy" if mount fails (#1220).

-------------------------------------------------------------------
Thu Oct  4 16:53:07 CEST 2001 - lnussel@suse.de

- do not overwrite softwaresel in usersettings if it's already set

-------------------------------------------------------------------
Wed Oct  3 21:18:36 CEST 2001 - olh@suse.de

- first part of bootconfiguration for ppc (#5440) ..............

-------------------------------------------------------------------
Wed Oct  3 21:00:18 CEST 2001 - olh@suse.de

- do not create floppy link on new Macs and iSeries
  write fstab correctly, not type auto for known filesystems
  whitespaces..

-------------------------------------------------------------------
Wed Oct  3 20:54:37 CEST 2001 - olh@suse.de

- do not force xf3 on ppc. the whole Xsetup is still broken...

-------------------------------------------------------------------
Wed Oct  3 20:50:11 CEST 2001 - olh@suse.de

- add mol and sudo to package list on pmac
  small whitespace fixes

-------------------------------------------------------------------
Wed Oct  3 20:45:59 CEST 2001 - olh@suse.de

- do not call mk_initrd on ppc in inst_finish_update

-------------------------------------------------------------------
Wed Oct  3 20:38:00 CEST 2001 - olh@suse.de

- fix handling of chrp kernels, compare lowercase strings
  use name_of_kernel_image for usersettings,
  s390 and axp must be verified (#9713)

-------------------------------------------------------------------
Tue Oct  2 17:57:37 CEST 2001 - olh@suse.de

- add keymap2mac.ycp to filelist (#11336)
  fix english-us and uk list

-------------------------------------------------------------------
Fri Sep 28 10:44:52 CEST 2001 - fehr@suse.de

- add dasd-parameter to S390 boot configuration

-------------------------------------------------------------------
Thu Sep 27 15:18:59 CEST 2001 - fehr@suse.de

- remove entry bus -> "SCSI" for LVM VGs

-------------------------------------------------------------------
Thu Sep 27 13:15:23 CEST 2001 - olh@suse.de

- install pmud on pmac and remove some obsolete packages on pmac

-------------------------------------------------------------------
Thu Sep 27 12:42:29 CEST 2001 - kkaempf@suse.de

- drop 3-button emulation since it might interfere with X11
  button events (#11204).

-------------------------------------------------------------------
Wed Sep 26 14:57:07 MEST 2001 - tom@suse.de

- (#11315 addendum) Now also updating the path section.

-------------------------------------------------------------------
Wed Sep 26 12:10:46 CEST 2001 - kendy@suse.cz

- update_unique_keys.pl: call hwinfo with --all instead of --reallyall
  (#11340).

-------------------------------------------------------------------
Wed Sep 26 11:59:03 CEST 2001 - sh@suse.de

- Reimported monitor DB (bug #11252: Iiyama monitors missing)

-------------------------------------------------------------------
Wed Sep 26 11:57:54 CEST 2001 - kkaempf@suse.de

- add /sbin:/usr/sbin to runtime PATH.
- vendor.ycp: message is string, not locale.

-------------------------------------------------------------------
Tue Sep 25 16:17:51 MEST 2001 - tom@suse.de

- (#11315) X11 reconfig: Now also updating the card section.

-------------------------------------------------------------------
Tue Sep 25 14:37:36 CEST 2001 - kkaempf@suse.de

- re-probe for mountable media (floppies) after loading
  of usb-storage (#11299).

-------------------------------------------------------------------
Tue Sep 25 09:00:59 CEST 2001 - kkaempf@suse.de

- make proper re-use of messages in inst_finish_update to get
  correct translations.
- prepare a mtab for mk_initrd after update.
- if first bios drive isn't hda, lilo probably wants to know about this.

-------------------------------------------------------------------
Mon Sep 24 19:39:07 CEST 2001 - snwint@suse.de

- do not try to install lilo into a raid partition (#10329)

-------------------------------------------------------------------
Mon Sep 24 18:39:26 CEST 2001 - sh@suse.de

- Added final "all the rest" step for SuSEconfig

-------------------------------------------------------------------
Mon Sep 24 17:32:13 CEST 2001 - lnussel@suse.de

- do not mount ntfs partitions automatically during installation (#11222)

-------------------------------------------------------------------
Mon Sep 24 16:49:57 CEST 2001 - kkaempf@suse.de

- If the mouse was choosen manually, going back must present
  mouse selection again (#11235).
- No need to make a backup of /etc/fstab in inst-sys, there's none anyway.
  Then inst_finish_update gets the correct fstab (#11215).

-------------------------------------------------------------------
Mon Sep 24 16:16:13 CEST 2001 - kkaempf@suse.de

- update NVIDIA kernel modules regardless of version (#11091).

-------------------------------------------------------------------
Mon Sep 24 14:28:48 CEST 2001 - kkaempf@suse.de

- set console keyboard even when called standalone (#11223).

-------------------------------------------------------------------
Mon Sep 24 13:38:38 CEST 2001 - kkaempf@suse.de

- split language and encoding to prevent gettext from applying
  it's own recoding.

-------------------------------------------------------------------
Mon Sep 24 13:30:24 CEST 2001 - sh@suse.de

- Correctly init slide show in installed system so YOU and single
  package installation works OK

-------------------------------------------------------------------
Mon Sep 24 12:34:18 CEST 2001 - kkaempf@suse.de

- Load usb-storage last in order to not interfere with other storage
  module (9490).

-------------------------------------------------------------------
Sun Sep 23 20:58:13 CEST 2001 - mike@suse.de

- (#11188) Press back at the "suggested partitioning" screen followed by
  "next" and YaST2 says "You have rejected the proposal.
  RAID: bugfix: user are not allowed to remove RAID Devices in UI
  which are already exist.
-------------------------------------------------------------------
Sun Sep 23 18:38:08 CEST 2001 - kukuk@suse.de

- Check for color depth, not # of colors for slide show to avoid
  problems with overflow (#11178)

-------------------------------------------------------------------
Sat Sep 22 20:20:46 CEST 2001 - kukuk@suse.de

- Sync X11 font path with SaX2
- Enable jfs and ext3 on PPC (#11194)

-------------------------------------------------------------------
Sat Sep 22 19:17:31 CEST 2001 - fehr@suse.de

- add "ori_nr" entries for lvm and md devices
- add empty argument to SCR call

-------------------------------------------------------------------
Sat Sep 22 16:43:38 MEST 2001 - tom@suse.de

- (#10421) Fixed the focus switch.

-------------------------------------------------------------------
Sat Sep 22 01:08:40 CEST 2001 - mike@suse.de

- md: detect number of raid partitions per RAID only for new created RAIDs
- md: do not let the user edit or delete already existing RAIDs
- swap: activate per default all swap partitions automatically
-modules: switch on automatical load of modules when Y2 is mounting
          filesystems, so that undetectebal and not formated fs are mounted
          properly

-------------------------------------------------------------------
Fri Sep 21 18:55:07 CEST 2001 - sh@suse.de

- Fixed bug #10303: Must press 'back' twice in 'choose part. to boot'

-------------------------------------------------------------------
Fri Sep 21 17:52:28 CEST 2001 - fehr@suse.de

- allow adding of mount points to LVs in lvm runtime config
- prevent formatting of edited LV in lvm runtime config
- allow handling of ataraid devices (e.g. /dev/ataraid/d0p0)
- prevent partitions with id 0x8E from being written to fstab (#10390)

-------------------------------------------------------------------
Fri Sep 21 16:21:50 CEST 2001 - sh@suse.de, gs@suse.de

- Only ONE SlideShow::OpenSlideShowDialog() in all modes -
  avoid confusion, much more reliable in all the different modes

-------------------------------------------------------------------
Fri Sep 21 16:01:09 CEST 2001 - lnussel@suse.de

- no longer mark partitions with id 130 automatically as swap
- do not change flags for swap devices in fstab if more than one
  such entry exists
- properly hande fstab entries for moved logical partitions (#11074)
- change fstab entry for first occurence of a device, instead of
  creating a new one
- do not create directories for swap partitions

-------------------------------------------------------------------
Fri Sep 21 14:59:31 CEST 2001 - mike@suse.de

- lvm_config now works in ncurses

-------------------------------------------------------------------
Fri Sep 21 13:36:39 CEST 2001 - gs@suse.de

- installation startup always (not only in manual mode) checks whether a
  kernel module is already loaded
  (workaround for bug #10983)

-------------------------------------------------------------------
Fri Sep 21 12:59:45 CEST 2001 - sh@suse.de

- Fixed bug #9977: Abort button doesn't work during slide show

-------------------------------------------------------------------
Fri Sep 21 12:58:09 CEST 2001 - ms@suse.de

- fixed access control bug during X11 reconfiguration
  with YaST2. For further details see Bug: [10921]

-------------------------------------------------------------------
Fri Sep 21 12:46:16 CEST 2001 - fehr@suse.de

- fix impossible 0 as stripe size in LV dialog
- make lvm configuration in system work again (#10291)

-------------------------------------------------------------------
Fri Sep 21 10:44:21 CEST 2001 - kendy@suse.cz

- Update /var/lib/YaST/unique.inf during update (bug 10931, 10941)

-------------------------------------------------------------------
Fri Sep 21 10:28:47 CEST 2001 - kkaempf@suse.de

- default medianame to "CD" (11106).

-------------------------------------------------------------------
Thu Sep 20 21:31:15 CEST 2001 - fehr@suse.de

- Fixed bug #10963: Now an update on systems using encrypted fs is
  possible

-------------------------------------------------------------------
Thu Sep 20 18:26:06 CEST 2001 - sh@suse.de

- Fixed bug #10325: Save settings to floppy doesn't work
- Reading log file of mkinitrd and lilo correctly #11030
  (inst_finish_update.ycp)
- Correct cancel popup added #10951( inst_kernel.ycp )

-------------------------------------------------------------------
Thu Sep 20 18:15:10 CEST 2001 - kkaempf@suse.de

- "break" is not allowed inside "foreach" (11015).
- properly extract module arguments (11015).
- umount medium before ejecting (11053).
- offer "save & exit" in media selection (11086).

-------------------------------------------------------------------
Thu Sep 20 17:45:30 CEST 2001 - lnussel@suse.de

- do not create symlink for mountpoint if it would point to itself

-------------------------------------------------------------------
Thu Sep 20 15:55:27 CEST 2001 - lnussel@suse.de

- fstab entries for mount flags, passno etc are no longer changed
  for existing entries

-------------------------------------------------------------------
Thu Sep 20 15:21:01 CEST 2001 - mike@suse.de

- bug 11063: YaST2 trys to change fsids of pdisk-label partitions, and
  popups therefore irritating popups

-------------------------------------------------------------------
Thu Sep 20 15:08:24 CEST 2001 - fehr@suse.de

- fix problem when root fs is md of personality raid5 (#10747)

-------------------------------------------------------------------
Thu Sep 20 14:06:25 MEST 2001 - tom@suse.de

- (#10920) Now the presence of the dummy packages is checked at first.

-------------------------------------------------------------------
Thu Sep 20 12:03:37 CEST 2001 - kkaempf@suse.de

- Remove old release number file before installing new one (#10992).

-------------------------------------------------------------------
Thu Sep 20 11:55:08 CEST 2001 - sh@suse.de

- Fixed bug #10684: Monitor DB outdated

-------------------------------------------------------------------
Thu Sep 20 11:52:20 CEST 2001 - fehr@suse.de

- Do not delete modify_targets in inst_sw_select.ycp except when
  using a while disk for installation

-------------------------------------------------------------------
Thu Sep 20 10:43:06 CEST 2001 - lnussel@suse.de

- Fixed root filesystem on raid leads to corrupted fstab (#10418)

-------------------------------------------------------------------
Wed Sep 19 20:42:44 CEST 2001 - mike@suse.de

- Bugfix: if zero partition table: resync /proc/partitions
  Added warning, if "/" is /dev/md and there is no /boot
- Downgrade versions correctly #10906 ( inst_sw_update.ycp )

-------------------------------------------------------------------
Wed Sep 19 16:59:15 CEST 2001 - snwint@suse.de

- YaST2.start: mtab might be missing, avoid error message
- unmounting proc filesystem in inst_finish_update.ycp
- start X-Server for testing with "-ac", needed when starting
  from inside YCC.

-------------------------------------------------------------------
Wed Sep 19 15:07:17 CEST 2001 - fehr@suse.de

- force a hard reboot when root filesystem is on a md device
- Logging reduced in inst_rpmupdate.ycp

-------------------------------------------------------------------
Wed Sep 19 14:12:54 CEST 2001 - sh@suse.de

- Fixed bug #10909: Complaint about slide show init in log file
- Added more packages for version 6.2 in forceUpdate.ycp
- No error, if the versions of updated packages differs from common.pkd

-------------------------------------------------------------------
Wed Sep 19 12:36:08 CEST 2001 - kkaempf@suse.de

- Fix installing package information to updated target.
- Eject CDs on PPC only when unmounting.

-------------------------------------------------------------------
Wed Sep 19 11:02:17 CEST 2001 - kkaempf@suse.de

- Fix "Lithuanian" with native translation in language list.
- Properly label progress bar during swap formatting.
- Use predefined button labels for continue/cancel/retry if partitioning
  or formatting fails.
- preselect first partition #10840 (inst_rootpart.ycp)
- /sbin/yast2: add "-f" to 'rm'.

-------------------------------------------------------------------
Tue Sep 18 22:20:19 CEST 2001 - schubi@suse.de

- Silly testpopup in inst_finish_update removed.
- packages for 7.2 added #10874" (forceUpdate.ycp)

-------------------------------------------------------------------
Tue Sep 18 20:52:59 CEST 2001 - schubi@suse.de

- Recognize update mode after reboot ( installation.ycp )
- /mnt to Installation::destdir changed ; checking modus improved in
  inst_sw_backup.ycp

-------------------------------------------------------------------
Tue Sep 18 20:41:06 CEST 2001 - sh@suse.de

- V 2.4.84
- Fixed bug #10859: Inconsistent "needed from CD" values

-------------------------------------------------------------------
Tue Sep 18 19:30:40 MEST 2001 - tom@suse.de

- (#10762) Popups displayed in Richtext now (with scroll bars).

-------------------------------------------------------------------
Tue Sep 18 18:45:00 CEST 2001 - sh@suse.de

- Fixed bug #10411: Show difference between pkg deleting and inst.
- Fixed bug #10793: Unmounting /mnt after update.

-------------------------------------------------------------------
Tue Sep 18 18:25:52 MEST 2001 - tom@suse.de

- Added script call when switching 3D <--> 2D mode. (#10761)
- Module inst_config_x11.ycp

-------------------------------------------------------------------
Tue Sep 18 18:23:17 CEST 2001 - kkaempf@suse.de

- only use "switch2mesasoft" for non-3d x11 setups.

-------------------------------------------------------------------
Tue Sep 18 17:33:10 CEST 2001 - lnussel@suse.de

- do not try to create or change /etc/raidtab if raid is active
  while the user has changed nothing

-------------------------------------------------------------------
Tue Sep 18 16:17:10 CEST 2001 - mike@suse.de

- bug 10673: need /boot if no ext2 on /
- bug 10686: swap <= 1GB
- show raid size correct: existing raid and raid in LVM
- ignore automatic inserted mountpoints
- pdisk: size of partition for inst_doit fixed

-------------------------------------------------------------------
Tue Sep 18 15:37:35 CEST 2001 - fehr@suse.de

- shut down LVM VGs and umount /etc/lvmtab.d in inst_finish.ycp

-------------------------------------------------------------------
Tue Sep 18 15:14:33 CEST 2001 - lnussel@suse.de

- workaround for '&'-character not displayed in ncurses menu

-------------------------------------------------------------------
Tue Sep 18 11:58:18 CEST 2001 - lnussel@suse.de

- removed the texdomain switching from menu.ycp (Bug #10819)
- only create fstab entry for partitions if user explicitly
  entererd a mountpoint, instead of inventing one

-------------------------------------------------------------------
Tue Sep 18 09:45:55 CEST 2001 - kkaempf@suse.de

- properly pass encoding ("UTF-8", "ISO-8859-X", ...) via SetLanguage() (#10807).
- drop unsupported "korean" from language list.
- properly detect that X11 couldn't be started and present
  and appropriate error message.
- just skip unknown options.
- stop SCR and all agents on target before umounting filesystems
  from WFM.
- remove faked /etc/mtab from target.
- Installation::normal_mode = true if running in installed system.
  (neither initila_mode, nor continue_mode).
- fix parport zip module loading.

-------------------------------------------------------------------
Mon Sep 17 21:31:56 CEST 2001 - kkaempf@suse.de

- write language back to /etc/yast.inf (#9790).
- umount all filesystems in target, except "/". Umount this
  from WFM after stopping SCR (#10685).
- Reading language from user_settings while selection kernel
- Showing correct counter of updated packages
- Button -Old Version- changed #10559
- ChangeCD --> ChangeMedium
- include package_utils removed #10763

-------------------------------------------------------------------
Mon Sep 17 10:06:30 CEST 2001 - kkaempf@suse.de

- use "lt-brim-8x14" font and "iso-8859-13" encoding for 'Lithuanian'.

-------------------------------------------------------------------
Sun Sep 16 13:47:05 CEST 2001 - kkaempf@suse.de

- only symlink /dev/cdrom once (#10370).

-------------------------------------------------------------------
Fri Sep 14 21:28:38 CEST 2001 - kukuk@suse.de

- On SPARC print error message about SILO, not LILO

-------------------------------------------------------------------
Fri Sep 14 19:35:01 CEST 2001 - kkaempf@suse.de

- adapt language list accoring to doc department.

-------------------------------------------------------------------
Fri Sep 14 19:29:31 MEST 2001 - tom@suse.de

- Bugfix #9986: Reduced suggestion refresh to 75 Hz.

-------------------------------------------------------------------
Fri Sep 14 18:53:28 CEST 2001 - mike@suse.de

- bug 10200: check the proposal for failures
  make a boot partition if possible
  bug 10347: set whole_diskflag
  bug 10044: set a message when proposal is discarded

-------------------------------------------------------------------
Fri Sep 14 18:39:10 CEST 2001 - kkaempf@suse.de

- fix inst_environment for standalone mode (#10413).
- respect user choice to NOT install a module (#10665).

-------------------------------------------------------------------
Fri Sep 14 16:24:31 MEST 2001 - tom@suse.de

- Fixed Bug #10651: Autoadjusting refresh/resolution/color-depth now correct.

-------------------------------------------------------------------
Fri Sep 14 14:04:39 CEST 2001 - kkaempf@suse.de

- set correct Installation::encoding in continue_mode (#10611).

-------------------------------------------------------------------
Fri Sep 14 11:58:13 CEST 2001 - mike@suse.de

- dont reread partition data always at start of inst_custom
  activate lvm if at least one vg exist
- check if textmode due to memory restrictions or x11 failure (#10134).
- use Arch and Installation modules in inst_environment (#10413).
- pkginfo release common.pkd before releasing CD 1 #10555

-------------------------------------------------------------------
Fri Sep 14 10:57:16 CEST 2001 - kkaempf@suse.de

- correct handling of 'splitted' media (#10532)
- touch/remove /var/run/yast.pid

-------------------------------------------------------------------
Thu Sep 13 17:10:14 CEST 2001 - snwint@suse.de

- dolilo: new mk_initrd needs fb resolution for splash screen config
- Taking long language for kernel description #10556 #1552
- No penguin progress bar in kernel selection module #10311
- Button -Old Version- changed #10559

-------------------------------------------------------------------
Thu Sep 13 16:58:40 CEST 2001 - kkaempf@suse.de

- dont probe mouse on serial console.
- dont probe mouse outside of initial_mode.
- sort languages by ascii equivalent.

-------------------------------------------------------------------
Thu Sep 13 12:46:11 CEST 2001 - kkaempf@suse.de

- enable software selection on S/390 (froh@suse.de).
- show proper boot-loader partition even if we don't have lilo (froh@suse.de).
- load input, hid, and mousedev if USB-mouse detected (#9228).
- default medium is CD (#10374)
- re-enable WFM::SetLanguage(), regexp bug in glibc identified,
  workaround in liby2 applied. (#10496)
- use /boot/zilo-kernel/image instead of /boot/vmlinuz on S/390 (froh@suse.de).
- sort language list alphabetically (#10516).

-------------------------------------------------------------------
Wed Sep 12 13:53:33 CEST 2001 - kkaempf@suse.de

- drop all WFM::SetLanguage()
- Unmounting partitions correctly while going back #10125
- REQUIRES are ordered; qt, qt-japanese.... in the selection box
- Warning popup for single selection removed while going backward
  in the software selection #10339

-------------------------------------------------------------------
Wed Sep 12 12:47:48 CEST 2001 - snwint@suse.de

- revert latest vmware changes to YaST2.start

-------------------------------------------------------------------
Wed Sep 12 12:07:01 CEST 2001 - kkaempf@suse.de

- drop initial WFM::SetLanguage()

-------------------------------------------------------------------
Tue Sep 11 15:15:23 CEST 2001 - kkaempf@suse.de

- Initial zipl configuration for S/390.

-------------------------------------------------------------------
Tue Sep 11 14:26:28 CEST 2001 - kkaempf@suse.de

- Unmount .probe and .disk agent before package installation.

-------------------------------------------------------------------
Tue Sep 11 11:25:39 CEST 2001 - kkaempf@suse.de

- call SetLanguage in UI and WFM.

-------------------------------------------------------------------
Mon Sep 10 18:54:56 CEST 2001 - snwint@suse.de

- create 'failsafe' instead of 'suse' entry in lilo.conf
- don't overwrite existing vmlinuz.suse

-------------------------------------------------------------------
Mon Sep 10 15:06:12 CEST 2001 - snwint@suse.de

- make YaST2.start work with vmware

-------------------------------------------------------------------
Mon Sep 10 12:29:04 CEST 2001 - sh@suse.de

- Fixed bug #10350: YaST2 doesn't look good with anti-aliasing

-------------------------------------------------------------------
Fri Sep  7 13:24:52 CEST 2001 - sh@suse.de

- Fixed bug #10244: No slide show unless at least 800x600x256col
- center slide show image

-------------------------------------------------------------------
Fri Sep  7 12:32:10 CEST 2001 - sh@suse.de

- V2.4.64

-------------------------------------------------------------------
Fri Sep  7 12:29:41 CEST 2001 - pblahos@suse.cz

- hotplug is started instead of usbmgr during YaST2.firstboot

-------------------------------------------------------------------
Fri Sep  7 12:25:24 CEST 2001 - sh@suse.de

- CD remaining times more pessimistic

-------------------------------------------------------------------
Fri Sep  7 09:59:31 CEST 2001 - kkaempf@suse.de

- fix textmode recognition with help of GetDisplayInfo().

-------------------------------------------------------------------
Thu Sep  6 16:56:32 CEST 2001 - kkaempf@suse.de

- fix X11 resolution dedection if 3D is selected.

-------------------------------------------------------------------
Thu Sep  6 15:05:17 CEST 2001 - sh@suse.de

- V 2.4.62
- Correctly reinitialize packager in continue mode
  -> correct remaining times / progress bar display

-------------------------------------------------------------------
Thu Sep  6 10:37:08 CEST 2001 - kkaempf@suse.de

- drop extraction of boot parameter from lilo setup, already
  done at startup. (#10223)
- fix reading of local package information.
- check if mount point is in use in InstMedia

-------------------------------------------------------------------
Wed Sep  5 18:11:25 CEST 2001 - schubi@suse.de

- Do not upgrade a package which produces package conflicts.

-------------------------------------------------------------------
Wed Sep  5 18:10:25 CEST 2001 - sh@suse.de

- Fixed bug #10063: bad display of hd partitions in inst_doit
  Re-used existing function from partitioning

-------------------------------------------------------------------
Wed Sep  5 17:33:57 CEST 2001 - sh@suse.de

- Fixed bug #10084: zero size for k_deflt

-------------------------------------------------------------------
Wed Sep  5 14:23:22 CEST 2001 - kkaempf@suse.de

- add belgian keyboard to keyboard list (#9577)

-------------------------------------------------------------------
Wed Sep  5 11:24:21 CEST 2001 - kkaempf@suse.de

- fix runtime installation and configuration of X11.

-------------------------------------------------------------------
Wed Sep  5 08:58:45 CEST 2001 - kkaempf@suse.de

- dont unmount installation medium if wrong product id detected,
  honor user request to ignore this fact.

-------------------------------------------------------------------
Tue Sep  4 18:07:07 CEST 2001 - kkaempf@suse.de

- use plain ascii language names if running in text mode (#10026).
- correct parameter for setEnvironment

-------------------------------------------------------------------
Tue Sep  4 18:05:05 CEST 2001 - fehr@suse.de

- add dummy parameter to SCR::Write(.lvm.deactivate)
- deactivate lvm only when running in inst-sys

-------------------------------------------------------------------
Tue Sep  4 17:50:15 CEST 2001 - mike@suse.de

- partproposal always creates /boot
  bugfix inst_do_resize: resize always when a "resize" is in targetmap
  software installation in installed system fixed

-------------------------------------------------------------------
Tue Sep  4 17:48:56 CEST 2001 - sh@suse.de

- Reimported monitor db

-------------------------------------------------------------------
Tue Sep  4 17:41:18 CEST 2001 - kkaempf@suse.de

- get {install,delete}_list in inst_rpmcopy from user_settings if
  not passed otherwise.

-------------------------------------------------------------------
Tue Sep  4 16:16:39 CEST 2001 - snwint@suse.de

- YaST start script: use vmware server module, not vga16

-------------------------------------------------------------------
Tue Sep  4 13:17:16 CEST 2001 - kukuk@suse.de

- inst_silo_expert.ycp: Initialize PROM/boot-device variablen
- inst_disk.ycp: Fix allowed filesystems on sparc [Bug #9678]

-------------------------------------------------------------------
Mon Sep  3 16:29:14 CEST 2001 - kkaempf@suse.de

- recognize IDE CD-R(W) drives and set up ide-scsi automatically.
- Hard reboot after update, if the installed kernel differs from
  the kernel which has been booted #10103
- Checking dependencies in -only update modus- too #10043

-------------------------------------------------------------------
Mon Sep  3 16:06:51 CEST 2001 - kendy@suse.cz

- keyboard_raw.ycp: group(shift_toggle) is not needed for the
  Czech and Slovak keyboards any more...
  (In fact, it breaks them.)

-------------------------------------------------------------------
Mon Sep  3 12:07:58 CEST 2001 - kkaempf@suse.de

- sort keyboards alphabetically.
- Error popup for dolilo #9729

-------------------------------------------------------------------
Sat Sep  1 15:54:42 CEST 2001 - kukuk@suse.de

- Show warning about PROMs with 1GB bug only on sparc32
- If /boot is selected for the boot manager, this is Ok on SPARC.
  Remove extra warning on SPARC since it is wrong here.
- Disable gpm if we install over serial console

-------------------------------------------------------------------
Fri Aug 31 17:45:22 CEST 2001 - kkaempf@suse.de

- fix installation path handling and mounting
  should now work for CD, DVD, Harddisk, Nfs, and Smb

-------------------------------------------------------------------
Thu Aug 30 12:43:39 CEST 2001 - kkaempf@suse.de

- modularized SlideShow.
- New help text in upgrade frame
- properly recode output of commands to utf-8
- allow change of installation medium on server (Nfs/Ftp/Smb)
- Short language description in inst_sw_select removed.
- fixed some parse errors <msvec@suse.cz>
- added abuild parse check <msvec@suse.cz>

-------------------------------------------------------------------
Thu Aug 30 00:58:43 CEST 2001 - kkaempf@suse.de

- unmount wrong medium.

-------------------------------------------------------------------
Thu Aug 30 00:25:53 CEST 2001 - kkaempf@suse.de

- always give all alternatives in ChangeCDPopup.
- always do a hard reboot after installation from first medium.

-------------------------------------------------------------------
Wed Aug 29 22:40:24 CEST 2001 - kkaempf@suse.de

- properly handle media release and product codes.
- initialize PKGINFO to installed data in continue_mode.

-------------------------------------------------------------------
Wed Aug 29 17:35:55 CEST 2001 - kkaempf@suse.de

- re-read installation data in continue_mode.

-------------------------------------------------------------------
Tue Aug 28 22:36:37 CEST 2001 - kkaempf@suse.de

- properly switch SCR during update.
- write YaST information after re-mounting installation medium.
- fix re-mounting of source medium in continue_mode
- re-init PKGINFO environment in continue_mode
- Packagelist added which have to be updated without checking version.

-------------------------------------------------------------------
Tue Aug 28 18:31:24 CEST 2001 - kkaempf@suse.de

- use "Installation" module in update.

-------------------------------------------------------------------
Tue Aug 28 18:13:39 CEST 2001 - kukuk@suse.de

- Fix dosilo script for new /proc behaviour with kernel 2.4.x
  print a message about SuSE Linux version before loading the
  kernel

-------------------------------------------------------------------
Tue Aug 28 17:34:49 CEST 2001 - sh@suse.de

- Fixed bug #9900: No ISDN for SPARC
- inst_rpmcopy now displays remaining times for each CD
- slide show

-------------------------------------------------------------------
Tue Aug 28 16:39:23 CEST 2001 - kendy@suse.cz

- inst_hw_config.ycp: maps describing the devices to configure can
  have a list "force_reread". It is useful for modules which
  call another one to configure something (e.g. TV may call Sound)

-------------------------------------------------------------------
Tue Aug 28 16:19:36 CEST 2001 - mike@suse.de

- fix: part_proposal only for arch == i386

-------------------------------------------------------------------
Mon Aug 27 20:40:34 CEST 2001 - kkaempf@suse.de

- Clean up SCR/WFM handling. WFM is always local, SCR is always the target.
- Introduce modules for Installation, InstMedia, PackageIO, and MediaUI.
- Prepare for multiple DVD installation.
- Prepare for Ftp, Harddisk, and SMB installation.
- Finally clean up installMap handling.

-------------------------------------------------------------------
Thu Aug 23 16:23:28 CEST 2001 - kukuk@suse.de

- Don't reboot if we use k_deflt on UltraSPARC

-------------------------------------------------------------------
Thu Aug 23 09:21:24 CEST 2001 - pblahos@suse.cz

- Fixed: there were 2 arrows in progressbar shown during hw probe.

-------------------------------------------------------------------
Wed Aug 22 17:30:07 CEST 2001 - kkaempf@suse.de

- fixed X11 setup

-------------------------------------------------------------------
Mon Aug 20 20:22:58 CEST 2001 - mike@suse.de

- partition proposal creates swap partitions

-------------------------------------------------------------------
Mon Aug 20 18:17:57 CEST 2001 - kkaempf@suse.de

- dont write "swap" to yast.inf, but "RebootMsg 0" instead

-------------------------------------------------------------------
Sat Aug 18 17:44:24 MEST 2001 - tom@suse.de

- Finished new X11 configuration dialog incl. control center ability.

-------------------------------------------------------------------
Fri Aug 17 14:31:27 CEST 2001 - kkaempf@suse.de

- implement and use "Arch" module.
- provide modules directory in specfile.
- reduce number of timezones.
- Patch runlevel in /etc/inittab while updating the system.

-------------------------------------------------------------------
Fri Aug 17 12:57:46 MEST 2001 - schubi@suse.de

- .targetroot to .root changed

-------------------------------------------------------------------
Tue Aug 14 13:48:32 CEST 2001 - kendy@suse.cz

- keyboard_raw.ycp: cs, cs_qwerty -> cz, cz_qwerty
- Added slovak keyboard.

-------------------------------------------------------------------
Fri Aug 10 18:51:45 MEST 2001 - tom@suse.de

- X11 configuration:
- Completely redesigned the xf86config module for use with the new
- agent-isax.
- Outsourced functions for X11 keyboard manipulation.
- Outsourced functions for X11 mouse manipulation.
- Outsourced functions for X11 card manipulation.
- Outsourced functions for X11 desktop manipulation.
- Outsourced functions for X11 path manipulation.
- Added batch mode for use with autoinst in xf86config.ycp.

-------------------------------------------------------------------
Fri Aug 10 15:42:59 CEST 2001 - jbuch@suse.de

- added SW-RAID support for installation Workflow
- added sequencer

-------------------------------------------------------------------
Fri Aug 10 13:50:35 CEST 2001 - kkaempf@suse.de

- extract kernel parameters from /proc/cmdline and pass them to LILO

-------------------------------------------------------------------
Fri Aug 10 12:49:45 CEST 2001 - kukuk@suse.de

- Only ask for TERM variable if we use serial console and not if
  we are in text mode (#9701)

-------------------------------------------------------------------
Fri Aug 10 09:36:32 CEST 2001 - kkaempf@suse.de

- partitioning enhancements for automatic and runtime usage
- copy info and update.in_ after CD1 installation, not before

-------------------------------------------------------------------
Thu Aug  9 17:47:41 CEST 2001 - kkaempf@suse.de

- check /proc/modules before asking for module load (#9698)

-------------------------------------------------------------------
Thu Aug  9 14:56:51 CEST 2001 - snwint@suse.de

- yast2 text mode starts on /dev/console, not tty3
- /mnt is a link on LiveEval: don't umount it

-------------------------------------------------------------------
Wed Aug  8 17:56:39 CEST 2001 - kkaempf@suse.de

- mount and mk*fs are .local not .target actions

-------------------------------------------------------------------
Wed Aug  8 13:02:19 CEST 2001 - kkaempf@suse.de

- adapt driver loading to new .probe format
- replace .target.inject calls

-------------------------------------------------------------------
Tue Aug  7 17:37:02 CEST 2001 - kkaempf@suse.de

- replace use of targetroot in favour of system agent.

-------------------------------------------------------------------
Tue Aug  7 12:11:21 CEST 2001 - kkaempf@suse.de

- skip "whole disk" partitions on BSD disks. (#7904)
- Activate button in lilo now reads "Activate LILO partition". (#7884)

-------------------------------------------------------------------
Mon Aug  6 09:55:15 CEST 2001 - kukuk@suse.de

- Add script to ask for TERM variable to yast2-instsys, too.

-------------------------------------------------------------------
Fri Aug 03 16:24:59 CEST 2001 - arvin@suse.de

- don't start vga x11 server on ppc (bug #9622)

-------------------------------------------------------------------
Fri Aug 03 14:05:13 CEST 2001 - arvin@suse.de

- added inst_part_proposal.ycp to inst-sys

-------------------------------------------------------------------
Fri Aug  3 11:51:50 CEST 2001 - kukuk@suse.de

- If installed over serial console ask the user for the TERM
  variable and write it to /etc/install.inf

-------------------------------------------------------------------
Thu Aug  2 17:31:36 CEST 2001 - mike@suse.de

- taged version for 7.3 - preview 3

-------------------------------------------------------------------
Wed Aug  1 00:32:56 CEST 2001 - mike@suse.de

- first Version for RAID and partition proposal
  (only for translation, dosn't work properly)

-------------------------------------------------------------------
Fri Jul 27 20:32:03 CEST 2001 - kkaempf@suse.de

- initial slide show code for package installation

-------------------------------------------------------------------
Fri Jul 27 16:46:49 CEST 2001 - kkaempf@suse.de

- ask for confirmation before loading module in manual mode

-------------------------------------------------------------------
Fri Jul 27 11:06:44 CEST 2001 - kkaempf@suse.de

- fix initrd module handling
  properly pass options to modules.conf
  use agent-modules in inst_finish

-------------------------------------------------------------------
Thu Jul 26 21:15:54 CEST 2001 - kkaempf@suse.de

- minor text changes

-------------------------------------------------------------------
Tue Jul 24 11:52:40 CEST 2001 - fehr@suse.de

- add detection of md devices to function GetLvmMdSystemInfo

-------------------------------------------------------------------
Wed Jul 18 17:37:35 CEST 2001 - fehr@suse.de

- fix a bug in LVM configuration for devices /dev/ida/, /dev/rd/
  and /dev/cciss/

-------------------------------------------------------------------
Mon Jul 16 10:26:31 CEST 2001 - kkaempf@suse.de

- fix keyboard data for swedish

-------------------------------------------------------------------
Thu Jul 12 16:13:51 CEST 2001 - sh@suse.de

- Improved inst_startup UI: More feedback

-------------------------------------------------------------------
Tue Jul 10 12:06:53 CEST 2001 - sh@suse.de

- Improved inst_suseconfig UI: Give feedback for individual steps

-------------------------------------------------------------------
Fri Jul  6 10:37:21 CEST 2001 - kkaempf@suse.de

- merge SLES fixes
- add JFS as filesystem

-------------------------------------------------------------------
Thu Jul  5 16:55:45 MEST 2001 - schubi@suse.de

- New handle of package selection groups.

-------------------------------------------------------------------
Thu Jul  5 13:51:58 CEST 2001 - sh@suse.de

- Fixed bug #9277: Bad initial focus in menu.ycp

-------------------------------------------------------------------
Wed Jul  4 17:38:35 CEST 2001 - sh@suse.de

- Redesigned inst_doit: Now using RichText widget

-------------------------------------------------------------------
Mon Jul  2 19:06:20 CEST 2001 - kkaempf@suse.de

- merge with 7.1-axp fixes:
  fix user information for vfat /boot
  format /boot as fat on milo and ia64
  changed 'doaboot' to get a useable /etc/aboot.conf
  force "-t vfat" for mount of /boot on MILO machines
  check cylinder boundaries on "aboot" only, not "axp" in general
  format /boot on "milo" machines with mkdosfs
  boot_mode "milo" on Alpha has FAT disklabel
  use smp flag from install.inf instead of probing on Alpha
  select correct cpml package for cpu model on Alpha
  auto-select aboot or milo on Alpha
  use data from milo package for installation
  write correct /etc/aboot.conf
  fix kernel image names for depmod
  for /boot to be FAT16 for MILO machines
  implemented boot loader installation on Alpha
  fix handling of XkbModel on pmac
  remove arch_ppc check in inst_lilo_expert.ycp #6684
  add missing pdisk partition type #6688
  allow update on a drive with pdisk label #6689

-------------------------------------------------------------------
Mon Jun 25 12:15:09 CEST 2001 - kkaempf@suse.de

- tell about reboot after first round of installation (#7994)
- modprobe "hid" and "mousedev" if "usb mouse" choosen from list (#8215)
- close CD tray before executing mount (#8492)

-------------------------------------------------------------------
Fri Jun 22 12:35:54 CEST 2001 - kkaempf@suse.de

- dont mention LILO on ia64 (#9003)

-------------------------------------------------------------------
Wed Jun 20 11:34:52 CEST 2001 - fehr@suse.de

- add necessary changes to handle LVs in fstab in running system

-------------------------------------------------------------------
Tue Jun 19 15:33:14 CEST 2001 - fehr@suse.de

- add changes for lvm configuration in installed system to
  handle /etc/fstab reasonable.
- Enable "next" button in selection ftp-server (#8641)

-------------------------------------------------------------------
Tue Jun 12 19:37:50 CEST 2001 - sh@suse.de

- V 2.4.1
  Fixed bug #8726: SuSEconfig fails on SPARC with serial console
- Fixed bug #8641: Allow "next" button in choosing ftp server

-------------------------------------------------------------------
Tue Jun 12 15:13:20 CEST 2001 - sh@suse.de

- V 2.4.0 for 7.3
  Honor new BarGraph / PartitionSplitter format: "%1"

-------------------------------------------------------------------
Thu Jun  7 16:52:06 CEST 2001 - kkaempf@suse.de

- remove @euro for en_GB and da_DK

-------------------------------------------------------------------
Thu Jun  7 11:39:52 CEST 2001 - kukuk@suse.de

- inst_silo_info.ycp: Fix info text: Don't speak about whole
  computer but only about selected harddisk.

-------------------------------------------------------------------
Wed Jun  6 14:00:43 CEST 2001 - kukuk@suse.de

- inst_environment.ycp: Don't set keyboard if serial console was
  detected.

-------------------------------------------------------------------
Tue Jun  5 15:44:47 CEST 2001 - kukuk@suse.de

- Remove inst_sunfb.ycp from instsys
- keyboard_raw.ycp: Replace default us keymap with new cz keymap
  on SPARC.
- inst_choose_desktop: Switch to own workflow for Sun Framebuffers

-------------------------------------------------------------------
Fri Jun  1 16:14:06 CEST 2001 - kukuk@suse.de

- inst_finish.ycp: Set correct boot device for hard reboot,
                   modify boot-device and set linux alias

-------------------------------------------------------------------
Fri Jun  1 14:16:21 CEST 2001 - kkaempf@suse.de

- install correct kernel for different ia64 cpu steppings
- allow vfat as root during update
- define "string architecture" in vendor.ycp
-#8425 update does a hard reboot
 #8081 too negative message after update ..
 #8356 vfat will not be mounted while updating the system
 #8185 Installation/Update: sformat wanted
 #8567 YaST2 does not mount /boot
 #6063 Update: Don't see ok button
 #7097 YaST2 info during update
 #4953 "Configurate boot-mode" should be renamed to "Configure boot-mode"
 #5051 typo in yast2 installation popup

-------------------------------------------------------------------
Fri Jun  1 12:46:59 CEST 2001 - kkaempf@suse.de

- adapt and enter inst_lilo_info for ia64

-------------------------------------------------------------------
Mon May 28 13:23:58 CEST 2001 - schwab@suse.de

- Also mount vfat filesystems during update.

-------------------------------------------------------------------
Wed May 23 14:24:22 MEST 2001 - gs@suse.de

- package_utils: samba mount implemented
  inst_smbmount: new module

-------------------------------------------------------------------
Tue May 22 15:46:51 CEST 2001 - schwab@suse.de

- doelilo: Adjust elilo config file for gnu-efi 2.5.

-------------------------------------------------------------------
Mon May 21 15:06:40 CEST 2001 - mike@suse.de

- XFS support in custom partitioner and LVM configuration

-------------------------------------------------------------------
Mon May 21 10:35:07 CEST 2001 - kukuk@suse.de

- inst_silo_info/inst_silo_expert: Tell the user that we change
  PROM aliases and let him change this.

-------------------------------------------------------------------
Fri May 18 16:35:33 CEST 2001 - kkaempf@suse.de

- add xfs to inst_prepdisk

-------------------------------------------------------------------
Fri May 18 14:41:38 CEST 2001 - kkaempf@suse.de

- setab 0 -> setab 9 to make output more pleasing on splash screen (#8551)

-------------------------------------------------------------------
Thu May 17 18:24:58 MEST 2001 - tom@suse.de

-  X configuration:
   Bugfix 8454: Besides the passing of the currently selected refresh rate
                in the resolution string (e.g. 600x800@70) to isax for XFree 3
                the selected refresh now also terminates the vsync range to
                prevent isax from generating modelines up to this value.

   Bugfix 8524: The 3D acceleration button is now disabled if the graphics
                adapter doesn't support 3D-acceleration.

   Bugfix 8540: Now the vendor and model strings are converted to upper case
                on module entry.

   Bugfix 8541: Now the probed data are deleted if the user selects another
                monitor.

-------------------------------------------------------------------
Thu May 17 17:20:41 CEST 2001 - kkaempf@suse.de

- dont pretend that no other os has been found if we can't
  write LILO to floppy disk.

-------------------------------------------------------------------
Wed May 16 23:38:31 CEST 2001 - sh@suse.de

- V 2.3.90
  added patch_lilo_conf to file list

-------------------------------------------------------------------
Wed May 16 19:51:18 CEST 2001 - sh@suse.de

- Fixed patch_lilo_conf: optional as well as initrd

-------------------------------------------------------------------
Wed May 16 19:33:57 CEST 2001 - kkaempf@suse.de

- prevent duplicate entry in initrdmodules during update
- activate only primary devices (#8458)

-------------------------------------------------------------------
Wed May 16 19:09:48 CEST 2001 - kkaempf@suse.de

- give proper default for "lilo_device" if "mbr_disk" is unknown (#8501)

-------------------------------------------------------------------
Wed May 16 18:54:19 CEST 2001 - sh@suse.de

- Fixed bug #8494: initrd not added to lilo.conf
  patch_lilo_conf adds "initrd" entries if corresponding
  initrd is present in /boot (for SuSE standard kernels only!)

-------------------------------------------------------------------
Wed May 16 17:18:48 CEST 2001 - kkaempf@suse.de

- add reiserfs to initrd if root is on reiserfs (#8494)

-------------------------------------------------------------------
Wed May 16 16:06:13 CEST 2001 - sh@suse.de

- Fix for bug #7465: "Abort Installation" always default button
  Added more SetFocus() calls for good measure

-------------------------------------------------------------------
Wed May 16 10:55:36 CEST 2001 - kkaempf@suse.de

- use gdm as displaymanager if minimal(+x11) and gnome (#6175)
- dont write MODEM in rc.config (#7895)
- copy complete y2log to installed system.
- fix declaration in lilo_info, string->boolean

-------------------------------------------------------------------
Tue May 15 19:33:14 MEST 2001 - tom@suse.de

- Bugfix 8423: probed monitor data now used.

-------------------------------------------------------------------
Tue May 15 17:00:57 MEST 2001 - gs@suse.de

- bugfix in Change Source Media (include file added) bug # 8406

-------------------------------------------------------------------
Tue May 15 14:16:36 CEST 2001 - mike@suse.de

- due to last information: to crypt /usr is
  not allowed. Added a popup

-------------------------------------------------------------------
Tue May 15 12:48:12 CEST 2001 - kkaempf@suse.de

- revert change in y2xr40.pl, support tft panel layouts
  in favour of higher resolutions (#8348)
- remove "breton" from languages, add "danish"
- patching XF86config for wheel mouse (#8251)

-------------------------------------------------------------------
Tue May 15 12:00:24 CEST 2001 - mike@suse.de

- bugfix cryptofs: now works with already existing
  and edited partitions

-------------------------------------------------------------------
Tue May 15 10:33:34 CEST 2001 - ms@suse.de

- disable use of DDC resolutions in y2xr40.pl (bug #8329)
  ( YaST2 used its own resolution list )

-------------------------------------------------------------------
Tue May 15 10:14:01 MEST 2001 - gs@suse.de

- don't show /dev/shm in single package selection (bug #8318)

-------------------------------------------------------------------
Mon May 14 19:58:34 CEST 2001 - sh@suse.de

- V2.2.79
  Fixed bug #8255: Wrong mouse cursor during SuSEconfig
  Removed obsolete UI(`NormalCursor()) calls

-------------------------------------------------------------------
Mon May 14 19:47:12 CEST 2001 - kkaempf@suse.de

- create lower case symlinks for /windows and /dos mount points
  (installation and update) to get around case mapping bug
  in star office (#8310)

-------------------------------------------------------------------
Mon May 14 16:30:12 CEST 2001 - kkaempf@suse.de

- properly initiale UI wizard for vendor cd modules (#8268)
- de-activate pt_PT, translations are incomplete (afaber@suse.de)

-------------------------------------------------------------------
Mon May 14 15:52:37 CEST 2001 - kkaempf@suse.de

- fix variable name in inst_finish (install_inf -> installMap) (#8247)

-------------------------------------------------------------------
Mon May 14 15:10:08 CEST 2001 - kkaempf@suse.de

- dont look at "Language" in install.inf, it's not in ISO-format
  if "Locale" in install.inf doesn't give a value, look at descr/info

-------------------------------------------------------------------
Mon May 14 13:11:33 CEST 2001 - kkaempf@suse.de

- read Locale, Language (from install.inf), and LANG (from desc/info)
  and use first set value.

-------------------------------------------------------------------
Mon May 14 12:55:26 CEST 2001 - kkaempf@suse.de

- restart network after staring system in NFS install (#8274)

-------------------------------------------------------------------
Mon May 14 12:40:25 CEST 2001 - kkaempf@suse.de

- check if "/" is reiser and force "reisefs" to INITRD_MODULES

-------------------------------------------------------------------
Mon May 14 12:02:07 CEST 2001 - kkaempf@suse.de

- drop question for kernel 2.2 on pcmcia, only very rare systems
  still fail with kernel 2.4

-------------------------------------------------------------------
Mon May 14 11:22:15 CEST 2001 - fehr@suse.de

- make removal of LVM volume groups work

-------------------------------------------------------------------
Sun May 13 11:09:14 CEST 2001 - kkaempf@suse.de

- fix blocker bug 8216

-------------------------------------------------------------------
Sat May 12 16:28:33 CEST 2001 - kkaempf@suse.de

- ask for kernel 2.2 on PCMCIA systems

-------------------------------------------------------------------
Sat May 12 15:20:16 CEST 2001 - kkaempf@suse.de

- unset MODPATH at initial start (#8143)
- install kernel 2.2 on PCMCIA systems

-------------------------------------------------------------------
Fri May 11 18:56:47 MEST 2001 - schubi@suse.de

- Not required reread of target map fixed.

-------------------------------------------------------------------
Fri May 11 17:07:22 CEST 2001 - pblahos@suse.cz

- #8064: fixed: if there is print spooled installed and configuration
  tool is not, there is no status in final YaST2 inst. screen.
- Correct popup message while backup #7584

-------------------------------------------------------------------
Fri May 11 14:10:20 CEST 2001 - kkaempf@suse.de

- provide extra start script for KDE which suppresses geometry hint
  to window manager.

-------------------------------------------------------------------
Thu May 10 21:24:51 CEST 2001 - kkaempf@suse.de

- Require translation packages
- dont translate empty string
- force LILO on MBR if initrd won't make it on floppy (#7864)
- calling patch_lilo_conf while update #7556
- bugfix in renamed packages while update #8057
- mounting swapfile correctly while update #8040

-------------------------------------------------------------------
Thu May 10 21:16:56 CEST 2001 - kkaempf@suse.de

- fix initrd modules order after update (#7948)

-------------------------------------------------------------------
Thu May 10 20:10:22 CEST 2001 - mike@suse.de

- fix for LVM configuration at runtime

-------------------------------------------------------------------
Thu May 10 18:42:39 CEST 2001 - sh@suse.de

- Fixed bug #7388: unnecessary OK-buttons
  (confirmation for writing LILO, confirmation for reboot)
  only one popup that contains both messages

-------------------------------------------------------------------
Thu May 10 18:41:56 CEST 2001 - kkaempf@suse.de

- dont write /boot/message any more (#8062)

-------------------------------------------------------------------
Thu May 10 18:02:33 CEST 2001 - fehr@suse.de

- add lvm initialisation when doing an update (#7974)
- allow update when root fs is LV (#7801)
- fixed:YaST updated old updatelist after reboot #8066
- #8025 not starting update, if there is nothing for update

-------------------------------------------------------------------
Thu May 10 17:58:02 CEST 2001 - sh@suse.de

- Fixed bug #8049: "boot installed system" "back" button boots

-------------------------------------------------------------------
Thu May 10 17:39:53 CEST 2001 - kkaempf@suse.de

- set "ulimit -s unlimited" before calling "rpm --rebuilddb"

-------------------------------------------------------------------
Thu May 10 17:10:57 CEST 2001 - kendy@suse.cz

- added console fonts for Brezhoneg and Lithuania
- Russian -> Russkij in cyrilics
- adaption of SelectConsoleFont() to new language.ycp

-------------------------------------------------------------------
Thu May 10 16:42:57 MEST 2001 - gs@suse.de

- make the popup Additional package needed larger (bug # 7900)
- Software Source Media dialog: label for button is "Next" (bug # 8038)

-------------------------------------------------------------------
Thu May 10 16:09:25 CEST 2001 - sh@suse.de

- Fixed bug #7199: Printer config before network
  Changed order to "professional" mode when network card detected
- bugfix in eavaluate diskspace in boot partition #8047

-------------------------------------------------------------------
Thu May 10 15:35:13 CEST 2001 - sh@suse.de

- (partial) fix for bug #7888: obsolete lilo.conf entries after update
  added patch_lilo_conf script that deletes vmlinuz_22 / vmlinuz_24
  if the respective boot images are not present and adds "optional"
  for other boot images that are not present


-------------------------------------------------------------------
Thu May 10 15:32:03 CEST 2001 - kkaempf@suse.de

- use RC_LANG when starting yast2 to get correct language (#8013)

-------------------------------------------------------------------
Thu May 10 15:03:03 MEST 2001 - tom@suse.de

- bugfix 7823:
  Now even in the special cases LCD and VESA an xserver query is made
  to get information regarding the possible color depths.

-------------------------------------------------------------------
Thu May 10 13:12:15 MEST 2001 - tom@suse.de

- bugfix #8000:
  Now the modified monitor db is preserved by storing it to disk.

-------------------------------------------------------------------
Thu May 10 11:42:22 CEST 2001 - sh@suse.de

- Re-imported SaX2 monitor DB

-------------------------------------------------------------------
Thu May 10 11:21:18 CEST 2001 - kendy@suse.cz

- lat9w font for EU states (#7776)

-------------------------------------------------------------------
Thu May 10 09:19:15 CEST 2001 - kkaempf@suse.de

- keep LANG codes and modifiers in single list (#7957)

-------------------------------------------------------------------
Wed May  9 17:36:32 CEST 2001 - kkaempf@suse.de

- fix order of initrd modules (#7948)

-------------------------------------------------------------------
Wed May  9 16:06:47 MEST 2001 - gs@suse.de

- text changed for popup package conflicts (bug # 7887)
  and popup "Release number differs ...."

-------------------------------------------------------------------
Wed May  9 14:30:29 CEST 2001 - jbuch@suse.de

- forbid crypt_fs with mountpoints like / /boot swap
  added cryt_fs to ExistingPartitionDlg

-------------------------------------------------------------------
Tue May  8 18:38:45 CEST 2001 - kkaempf@suse.de

- set "Greenwich" as default timezone for en_GB (#7837)
- unset MODPATH before calling depmod
- Update: selecting default to UPGRADE #7804

-------------------------------------------------------------------
Tue May  8 18:05:17 CEST 2001 - kkaempf@suse.de

- skip drives which are not ready (#6547)

-------------------------------------------------------------------
Tue May  8 16:39:56 MEST 2001 - tom@suse.de

- X11 configuration: removed integer <---> float inconsistency

-------------------------------------------------------------------
Tue May  8 16:31:59 CEST 2001 - kkaempf@suse.de

- reset have_x11 after switching to "minimal"
- allow "activate" switch for partitions

-------------------------------------------------------------------
Tue May  8 15:54:17 MEST 2001 - gs@suse.de

- package_utils: CheckLocalDescription added

-------------------------------------------------------------------
Tue May  8 15:47:36 CEST 2001 - mike@suse.de

- for security reasons: use now losetup agent instead of standalone binary

-------------------------------------------------------------------
Tue May  8 15:37:10 CEST 2001 - fehr@suse.de

- add shortcut key to crypt checkbox

-------------------------------------------------------------------
Tue May  8 15:26:28 CEST 2001 - sh@suse.de

- Fixed bug #7547: "Boot installed system" not active
  Implemented reboot from installed system

-------------------------------------------------------------------
Tue May  8 14:06:30 CEST 2001 - jbuch@suse.de

- fixed english

-------------------------------------------------------------------
Tue May  8 13:52:43 CEST 2001 - jbuch@suse.de

- removed not used variable last_format from inst_custompart.ycp
  forbid using fat file system with mountpoints / /home /opt /usr /var

-------------------------------------------------------------------
Tue May  8 13:29:19 MEST 2001 - schubi@suse.de

- showing progress bars again #7774
- rename /cdrom to /media/cdrom in /etc/fstab #7732

-------------------------------------------------------------------
Tue May  8 12:16:33 CEST 2001 - snwint@suse.de

- floppy device for mk_lilo_conf via $floppy environment var
- mk_boot_floppy completely rewritten to use lilo instead of syslinux

-------------------------------------------------------------------
Tue May  8 10:56:51 CEST 2001 - schwab@suse.de

- Fix typo targeroot -> targetroot.

-------------------------------------------------------------------
Tue May  8 10:25:01 CEST 2001 - jbuch@suse.de

- added define to change fsid from 5 to 15
  only for new extended partitions
  added DisplayMessage if a fat file system is greater than 2 GB
- showing progress bars again #7774

-------------------------------------------------------------------
Tue May  8 09:28:29 CEST 2001 - kkaempf@suse.de

- set hwclock before starting to change the target (#7833)

-------------------------------------------------------------------
Mon May  7 19:21:37 MEST 2001 - gs@suse.de

- Single Package Selection: improve popup Severe package conflict
- mk_lilo_conf removed #7569

-------------------------------------------------------------------
Mon May  7 18:26:26 CEST 2001 - kkaempf@suse.de

- FHS: /floppy -> /media/floppy also in inst-sys (#7827)

-------------------------------------------------------------------
Mon May  7 18:20:19 CEST 2001 - fehr@suse.de

- Add possibility to encrypt lvm logical volumes

-------------------------------------------------------------------
Mon May  7 17:59:08 CEST 2001 - sh@suse.de

- Fixed bug #7628: textmode info shown after booting
  Add flag to user_settings when text mode warning is shown

-------------------------------------------------------------------
Mon May  7 17:49:48 CEST 2001 - kendy@suse.cz

- Do not use CONSOLE_UNIMAP in consolefonts.ycp (#7767)

-------------------------------------------------------------------
Mon May  7 16:57:22 CEST 2001 - kkaempf@suse.de

- drop hard coded /dev/fd0, use value from hw-probing (#7789)

-------------------------------------------------------------------
Mon May  7 16:23:05 CEST 2001 - mike@suse.de

- Bugfix LVM: mount more than one crypted partition

-------------------------------------------------------------------
Mon May  7 16:21:38 MEST 2001 - tom@suse.de

- X-configuration
  Bugfix 7641: X-configuration for XFree86 3.x now functional (didn't work).
  Removed integer|float syntax warning.
  Added support for mice with wheels.
  checked default values for some lookups.

-------------------------------------------------------------------
Mon May  7 16:02:59 CEST 2001 - arvin@suse.de

- added output of memory information to YaST2 start script

-------------------------------------------------------------------
Mon May  7 15:49:31 CEST 2001 - sh@suse.de

- Use new UI builtin GetLanguage() parameter "strip_encoding"

-------------------------------------------------------------------
Mon May  7 15:15:00 CEST 2001 - kendy@suse.cz

- Use non-UTF-8 locale in the y2xfinetune40 (not reported bug)

-------------------------------------------------------------------
Mon May 07 11:53:08 CEST 2001 - arvin@suse.de

- start qt frontend with >= 64MB and adjusted corresponding text
- mounting /usr as reiserfs #7585
- initialize server, if another root has been selected #7495

-------------------------------------------------------------------
Mon May  7 11:21:44 CEST 2001 - kkaempf@suse.de

- change controlling terminal after switching virtual console (#7626)
- dont check mouse with serial console (#7716)
- dont ask keyboard with serial console (#7717)
- dont ask hwclock setting on sparc (#7717)

-------------------------------------------------------------------
Fri May  4 16:16:02 CEST 2001 - mike@suse.de

- fixed Bug 7528: YaST2->Partitioning: wrong info in popup

- Bug:          LVM:
                it at the moment not possible to delete a "activated"
                lvm partition (physical volume) and do afterwards
                mk*fs ...
                - changed: read lvm as late as possible
                - after deleting a  physical volume:
                  immediately do partitioning and reboot
                - if the target_partitioner delets volume group: reboot

- Bug:          Setting up an LVM an than switching via back to custom
                partitioner:
                - drop target_modifications in inst_sw_select

- Bug:          wrong error message appears:
                quick hack: delete message: inst_target_selection.ycp

- Bug:          no warning if /boot is to small
                - added warning

- Bug:          missing textdomains is lvm includes



-------------------------------------------------------------------
Fri May  4 12:39:50 MEST 2001 - gs@suse.de

- helptext for Mininum graphical system added (bug 7483) in
  dialog Software Selection
- check the software selection again when going next (bug reported by mike)

-------------------------------------------------------------------
Wed May  2 18:50:51 CEST 2001 - kkaempf@suse.de

- allow calling inst_enviroment and inst_language from outside

-------------------------------------------------------------------
Wed May  2 14:59:26 CEST 2001 - sh@suse.de

- Fixed bug #7463: next/abort/back not translated in installed system
  Moved msg re-translation code out to separate function
  added call to this function when starting in "continue mode"
- no more: RPM returned an error (#7424)

-------------------------------------------------------------------
Wed May  2 14:54:44 CEST 2001 - fehr@suse.de

- umount lvm agent after re-partitioning harddisk

-------------------------------------------------------------------
Wed May  2 14:26:54 CEST 2001 - sh@suse.de

- Fixed bug #7467: Help text not translated in inst_finish.ycp
  Added missing translation markers

-------------------------------------------------------------------
Wed May  2 14:02:36 CEST 2001 - sh@suse.de

- updated monitor DB from devel server

-------------------------------------------------------------------
Wed May  2 12:18:17 CEST 2001 - kkaempf@suse.de

- handle all sync values as floats in x11

-------------------------------------------------------------------
Wed May  2 10:39:26 CEST 2001 - kkaempf@suse.de

- use gdm as display manager if gnome is selected

-------------------------------------------------------------------
Mon Apr 30 22:01:11 CEST 2001 - kkaempf@suse.de

- drop obsolete file from filelist

-------------------------------------------------------------------
Mon Apr 30 17:14:11 CEST 2001 - fehr@suse.de

- bugfix for lvm configuration

-------------------------------------------------------------------
Mon Apr 30 17:06:36 CEST 2001 - kkaempf@suse.de

- Evaluate "buttons" and "wheels" values from probing
  dont emulate 3 buttons if not needed

-------------------------------------------------------------------
Mon Apr 30 16:53:54 CEST 2001 - sh@suse.de

- Fix for bug #7004: Penguin image too small
  New penguin image at startup: colored margins right and bottom,
  can adapt to different screen geometries

-------------------------------------------------------------------
Mon Apr 30 16:49:03 CEST 2001 - snwint@suse.de

- removed mk_lilo_message
- vga parameter correctly interpreted in mk_lilo_conf (#7197)
- new graphical boot screen handling

-------------------------------------------------------------------
Mon Apr 30 15:54:26 CEST 2001 - kkaempf@suse.de

- first try on DVORAK keyboard (incomplete)
- showing package description while installing rpm via ftp update (#6573)
- install "yast2-ui-qt" if "xf86" is installed.

-------------------------------------------------------------------
Mon Apr 30 15:44:10 CEST 2001 - mike@suse.de

- bugfix creating two volume groups

-------------------------------------------------------------------
Mon Apr 30 15:43:40 CEST 2001 - kkaempf@suse.de

- fix lilo device message (show disk instead of partition)

-------------------------------------------------------------------
Mon Apr 30 15:36:47 CEST 2001 - sh@suse.de

- (partial) fix for bug #7004: Penguin image too small at Y2 start
  Allow more flexible scaling of image, top left aligned, zero
  size by default

-------------------------------------------------------------------
Mon Apr 30 14:54:51 MEST 2001 - tom@suse.de

- X11 configuration:
  Fixed bug 7437:
  Corrected typo in sorting algorithm for sorting resolutions in the GUI.

-------------------------------------------------------------------
Mon Apr 30 12:00:56 CEST 2001 - kkaempf@suse.de

- mount "/boot" with "defaults", even if its vfat formatted (#7413)

-------------------------------------------------------------------
Fri Apr 27 17:20:41 MEST 2001 - tom@suse.de

- X11 configuration:
  Improved display with erroneous probing of monitor vendor and/or model.

-------------------------------------------------------------------
Fri Apr 27 16:20:09 CEST 2001 - fehr@suse.de

- bug fixes in lvm configuration

-------------------------------------------------------------------
Fri Apr 27 15:13:46 MEST 2001 - gs@suse.de

- inst_sw_details: internal changes because of new package dependencies
- package_utils: improve function ChangeCD
- Single Package Selection: translation of group tags
- evaluate splitted packages correctly ( e.g finger ) #7271

-------------------------------------------------------------------
Fri Apr 27 14:01:30 CEST 2001 - mike@suse.de

- Bugfixes:
        read cryptotab at firstboot failed
  7238  crypto dialog has no frame
  5967  unnecessary logline
        crypto dialog appears twice
  4693  deleting of extended partition 8 and 9
  2309  popup when deleteing partitions
  5422  display an error if we mount a ro filesystem for update


-------------------------------------------------------------------
Thu Apr 26 17:29:13 CEST 2001 - kkaempf@suse.de

- extrace x11 3d packages correctly (#7231)

-------------------------------------------------------------------
Thu Apr 26 17:12:28 MEST 2001 - tom@suse.de

- X11 configuration:
  Fixed Bug 4558: Now the model string (if VESA or LCD) is parsed and the
                  resolution and refresh rate are used for configuration.
  Improved setting of refresh rate with XFree86 4.
  (now reality will suit the users demand better)
  Consequently changed suggestion value from 90 Hz to 80 Hz.

-------------------------------------------------------------------
Thu Apr 26 16:08:07 CEST 2001 - kendy@suse.cz

- inst_hw_config: ReallyAbortPopup()->UI(`ReallyAbortPopup())

-------------------------------------------------------------------
Thu Apr 26 16:05:36 CEST 2001 - kkaempf@suse.de

- evaluate return from NIS question (#7269)

-------------------------------------------------------------------
Thu Apr 26 15:59:21 CEST 2001 - kkaempf@suse.de

- dont start inetd by default.

-------------------------------------------------------------------
Thu Apr 26 13:51:20 CEST 2001 - kkaempf@suse.de

- re-compute timezone if language was changed (#7008)

-------------------------------------------------------------------
Thu Apr 26 12:26:59 CEST 2001 - kkaempf@suse.de

- added "ash" to requires for dolilo (#7254)
- Checking boot partitionsize while updating the system (#6445)

-------------------------------------------------------------------
Thu Apr 26 12:17:03 CEST 2001 - kkaempf@suse.de

- look for "update.tar.gz" first, fallback to "update.tgz" else

-------------------------------------------------------------------
Thu Apr 26 11:45:21 CEST 2001 - kkaempf@suse.de

- load usb modules and mount usbdevfs (#7037)

-------------------------------------------------------------------
Thu Apr 26 10:52:17 CEST 2001 - kkaempf@suse.de

- set hwclock option to "--localtime" instead of empty (#3907)

-------------------------------------------------------------------
Thu Apr 26 10:12:15 CEST 2001 - kkaempf@suse.de

- correctly check for have_smp and pae flag for k_psmp kernel (#7093)
- add requires for yast2-instsys (#7189)

-------------------------------------------------------------------
Wed Apr 25 18:00:46 CEST 2001 - fehr@suse.de

- removal of LVM volume group should now work
- Bugfix showing logging after installation (#7034)
- Deleting old kernel will be handled by rpm ( update )
- Setting textdomain for logging installation


-------------------------------------------------------------------
Wed Apr 25 17:37:06 MEST 2001 - tom@suse.de

- X11 configuration
  fixed bug 7193: now empty vendor results in "".
  set default refresh to 90 Hz due to XFree86 4 variations.
  removed test code and test logging.

-------------------------------------------------------------------
Wed Apr 25 17:28:16 CEST 2001 - schwab@suse.de

- Add doelilo for ia64.

-------------------------------------------------------------------
Wed Apr 25 16:34:29 CEST 2001 - kkaempf@suse.de

- disable kernel include copies

-------------------------------------------------------------------
Wed Apr 25 14:16:46 CEST 2001 - kkaempf@suse.de

- /boot on ia64 is `fat32, not `fat (#6599)

-------------------------------------------------------------------
Wed Apr 25 13:03:14 CEST 2001 - mike@suse.de

- new lvm helptexts

-------------------------------------------------------------------
Wed Apr 25 12:51:37 CEST 2001 - sh@suse.de

- Fixed bug #6947: Long time empty screen
  Added feedback what's happening to inst_finish.ycp

-------------------------------------------------------------------
Wed Apr 25 12:45:46 CEST 2001 - sh@suse.de

- Fixed X11 config: Add correct user_settings key to
  inst_choose_desktop.ycp

-------------------------------------------------------------------
Wed Apr 25 11:18:00 MEST 2001 - gs@suse.de

- use of common popups in update modules

-------------------------------------------------------------------
Wed Apr 25 09:58:18 CEST 2001 - kkaempf@suse.de

- read euro.ycp from proper dir
- remove duplicate popup

-------------------------------------------------------------------
Wed Apr 25 09:39:32 CEST 2001 - kkaempf@suse.de

- moved menu.ycp here (from yast2-menu)

-------------------------------------------------------------------
Tue Apr 24 18:19:39 MEST 2001 - tom@suse.de

- X11 configuration fixed
  restriction logic complete in first version
  merged suggestion logic with restriction logic

-------------------------------------------------------------------
Tue Apr 24 16:45:07 CEST 2001 - kkaempf@suse.de

- mount in lexical order
- updating k_deflt_24 to k_deflt

-------------------------------------------------------------------
Tue Apr 24 16:14:52 MEST 2001 - gs@suse.de

- Single Package Selction: popup to show the Obsolete dependencies has changed

-------------------------------------------------------------------
Tue Apr 24 14:40:05 MEST 2001 - tom@suse.de

- interim checkin for beta 2
- texts now final for translaters
- restriction logic partly implemented

-------------------------------------------------------------------
Tue Apr 24 14:27:55 CEST 2001 - kkaempf@suse.de

- fix COMPOSETABLE entry according to latest kdb package (#7023)

-------------------------------------------------------------------
Tue Apr 24 11:22:00 MEST 2001 - fehr@suse.de

- change layout of vuloume group dialog
- add help texts for lvm dialog

-------------------------------------------------------------------
Tue Apr 24 10:14:09 CEST 2001 - kkaempf@suse.de

- new list of language codes which allow "@euro" appended
- error popup in inst_rpmupdate removed BUG 6243

-------------------------------------------------------------------
Mon Apr 23 18:17:44 MEST 2001 - fehr@suse.de

- fixes and extensions for lvm configuration

-------------------------------------------------------------------
Mon Apr 23 17:15:08 CEST 2001 - kkaempf@suse.de

- append "@euro" instead of ".ISO8859-15" to RC_LANG

-------------------------------------------------------------------
Mon Apr 23 17:11:26 CEST 2001 - sh@suse.de

- Fix for bug #7013: Abort should be disabled
  Disable "Abort" button in inst_suseconfig.ycp

-------------------------------------------------------------------
Mon Apr 23 15:02:46 CEST 2001 - sh@suse.de

- Always use "Abort Installation" for button label, even on the
  first dialogs (before lang switch)
- Fix screen shot mode hint in inst_startup: Use correct popup

-------------------------------------------------------------------
Mon Apr 23 14:46:13 CEST 2001 - sh@suse.de

- Fixed check_ycp complaints in installation.ycp:
  Obsolete WFM functions
- Assume presence of floppy in test_mode so "write settings to
  floppy" button appears consistently (screen shots!)

-------------------------------------------------------------------
Mon Apr 23 13:46:22 CEST 2001 - sh@suse.de

- Used correct include path for custom_part_helptexts.ycp
  in custom_part_dialogs.ycp

-------------------------------------------------------------------
Mon Apr 23 13:36:02 CEST 2001 - sh@suse.de

- declared "hwclock" in inst_environment.ycp

-------------------------------------------------------------------
Mon Apr 23 12:43:32 CEST 2001 - kkaempf@suse.de

- set COMPOSETABLE in rc.config (#7023)

-------------------------------------------------------------------
Mon Apr 23 11:08:13 CEST 2001 - kkaempf@suse.de

- fix isnil check in installation.ycp
- inst_sw_update: Changes for new dependencies
- add requirements for yast2-instsys package
- remove /var/lib/YaST2/run_suseconfig after SuSEconfig
- replace all isnil() calls

-------------------------------------------------------------------
Fri Apr 20 19:55:51 MEST 2001 - tom@suse.de

X11 configuration:
- added nvidia warning
- added change warning popup
- cleaned sequence of dialogs
- streamlined code
- fixed bug 7028: now text login when X11 configuration is skipped
- restriction logic when selecting resolution, color depth, or refresh
  is still missing

-------------------------------------------------------------------
Fri Apr 20 15:45:18 CEST 2001 - kkaempf@suse.de

- prepare standalone handling of keyboard and timezone selection

-------------------------------------------------------------------
Fri Apr 20 14:35:35 CEST 2001 - kkaempf@suse.de

- show username only if given (#7082)

-------------------------------------------------------------------
Fri Apr 20 12:31:04 CEST 2001 - kkaempf@suse.de

- switch "START_PORTMAP" back to "yes", must be fixed in kernel 2.4 by linus
- Update: Deleting old packages removed.

-------------------------------------------------------------------
Fri Apr 20 12:08:29 CEST 2001 - kkaempf@suse.de

- write bios ids to lilo.conf only on an ide/scsi mix system

-------------------------------------------------------------------
Fri Apr 20 11:25:51 MEST 2001 - gs@suse.de

- show set pay in dialog Pay Selection and groups tags in Single Selection
- popup displaying obsolete package dependencies added

-------------------------------------------------------------------
Fri Apr 20 11:11:22 MEST 2001 - fehr@suse.de

- fix some problems with lvm configuration

-------------------------------------------------------------------
Fri Apr 20 11:02:57 CEST 2001 - kkaempf@suse.de

- drop SEARCHLIST from rc.config (#7063)

-------------------------------------------------------------------
Thu Apr 19 10:17:54 CEST 2001 - kkaempf@suse.de

- X11 configuration fixes
  module loading fix

-------------------------------------------------------------------
Wed Apr 18 19:04:46 CEST 2001 - kkaempf@suse.de

- re-create tmpdir in continue_mode

-------------------------------------------------------------------
Wed Apr 18 18:08:45 CEST 2001 - kkaempf@suse.de

- add ".ISO8859-15" to RC_LANG where appropriate

-------------------------------------------------------------------
Wed Apr 18 17:52:45 CEST 2001 - kkaempf@suse.de

- provide correct "vga" entry to lilo.conf

-------------------------------------------------------------------
Wed Apr 18 16:22:09 CEST 2001 - kkaempf@suse.de

- use WarningPopup in installation.ycp

-------------------------------------------------------------------
Wed Apr 18 14:02:54 CEST 2001 - kkaempf@suse.de

- fixed x11 fontpathes

-------------------------------------------------------------------
Wed Apr 18 12:19:10 CEST 2001 - kkaempf@suse.de

- fix filelist for yast2-instsys

-------------------------------------------------------------------
Wed Apr 18 09:19:18 CEST 2001 - kkaempf@suse.de

- define "current_video" for x11 setting

-------------------------------------------------------------------
Wed Apr 18 09:05:36 CEST 2001 - kkaempf@suse.de

- set "YAST_ASK" values in rc.config (#6261)

-------------------------------------------------------------------
Tue Apr 17 18:42:10 CEST 2001 - kkaempf@suse.de

- check for serial console when configuring x11

-------------------------------------------------------------------
Tue Apr 17 18:14:35 MEST 2001 - fehr@suse.de

- allow formatting of lvm logical volumes

-------------------------------------------------------------------
Tue Apr 17 17:39:08 CEST 2001 - kkaempf@suse.de

- fix "have_x11" handling

-------------------------------------------------------------------
Tue Apr 17 15:36:31 MEST 2001 - gs@suse.de

- show package groups when entering the dialog

-------------------------------------------------------------------
Tue Apr 17 15:31:15 CEST 2001 - kkaempf@suse.de

- "START_PORTMAP" in rc.config defaults to "no" now (#6270)

-------------------------------------------------------------------
Tue Apr 17 15:27:36 CEST 2001 - kkaempf@suse.de

- dont ask for mouse on serial console (#6030)

-------------------------------------------------------------------
Tue Apr 17 15:21:10 CEST 2001 - kkaempf@suse.de

- dont ask for keyboard on serial console (#5939)

-------------------------------------------------------------------
Tue Apr 17 15:06:12 CEST 2001 - kkaempf@suse.de

- set linuxrc override language code from CD (#5249)

-------------------------------------------------------------------
Tue Apr 17 11:03:22 CEST 2001 - mike@suse.de

- new FEATURE: LVM setup is now possible

-------------------------------------------------------------------
Fri Apr 13 14:52:42 CEST 2001 - kendy@suse.cz

- inst_hw_config rewritten to use ui/summary.ycp include and
  to ask modules about the configured devices (or about the
  devices to configure) using calls of <module>_summary.ycp.

-------------------------------------------------------------------
Thu Apr 12 16:48:06 MEST 2001 - tom@suse.de

- X11 configuration

Complete redesign involving heavy changes (mostly new code).

o Split up functionality into modules and functions.
o Providing testsuites for functions (nearly all of them still to be done)
o Ask user if he wants to skip X11 configuration if "No X11" is selected
  in monitor selection dialog.
o Now reading X11 font pathes dynamically (hardcoded up to now).
o Better logic presenting resolution-colordepth-frequency dependencies.
o Better logic providing the settings suggestion that user may accept.
o New decision workflow in GUI (one more dialog).
o Better handling of monitor refresh rate (user can choose one).
o DPMS now supported in the XF86Config file to be created.
o Now it is possible to go back to the original YaST2 monitor data base after
  having read a Microsoft compatible drivers disk.
o Now a monitor that could be probed but is not known in the YaST2 monitor
  data base is automatically added to this data base (volatile, not in the
  data base file) if the monitor selection dialog is entered.

-------------------------------------------------------------------
Thu Apr 12 16:28:53 MEST 2001 - gs@suse.de

- respect new package dependencies for Single Package Selection

-------------------------------------------------------------------
Thu Apr 12 16:02:48 CEST 2001 - kkaempf@suse.de

- provide menuentry for vendor.ycp

-------------------------------------------------------------------
Thu Apr 12 15:39:26 CEST 2001 - sh@suse.de

- Migration to yast2-lib-wizard: Get rid of duplicate code,
  replace old style popups with new ones from common_popups.ycp
- Fixed lots of check_ycp complaints

-------------------------------------------------------------------
Thu Apr 12 15:38:32 CEST 2001 - kkaempf@suse.de

- adapt to FHS, /floppy, /cdrom, and /zip are below /media now
  provide compatibility symlinks

-------------------------------------------------------------------
Thu Apr 12 15:28:27 CEST 2001 - kkaempf@suse.de

- dont pass user_settings to SelectConsoleFont

-------------------------------------------------------------------
Tue Apr 10 19:28:14 CEST 2001 - kkaempf@suse.de

- do swap calculation based on detected main memory

-------------------------------------------------------------------
Fri Apr  6 15:36:55 CEST 2001 - kkaempf@suse.de

- ensure proper libGL link in YaST2.firstboot (# 6916)

-------------------------------------------------------------------
Thu Apr  5 10:33:56 CEST 2001 - kkaempf@suse.de

- kernel rpm rename, drop "_24" suffix

-------------------------------------------------------------------
Wed Apr  4 12:55:46 CEST 2001 - kkaempf@suse.de

- revert "switch_kernel" check, 2.4 is default now

-------------------------------------------------------------------
Wed Apr  4 10:17:45 CEST 2001 - kkaempf@suse.de

- separate show log defines from inst_suseconfig.ycp

-------------------------------------------------------------------
Tue Apr  3 20:37:26 CEST 2001 - kkaempf@suse.de

- add "yast2-agent-rcconfig" to Requires

-------------------------------------------------------------------
Tue Apr  3 19:25:13 CEST 2001 - kkaempf@suse.de

- remove need for global variables in installation.ycp

-------------------------------------------------------------------
Tue Apr 03 14:55:58 CEST 2001 - arvin@suse.de

- adapt calls to makefs-agent to new syntax

-------------------------------------------------------------------
Fri Mar 30 13:22:45 CEST 2001 - arvin@suse.de

- filelist correction for "yast2-instsys"

-------------------------------------------------------------------
Tue Mar 27 19:40:11 CEST 2001 - kkaempf@suse.de

- recode passwd comment to local encoding (#3798)

-------------------------------------------------------------------
Tue Mar 27 16:53:57 CEST 2001 - kkaempf@suse.de

- filelist correction for "yast2-instsys"

-------------------------------------------------------------------
Mon Mar 26 12:38:14 CEST 2001 - kkaempf@suse.de

- mark global defines as such
- require "yast2-core-pkginfo"

-------------------------------------------------------------------
Thu Mar 22 18:43:12 CET 2001 - kkaempf@suse.de

- first round of check_ycp adaptions

-------------------------------------------------------------------
Thu Mar 22 11:05:26 CET 2001 - kkaempf@suse.de

- merge 7.1 branch with CVS head

-------------------------------------------------------------------
Wed Mar 21 18:21:49 CET 2001 - kkaempf@suse.de

- remove all "...|any" declarations

-------------------------------------------------------------------
Wed Mar 21 17:09:27 CET 2001 - kkaempf@suse.de

- sub-package "yast2-instsys" for easier instsys creation.

-------------------------------------------------------------------
Thu Mar 15 18:28:17 CET 2001 - mfabian@suse.de

- change ja_JP : "english" to ja_JP : "japanese" in lang2yast1.ycp
  YaST1 doesn't know "japanese" but this entry is also used for
  the package selection in YaST2.

-------------------------------------------------------------------
Fri Mar  9 14:58:10 CET 2001 - kkaempf@suse.de

- recognize firewall cd

-------------------------------------------------------------------
Thu Mar  8 20:50:01 CET 2001 - kkaempf@suse.de

- clean up neededforbuild
  add yast2-base, -core, and -agents to Requires

-------------------------------------------------------------------
Thu Mar  8 13:30:31 CET 2001 - kkaempf@suse.de

- dont show "save to floppy" if no floppy present (#6634)

-------------------------------------------------------------------
Tue Mar  6 17:11:27 CET 2001 - kkaempf@suse.de

- check for partition table overflow on BSD disks (#6614)

-------------------------------------------------------------------
Mon Mar  5 15:31:13 CET 2001 - kkaempf@suse.de

- recognize arch_alpha during kernel selection (#6581)
- no kernel selection on IA64 (#6597)

-------------------------------------------------------------------
Mon Mar  5 13:06:30 CET 2001 - kkaempf@suse.de

- compute last used partition for BSD partitions (# 6580)

-------------------------------------------------------------------
Tue Feb 27 17:54:58 MET 2001 - gs@suse.de

- ppc_fix: eject CD works also if there are several CD devices
           (module package_utils.ycp)

-------------------------------------------------------------------
Fri Feb 23 19:43:13 CET 2001 - mike@suse.de

- ppc_fix: more than 9 pdisk partitions, format hfs partition

-------------------------------------------------------------------
Fri Feb 23 15:53:39 CET 2001 - mfabian@suse.de

- gs@suse.de fixed the syntax error I introduced in
  inst_finish.ycp. Sorry.
- powerpc kernel selection by gs@suse.de

-------------------------------------------------------------------
Fri Feb 23 11:58:35 CET 2001 - kukuk@suse.de

- Reset kernel_is list for sparc64 and PPC [Bug #6489]

-------------------------------------------------------------------
Thu Feb 22 14:54:56 CET 2001 - mfabian@suse.de

- fix from ms@suse.de:
  update fine tune scripts to work with the new
  saxtools package ( start xbound as background process )

-------------------------------------------------------------------
Thu Feb 22 14:30:38 CET 2001 - mfabian@suse.de

- add entries for Korean and Japanese to lang2yast1.ycp
- workaround for Japanese: set RC_LANG. See also bug 5712.

-------------------------------------------------------------------
Wed Feb 21 16:31:26 CET 2001 - snwint@suse.de

- remove /var/X11R6/bin/X link in YaST2.start

-------------------------------------------------------------------
Wed Feb 21 16:29:55 CET 2001 - snwint@suse.de

- remove /var/X11R6/bin/X link in YaST2.start

-------------------------------------------------------------------
Wed Feb 21 14:37:18 CET 2001 - snwint@suse.de

- accidentally removed x11 detection in YaST2.start (ppc only); fixed

-------------------------------------------------------------------
Wed Feb 21 09:47:22 CET 2001 - kkaempf@suse.de

- only check lba_support on i386 (bug #6341)

-------------------------------------------------------------------
Tue Feb 20 10:34:07 CET 2001 - snwint@suse.de

- accidentally removed x11 detection in YaST2.start (ppc only); fixed

-------------------------------------------------------------------
Mon Feb 19 12:09:17 CET 2001 - kkaempf@suse.de

- dont refer to exact kernel version (bug #6403)
- treat primary partitions in BSD and FAT alike (bug #6394)

-------------------------------------------------------------------
Sat Feb 17 12:38:04 CET 2001 - kukuk@suse.de

- Switch for all Sun Framebuffer driver from XFree86 4.0.2 into
  the sunfb module.
- dosilo: Rename label "linux.suse" into "suse"

-------------------------------------------------------------------
Wed Feb 14 10:13:33 CET 2001 - snwint@suse.de

- no braille detection on ppc

-------------------------------------------------------------------
Fri Feb  9 11:19:12 CET 2001 - sh@suse.de

- Re-imported monitor DB - now includes some more Sun monitors

-------------------------------------------------------------------
Wed Feb  7 14:46:06 CET 2001 - sh@suse.de

- Fix for bug #6263: Language selection box loses keyboard focus
  Set focus to the selbox, now simply hitting "Return" doesn't
  proceed to the next dialog any more.

-------------------------------------------------------------------
Wed Feb  7 12:10:46 CET 2001 - kkaempf@suse.de

- honor answer for "show logging"

-------------------------------------------------------------------
Wed Feb  7 09:42:16 CET 2001 - kkaempf@suse.de

- remove USE_KERNEL_NFSD from rc.config (bug #6262)

-------------------------------------------------------------------
Tue Feb  6 11:09:52 CET 2001 - kkaempf@suse.de

- fix partition check for BSD partitions (bug #6249)

-------------------------------------------------------------------
Tue Feb  6 10:42:06 CET 2001 - kkaempf@suse.de

- fix kernel installation (2.2 and 2.4) for Sparc64 and PPC

-------------------------------------------------------------------
Sun Feb  4 21:24:06 CET 2001 - kukuk@suse.de

- custom_part_check_generated.ycp: Fix second check for broken
  PROM version (1GB limit), too

-------------------------------------------------------------------
Sun Feb  4 15:41:01 CET 2001 - kukuk@suse.de

- dosilo: add workaround for new mk_initrd return codes

-------------------------------------------------------------------
Fri Feb  2 13:28:32 CET 2001 - kkaempf@suse.de

- added "lt_LT" : "Lithuania" to language selection

-------------------------------------------------------------------
Tue Jan 30 14:46:47 CET 2001 - kkaempf@suse.de

- support live_eval_mode for LiveCD

-------------------------------------------------------------------
Mon Jan 29 17:27:09 CET 2001 - kkaempf@suse.de

- fix /dev/NULL -> /dev/null (bug 6182)
- update sparc-kernel (schubi)
- call silo (schubi)

-------------------------------------------------------------------
Mon Jan 29 17:13:07 CET 2001 - kkaempf@suse.de

- drop "id" (indonesia) from language list

-------------------------------------------------------------------
Mon Jan 29 14:38:40 CET 2001 - kukuk@suse.de

- keyboard_raw.ycp: Fix dutch type5 keyboard description

-------------------------------------------------------------------
Sat Jan 27 16:32:17 CET 2001 - kukuk@suse.de

- dosilo: Make it useable after installation

-------------------------------------------------------------------
Fri Jan 26 10:00:39 CET 2001 - kkaempf@suse.de

- removed unneeded unimap settings for ISO-2 console fonts
- added ca_ES and gl_ES to consolefonts

-------------------------------------------------------------------
Thu Jan 25 11:18:16 CET 2001 - mike@suse.de

- menulogo.png deleted, not needed anymore

-------------------------------------------------------------------
Wed Jan 24 10:49:32 CET 2001 - kkaempf@suse.de

- enabled "ca_ES" (catalan) in language selection

-------------------------------------------------------------------
Tue Jan 23 16:13:09 CET 2001 - kkaempf@suse.de

- dont check for graphics or mouse if serial console is active

-------------------------------------------------------------------
Tue Jan 23 14:52:46 CET 2001 - kkaempf@suse.de

- write swap partition to global data

-------------------------------------------------------------------
Tue Jan 23 13:28:54 CET 2001 - kkaempf@suse.de

- write proper data to /etc/yast.inf so linuxrc can swapoff
  and set language correctly

-------------------------------------------------------------------
Tue Jan 23 12:49:19 CET 2001 - kkaempf@suse.de

- rename of update.tgz to update.tar.gz

-------------------------------------------------------------------
Mon Jan 22 21:39:01 CET 2001 - kkaempf@suse.de

- fix for initial console message in YaST2.firstboot

-------------------------------------------------------------------
Mon Jan 22 18:13:56 CET 2001 - kkaempf@suse.de

- pass root device to mk_initrd in chroot environment

-------------------------------------------------------------------
Mon Jan 22 17:27:16 CET 2001 - mike@suse.de

- dumpe2fs with option -h to avoid enormous logging

-------------------------------------------------------------------
Mon Jan 22 15:04:12 CET 2001 - sh@suse.de

- Re-imported monitor DB:
  10% higher sync range for LCDs to compensate for -10%
  safety decrease during X11 config
  + some new monitors

-------------------------------------------------------------------
Mon Jan 22 13:21:11 CET 2001 - sh@suse.de

- V2.1.148
- New title graphics from <wimer@suse.de> that no longer are
  cut off to the right

-------------------------------------------------------------------
Sun Jan 21 18:48:45 MET 2001 - schubi@suse.de

- update from 6.2 works

-------------------------------------------------------------------
Sun Jan 21 16:53:30 MET 2001 - schubi@suse.de

- logging of dumpe2fs reduced, is important for update <6.3

-------------------------------------------------------------------
Sun Jan 21 15:07:23 MET 2001 - schubi@suse.de

- new menu position (new logo) in lilo

-------------------------------------------------------------------
Sun Jan 21 13:47:28 MET 2001 - schubi@suse.de

- Update although there are packages which need a manual selection

-------------------------------------------------------------------
Sat Jan 20 12:24:08 MET 2001 - schubi@suse.de

- Warning to update manuell packages
- Made softboot while update

-------------------------------------------------------------------
Fri Jan 19 20:34:19 MET 2001 - tom@suse.de

- Fixed bug #6012: Now restoring original partition state on `back

-------------------------------------------------------------------
Fri Jan 19 18:28:26 CET 2001 - kukuk@suse.de

- Don't set defaultdepth in the moment for Sun Framebuffer

-------------------------------------------------------------------
Fri Jan 19 17:22:58 CET 2001 - sh@suse.de

- V2.1.141
  updated monitor DB (fix for bug #5177: display DB outdated)

-------------------------------------------------------------------
Fri Jan 19 14:12:34 CET 2001 - mike@suse.de

- bug fix 5016: custom partitioner sees a other OS

-------------------------------------------------------------------
Fri Jan 19 14:05:06 CET 2001 - kkaempf@suse.de

- after update:
  properly merge initrd modules from linuxrc and hwinfo
  properly merge modules.conf settings
  properly set USB
  Changing installed kernels which are no longer supported.
  Writing Lilo on floppy while update and retry if an error
  has been occured

-------------------------------------------------------------------
Fri Jan 19 13:43:00 CET 2001 - kkaempf@suse.de

- re-construct INITRD_MODULES after update to match current hardware
  and kernel.

-------------------------------------------------------------------
Fri Jan 19 11:50:04 CET 2001 - kkaempf@suse.de

- write all data needed for re-start at end of first update
- properly initialize initrd modules at startup
- Bugfix 5880: shrinkable in table-widget removed ( inst_sw_single)

-------------------------------------------------------------------
Fri Jan 19 11:12:02 CET 2001 - mike@suse.de

- bugfix 5857: Layout logging of installation
  bugfix 5933: Save and exit-button changed
               message in changeCD changed

-------------------------------------------------------------------
Thu Jan 18 19:53:36 CET 2001 - kkaempf@suse.de

- dont configure X11 with serial console (bug 5951)

-------------------------------------------------------------------
Thu Jan 18 19:37:12 CET 2001 - kkaempf@suse.de

- enable "korean"
- create extended part as "Win Ext LBA" if it starts above cyl 1024

-------------------------------------------------------------------
Thu Jan 18 19:36:57 MET 2001 - tom@suse.de

- added functionality for emulate 3 buttons (Bug #5802)

-------------------------------------------------------------------
Thu Jan 18 19:03:40 CET 2001 - sh@suse.de

- V2.1.131
- Added new column for encoding (ISO-8859-1 etc.) in consolefonts
  and changed the call to SetConsole() accordingly

-------------------------------------------------------------------
Thu Jan 18 13:14:59 CET 2001 - kkaempf@suse.de

- alternative bugfix 5579 to write correct /var/lib/YaST/install.inf
- pass installMap correctly to inst_rpmcopy

-------------------------------------------------------------------
Thu Jan 18 09:28:46 CET 2001 - kkaempf@suse.de

- read correct image to determine kernel version

-------------------------------------------------------------------
Wed Jan 17 19:29:17 CET 2001 - kkaempf@suse.de

- fully implemented driver update feature

- fully implemented vendor driver CD feature with
  fallback to floppy

-------------------------------------------------------------------
Wed Jan 17 13:45:27 CET 2001 - kkaempf@suse.de

- fix chroot call for driver update script (bug #5810)

-------------------------------------------------------------------
Wed Jan 17 09:40:29 MET 2001 - schubi@suse.de

- not mounting partitions with the option noauto while update

-------------------------------------------------------------------
Tue Jan 16 20:21:02 CET 2001 - kkaempf@suse.de

- correctly detect driver update (bug 5799)

-------------------------------------------------------------------
Tue Jan 16 19:13:04 CET 2001 - kkaempf@suse.de

- replace "/mnt" to "/" instead of "" (bug 5512)
- fix syntax error in keymap2yast1 (bug 5782)

-------------------------------------------------------------------
Tue Jan 16 15:24:45 CET 2001 - kkaempf@suse.de

- start/stop usbmgr before probing for printers

-------------------------------------------------------------------
Tue Jan 16 11:58:47 MET 2001 - schubi@suse.de

- Checking dependencies and disk space while UPGRADE

-------------------------------------------------------------------
Mon Jan 15 21:38:15 MET 2001 - schubi@suse.de

- calling GetInstSource at the beginning of the update

-------------------------------------------------------------------
Mon Jan 15 19:06:55 CET 2001 - snwint@suse.de

- add memtest86 to lilo.conf

-------------------------------------------------------------------
Mon Jan 15 14:57:50 CET 2001 - kkaempf@suse.de

- leave RC_LANG alone (bug 5712)

-------------------------------------------------------------------
Mon Jan 15 14:41:58 CET 2001 - snwint@suse.de

- fixed Screen[vga] bug

-------------------------------------------------------------------
Mon Jan 15 13:24:21 CET 2001 - sh@suse.de

- Fixed bug #5114: Title graphics too small
  Changed title graphics to much wider images (2000 pixels wide)

-------------------------------------------------------------------
Sun Jan 14 18:30:14 MET 2001 - tom@suse.de

- Added comment as suggested by ke in bug #5484.

-------------------------------------------------------------------
Sun Jan 14 18:13:50 MET 2001 - tom@suse.de

- Fixed Bug 5638: NVIDIA Warning now appears when enabling 3D acceleration.

-------------------------------------------------------------------
Sun Jan 14 15:48:10 CET 2001 - kkaempf@suse.de

- show partitions being created or formatted (bug #5649)

-------------------------------------------------------------------
Sat Jan 13 19:12:18 CET 2001 - kkaempf@suse.de

- write mtab to target (bug 5512)
- add comment for translators to log popups

-------------------------------------------------------------------
Sat Jan 13 18:19:45 CET 2001 - kkaempf@suse.de

- correctly re-read installMap in continue_mode

-------------------------------------------------------------------
Sat Jan 13 17:59:35 CET 2001 - kkaempf@suse.de

- disable kernel modprobe (bug #5639)

-------------------------------------------------------------------
Sat Jan 13 14:33:23 MET 2001 - schubi@suse.de

- Calling SuSEConfig
- Writing installMap to user_settings

-------------------------------------------------------------------
Fri Jan 12 21:15:22 CET 2001 - mike@suse.de

-  maximum of hda and sda devices changed
   changed message of error popup

-------------------------------------------------------------------
Fri Jan 12 20:03:46 CET 2001 - sh@suse.de

- display only the first device of any kind (printer, sound card,
  modem/isdn card/net card) in inst_ask_config

-------------------------------------------------------------------
Fri Jan 12 15:33:12 CET 2001 - kkaempf@suse.de

- dont leave LILO screen empty (bug 4942)
- user popup "not enough disk space " changed ( schubi )

-------------------------------------------------------------------
Fri Jan 12 13:23:39 CET 2001 - kkaempf@suse.de

- pass full path to vendor install script

-------------------------------------------------------------------
Fri Jan 12 13:01:01 CET 2001 - kkaempf@suse.de

- dont load modules in "manual" mode (bug #5575)

-------------------------------------------------------------------
Fri Jan 12 11:22:22 CET 2001 - kukuk@suse.de

- inst_sunfb.ycp: Write glx modules into filelist for 3D fb cards
- Aborting installation after disk-space exhausted (schubi)

-------------------------------------------------------------------
Fri Jan 12 10:45:13 CET 2001 - smueller@suse.de

- removed debug logging in autoinst modules

-------------------------------------------------------------------
Fri Jan 12 10:21:10 CET 2001 - kkaempf@suse.de

- check for existance of kernels before access

-------------------------------------------------------------------
Fri Jan 12 10:11:07 CET 2001 - kkaempf@suse.de

- provide check.boot in filelist

-------------------------------------------------------------------
Fri Jan 12 10:08:16 CET 2001 - kkaempf@suse.de

- fix write of /var/lib/YaST/install.inf

-------------------------------------------------------------------
Thu Jan 11 21:05:41 CET 2001 - kkaempf@suse.de

- implemented full functionality for vendor.ycp (vendor driver CD)

-------------------------------------------------------------------
Thu Jan 11 20:40:51 MET 2001 - tom@suse.de

- Corrected wrong sync values in X configuration (#5539)

-------------------------------------------------------------------
Thu Jan 11 18:29:15 CET 2001 - kkaempf@suse.de

- add vendor.ycp to filelist
- Installation from partition fixed Bugfix 5480

-------------------------------------------------------------------
Thu Jan 11 16:55:09 CET 2001 - smueller@suse.de

- remember settings during autoinstall process
- user-logging added for non installed packages ( BUG ID 5417)

-------------------------------------------------------------------
Thu Jan 11 15:47:41 CET 2001 - kukuk@suse.de

- YaST2.start: Sync mouse protocoll with template, change keyboard
               section to autoprobed results, too.

-------------------------------------------------------------------
Thu Jan 11 13:33:31 CET 2001 - kkaempf@suse.de

- dont always copy kernel headers in inst_suseconfig (bug #5503)

-------------------------------------------------------------------
Thu Jan 11 13:19:42 CET 2001 - kkaempf@suse.de

- use yast2's copy of install.inf in package_utils

-------------------------------------------------------------------
Thu Jan 11 13:12:55 CET 2001 - kkaempf@suse.de

- write install.inf to installed system (for later use)

-------------------------------------------------------------------
Wed Jan 10 20:38:00 MET 2001 - tom@suse.de

- Fixed bug #5461
  Fixed bug #5411 (schubi)

-------------------------------------------------------------------
Wed Jan 10 18:31:23 CET 2001 - kkaempf@suse.de

- bugfix #5453
- bugfixes in ChangeCD ( schubi )

-------------------------------------------------------------------
Wed Jan 10 17:19:26 MET 2001 - schubi@suse.de

- bugfix in spec-file

-------------------------------------------------------------------
Wed Jan 10 16:08:13 CET 2001 - kukuk@suse.de

- inst_sunfb.ycp: Add XFree86 4.0 support for SPARC framebuffer

-------------------------------------------------------------------
Wed Jan 10 15:16:33 MET 2001 - tom@suse.de

- switch off 32 bpp for XFree 4 config.
  correct partition handling in the "delete Windows" case

-------------------------------------------------------------------
Wed Jan 10 14:00:58 MET 2001 - schubi@suse.de

- Booting from floppy with grafical-lilo works after update the
  system.

-------------------------------------------------------------------
Wed Jan 10 11:57:52 CET 2001 - kukuk@suse.de

- dosilo: Use /proc/mounts instead of mount
- inst_config_x11.ycp: Add more Sun framebuffer cards for inst_sunfb

-------------------------------------------------------------------
Wed Jan 10 11:55:00 CET 2001 - smueller@suse.de

- implemented disabling of SCR with dummyagent during config_mode

-------------------------------------------------------------------
Wed Jan 10 11:39:34 CET 2001 - kkaempf@suse.de

- pass lba capability to lilo (bug #5418)

-------------------------------------------------------------------
Tue Jan  9 18:19:03 CET 2001 - kkaempf@suse.de

- dont force usbcore on sparc (bug #5368)

-------------------------------------------------------------------
Tue Jan  9 18:11:17 CET 2001 - kkaempf@suse.de

- write dummy install.inf before calling PKGINFO (bug 5361)

-------------------------------------------------------------------
Tue Jan  9 15:44:53 CET 2001 - kkaempf@suse.de

- add usb mouse to manual selection list (bug #5355)

-------------------------------------------------------------------
Tue Jan  9 12:16:50 CET 2001 - kkaempf@suse.de

- honor xkblayout if present (bug #5341)

-------------------------------------------------------------------
Tue Jan  9 11:55:43 CET 2001 - kkaempf@suse.de

- do a hard reboot if user de-selects kernel 2.2 (bug #5344)

-------------------------------------------------------------------
Tue Jan  9 11:28:35 MET 2001 - tom@suse.de

- replaced dosfsck with parted, added scandisk hint in resizer module

-------------------------------------------------------------------
Mon Jan  8 18:28:39 CET 2001 - snwint@suse.de

- fixed (hopefully) quoting while reading install.inf

-------------------------------------------------------------------
Mon Jan  8 17:10:36 CET 2001 - kkaempf@suse.de

- remove X11 link before init, yast2.firstboot will do this

-------------------------------------------------------------------
Mon Jan  8 16:16:25 CET 2001 - snwint@suse.de

- set lilo timeout to 8s

-------------------------------------------------------------------
Mon Jan  8 16:05:03 CET 2001 - kkaempf@suse.de

- dont use xfree86 3.x vga16 or fbdev server any more (bug 5214)

-------------------------------------------------------------------
Sun Jan  7 20:43:09 MET 2001 - schubi@suse.de

- update from NFS with CD1,CD2...directories

-------------------------------------------------------------------
Sun Jan  7 20:08:26 MET 2001 - tom@suse.de

- added nvidia warning in inst_config_x11.ycp

-------------------------------------------------------------------
Sun Jan  7 13:43:45 MET 2001 - schubi@suse.de

- Rebooting after CD1 while updating the system

-------------------------------------------------------------------
Sat Jan  6 16:15:07 CET 2001 - kkaempf@suse.de

- fill vendor CD update module with life

-------------------------------------------------------------------
Sat Jan  6 13:35:49 CET 2001 - kkaempf@suse.de

- add missing "/boot" to path (bug 5268)

-------------------------------------------------------------------
Sat Jan  6 13:05:37 CET 2001 - kkaempf@suse.de

- patch y2xr40 for FireGL 2/3

-------------------------------------------------------------------
Sat Jan  6 12:47:21 CET 2001 - kkaempf@suse.de

- start X with PseudoColor if VGA(16) (bug #5243)

-------------------------------------------------------------------
Fri Jan  5 22:27:04 CET 2001 - kkaempf@suse.de

- recognize request for 3DLabs server at startup

-------------------------------------------------------------------
Fri Jan  5 13:41:57 MET 2001 - tom@suse.de

- resizer now handles extended partitions

-------------------------------------------------------------------
Thu Jan  4 18:44:47 CET 2001 - kkaempf@suse.de

- treat part 3 on BSD as extended (e.g. spanning multiple partitions)

-------------------------------------------------------------------
Thu Jan  4 14:13:54 CET 2001 - kkaempf@suse.de

- implement driver update functionality

-------------------------------------------------------------------
Thu Jan  4 13:13:13 MET 2001 - schubi@suse.de

- Bugfix in installPackageInformation ( rm -F )

-------------------------------------------------------------------
Wed Jan  3 21:20:45 CET 2001 - mike@suse.de

- bugfix Bug 2503 4390 detect used_fs

-------------------------------------------------------------------
Wed Jan  3 19:13:43 CET 2001 - kkaempf@suse.de

- fix architecture variable handling

-------------------------------------------------------------------
Wed Jan  3 10:15:41 CET 2001 - kkaempf@suse.de

- dont call xhost or su in /sbin/yast2, let susewm handle this

-------------------------------------------------------------------
Wed Jan  3 09:55:16 CET 2001 - kkaempf@suse.de

- dont explain "default+office" on non-i386

-------------------------------------------------------------------
Tue Jan  2 20:39:28 MET 2001 - tom@suse.de

- fixed bugs #4376 and #4849

-------------------------------------------------------------------
Tue Jan  2 19:22:50 MET 2001 - schubi@suse.de

- call RPM-rebuild with Shell

-------------------------------------------------------------------
Tue Jan  2 15:06:27 CET 2001 - kkaempf@suse.de

- fix lba support check

-------------------------------------------------------------------
Fri Dec 22 17:08:26 MET 2000 - schubi@suse.de

- Bug fixes in kernel-installation

-------------------------------------------------------------------
Wed Dec 20 19:34:53 MET 2000 - tom@suse.de

- corrected X11-3D setup

-------------------------------------------------------------------
Wed Dec 20 12:00:37 CET 2000 - sh@suse.de

- Moved hw_setup_launcher.ycp from include to include/ui
- V2.1.58

-------------------------------------------------------------------
Wed Dec 20 11:35:06 CET 2000 - kkaempf@suse.de

- add include/ui to filelist

-------------------------------------------------------------------
Tue Dec 19 19:31:37 MET 2000 - schubi@suse.de

- kill pkginfo-server removed

-------------------------------------------------------------------
Tue Dec 19 11:46:53 CET 2000 - kkaempf@suse.de

- dont resize Win2000 partitions, let M$ get their act together first

-------------------------------------------------------------------
Mon Dec 18 18:13:57 CET 2000 - kkaempf@suse.de

- better determine version of installed kernel image

-------------------------------------------------------------------
Mon Dec 18 13:27:42 CET 2000 - mike@suse.de

- Fixed Bug 4769
  reiserfs on /boot -> no warning
  check if bios supports lba -> no warning if boot-partition is >1024 cyl

-------------------------------------------------------------------
Sat Dec 16 18:45:49 MET 2000 - schubi@suse.de

-  killing pkginfo while installation
   saving package-description into system
   bugixes in ChangeCD
   installation-logging for user improved

-------------------------------------------------------------------
Fri Dec 15 17:31:39 CET 2000 - kkaempf@suse.de

- prepare for loading vendor-specific driver CDs

-------------------------------------------------------------------
Fri Dec 15 17:09:22 CET 2000 - kkaempf@suse.de

- tell the partitioner about ia64

-------------------------------------------------------------------
Fri Dec 15 09:36:30 CET 2000 - kkaempf@suse.de

- dont put usbdevs in /etc/fstab, usbmgr handles this now

-------------------------------------------------------------------
Thu Dec 14 18:59:06 CET 2000 - kkaempf@suse.de

- usbdevfs is available for ppc now (bug #4694)

-------------------------------------------------------------------
Thu Dec 14 16:02:58 CET 2000 - sh@suse.de

- Fixed bug #4633: Set keyboard focus in text field for package search
- Fixed bug #4632: Added popup for empty results for package search
- V2.1.48

-------------------------------------------------------------------
Thu Dec 14 15:39:16 CET 2000 - kkaempf@suse.de

- activate /boot only if LILO is in MBR

-------------------------------------------------------------------
Wed Dec 13 19:41:46 MET 2000 - schubi@suse.de

- runlevel switching removed, SuSEconfig handles this

-------------------------------------------------------------------
Wed Dec 13 19:26:50 CET 2000 - kkaempf@suse.de

- correct path for kernel includes

-------------------------------------------------------------------
Wed Dec 13 19:02:37 CET 2000 - kkaempf@suse.de

- mount ntfs partitions with umask=022

-------------------------------------------------------------------
Wed Dec 13 18:41:14 CET 2000 - mike@suse.de

- yast2 now starts y2controlcenter

-------------------------------------------------------------------
Wed Dec 13 17:27:47 MET 2000 - schubi@suse.de

- rpm-rebuild added

-------------------------------------------------------------------
Wed Dec 13 15:44:05 CET 2000 - kkaempf@suse.de

- automatically use free space on disk only if it's enough
  for a default installation (w/o office)

-------------------------------------------------------------------
Wed Dec 13 12:25:55 CET 2000 - kkaempf@suse.de

- create version correct include and depmods for all installed kernels

-------------------------------------------------------------------
Wed Dec 13 11:19:45 CET 2000 - kkaempf@suse.de

- flush rc.config agent at end of x11 configuration

-------------------------------------------------------------------
Wed Dec 13 10:15:26 CET 2000 - kkaempf@suse.de

- convert /sbin/init.d -> /etc/init.d in start scripts

-------------------------------------------------------------------
Tue Dec 12 16:23:50 CET 2000 - kkaempf@suse.de

- enable VESA framebuffer in lilo if needed and system is capable

-------------------------------------------------------------------
Mon Dec 11 12:28:31 CET 2000 - kkaempf@suse.de

- support Sun Type5/UK keyboard properly

-------------------------------------------------------------------
Mon Dec 11 11:01:36 CET 2000 - mike@suse.de

- bugfix 4524 reiserfs partition now possible

-------------------------------------------------------------------
Mon Dec 11 09:46:46 CET 2000 - kkaempf@suse.de

- force install usbcore to get usbdevfs
  run depmod for all installed kernels
  rm /etc/install.inf at end of continue_mode only

-------------------------------------------------------------------
Mon Dec 11 09:33:13 CET 2000 - kkaempf@suse.de

- install kernel source configs for all installed kernels

-------------------------------------------------------------------
Sun Dec 10 21:06:00 MET 2000 - schubi@suse.de

- update-mode in installation.ycp added

-------------------------------------------------------------------
Sun Dec 10 15:46:17 CET 2000 - kkaempf@suse.de

- modprobe usbcore to mount usbdevfs

-------------------------------------------------------------------
Sun Dec 10 14:15:02 CET 2000 - kkaempf@suse.de

- make appropriate mountpoints for cdrecorder, dvd, cdrom
  tell mk_lilo_conf about kernel 2.4 and initrd_24

-------------------------------------------------------------------
Sat Dec  9 17:47:36 CET 2000 - kkaempf@suse.de

- adapt mk_lilo_conf to multiple kernels

-------------------------------------------------------------------
Sat Dec  9 16:52:16 CET 2000 - kkaempf@suse.de

- activate kernel 2.4 installation

-------------------------------------------------------------------
Sat Dec  9 14:45:16 CET 2000 - dan@suse.cz

- remove '/etc/install.inf' after inst_ask_config

-------------------------------------------------------------------
Fri Dec  8 19:26:04 CET 2000 - mike@suse.de

- fixed bug in inst_custom test mode

-------------------------------------------------------------------
Fri Dec  8 16:00:07 CET 2000 - arvin@suse.de

- fixed variable name in inst_ask_config.ycp

-------------------------------------------------------------------
Thu Dec  7 19:27:55 CET 2000 - kkaempf@suse.de

- use () for each double-quote
  add "--enable-testsuite" to configure to do just this
  fix update mounts in respect to targetroot

-------------------------------------------------------------------
Thu Dec  7 15:41:21 CET 2000 - kkaempf@suse.de

- fix typo in filename

-------------------------------------------------------------------
Thu Dec  7 15:30:17 CET 2000 - kkaempf@suse.de

- fix mount calls in update

-------------------------------------------------------------------
Thu Dec  7 14:00:26 CET 2000 - kkaempf@suse.de

- dont use double qouted symbols or term, use expressions

-------------------------------------------------------------------
Thu Dec  7 12:47:31 CET 2000 - kkaempf@suse.de

- fix monitor selection

-------------------------------------------------------------------
Tue Dec  5 18:52:15 CET 2000 - kkaempf@suse.de

- do graceful exit on resize errors

-------------------------------------------------------------------
Tue Dec  5 11:49:31 CET 2000 - kkaempf@suse.de

- windows resizing enabled

-------------------------------------------------------------------
Mon Dec  4 18:57:53 CET 2000 - kkaempf@suse.de

- gcc not needed, just gpp
  re-read settings in continue mode
  correct text for curses fallback
  adapt to splitted translation packages

-------------------------------------------------------------------
Mon Dec  4 18:05:17 CET 2000 - kkaempf@suse.de

- strip auto_part_create to match requirements

-------------------------------------------------------------------
Sat Dec  2 16:21:42 CET 2000 - kkaempf@suse.de

- move all UI related code for auto partitioner to auto_part_ui.ycp

-------------------------------------------------------------------
Sat Dec  2 01:57:32 CET 2000 - kkaempf@suse.de

- split up inst_target_part to support testing and
  re-use code for partition resizer

-------------------------------------------------------------------
Fri Dec  1 15:40:07 CET 2000 - arvin@suse.de

- If either the x server could not be started or the computer
  has to less memory, ncurses interface is started and a message
  is displayed to inform the user. (Fix for bug #4272)

-------------------------------------------------------------------
Thu Nov 30 12:18:25 CET 2000 - arvin@suse.de

- unmount agent instsource after use

-------------------------------------------------------------------
Wed Nov 29 22:44:00 CET 2000 - kkaempf@suse.de

- force flush of rc.config agent

-------------------------------------------------------------------
Wed Nov 29 12:27:23 CET 2000 - kkaempf@suse.de

- respect data from setup/descr/info

-------------------------------------------------------------------
Tue Nov 28 19:31:05 CET 2000 - kkaempf@suse.de

- adopt to fixed Y2_TARGET_ROOT handling of target agent

-------------------------------------------------------------------
Tue Nov 21 12:52:25 CET 2000 - kkaempf@suse.de

- dont refer to k_laptop any more

-------------------------------------------------------------------
Mon Nov 20 17:58:49 CET 2000 - kkaempf@suse.de

- make use of target agent

-------------------------------------------------------------------
Fri Nov 17 17:10:08 CET 2000 - kkaempf@suse.de

- use proper agents

-------------------------------------------------------------------
Fri Nov 17 12:26:19 CET 2000 - kkaempf@suse.de

- drop y2t_inst from requires

-------------------------------------------------------------------
Thu Nov  9 17:15:55 CET 2000 - kkaempf@suse.de

- update workflow integrated
  general code cleanup
  workflow for product cd integrated

-------------------------------------------------------------------
Fri Nov  3 09:52:04 CET 2000 - kkaempf@suse.de

- merge with ppc and s390 branch

-------------------------------------------------------------------
Mon Oct 23 10:16:49 CEST 2000 - kkaempf@suse.de

- disable .dumpto calls in inst_finish
  version 2.0.71

-------------------------------------------------------------------
Thu Oct 19 09:28:59 CEST 2000 - mike@suse.de

- s390 fixes
  version 2.0.77

-------------------------------------------------------------------
Wed Oct 18 14:57:13 CEST 2000 - choeger@suse.de

- added product cd detection

-------------------------------------------------------------------
Wed Oct 18 11:48:54 CEST 2000 - choeger@suse.de

- changed the color of the lilo menu to green

-------------------------------------------------------------------
Wed Oct 18 11:45:16 CEST 2000 - kkaempf@suse.de

- allow back from imap to lan at end of installation
  version 2.0.70

-------------------------------------------------------------------
Fri Oct 13 17:42:05 CEST 2000 - kkaempf@suse.de

- also recognize /dev/cciss/... as raid device
  same in mk_lilo_conf
  version 2.0.69

-------------------------------------------------------------------
Thu Oct  5 08:59:07 CEST 2000 - mike@suse.de

- fixed Makefile
  version 2.0.76

-------------------------------------------------------------------
Thu Oct  5 08:51:45 CEST 2000 - mike@suse.de

- s390 support
  version 2.0.75

-------------------------------------------------------------------
Thu Sep 28 14:42:40 CEST 2000 - choeger@suse.de

- workflow for imap server cd implemented
  version 2.0.68

-------------------------------------------------------------------
Tue Sep 26 09:27:16 CEST 2000 - kkaempf@suse.de

- add '-p' to all mkdir calls
- fix alpha custom partition
- probe floppies for ZIP (IDE Zips report as floppy, not disk)
  version 2.0.74

-------------------------------------------------------------------
Fri Sep 22 15:39:36 CEST 2000 - mike@suse.de

- ppc: limit boot region to 4MB if possible
  version 2.0.73

-------------------------------------------------------------------
Fri Sep  8 16:33:41 CEST 2000 - mike@suse.de

- ppc fixes (no msdos floppy needed, warning if on prep/chrp /boot
  is missing, first root login string beautified)
  version 2.0.72

-------------------------------------------------------------------
Mon Aug 28 16:33:53 CEST 2000 - kkaempf@suse.de

- create mountpoints for installation with mkdir -p
  usbdevfs is available for ppc now
  version 2.0.71

-------------------------------------------------------------------
Wed Aug 23 12:34:31 CEST 2000 - kkaempf@suse.de

- new keyboard defines for ppc
  special yast1 keyboard handling for ppc/macs
  version 2.0.70

-------------------------------------------------------------------
Tue Aug 22 17:04:34 CEST 2000 - kkaempf@suse.de

- ignore more Apple partition names
  version 2.0.69

-------------------------------------------------------------------
Thu Aug 17 13:21:29 CEST 2000 - mike@suse.de

- check for a corrupt partition table (partition magic 5.0 can corrupt the
  partition tabe)
 version 2.0.67

-------------------------------------------------------------------
Tue Aug  8 17:09:33 CEST 2000 - mike@suse.de

- enhancement fpr SPARC AXP and PPC
  version 2.0.68

-------------------------------------------------------------------
Mon Aug  7 13:13:08 CEST 2000 - kkaempf@suse.de

- set GMT to "-u" on sparc
  check for dos/windows/nt partitions on i386 architectures only
  version 2.0.67

-------------------------------------------------------------------
Wed Aug  2 11:48:02 CEST 2000 - kkaempf@suse.de

- remove /etc/install.inf at end of installation
  version 2.0.66

-------------------------------------------------------------------
Fri Jul 28 12:27:37 CEST 2000 - kkaempf@suse.de

- default to 640x480 if DDC string does not contain frequency values
  dont select highest monitor resol, most monitors lie about this
  version 2.0.65

-------------------------------------------------------------------
Wed Jul 26 15:12:36 CEST 2000 - kkaempf@suse.de

- fix x11 keyboard handling for sparc
  fix YaST2 startup for XFree86 4.0
  require y2t_inst in specfile
  clean up /tmp
  version 2.0.64

-------------------------------------------------------------------
Tue Jul 25 13:46:23 CEST 2000 - kkaempf@suse.de

- call package module in live_eval_mode to get x11 server data
  set have_x11=true in live_eval_mode
  version 2.0.63

-------------------------------------------------------------------
Mon Jul 24 17:40:00 CEST 2000 - kkaempf@suse.de

- bumped to 2.0.62 due to checkin clash

-------------------------------------------------------------------
Mon Jul 24 16:37:14 CEST 2000 - kkaempf@suse.de

- always allow 640x480 as selectable resolution
  use unicode font at runtime
  pass module name to "su -c"
  better -probeonly parsing from x11 server
  version 2.0.61

-------------------------------------------------------------------
Mon Jul 24 12:24:03 CEST 2000 - kkaempf@suse.de

- always close each opened dialog (bug 3611)
  version 2.0.60

-------------------------------------------------------------------
Fri Jul 21 16:31:20 MEST 2000 - gs@suse.de

- added portuguese, delete brasil
  version 2.0.59

-------------------------------------------------------------------
Thu Jul 20 15:46:24 CEST 2000 - kkaempf@suse.de

- enter all supported video modes to xf86config
  reboot if VGA16 is selected (clash with fbdev)
  check for x server alias existance befor using
  version 2.0.58

-------------------------------------------------------------------
Wed Jul 19 17:42:05 MEST 2000 - gs@suse.de

- condition of warnig popup in package post install mode changed
  version 2.0.57

-------------------------------------------------------------------
Tue Jul 18 18:49:08 CEST 2000 - kkaempf@suse.de

- take VGA16 as default X11 server for unknown graphic cards
  version 2.0.56

-------------------------------------------------------------------
Tue Jul 18 12:56:09 CEST 2000 - kkaempf@suse.de

- fix x11 server selection bug (3d/non-3d)
  version 2.0.55

-------------------------------------------------------------------
Mon Jul 17 19:06:46 CEST 2000 - kkaempf@suse.de

- restrict vsync to 100khz
  correctly construct video data
  version 2.0.54

-------------------------------------------------------------------
Mon Jul 17 11:54:03 CEST 2000 - kkaempf@suse.de

- sparc port: SILO workflow added
  version 2.0.53

-------------------------------------------------------------------
Mon Jul 17 11:41:23 CEST 2000 - kkaempf@suse.de

- only mount floppy if present (bug #3410)
  version 2.0.52

-------------------------------------------------------------------
Mon Jul 17 11:27:12 CEST 2000 - kkaempf@suse.de

- always install vga16 and fbdev
  force reboot if laptop kernel was installed
  version 2.0.51

-------------------------------------------------------------------
Sun Jul 16 17:28:31 CEST 2000 - kkaempf@suse.de

- pass x11 options to isax
  fix czech keyboard
  allow X4 fbdev if the user asked for it
  version 2.0.50

-------------------------------------------------------------------
Sat Jul 15 15:32:42 CEST 2000 - kkaempf@suse.de

- remove bogus help, fix typos
  version 2.0.49

-------------------------------------------------------------------
Sat Jul 15 10:12:42 CEST 2000 - kkaempf@suse.de

- never use nv/nvidia
  never use 4.0 fbdev
  version 2.0.48

-------------------------------------------------------------------
Fri Jul 14 18:25:15 CEST 2000 - kkaempf@suse.de

- fixed custom installer
  decrease space safety threshold
  version 2.0.47

-------------------------------------------------------------------
Fri Jul 14 15:27:31 CEST 2000 - kkaempf@suse.de

- fixed linear lilo bug
  fixed passing bios drivecodes to lilo
  version 2.0.46

-------------------------------------------------------------------
Fri Jul 14 13:02:34 MEST 2000 - tom@suse.de

- added y2merge.pl
  version 2.0.45

-------------------------------------------------------------------
Fri Jul 14 10:40:23 CEST 2000 - kkaempf@suse.de

- added client component password (bug #3403)
  version 2.0.44

-------------------------------------------------------------------
Thu Jul 13 12:19:30 CEST 2000 - kkaempf@suse.de

- fix voodoo handling
  fix nfs install
  version 2.0.43

-------------------------------------------------------------------
Thu Jul 13 11:03:17 CEST 2000 - kkaempf@suse.de

- remove mk_initrd, now in aaa_base
  version 2.0.42

-------------------------------------------------------------------
Wed Jul 12 17:54:22 CEST 2000 - kkaempf@suse.de

- remove cmdline copy (libhd kludge)

-------------------------------------------------------------------
Wed Jul 12 11:50:56 CEST 2000 - kkaempf@suse.de

- fix for free space immediately before empty extended part.
  version 2.0.41

-------------------------------------------------------------------
Wed Jul 12 11:25:26 CEST 2000 - kkaempf@suse.de

- special handling for voodoo1/2 add-on cards
  version 2.0.40

-------------------------------------------------------------------
Wed Jul 12 09:06:50 CEST 2000 - kkaempf@suse.de

- sparc patches
  version 2.0.39

-------------------------------------------------------------------
Tue Jul 11 17:33:08 CEST 2000 - kkaempf@suse.de

- fix space requirements calculation (new du.dir)
  remember if hard-boot is needed (smp, pcmcia)
  version 2.0.38

-------------------------------------------------------------------
Tue Jul 11 14:32:15 CEST 2000 - kkaempf@suse.de

- fix X11 start bug
  version 2.0.37

-------------------------------------------------------------------
Tue Jul 11 14:17:00 CEST 2000 - kkaempf@suse.de

- restart network after hard reboot
  version 2.0.36

-------------------------------------------------------------------
Tue Jul 11 11:57:08 CEST 2000 - kkaempf@suse.de

- dont offer zip drives for installation
  add /zip mountpoint to fstab
  version 2.0.35

-------------------------------------------------------------------
Tue Jul 11 11:29:41 CEST 2000 - kkaempf@suse.de

- re-read partitions after custom partitioning
  version 2.0.34

-------------------------------------------------------------------
Tue Jul 11 10:45:33 CEST 2000 - kkaempf@suse.de

- fix x11 start
  eject cdroms on ppc
  version 2.0.33

-------------------------------------------------------------------
Mon Jul 10 17:43:50 CEST 2000 - kkaempf@suse.de

- fix raid support
  version 2.0.32

-------------------------------------------------------------------
Fri Jul  7 18:49:08 CEST 2000 - @suse.de

- fix pdisk read for ppc
  fix parport ZIP init
  version 2.0.31

-------------------------------------------------------------------
Fri Jul  7 15:38:14 CEST 2000 - kkaempf@suse.de

- fix system probing for PPC
  version 2.0.29

-------------------------------------------------------------------
Fri Jul  7 12:09:30 CEST 2000 - kkaempf@suse.de

- fix NFS install from sub-dirs per CD
  version 2.0.28

-------------------------------------------------------------------
Tue Jul  4 22:25:07 CEST 2000 - kkaempf@suse.de

- fix dolilo activate partition (snwint@suse.de)
  version 2.0.27

-------------------------------------------------------------------
Tue Jul  4 16:42:29 CEST 2000 - kkaempf@suse.de

- support new dolilo options
  version 2.0.26

-------------------------------------------------------------------
Tue Jul  4 14:15:49 CEST 2000 - kkaempf@suse.de

- allow module as argument to "yast2" script
  activate /boot partition in mk_lilo_conf
  version 2.0.25

-------------------------------------------------------------------
Tue Jul  4 12:54:56 CEST 2000 - kkaempf@suse.de

- handle systems without mouse correctly
  version 2.0.24

-------------------------------------------------------------------
Mon Jul  3 12:31:44 CEST 2000 - kkaempf@suse.de

- dont Include() translatable strings
  version 2.0.23

-------------------------------------------------------------------
Thu Jun 29 11:34:32 CEST 2000 - kkaempf@suse.de

- remove noarch
  fixed copying of XF86Config
  version 2.0.22

-------------------------------------------------------------------
Wed Jun 28 19:35:17 CEST 2000 - kkaempf@suse.de

- correct monitor database to reflect documentation
  version 2.0.21

-------------------------------------------------------------------
Wed Jun 28 18:52:49 CEST 2000 - kkaempf@suse.de

- remove FROM_HEADER from sendmail.rc.config

-------------------------------------------------------------------
Wed Jun 28 17:53:58 CEST 2000 - kkaempf@suse.de

- fix sync range handling, decrease max values by 10%
  version 2.0.19

-------------------------------------------------------------------
Wed Jun 28 17:10:20 CEST 2000 - kkaempf@suse.de

- added comments and sparc support to keyboard_raw.ycp
  version 2.0.18

-------------------------------------------------------------------
Wed Jun 28 17:09:57 CEST 2000 - kkaempf@suse.de

- fixed wrong handling of xkbdprotocol

-------------------------------------------------------------------
Wed Jun 28 13:02:57 CEST 2000 - kkaempf@suse.de

- add x11 config setup tools for XFree86 4.0
  version 2.0.17

-------------------------------------------------------------------
Wed Jun 28 12:36:37 CEST 2000 - kkaempf@suse.de

- dont change consolefont for blinux
  version 2.0.16

-------------------------------------------------------------------
Wed Jun 28 12:23:38 CEST 2000 - kkaempf@suse.de

- fix monitor probing

-------------------------------------------------------------------
Wed Jun 28 12:09:14 CEST 2000 - kkaempf@suse.de

- add blinux support
  version 2.0.15

-------------------------------------------------------------------
Wed Jun 28 11:57:47 CEST 2000 - kkaempf@suse.de

- select and install correct kernel for sun4u architecture

-------------------------------------------------------------------
Wed Jun 28 11:39:07 CEST 2000 - kkaempf@suse.de

- fixed XFree86 4.0 startup to prevent sig11
  version 2.0.14

-------------------------------------------------------------------
Wed Jun 28 09:00:33 CEST 2000 - kkaempf@suse.de

- new XFree86 4.0, re-enable SetLanguage and SetKeyboard
  version 2.0.13

-------------------------------------------------------------------
Mon Jun 26 16:08:15 CEST 2000 - kkaempf@suse.de

- new title graphics
  version 2.0.12

-------------------------------------------------------------------
Mon Jun 19 17:40:00 CEST 2000 - kkaempf@suse.de

- correct xf86config
  use binaries from saxtools package
  version 2.0.11
-------------------------------------------------------------------
Fri Jun 16 18:00:38 CEST 2000 - kkaempf@suse.de

- make symlink for /usr/X11R6/bin/X (not in xf86 package any more)
  version 2.0.10

-------------------------------------------------------------------
Fri Jun 16 17:37:30 CEST 2000 - kkaempf@suse.de

- back out workarounds for aaa_base bugs
  version 2.0.9

-------------------------------------------------------------------
Fri Jun  9 15:06:42 CEST 2000 - kkaempf@suse.de

- start using ag_shell and Include()
  version 2.0.8

-------------------------------------------------------------------
Fri Jun  9 12:50:47 CEST 2000 - kkaempf@suse.de

- .probe adaptions, no more "byclass" probing
  corrected inst_ask_config
  version 2.0.7

-------------------------------------------------------------------
Thu Jun  8 15:45:12 CEST 2000 - kkaempf@suse.de

- scripts fixed for XFree86 4.0
  SetLanguage disabled for continue_mode
  version 2.0.6

-------------------------------------------------------------------
Thu Jun  8 13:46:19 CEST 2000 - kkaempf@suse.de

- set LD_LIBRARY_PATH
  version 2.0.5

-------------------------------------------------------------------
Thu Jun  8 11:40:28 CEST 2000 - kkaempf@suse.de

- fixed driver lookup
  added initrd scripts
  version 2.0.4

-------------------------------------------------------------------
Thu Jun  8 10:53:13 CEST 2000 - kkaempf@suse.de

- added dolilo
  version 2.0.3

-------------------------------------------------------------------
Wed Jun  7 13:53:54 CEST 2000 - kkaempf@suse.de

- .ycp are not executable
  use XFree86 3.3.x on startup

-------------------------------------------------------------------
Tue Jun  6 12:04:21 CEST 2000 - kkaempf@suse.de

- syntax change for makefs/makereiserfs/packager clients

-------------------------------------------------------------------
Wed May 31 10:22:36 CEST 2000 - kkaempf@suse.de

- allow for optional translation of timezone list

-------------------------------------------------------------------
Tue May 30 19:28:26 CEST 2000 - kkaempf@suse.de

- allow for optional translation of keyboard and mouse list

-------------------------------------------------------------------
Wed May 24 22:18:50 CEST 2000 - kkaempf@suse.de

- merge ppc changes
  new abort dialogue
  adapt to new .probe paths

-------------------------------------------------------------------
Tue May 23 18:37:36 CEST 2000 - kkaempf@suse.de

- backport sparc changes from old yast2

-------------------------------------------------------------------
Fri May 19 14:05:27 CEST 2000 - kkaempf@suse.de

- add data files for x11 configuration

-------------------------------------------------------------------
Fri May 19 12:55:32 CEST 2000 - kkaempf@suse.de

- add start scripts for yast2

-------------------------------------------------------------------
Wed May 17 12:59:02 CEST 2000 - kkaempf@suse.de

- Initial version based on SuSE 6.4 (i386)
<|MERGE_RESOLUTION|>--- conflicted
+++ resolved
@@ -1,16 +1,12 @@
 -------------------------------------------------------------------
-<<<<<<< HEAD
-Tue Feb  3 10:15:13 UTC 2015 - ancor@suse.com
-=======
 Wed May 13 15:03:50 CEST 2015 - locilka@suse.com
 
 - Propose SuSEfirewal2 to fully initialize (e.g. open ports)
   already in the init phase to allow using iSCSI (bsc#916376)
-- 3.1.108.3
-
--------------------------------------------------------------------
-Thu Feb 12 14:06:24 UTC 2015 - ancor@suse.com
->>>>>>> 2517c5fa
+- 3.1.122
+
+-------------------------------------------------------------------
+Tue Feb  3 10:15:13 UTC 2015 - ancor@suse.com
 
 - Better handling of line breaks in system log viewer (bnc#912169)
 - 3.1.121
