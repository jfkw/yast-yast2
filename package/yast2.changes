--- conflicted
+++ resolved
@@ -1,15 +1,14 @@
 -------------------------------------------------------------------
-<<<<<<< HEAD
+Tue Jun 26 11:45:26 CEST 2012 - gs@suse.de
+
+- added color schemes "highcontrast" and "inverted" to description
+  of Y2NCURSES_COLOR_THEME in sysconfig.yast2 
+
+-------------------------------------------------------------------
 Fri Jun 22 11:25:10 UTC 2012 - tgoettlicher@suse.de
 
 - search for UI plugins at new and old location
 - 2.23.2 
-=======
-Tue Jun 26 11:45:26 CEST 2012 - gs@suse.de
-
-- added color schemes "highcontrast" and "inverted" to description
-  of Y2NCURSES_COLOR_THEME in sysconfig.yast2 
->>>>>>> ea9dc353
 
 -------------------------------------------------------------------
 Thu May 10 07:17:40 UTC 2012 - mfilka@suse.com
