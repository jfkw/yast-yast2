--- conflicted
+++ resolved
@@ -1,5 +1,12 @@
 -------------------------------------------------------------------
-<<<<<<< HEAD
+Fri Oct 18 10:45:51 UTC 2013 - mfilka@suse.com
+
+- bnc#846550
+  - deleting aliases works even for devices with name according
+    new scheme
+- 3.1.1
+
+-------------------------------------------------------------------
 Wed Oct  9 13:45:40 UTC 2013 - jreidinger@suse.com
 
 - Install binaries to /usr/sbin instead of /sbin to be consistent 
@@ -13,14 +20,6 @@
 - do not use *.spec.in template, use *.spec file with RPM macros
   instead
 - 3.1.0
-=======
-Fri Oct 18 10:45:51 UTC 2013 - mfilka@suse.com
-
-- bnc#846550
-  - deleting aliases works even for devices with name according
-    new scheme
-- 3.0.10
->>>>>>> 06b59a29
 
 -------------------------------------------------------------------
 Tue Sep 24 10:03:12 UTC 2013 - jreidinger@suse.com
