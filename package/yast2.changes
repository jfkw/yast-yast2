--- conflicted
+++ resolved
@@ -1,16 +1,15 @@
 -------------------------------------------------------------------
-<<<<<<< HEAD
+Tue Dec 20 16:28:45 UTC 2016 - igonzalezsosa@suse.com
+
+- Add a method to read the ID property from the /etc/os-release
+  file (related to bsc#1016004)
+- 3.1.210.2
+
+-------------------------------------------------------------------
 Wed Dec 14 12:44:39 UTC 2016 - jreidinger@suse.com
 
 - add generic cwm widget for keyboard layout (used for FATE#321754)
 - 3.1.210.1
-=======
-Tue Dec 20 16:28:45 UTC 2016 - igonzalezsosa@suse.com
-
-- Add a method to read the ID property from the /etc/os-release
-  file (related to bsc#1016004)
-- 3.1.211
->>>>>>> 7cb0bd15
 
 -------------------------------------------------------------------
 Wed Nov 23 15:23:24 UTC 2016 - igonzalezsosa@suse.com
