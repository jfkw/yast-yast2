-------------------------------------------------------------------
<<<<<<< HEAD
Sat Oct 15 19:11:39 UTC 2016 - kanderssen@suse.com
=======
Tue Oct 18 13:18:55 CEST 2016 - schubi@suse.de

- Add-on module: Do not escape characters like ":" in the path
  string (bnc#966413).
- 3.1.207

-------------------------------------------------------------------
Thu Oct  6 16:57:39 UTC 2016 - kanderssen@suse.com
>>>>>>> ad391f3f

- Network: Added method to adapt old configuration of enslaved
  interfaces. (bsc#962824)
- 3.2.1

-------------------------------------------------------------------
Thu Oct 13 14:11:31 UTC 2016 - igonzalezsosa@suse.com

- Set installer theme when Screenmode is specified at boot time
  (related to bsc#780621)
- 3.2.0

-------------------------------------------------------------------
Wed Sep 28 13:28:21 CEST 2016 - snwint@suse.de

- save_y2logs: use canonical path (bsc#1001454)
- 3.1.208

-------------------------------------------------------------------
Tue Sep 20 07:23:10 UTC 2016 - mvidner@suse.com

- Removed build dependency on yast2-perl-bindings (bsc#999203)
- 3.1.207

-------------------------------------------------------------------
Fri Sep 16 17:53:15 UTC 2016 - kanderssen@suse.com

- Network: Fix bug introduced during NetworkInterfaces.Read cleanup
  The method Networkinterfaces.Locate now returns the interface
  name of the interfaces that match the given condition instead of
  the type. (bsc#998717)
- 3.1.206

-------------------------------------------------------------------
Fri Aug 26 10:37:45 UTC 2016 - kanderssen@suse.com

- Packages: remove warning icon from package callbacks.
  (bnc#988949)
- 3.1.205

-------------------------------------------------------------------
Thu Aug 25 14:17:13 CEST 2016 - schubi@suse.de

- Set AutoYaST default timeout entries for reporting errors
  correctly and do not overwrite AutoYaST profile settings.
  (bnc#988949)
- 3.1.204

-------------------------------------------------------------------
Tue Aug  9 11:31:45 UTC 2016 - igonzalezsosa@suse.com

- Popup.Error will escape the text when message is too long and
  richtext is used (bsc#992506)
- 3.1.203

-------------------------------------------------------------------
Mon Aug  8 10:54:35 UTC 2016 - igonzalezsosa@suse.com

- Fixed handling of cd:/ and dvd:/ URLs (bsc#991935)
- 3.1.202

-------------------------------------------------------------------
Thu Aug  4 09:04:50 UTC 2016 - mvidner@suse.cz

- Declare textdomain to fix untranslated texts (bsc#992084).
- 3.1.201

-------------------------------------------------------------------
Thu Aug  4 07:37:08 UTC 2016 - jsrain@suse.cz

- show release notes during package installation even if slide
  show is not available (bsc#978700)
- 3.1.200

-------------------------------------------------------------------
Fri Jul 29 12:59:13 UTC 2016 - mvidner@suse.com

- Fixed ArgumentError in Popup.AnyTimedMessage (bsc#988739).
- 3.1.199

-------------------------------------------------------------------
Mon Jul 25 14:27:58 UTC 2016 - kanderssen@suse.com

- Fixed Yast::NetworkInterfaces.FilterNOT regexp matching
  (bsc#990482) added in previous release.
- 3.1.198

-------------------------------------------------------------------
Mon Jul 25 10:42:29 UTC 2016 - kanderssen@suse.com

- Clean up of NetworkInterfaces Read method to make it more
  readable (bsc#982850)

- 3.1.197

-------------------------------------------------------------------
Mon Jul 11 13:24:10 UTC 2016 - jreidinger@suse.com

- define 32-bit arm architecture (thanks to @afaerber)
  (FATE#310070)

- 3.1.196

-------------------------------------------------------------------
Thu Jun 30 06:54:57 UTC 2016 - jreidinger@suse.com

- fix cyclic dependencies caused by split of firewall classes
  (bsc#987059)
- 3.1.195

-------------------------------------------------------------------
Wed Jun 22 08:39:50 UTC 2016 - lslezak@suse.cz

- Use a high resolution window icon (64x64) instead of the low
  resolution (22x22) one (bsc#985432)
- 3.1.194

-------------------------------------------------------------------
Wed Jun  8 12:13:16 UTC 2016 - lslezak@suse.cz

- Fixed displaying the file conflicts callbacks when the Progress
  dialog is not displayed (bsc#983464)
- 3.1.193

-------------------------------------------------------------------
Thu Jun  2 10:29:34 UTC 2016 - igonzalezsosa@suse.com

- Drop yast2-devel-doc package (fate#320356)
- 3.1.192

-------------------------------------------------------------------
Fri May 20 08:09:04 UTC 2016 - mchandras@suse.de

- Split SuSEFirewall and SuSEFirewallServices classes to separate
  files as recommended by the Yast coding style (fate#318356,
  gh#yast/yast-yast2#471)
- 3.1.191

-------------------------------------------------------------------
Thu May 19 13:16:28 UTC 2016 - mchandras@suse.de

- Refactor SuSEFirewall backend code to support FirewallD. This allows
  yast2 modules to be firewall agnostic and handle firewall services in
  either SuSEFirewall2 or FirewallD (fate#318356, gh#yast/yast-yast2#457)
  * Do a bit of code cleanup.
  * Add FirewallD tests.
- 3.1.190

-------------------------------------------------------------------
Wed May 18 09:15:04 UTC 2016 - mfilka@suse.com

- bnc#972575
  - filter out INTERFACETYPE option from ifcfg files. This option
    used to be written with incorrect value by older versions of
    yast.
- 3.1.189

-------------------------------------------------------------------
Tue May 17 14:50:44 CEST 2016 - snwint@suse.de

- remove invalid_hostname check (fate#319639)
- 3.1.188

-------------------------------------------------------------------
Mon May  9 14:55:10 UTC 2016 - igonzalezsosa@suse.com

- Add Repository and Repository products classes to the packages
  library API (part of FATE#320494)
- 3.1.187

-------------------------------------------------------------------
Mon May  9 10:24:27 UTC 2016 - igonzalezsosa@suse.com

- Fix "when" key in FinishClient#info

-------------------------------------------------------------------
Fri Apr 22 14:37:28 UTC 2016 - knut.anderssen@suse.com

- Added restarting state to Installation to for example recover
  data  or skip dialogs until the one wich restarted yast.
  (related to bsc#974409)
- 3.1.186

-------------------------------------------------------------------
Tue Apr 19 12:02:28 UTC 2016 - jreidinger@suse.com

- CWM: fix showing help for tabs widgets
  found during fixing bnc#952633)
- 3.1.185

-------------------------------------------------------------------
Mon Apr 11 07:55:44 UTC 2016 - lslezak@suse.cz

- Make the "Abort" button default in the file conflict popup
  (safe default compatible with zypper) (bsc#923590)
- 3.1.184

-------------------------------------------------------------------
Mon Apr  4 14:36:18 CEST 2016 - schubi@suse.de

- Added system_time to ylib_DATA.
  Cleanup for bnc#956730.
- 3.1.183

-------------------------------------------------------------------
Fri Apr  1 14:35:38 CEST 2016 - schubi@suse.de

- Moved "uptime" from package autoyast2 to yast2.
  Cleanup for bnc#956730.
- 3.1.182

-------------------------------------------------------------------
Tue Mar 29 13:37:40 UTC 2016 - lslezak@suse.cz

- Display a confirmation dialog when a file conflict is detected
  during package installation (bsc#923590)
- 3.1.181

-------------------------------------------------------------------
Wed Mar 23 16:26:26 UTC 2016 - cwh@suse.com

- Added proc_modules.scr from yast-installation to avoid that
  yast-sound depends on yast-installation (bsc#972310)
- 3.1.180

-------------------------------------------------------------------
Wed Mar 16 17:10:37 UTC 2016 - knut.anderssen@suse.com

- Added cfg_mail.scr from yast-mail to avoid circular dependencies
  with yast2-security, yast2-users and yast2-mail (FATE#319711)
- 3.1.179

-------------------------------------------------------------------
Thu Mar 10 10:15:13 UTC 2016 - dvaleev@suse.com

- Introduce PowerNV platform (boo#970582)
- 3.1.178

-------------------------------------------------------------------
Fri Mar  4 10:54:48 UTC 2016 - mvidner@suse.com

- Added ProductFeatures.SetOverlay,ClearOverlay for System Roles
  (FATE#317481)
- 3.1.177

-------------------------------------------------------------------
Wed Mar  2 13:10:03 UTC 2016 - jreidinger@suse.com

- Require rubygems using system ruby version to avoid YaST failures
  (bnc#969113)
- 3.1.176

-------------------------------------------------------------------
Mon Feb 22 05:39:05 UTC 2016 - igonzalezsosa@suse.com

- Add support for showing update messages from libzypp
  (related to bsc#943805)
- 3.1.175

-------------------------------------------------------------------
Thu Feb  5 12:35:38 UTC 2016 - kanderssen@suse.com

- SuSEFirewall module reads system configuration during
  autoinstallation. It behaves in the same way as
  regular installation or normal operation (bsc#963585)
- AutoYaST settings for SuSEFirewall will be merged
  with the existing configuration (instead of being fully
  overwritten).
- Add a read_and_import method to SuSEFirewall module.
- 3.1.174

-------------------------------------------------------------------
Fri Feb  5 07:31:35 UTC 2016 - mfilka@suse.com

- bsc#960040
  - put valid hostname into AY profile generated at the end of
    installation
- 3.1.173

-------------------------------------------------------------------
Mon Feb  1 15:31:07 UTC 2016 - jreidinger@suse.com

- Yast::Execute do not crash for missing '_' method (found during
  FATE#317701)
- 3.1.172

-------------------------------------------------------------------
Mon Feb  1 08:31:17 UTC 2016 - jreidinger@suse.com

- fix packaging of TargetFile and Execute classes (FATE#317701)
- 3.1.171

-------------------------------------------------------------------
Thu Jan 28 12:16:28 UTC 2016 - jreidinger@suse.com

- fix string processing for frames in CWM causing crash in
  yast2-network (bnc#963966)
- 3.1.170

-------------------------------------------------------------------
Wed Jan 27 14:53:37 UTC 2016 - jreidinger@suse.com

- Added Yast::Execute, a class to run programs with Cheetah
- Added Yast::TargetFile, a handler suitable for CFA::BaseModel
- Both respect Yast::Installation.destdir ( needed for FATE#317701)
- 3.1.169

-------------------------------------------------------------------
Tue Jan 26 16:10:38 UTC 2016 - jreidinger@suse.com

- Allow CWM to specify which events do not cause storing of widget
  content ( needed for FATE#317701)
- 3.1.168

-------------------------------------------------------------------
Tue Jan 26 09:18:44 UTC 2016 - ancor@suse.com

- Added UI::InstallationDialog as specialization of UI::Dialog
  (part of bsc#893825)
- 3.1.167

-------------------------------------------------------------------
Wed Jan 20 13:45:36 UTC 2016 - jreidinger@suse.com

- Added CWM::Tabs that is object oriented API replacement for
  CWMTab
- 3.1.166

-------------------------------------------------------------------
Mon Jan 18 17:01:28 UTC 2016 - igonzalezsosa@suse.com

- Add a default value for firewall setting FW_BOOT_INIT_FULL
  (bsc#955400)
- 3.1.165

-------------------------------------------------------------------
Mon Jan 18 09:18:53 UTC 2016 - jreidinger@suse.com

- Added CWM::AbstractWidget.
- Added CWM.show method working with AbstractWidgets kids
- Added few basic CWM widgets for easier CWM.show usage
- 3.1.164

-------------------------------------------------------------------
Tue Jan 12 13:43:04 UTC 2016 - jsrain@suse.cz

- fixed semantics of SCR call for zKVM detection (bsc#961485)
- 3.1.163

-------------------------------------------------------------------
Fri Dec 11 08:53:27 UTC 2015 - jsrain@suse.cz

- added detection of zKVM to Arch.rb (for proper fix of bsc#956736)
- 3.1.162

-------------------------------------------------------------------
Fri Nov 27 09:03:22 UTC 2015 - ancor@suse.com

- Renamed some arguments and methods in the UI::ServiceStatus API
  (fate#318771)
- 3.1.161

-------------------------------------------------------------------
Thu Nov 26 08:47:31 UTC 2015 - ancor@suse.com

- New methods CWM.save_current_widgets and
  CWM.validate_current_widgets
- Replaced UI::SrvStatusComponent with UI::ServiceStatus
  (fate#318771)
- 3.1.160

-------------------------------------------------------------------
Tue Nov 24 14:05:14 CET 2015 - snwint@suse.de

- rewrite save_y2logs (and log linuxrc.log and wickedd.log)
- 3.1.159

-------------------------------------------------------------------
Mon Nov 23 15:23:51 UTC 2015 - lslezak@suse.cz

- Fixed idnkit dependency to allow building YaST HEAD in SLE12
- 3.1.158

-------------------------------------------------------------------
Fri Nov 20 13:28:38 UTC 2015 - lslezak@suse.cz

- Fixed Puny code processing - the idnconv tool has been moved to
  a different package (idnkit) (bsc#953442)
- 3.1.157

-------------------------------------------------------------------
Wed Nov  4 20:19:10 UTC 2015 - lslezak@suse.cz

- Fixed clipped dialog label (bsc#948381)
- 3.1.156

-------------------------------------------------------------------
Fri Oct 23 11:52:35 UTC 2015 - mvidner@suse.com

- Fixed clipped labels in Arabic on some widgets (bsc#880701).
- Fixed that also for the installation (bsc#880701#c43)
- 3.1.155

-------------------------------------------------------------------
Thu Oct 22 08:24:58 UTC 2015 - mfilka@suse.com

- bnc#946047
  - use proper hostname / domain defaults when network is
    configured by linuxrc
- 3.1.154

-------------------------------------------------------------------
Wed Oct 21 07:29:59 UTC 2015 - igonzalezsosa@suse.com

- Replace "Skip" with "Ignore" in the dialog that is shown when
  there's a problem during packages installation (bsc#948608)
- 3.1.153

-------------------------------------------------------------------
Thu Oct  8 10:42:07 UTC 2015 - jreidinger@suse.com

- Fix "stack level too deep" exception if cd-rom repository is
  needed (bnc#945879)
- 3.1.152

-------------------------------------------------------------------
Fri Oct  2 10:25:17 UTC 2015 - ancor@suse.com

- UI component for services handling moved from yast2-dns-server
  to yast2 (fate#318771)
- 3.1.151

-------------------------------------------------------------------
Wed Sep 30 13:22:50 UTC 2015 - lslezak@suse.cz

- Properly format the package license in the confirmation dialog
  to make it better readable (bsc#819311)
- 3.1.150

-------------------------------------------------------------------
Fri Sep 11 18:38:11 UTC 2015 - lslezak@suse.cz

- Avoid too many snapshots created during the online migration
  (bsc#944019)

-------------------------------------------------------------------
Wed Aug 26 19:25:07 UTC 2015 - mfilka@suse.com

- bnc#897129
  - AutoYaST will no longer ignore firewall settings if
    keep_install_network is enabled
- 3.1.149
-------------------------------------------------------------------
Wed Aug 26 15:17:35 UTC 2015 - igonzalezsosa@suse.com

- Add a Mode#auto method

-------------------------------------------------------------------
Wed Aug 26 15:09:06 CEST 2015 - schubi@suse.de

- Checking cpuinfo_flags correctly while evaluating kernel packages
  for i586. (bnc#943297)
- 3.1.148

-------------------------------------------------------------------
Thu Aug 20 08:18:47 UTC 2015 - lslezak@suse.cz

- "yast2" script - handle also the reboot flag the same way as
  the installation script (bsc#942461)
- 3.1.147

-------------------------------------------------------------------
Wed Aug 19 07:44:30 UTC 2015 - mfilka@suse.com

- bnc#941881
  - displays hostname / domain as set in /etc/hostnmae
- 3.1.146 

-------------------------------------------------------------------
Mon Aug 10 07:37:45 UTC 2015 - mfilka@suse.com

- bnc#916013
  - keeps routing state when firewall is enabled/disabled
- 3.1.145 

-------------------------------------------------------------------
Mon Aug  3 14:29:05 UTC 2015 - ancor@suse.com

- Fixed a conflict between Wizard and CommandLine components that
  was breaking the CLI for some modules (bnc#940341)
- 3.1.144

-------------------------------------------------------------------
Tue Jul 28 10:50:05 UTC 2015 - ancor@suse.com

- Properly display information about exceptions when running in
  command line mode (bnc#939565).
- Fixed a bug preventing Yast::CommandLine to be executed twice
  in the same script.
- 3.1.143

-------------------------------------------------------------------
Tue Jul 21 14:44:04 UTC 2015 - jreidinger@suse.com

- Allow Dialog class to support alternative ways how to get user
  input (needed for yast2-vnc module) (bnc#938944)
- 3.1.142

-------------------------------------------------------------------
Fri Jul 17 08:28:41 UTC 2015 - igonzalezsosa@suse.com

- Do not try to load snapper extension as it does not exists anymore
  (bsc#938377).
- 3.1.141

-------------------------------------------------------------------
Thu Jul  9 15:37:27 UTC 2015 - jreidinger@suse.com

- do not crash if desktop file does not exist for setting icon
  (bnc#937549)
- 3.1.140

-------------------------------------------------------------------
Mon Jul  6 18:02:27 CEST 2015 - shundhammer@suse.de

- Cleanup for snapshots made during installation (bnc#935923)
- 3.1.139

-------------------------------------------------------------------
Wed Jul  1 13:46:26 UTC 2015 - jreidinger@suse.com

- fix using desktop icon for yast(bnc#894220)
- 3.1.138

-------------------------------------------------------------------
Tue Jun 30 14:08:54 UTC 2015 - mvidner@suse.com

- Added /etc/sysconfig/yast2:PKGMGR_RECOMMENDED=yes to control
  whether the YaST packager UI installs recommended dependencies
  (boo#900853).
- Removed /etc/sysconfig/yast2:PKGMGR_REEVALUATE_RECOMMENDED,
  making the setting not persistent (boo#902394).
- 3.1.137

-------------------------------------------------------------------
Mon Jun 29 07:35:21 UTC 2015 - mfilka@suse.com

- bnc#858908
  - use /etc/hostname instead of /etc/HOSTNAME
- bnc#922765, bnc#923990
  - do not propose TLD
- 3.1.136

-------------------------------------------------------------------
Thu Jun 25 15:50:46 CEST 2015 - locilka@suse.com

- Starting the Installer (YaST2.First-Stage) directly from yast2
  startup script if we are in inst-sys (FATE#317637, bnc#877447)
- 3.1.135

-------------------------------------------------------------------
Mon Jun 22 14:52:04 UTC 2015 - cwh@suse.com

- bnc#922765
  - changed default TLD from .site to .suse
- 3.1.134 

-------------------------------------------------------------------
Thu Jun 18 14:08:32 UTC 2015 - ancor@suse.com

- Changed implementaton of view_anymsg to rely more on standard
  Yast mechanisms (bnc#935192)
- 3.1.133

-------------------------------------------------------------------
Thu Jun 11 18:43:10 UTC 2015 - mfilka@suse.com

- fate#318804
  - dropped no longer used group from YaST Control Centre
- 3.1.132

-------------------------------------------------------------------
Thu Jun 11 14:22:04 UTC 2015 - ancor@suse.com

- Added new method Directory.find_data_file (needed for the
  implementation of fate#318425)
- Deprecated Directory.datadir and Directory.ydatadir
- 3.1.131

-------------------------------------------------------------------
Thu Jun  4 12:04:32 UTC 2015 - igonzalezsosa@suse.com

- Fix a typo when calling Linuxrc.value_for method
- 3.1.130

-------------------------------------------------------------------
Tue Jun  2 16:42:43 CEST 2015 - locilka@suse.com

- Implemented possibility to temporarily disable creating
  snapshots via parameter on Linuxrc commandline:
    disable_snapshots=(single|around|all)
  or using their comma-separated combination (fate#317973)
- 3.1.129

-------------------------------------------------------------------
Tue Jun  2 11:26:50 UTC 2015 - jreidinger@suse.com

- reduce count of extending inst-sys with snapper for snapshotting
  (fate#317973)
- 3.1.128

-------------------------------------------------------------------
Mon Jun  1 16:23:37 CEST 2015 - locilka@suse.com

- Added Linuxrc.value_for (fate#317973)
- 3.1.127

-------------------------------------------------------------------
Wed May 27 14:36:47 UTC 2015 - jreidinger@suse.com

- Add persistent storage for fs pre snapshots (fate#317973)
- 3.1.126

-------------------------------------------------------------------
Mon May 25 14:04:51 CEST 2015 - locilka@suse.com

- Fixed proposal to open fallback ports for services (bsc#916376)
- Removed opening iSCSI ports from firewall proposal (bsc#916376)
- 3.1.125

-------------------------------------------------------------------
Fri May 22 12:32:27 UTC 2015 - jreidinger@suse.com

- InstExtensionImage: add block variant for loading extension
  (needed for FATE#317900)
- 3.1.124

-------------------------------------------------------------------
Tue May 19 04:56:13 UTC 2015 - igonzalezsosa@suse.com

- Add a class FsSnapshot for managing filesystem snapshots
  (fate#317973).

-------------------------------------------------------------------
Mon May 18 10:32:24 CEST 2015 - locilka@suse.com

- Making SuSEFirewallProposal.propose_iscsi function public
  (bsc#916376)
- 3.1.123

-------------------------------------------------------------------
Wed May 13 15:03:50 CEST 2015 - locilka@suse.com

- Propose SuSEfirewal2 to fully initialize (e.g. open ports)
  already in the init phase to allow using iSCSI (bsc#916376)
- 3.1.122

-------------------------------------------------------------------
Tue Feb  3 10:15:13 UTC 2015 - ancor@suse.com

- Better handling of line breaks in system log viewer (bnc#912169)
- 3.1.121

-------------------------------------------------------------------
Mon Feb  2 08:27:21 UTC 2015 - jreidinger@suse.com

- fix typo in method call to package bindings (found by openQA)
- separate dummy Pkg callbacks from common ones
- 3.1.120

-------------------------------------------------------------------
Thu Jan 29 10:21:26 UTC 2015 - jreidinger@suse.com

- remove depreacated legacy Patch callbacks 

-------------------------------------------------------------------
Tue Jan 27 14:16:20 UTC 2015 - jreidinger@suse.com

- fixed \r, \f, \v and \b  characters lost during conversion to
  Ruby

-------------------------------------------------------------------
Tue Jan 27 11:51:54 UTC 2015 - cwh@suse.com

- Removed more icons from other dialogs (bnc#875201)
- 3.1.119

-------------------------------------------------------------------
Thu Jan 22 13:21:45 UTC 2015 - jsrain@suse.cz

- added handling of new created configuration files (bsc#860856)
- 3.1.118

-------------------------------------------------------------------
Wed Jan 21 15:50:26 UTC 2015 - cwh@suse.com

- Removed icons from all kinds of popups (bnc#875201)
- 3.1.117

-------------------------------------------------------------------
Tue Jan 20 09:55:48 UTC 2015 - jreidinger@suse.com

- remove unused module for tracking config history in svn
- remove unused module for writing to system log that is obsolete
  by systemd
- remove never used feature to lock proposal by administrator
- improve the most horrible nesting of blocks in code

-------------------------------------------------------------------
Fri Jan 16 16:53:25 UTC 2015 - jreidinger@suse.com

- enable automatic rubocop style checker and adjust code to YaST
  style guide

-------------------------------------------------------------------
Fri Jan 16 10:05:55 UTC 2015 - dvaleev@suse.com

- Treat PowerNV platform as CHRP

-------------------------------------------------------------------
Tue Jan 13 13:43:40 UTC 2015 - cwh@suse.com

- Use native Ruby implementation (IPAddr) for Yast::IP.
- 3.1.116

-------------------------------------------------------------------
Wed Jan  7 10:55:13 UTC 2015 - jsrain@suse.cz

- keep kernel cmdline options during live installation (bsc#793065)

-------------------------------------------------------------------
Thu Dec 18 19:55:46 UTC 2014 - lslezak@suse.cz

- 3.1.115

-------------------------------------------------------------------
Wed Dec 17 14:00:42 UTC 2014 - schwab@suse.de

- Add Arch.aarch64

-------------------------------------------------------------------
Thu Dec  4 09:51:50 UTC 2014 - jreidinger@suse.com

- remove X-KDE-Library from desktop file (bnc#899104)

-------------------------------------------------------------------
Mon Dec  1 12:23:34 UTC 2014 - lslezak@suse.cz

- PackageCallbacks: fixed progress reporting (progress overflow was
  caused by missing stage count)
- 3.1.113

-------------------------------------------------------------------
Wed Nov 26 09:49:19 UTC 2014 - jreidinger@suse.com

- Add base class for installation proposal and finish clients
- 3.1.112

-------------------------------------------------------------------
Wed Nov 26 09:31:55 UTC 2014 - gber@opensuse.org

- remove support for the unmaintained GTK UI plugin (bnc#901511)

-------------------------------------------------------------------
Wed Nov 12 14:04:51 UTC 2014 - lslezak@suse.cz

- removed RegistrationStatus.pm module (obsolete, not supported
  by the new SCC registration)
- 3.1.110

-------------------------------------------------------------------
Fri Oct 31 07:10:48 UTC 2014 - jreidinger@suse.com

- do not crash for non-english locale if log file does not exist
  (bnc#898204)
- 3.1.109

-------------------------------------------------------------------
Wed Sep 17 08:16:51 UTC 2014 - jsrain@suse.cz

- change order in mode initialization so that selected Upgrade
  entry in boot menu does not override AutoUpgrade (bnc#897044)
- 3.1.108

-------------------------------------------------------------------
Wed Sep 17 09:16:23 CEST 2014 - schubi@suse.de

- Checking nil for repository name. (bnc#896466)
- 3.1.107

-------------------------------------------------------------------
Tue Sep 16 12:58:53 UTC 2014 - ancor@suse.com

- Added an extra help message when authentication against a
  registration server fails while refreshing repositories
  (bnc#895719)
- 3.1.106

-------------------------------------------------------------------
Fri Sep  5 14:32:23 UTC 2014 - lslezak@suse.cz

- do not write /etc/sysconfig/kernel:INITRD_MODULES, it has been
  dropped (bnc#895084)
- 3.1.105

-------------------------------------------------------------------
Thu Sep  4 12:32:06 UTC 2014 - mvidner@suse.com

- Use a more flexible rubygem requirement syntax (bnc#895069)
- 3.1.104

-------------------------------------------------------------------
Thu Aug 28 11:17:16 UTC 2014 - jreidinger@suse.com

- fix using changed root in netd agent so it can be used in
  installation (bnc#893965)
- 3.1.103

-------------------------------------------------------------------
Wed Aug 27 13:24:34 CEST 2014 - locilka@suse.com

- Lazy-loading SuSEfirewall2 services - some new services can be
  added when Yast is already running, and the config has been read
  already (bnc#872960)
- Preventing from showing incorrect service name or description if
  they are coming from TEMPLATE file (bnc#893583)
- Fixed service file parsing - comments starting with more than one
  '#' characters were reported as unexpected input (just warning)
- 3.1.102

-------------------------------------------------------------------
Thu Aug 21 13:29:52 CEST 2014 - locilka@suse.com

- Fixed checking whether SuSEfirewall2 package is selected or
  installed - in inst_finish, the package is already installed
  (bnc#892935)
- 3.1.101

-------------------------------------------------------------------
Wed Aug 20 10:11:10 CEST 2014 - locilka@suse.com

- Fixed RPM description (bnc#888994)
- 3.1.100

-------------------------------------------------------------------
Wed Aug 13 14:37:19 UTC 2014 - ancor@suse.com

- Untrusted repositories are disabled during installation to avoid
  asking for the key import over and over during the installation.
- Fixed bnc#723019 and bnc#886572
- 3.1.99

-------------------------------------------------------------------
Wed Aug 13 14:36:23 CEST 2014 - schubi@suse.de

- Package.rb: Each call is polling which installation mode is
  active currently. So Mode.rb has not to take care about modules
  which are using Mode.rb. (Fixing current testcases)
- 3.1.98

-------------------------------------------------------------------
Tue Aug 12 16:35:30 CEST 2014 - locilka@suse.com

- Fixed checking for SuSEfirewall2 package installed/selected
  for installation depending on the current stage/mode (bnc#887406)
- 3.1.97

-------------------------------------------------------------------
Tue Aug 12 12:13:36 CEST 2014 - schubi@suse.de

- When changing installation mode in "Mode.rb" the mode in Package.rb
  has to be updated too. (bnc#888212)
- 3.1.96

-------------------------------------------------------------------
Thu Aug  7 12:14:16 UTC 2014 - locilka@suse.com

- SuSEFirewall: Reading SuSEfirewall2 configuration whenever it's
  possible instead of simply skipping it in Stage.initial - package
  can be already available at the end of installation (bnc#887406)
- 3.1.95

-------------------------------------------------------------------
Thu Aug  7 11:02:41 UTC 2014 - ancor@suse.com

- Added two new generic 'waiting' messages, needed in yast-country
  to fix bnc#888804
- 3.1.94

-------------------------------------------------------------------
Wed Aug  6 11:45:33 UTC 2014 - jsrain@suse.cz

- read products from system (not repository) also during live
  installation (bnc#889157)
- 3.1.93

-------------------------------------------------------------------
Wed Jul 30 07:50:20 UTC 2014 - lslezak@suse.cz

- fixed a crash in package management when running in Qt UI with
  libproxy1-config-kde4 package installed (bnc#866692)
- 3.1.92

-------------------------------------------------------------------
Wed Jul 30 09:13:36 CEST 2014 - locilka@suse.com

- Fixed setting the default target during installation - systemctl
  doesn't return any target properties while running in chroot so
  we have to guess the Id and AllowIsolate properties (bnc#889323)
- 3.1.91

-------------------------------------------------------------------
Tue Jul 29 13:30:04 UTC 2014 - jreidinger@suse.com

- Fix timing of slideshow - now slides goes in cycle and all have
  equal time to display which improve user experience (bnc#885973)
- 3.1.90

-------------------------------------------------------------------
Tue Jul 29 08:09:27 UTC 2014 - ancor@suse.com

- Fixed .proc.cmdline parsing to support more situations
  (bnc#889241)
- 3.1.89

-------------------------------------------------------------------
Tue Jul 29 06:46:55 UTC 2014 - jreidinger@suse.com

- fix hidding cd statistics in text only mode (bnc#864507)
- 3.1.88

-------------------------------------------------------------------
Thu Jul 24 12:09:29 CEST 2014 - locilka@suse.com

- Fixed checking for :active state of a systemd unit - it's :active
  already even if it's just being activated (bnc#884756)
- 3.1.87

-------------------------------------------------------------------
Tue Jul 22 13:08:32 CEST 2014 - locilka@suse.com

- Added new ServicesProposal library to hold and export services
  enabled/disabled during installation (bnc#887688)
- 3.1.86

-------------------------------------------------------------------
Thu Jul 10 12:56:20 UTC 2014 - lslezak@suse.cz

- Product.rb: do not stop initialization on solver errors
  (bnc#886588)
- 3.1.85

-------------------------------------------------------------------
Tue Jul  8 15:49:43 CEST 2014 - locilka@suse.com

- Fixed Product.get_property by ensuring that we don't try to get
  property of an undefined product (bnc#886151)
- 3.1.84

-------------------------------------------------------------------
Fri Jul  4 15:45:38 UTC 2014 - lslezak@suse.cz

- view_anymsg: remove escape sequences from input log file
  (bnc#879629)
- 3.1.83

-------------------------------------------------------------------
Tue Jul  1 09:00:51 UTC 2014 - vmoravec@suse.com

- Fix SystemdTarget.all not to return nil in the collection
- 3.1.82

-------------------------------------------------------------------
Tue Jun 24 12:59:43 UTC 2014 - jreidinger@suse.com

- add option to disable os probing for some products (bnc#884007)
- 3.1.81

-------------------------------------------------------------------
Mon Jun 23 10:38:15 UTC 2014 - mfilka@suse.com

- bnc#864619
  - old network service is also disabled when switching to new one. 
- 3.1.80

-------------------------------------------------------------------
Tue Jun 17 12:56:20 CEST 2014 - schubi@suse.de

- Fixed error message for missing services
  (bnc#882609)
- 3.1.79

-------------------------------------------------------------------
Wed Jun 11 10:02:27 UTC 2014 - mfilka@suse.com

- bnc#878719
  - improved handling of inactive network service
- 3.1.78

-------------------------------------------------------------------
Tue Jun 10 16:31:19 UTC 2014 - lslezak@suse.cz

- make sure the total installation progress is always 100%
  (adjust the rounding issues when computing the subprogress
  percentages) (bnc#865585)
- 3.1.77

-------------------------------------------------------------------
Mon Jun  9 11:53:58 UTC 2014 - mfilka@suse.com

- bnc#864619
  - stop wicked service(s) properly when switching network services
- 3.1.76 

-------------------------------------------------------------------
Wed Jun  4 12:47:17 CEST 2014 - locilka@suse.com

- Adjusted textdomain for OSRelease library
- 3.1.75

-------------------------------------------------------------------
Fri May 30 11:06:47 UTC 2014 - vmoravec@suse.com

- Add Service.call method to make available all systemctl commands
- 3.1.74

-------------------------------------------------------------------
Fri May 30 08:55:45 UTC 2014 - lslezak@suse.cz

- DonePackage callback: remove invalid UTF-8 characters to avoid
  crash (bnc#876459)
- 3.1.73

-------------------------------------------------------------------
Fri May 30 10:41:14 CEST 2014 - locilka@suse.com

- Fixed network backend handling during upgrade - unified with
  installation (bnc#879594)
- 3.1.72

-------------------------------------------------------------------
Wed May 28 10:55:02 UTC 2014 - locilka@suse.com

- Removed warning message when starting Yast in Qt instead of GTK
  and vice versa (bnc#861807)
- 3.1.71

-------------------------------------------------------------------
Wed May 28 10:39:00 UTC 2014 - jreidinger@suse.com

- split too wide urls for accepting GnuGP key (bnc#870822)
- 3.1.70

-------------------------------------------------------------------
Wed May 28 10:00:17 UTC 2014 - lslezak@suse.cz

- removed system verification check when yast module installs
  required packages (bnc#866256)
- 3.1.69

-------------------------------------------------------------------
Wed May 28 07:56:29 UTC 2014 - jreidinger@suse.com

- save_y2logs: store also pbl.log from target system, if bootloader
  installation failed (bnc#879622)
- 3.1.68

-------------------------------------------------------------------
Fri May 23 12:35:42 CEST 2014 - locilka@suse.com

- Added check for existence of /etc/modules.d/ directory in Kernel
  library, the directory is created when missing (bnc#879428)
- 3.1.67

-------------------------------------------------------------------
Fri May 23 09:06:28 UTC 2014 - mfilka@suse.com

- bnc#879399
  - offer /var/log/boot.log in SysLog module for view
- 3.1.66

-------------------------------------------------------------------
Mon May 19 15:42:28 CEST 2014 - locilka@suse.com

- Always using special InstallationProperties for systemd_unit
  while called in first stage (bnc#878560)
- 3.1.65

-------------------------------------------------------------------
Mon May 19 15:07:50 CEST 2014 - locilka@suse.com

- Changed dialog label for updating/installing in SlideShow
  depending on the selected method (bnc#874995)
- 3.1.64

-------------------------------------------------------------------
Tue May 13 12:03:12 CEST 2014 - aschnell@suse.de

- added error handing for viewing log files (bnc#876895)
- 3.1.63

-------------------------------------------------------------------
Mon May 12 12:38:40 UTC 2014 - jsrain@suse.cz

- avoid hiding release notes button when new wizard window is
  opened (bnc#876668)
- 3.1.62

-------------------------------------------------------------------
Fri May  9 07:15:25 UTC 2014 - lslezak@suse.cz

- Product.rb - fixed base product detection (do not check the
  product status, always use the product from the initial
  repository during installation) (bnc#876836)
- 3.1.61

-------------------------------------------------------------------
Mon May  5 11:38:34 UTC 2014 - vmoravec@suse.com

- Fix getting the status of sysvinit services (bnc#876144)
- 3.1.60

-------------------------------------------------------------------
Fri May  2 14:22:48 UTC 2014 - jreidinger@suse.com

- save_y2logs: store target of symlinks as symlinks are useless
- 3.1.59

-------------------------------------------------------------------
Fri May  2 08:43:37 UTC 2014 - jsrain@suse.cz

- fixed incorrect function name (bnc#876105)
- 3.1.58

-------------------------------------------------------------------
Tue Apr 29 12:46:18 CEST 2014 - locilka@suse.com

- Fixed Product lazy loading in Update mode (bnc#875605)
- 3.1.57

-------------------------------------------------------------------
Tue Apr 29 11:27:09 CEST 2014 - gs@suse.de

- Add support for 'stop' and 'restart' of services in inst-sys
  (related to bnc #873057, bnc #873448)
- 3.1.56

-------------------------------------------------------------------
Mon Apr 28 16:41:57 CEST 2014 - locilka@suse.com

- Fixed SlideShow table header to match the reality (bnc#874823)
- 3.1.55

-------------------------------------------------------------------
Thu Apr 24 15:59:44 CEST 2014 - locilka@suse.com

- Product library changed to read data only from os-release and
  libzypp (bnc#873877), no more from content file
- 3.1.54

-------------------------------------------------------------------
Tue Apr 22 15:05:41 CEST 2014 - locilka@suse.com

- Published Service.Active (used from Perl)
- 3.1.53

-------------------------------------------------------------------
Tue Apr 22 11:03:21 CEST 2014 - locilka@suse.com

- Removed Product.patterns (replaced by Packages.default_patterns)
  (bnc#873923)
- 3.1.52

-------------------------------------------------------------------
Thu Apr 17 15:08:41 UTC 2014 - mvidner@suse.com

- rewrote URLRecode.pm to URLRecode.rb so that 'yast2 repositories'
  can run without Perl bindings
- 3.1.51

-------------------------------------------------------------------
Thu Apr 17 11:11:01 CEST 2014 - locilka@suse.com

- Decreased number of logs coming from Hooks (to enhance logs
  readability)
- 3.1.50

-------------------------------------------------------------------
Thu Apr 17 08:22:23 UTC 2014 - vmoravec@suse.com

- Add path to deprecation warnings (bnc#873973)
- Fix enabling LSB services during installation (bnc#873929)
- 3.1.49

-------------------------------------------------------------------
Wed Apr 16 13:02:54 UTC 2014 - jreidinger@suse.com

- ensure that dialog was closed even if exception is raised
  (bnc#873916)
- save_y2logs: store versions of packages in inst-sys
- 3.1.48

-------------------------------------------------------------------
Wed Apr 16 11:46:55 UTC 2014 - mfilka@suse.com

- bnc#869661
  - fixed internal error raised in inst_lan during update
- 3.1.47

-------------------------------------------------------------------
Tue Apr 15 09:09:57 CEST 2014 - locilka@suse.com

- Changed Product.FindBaseProducts to throw an exception if no
  base products are found in installation (bnc#873458, bnc#873377)
- 3.1.46

-------------------------------------------------------------------
Mon Apr 14 15:11:22 CEST 2014 - locilka@suse.com

- Changed OSRelease not to read content file instead of os-release
  file in inst-sys (bnc#873366)
- Changed Product to use OSRelease.ReleaseInformation as :name
  instead of creating it from ReleaseName and ReleaseVersion,
  these are only used as fallback (bnc#873366)
- 3.1.45

-------------------------------------------------------------------
Thu Apr 10 11:07:13 CEST 2014 - locilka@suse.com

- Prefering os-release file to content file (which is used only as
  a fallback now) both in installation and on a running system
  (bnc#871261)
- 3.1.44

-------------------------------------------------------------------
Thu Apr 10 09:06:02 UTC 2014 - mvidner@suse.com

- Enable wizard title on the left instead of on top during the
  installation (bnc#868859).
- 3.1.43

-------------------------------------------------------------------
Thu Apr 10 08:04:42 UTC 2014 - jsrain@suse.cz

- adjusted Product.FindBaseProducts to be usable during
  installation (needed for fix of bnc#871158)
- 3.1.42

-------------------------------------------------------------------
Wed Apr  9 07:09:37 UTC 2014 - jsrain@suse.cz

- added tabs for release notes into slide show dialog (bnc#871158)
- 3.1.41

-------------------------------------------------------------------
Wed Apr  9 06:35:54 UTC 2014 - jreidinger@suse.com

- save_y2logs: save also log from perl-Bootloader (bnc#872486)
- 3.1.40

-------------------------------------------------------------------
Tue Apr  8 15:01:00 CEST 2014 - locilka@suse.com

- Changed way of reading the product information: Reads it from
  /content file if it exists, then from /etc/os-release, then it
  throws exception if there is no other place to read (bnc#871261)
- 3.1.39

-------------------------------------------------------------------
Tue Apr  8 11:40:15 UTC 2014 - lslezak@suse.cz

- fixed "uninitialized constant Yast2::HwDetection::SCR" error
  (bnc#871783), fixed testsuite
- 3.1.38

-------------------------------------------------------------------
Wed Apr  2 09:18:51 UTC 2014 - jreidinger@suse.com

- add control option to enable sshd in installation (bnc#865056)
- 3.1.37

-------------------------------------------------------------------
Tue Apr  1 13:58:20 CEST 2014 - gs@suse.de

- Add info about text mode navigation in trees to general help
  (bnc #840672)

-------------------------------------------------------------------
Mon Mar 31 19:48:07 UTC 2014 - vmoravec@suse.com

- Fix failing tests
- 3.1.36

-------------------------------------------------------------------
Mon Mar 31 14:54:17 UTC 2014 - vmoravec@suse.com

- Fix enabling services in inst-sys (bnc#870949)
- 3.1.35

-------------------------------------------------------------------
Fri Mar 28 13:13:54 UTC 2014 - vmoravec@suse.com

- Add more systemd unit commands to SystemdService
- 3.1.34

-------------------------------------------------------------------
Fri Mar 28 13:07:16 UTC 2014 - vmoravec@suse.com

- Don't change service name which might be frozen string
  (bnc#870803)
- 3.1.33

-------------------------------------------------------------------
Thu Mar 27 10:15:12 UTC 2014 - vmoravec@suse.com

- Fix for template systemd units properties
- 3.1.32

-------------------------------------------------------------------
Thu Mar 27 10:03:16 UTC 2014 - lslezak@suse.cz

- fixed popup_test
- 3.1.31

-------------------------------------------------------------------
Wed Mar 26 17:02:08 UTC 2014 - lslezak@suse.cz

- fixed syntax error in Popup.Feedback()
- 3.1.30

-------------------------------------------------------------------
Wed Mar 26 16:25:32 UTC 2014 - vmoravec@suse.com

- Deprecate and refactor Service module with SystemdService backend
- Add support for /bin/service_start script in installation system
  that has no running systemd
- 3.1.29

-------------------------------------------------------------------
Wed Mar 26 15:45:45 CET 2014 - locilka@suse.com

- Throwing exception Yast::OSReleaseFileMissingError from
  OSRelease if /etc/os-release file is missing (bnc#869091)
- 3.1.28

-------------------------------------------------------------------
Wed Mar 26 10:04:24 CET 2014 - locilka@suse.com

- Refactored SUSEFirewallServices to throw exceptions when user
  or code tries to handle unknown services (bnc#867377)
- Adjusted CWMFirewallInterfaces to handle the new exception
  and inform user about it (bnc#867377)
- 3.1.27

-------------------------------------------------------------------
Tue Mar 25 14:34:29 UTC 2014 - lslezak@suse.cz

- added Popup.Feedback for displaying progress popup when running
  a block of code
- 3.1.26

-------------------------------------------------------------------
Tue Mar 25 08:09:09 CET 2014 - jsuchome@suse.cz

- better check if chef-client is running (bnc#868483)

-------------------------------------------------------------------
Mon Mar 24 12:16:08 UTC 2014 - vmoravec@suse.com

- Add support for systemd target with SystemdTarget module 

-------------------------------------------------------------------
Thu Mar 13 14:34:42 CET 2014 - gs@suse.de

- Check IPv4 and IPv6 for running network (bnc#868001)
- 3.1.25

-------------------------------------------------------------------
Tue Mar 11 13:41:08 UTC 2014 - vmoravec@suse.com

- Adapt System.Status for latest systemctl (bnc#867378)
- 3.1.24

-------------------------------------------------------------------
Thu Mar  6 15:21:44 UTC 2014 - vmoravec@suse.com

- Allow raising exceptions for not found systemd units;
  updates the expectations for bnc#853300
- 3.1.23

-------------------------------------------------------------------
Thu Mar  6 07:48:29 UTC 2014 - vmoravec@suse.com

- Add systemd service support; needed by fate#314946
- 3.1.22

-------------------------------------------------------------------
Tue Mar  4 12:20:41 UTC 2014 - vmoravec@suse.com

- Allow the Service module to configure services witout
  systemd unit files (bnc#864934)
- 3.1.21

-------------------------------------------------------------------
Thu Feb 27 09:56:16 UTC 2014 - vmoravec@suse.com

- Add systemd socket support (bnc#853300)
- 3.1.20

-------------------------------------------------------------------
Mon Feb 10 13:18:52 UTC 2014 - lslezak@suse.cz

- added memory detection code (gh#yast/yast-packager#33)
- 3.1.19

-------------------------------------------------------------------
Wed Feb  5 11:26:09 CET 2014 - jsuchome@suse.cz

- Check for Chef outside in the yast2 shell script to catch modules
  not using CommandLine (bnc#803358)
- 3.1.18

-------------------------------------------------------------------
Thu Jan 30 09:27:43 UTC 2014 - mfilka@suse.com

- bnc#861078
  - detected network service set properly when running in
    installation mode
- 3.1.17

-------------------------------------------------------------------
Tue Jan 21 14:57:14 UTC 2014 - jreidinger@suse.com

- remove from wizard icons for title as proposed by Ken
  (fate#314695)
- 3.1.16

-------------------------------------------------------------------
Tue Jan 21 08:26:38 UTC 2014 - mfilka@suse.com

- fate#316768
  - use wicked tools for network service restart / reload when 
    running in installation mode
- 3.1.15

-------------------------------------------------------------------
Thu Jan 16 15:56:21 UTC 2014 - jreidinger@suse.com

- make the package owner of /usr/share/YaST2/lib
- 3.1.14

-------------------------------------------------------------------
Wed Jan  8 13:12:19 CET 2014 - locilka@suse.com

- Upgrade mode in installer is newly set by Linuxrc (bnc#857847)
- 3.1.13

-------------------------------------------------------------------
Fri Dec 20 09:29:58 UTC 2013 - vmoravec@suse.com

- Add fail and abort hooks for installation
- 3.1.12

-------------------------------------------------------------------
Thu Dec 12 13:14:11 UTC 2013 - mfilka@suse.com

- changed API for querying network configuration backend
- 3.1.11

-------------------------------------------------------------------
Tue Dec 10 11:40:46 UTC 2013 - mfilka@suse.com

- bnc#851769
  - fixed reading bridge configuration
  - thanks to Waldemar Spitz <wspitz@uni-bonn.de>
- 3.1.10

-------------------------------------------------------------------
Tue Dec 10 08:37:31 UTC 2013 - vmoravec@suse.com

- add hook file #output method
- 3.1.9

-------------------------------------------------------------------
Wed Dec  4 12:39:02 UTC 2013 - jreidinger@suse.com

- deprecate yast --install, --upgrade and --remove and use zypper
  instead. Suggest using zypper directly from command line.
  (FATE#316458)
- 3.1.8

-------------------------------------------------------------------
Tue Dec  3 13:34:50 UTC 2013 - vmoravec@suse.com

- Update hooks
- 3.1.7

-------------------------------------------------------------------
Thu Nov 28 12:42:12 UTC 2013 - vmoravec@suse.com

- Add hook into installation workflow
- 3.1.6

-------------------------------------------------------------------
Mon Nov 25 11:48:21 UTC 2013 - jreidinger@suse.com

- Make sure the system ruby is used (BNC#845897)
  ( thanks to Marc Schütz <schuetzm@gmx.net>)
- Add hooks module (FATE#315992) (vmoravec)
- Fix rspec run on OS-12.3
- 3.1.5

-------------------------------------------------------------------
Thu Nov 21 08:48:50 UTC 2013 - lslezak@suse.cz

- PKGMGR_ACTION_AT_EXIT: change the default action to "summary",
  added combobox for changing the value

-------------------------------------------------------------------
Wed Nov 20 13:36:39 UTC 2013 - lslezak@suse.cz

- removed support for automatic 2nd stage (the 2nd stage has been
  dropped completely) (FATE#314695)
- 3.1.4

-------------------------------------------------------------------
Fri Nov 15 16:23:46 CET 2013 - jsuchome@suse.cz

- Warn the user if Chef could overwrite her changes (bnc#803358).

-------------------------------------------------------------------
Fri Nov 15 13:59:06 UTC 2013 - jreidinger@suse.com

- Removed unused API from NetworkInterfaces

-------------------------------------------------------------------
Wed Nov 13 17:08:09 CET 2013 - aschnell@suse.de

- use correct binary prefix (see bnc#849276)

-------------------------------------------------------------------
Mon Nov 11 10:48:14 UTC 2013 - jsrain@suse.cz

- added dedicated "Show Release Notes" button support for NCurses
  (fate#314695)

-------------------------------------------------------------------
Mon Nov  4 16:56:18 CET 2013 - locilka@suse.com

- Removed obsolete clients: password, remotechooser, remoteinstall
  (gh#yast/yast-yast2#100)

-------------------------------------------------------------------
Fri Nov  1 14:54:16 CET 2013 - locilka@suse.com

- Removed checking for a fallback control file, that file is always
  outdated and cannot work for all products
  (gh#yast/yast-installation#86)
- 3.1.3

-------------------------------------------------------------------
Thu Oct 31 21:50:05 CET 2013 - locilka@suse.com

- Configuration of Kernel modules loaded on boot has been moved
  to /etc/modules-load.d/*.conf files. Adapted Kernel library
  internal handling (bnc#838185).
- 3.1.2

-------------------------------------------------------------------
Tue Oct 22 11:17:25 UTC 2013 - mfilka@suse.com

- bnc#846550
  - deleting aliases works even for devices with name according
    new scheme

-------------------------------------------------------------------
Tue Oct 22 10:57:46 CEST 2013 - locilka@suse.com

- Added Linuxrc.keys (FATE#314982)
- 3.1.1

-------------------------------------------------------------------
Wed Oct  9 13:45:40 UTC 2013 - jreidinger@suse.com

- Install binaries to /usr/sbin instead of /sbin to be consistent 
  with rest of world and use common specs. Symlinks are kept for
  backward compatibility.
- do not create sym links in sbin for zast or camel case yast

-------------------------------------------------------------------
Thu Sep 26 17:59:55 UTC 2013 - lslezak@suse.cz

- do not use *.spec.in template, use *.spec file with RPM macros
  instead
- 3.1.0

-------------------------------------------------------------------
Tue Sep 24 10:03:12 UTC 2013 - jreidinger@suse.com

- allow nested ipv4 in ipv6 (BNC#828683)
- 3.0.9

-------------------------------------------------------------------
Tue Sep  3 08:47:37 UTC 2013 - mfilka@suse.com

- bnc#837517
    - fixed misinterpreting IPv6 prefixes when converting to netmask
- 3.0.8 

-------------------------------------------------------------------
Thu Aug 29 05:57:29 UTC 2013 - jreidinger@suse.com

- use ruby builtin IP regexp and clean a bit code
- 3.0.7

-------------------------------------------------------------------
Wed Aug 28 08:13:21 UTC 2013 - jreidinger@suse.com

- removed output redirection for /sbin/yast2, now it ends up in
  ~/.xsession-errors like for every other X program (BNC#766555)
- 3.0.6

-------------------------------------------------------------------
Thu Aug 22 11:22:26 CEST 2013 - jsuchome@suse.cz

- prevent accessing /etc/os-release during tests from Product.rb
  constructor
- 3.0.5 

-------------------------------------------------------------------
Thu Aug 22 08:17:06 CEST 2013 - jsuchome@suse.cz

- replace SuSERelease with OSRelease, which uses /etc/os-release
  (bnc#833955,fate#316268)
- 3.0.4

-------------------------------------------------------------------
Tue Aug 13 16:45:59 CEST 2013 - locilka@suse.com

- Changed some y2milestone into y2debug in GetTypeFrom* in
  NetworkInterfaces to decrease overfilling Yast log
- 3.0.3

-------------------------------------------------------------------
Fri Aug  9 07:02:01 UTC 2013 - mfilka@suse.com

- bnc#798620
    - disabled starting firewall during second stage. It could
    cause deadlock in systemd initialization sequence.
- 3.0.2 

-------------------------------------------------------------------
Thu Aug  8 13:57:09 CEST 2013 - tgoettlicher@suse.de

- fixed navigation in yast2-cc without mouse (bnc#651350)

-------------------------------------------------------------------
Mon Aug  5 10:47:14 CEST 2013 - jsuchome@suse.cz

- added support for handling product profiles (port of fate#310730)
- 3.0.1 

-------------------------------------------------------------------
Wed Jul 31 08:45:41 UTC 2013 - yast-devel@opensuse.org

- converted from YCP to Ruby by YCP Killer
  (https://github.com/yast/ycp-killer)
- version 3.0.0

-------------------------------------------------------------------
Mon Jul 29 11:21:23 UTC 2013 - lslezak@suse.cz

- PackageSystem.ycp - do not initialize the target system in the
  first installation stage when running in instsys, there is no RPM
  DB in the RAM disk image (bnc#742420#c7)

-------------------------------------------------------------------
Thu Jul 18 11:57:12 UTC 2013 - mfilka@suse.com

- added net device type detection based on sysfs
- fixed type detection workflow
- 2.24.5 

-------------------------------------------------------------------
Fri Jul 12 08:20:12 UTC 2013 - mfilka@suse.com

- fixed device type detection when commiting new device into
  NetworkInterfaces' cache. Fixes bnc#809053.
- changes API for device type detection - incompatible to previous
  versions
- 2.24.4

-------------------------------------------------------------------
Fri Jun 28 12:08:50 UTC 2013 - mfilka@suse.com

- bnc#817797 
    - data imported into NetworkInterfaces cannot be overwritten by 
    subsequent Read anymore
- 2.24.3

-------------------------------------------------------------------
Thu Jun 27 16:10:13 CEST 2013 - jsuchome@suse.cz

- show gpg key info in a term that allows copying the text
  (bnc#611456)
 -2.24.2

-------------------------------------------------------------------
Thu Jun 13 06:24:11 UTC 2013 - lslezak@suse.cz

- updated the testsuite to make the transition to Ruby easier

-------------------------------------------------------------------
Mon May 27 14:16:53 CEST 2013 - locilka@suse.com

- Reverted resetting disabled steps (bnc#813072)
- 2.24.1

-------------------------------------------------------------------
Tue May 21 15:24:25 CEST 2013 - jsuchome@suse.cz

- do not propose desktop kernel for minimal installation
  (bnc#819335) 
- 2.24.0

-------------------------------------------------------------------
Thu May 16 12:41:09 UTC 2013 - jsrain@suse.cz

- handle GPG keys in AutoUpgrade the same as in AutoYaST
  (bnc#820166)
- 2.23.29

-------------------------------------------------------------------
Tue May 14 11:43:45 UTC 2013 - mfilka@suse.com

- bnc#819327
    - InfiniBand device is not available on s390 arch.
- 2.23.28

-------------------------------------------------------------------
Tue May 14 09:17:11 CEST 2013 - tgoettlicher@suse.de

- accept any version of libyui
- 2.23.27

-------------------------------------------------------------------
Mon May 13 12:43:33 CEST 2013 - locilka@suse.com

- Fixing resetting steps in installation (bnc#813072)
- 2.23.26

-------------------------------------------------------------------
Fri May  3 17:04:22 UTC 2013 - locilka@suse.com

- Added functionality for checking network entry with optional
  netmask in IP or CIDR format (bnc#800592).
- Using new IP::CheckNetwork in Firewall (bnc#800592).
- ValidNetwork definition moved to IP module.
- 2.23.25

-------------------------------------------------------------------
Thu May  2 10:32:13 UTC 2013 - locilka@suse.com

- Re-enabling all disabled items (steps, proposals) if stagemode
  has changed (bnc#813072)
- 2.23.24

-------------------------------------------------------------------
Thu May  2 10:04:01 UTC 2013 - lslezak@suse.cz

- correct function signature for Pkg::CallbackErrorScanDb()
  callback

-------------------------------------------------------------------
Fri Mar 15 16:35:14 CET 2013 - jsuchome@suse.cz

- testsuite adapted to previous change (new code in Enable call)

-------------------------------------------------------------------
Wed Mar  6 10:07:05 CET 2013 - tgoettlicher@suse.de

- applied lnussel's patch:
  Don't use Info function to check enable state (bnc#807507)
- 2.23.23

-------------------------------------------------------------------
Tue Mar  5 15:56:58 CET 2013 - mvidner@suse.cz

- Changed to use network.service alias link, that is installed by
  the NetworkManager.service while "systemctl enable" and obsoletes
  the NETWORKMANAGER=yes/no variable in /etc/sysconfig/network/config
  (bnc#764055,bnc#764336,bnc#798348, by mt@suse.com)
- Requires sysconfig >= 0.80.0
- 2.23.22

-------------------------------------------------------------------
Wed Feb 13 18:10:19 CET 2013 - aschnell@suse.de

- added CommandLine::PrintTable, String::Repeat and
  String::SuperPad
- 2.23.21

-------------------------------------------------------------------
Fri Feb  1 08:55:18 UTC 2013 - lslezak@suse.cz

- added perl-XML-XPath dependency (needed by RegistrationStatus.pm)
- 2.23.20

-------------------------------------------------------------------
Thu Jan 17 17:00:06 CET 2013 - locilka@suse.com

- Extended checking for service in Service module by also checking
  in /etc/init.d as a fallback (bnc#795929 comment#20).
- 2.23.19

-------------------------------------------------------------------
Wed Jan 16 10:57:28 CET 2013 - locilka@suse.com

- Testcase for Service module moved here from yast2-iscsi-client

-------------------------------------------------------------------
Mon Jan 14 10:17:53 UTC 2013 - locilka@suse.com

- Runlevel definitions (targets) are now in /usr/lib/systemd/system
  (bnc#795929)
- Checking for systemd scripts in more directories (bnc#795929)
- 2.23.18

-------------------------------------------------------------------
Mon Jan  7 08:10:08 UTC 2013 - locilka@suse.com

- SuSEfirewall2 has merged *_init and *_setup services into one
  systemd service (bnc#795929).
- 2.23.17

-------------------------------------------------------------------
Fri Jan 04 16:37:07 CET 2013 - aschnell@suse.de

- fixed path for get_kernel_version (bnc#794084)
- 2.23.16

-------------------------------------------------------------------
Tue Dec 18 14:34:07 UTC 2012 - locilka@suse.com

- Adapted Service module to use systemd directly instead of via
  init.d (FATE #312568)
- 2.23.15

-------------------------------------------------------------------
Fri Dec  7 12:08:58 UTC 2012 - lslezak@suse.cz

- allow some characters in URL password field (bnc#786757)

-------------------------------------------------------------------
Thu Nov 29 17:04:52 CET 2012 - tgoettlicher@suse.de

- fixed bnc#791294: frame for firewall settings 
- 2.23.14

-------------------------------------------------------------------
Tue Nov 27 12:15:32 CET 2012 - gs@suse.de

- Added sysconfig variables (solver options) PKGMGR_VERIFY_SYSTEM,
  PKGMGR_AUTO_CHECK, PKGMGR_REEVALUATE_RECOMMENDED

-------------------------------------------------------------------
Mon Nov 26 13:50:09 UTC 2012 - locilka@suse.com

- Dropped obsolete Runlevel YCP module

-------------------------------------------------------------------
Tue Nov 20 16:52:28 UTC 2012 - jdsn@suse.de

- move RegistrationStatus.pm from wagon to yast2 (fate#312712)
- new version for proper package dependencies in wagon
- 2.23.13

-------------------------------------------------------------------
Tue Nov 13 17:37:41 CET 2012 - tgoettlicher@suse.de

- confirmed license GPL v2
- 2.23.12

-------------------------------------------------------------------
Fri Nov  2 11:43:01 CET 2012 - jsuchome@suse.cz

- move Log Viewer client here from dropped repair module
  (bnc#787070)
- 2.23.11

-------------------------------------------------------------------
Tue Oct 30 08:26:28 CET 2012 - jsuchome@suse.cz

- Kernel::InformAboutKernelChange - always return boolean
- fixed build dependencies
- 2.23.10 

-------------------------------------------------------------------
Mon Oct 29 14:52:40 CET 2012 - jsuchome@suse.cz

- use Kernel::InformAboutKernelChange after package installation
- do not read SuSEconfig log 
- 2.23.9

-------------------------------------------------------------------
Thu Oct 25 14:12:12 CEST 2012 - jsuchome@suse.cz

- added Kernel::InformAboutKernelChange - replacement for only
  non-SuSEconfig part of inst_suseconfig
- 2.23.8 

-------------------------------------------------------------------
Fri Oct 19 11:36:26 CEST 2012 - jsuchome@suse.cz

- added Syslog module, simple API to write into system log 
- 2.23.7

-------------------------------------------------------------------
Thu Oct 11 14:49:04 CEST 2012 - jsuchome@suse.cz

- removed calls to /sbin/SuSEconfig, packages should care of 
  updating configurations on their own

-------------------------------------------------------------------
Mon Oct 01 06:17:16 UTC 2012 - mfilka@suse.com

- extended support for IPv6
- 2.23.6 

-------------------------------------------------------------------
Mon Sep 24 17:38:52 CEST 2012 - locilka@suse.com

- Fixed detection whether firewall is running (BNC #779455) and
  unified with starting and stopping the service via Service API.

-------------------------------------------------------------------
Tue Sep 18 22:32:59 CEST 2012 - jsuchome@suse.cz

- added San Marino to the list of countries (bnc#780639)
- 2.23.5 

-------------------------------------------------------------------
Mon Aug 27 08:51:54 CEST 2012 - tgoettlicher@suse.de

- fix bnc#776567 YaST doesn't support input method
- 2.23.4

-------------------------------------------------------------------
Fri Aug 17 15:47:42 CEST 2012 - locilka@suse.com

- Fixed a typo (BNC #766703)
- Added support for iSCSI Target into the Firewall proposal
  (BNC #766300)

-------------------------------------------------------------------
Tue Aug  7 14:53:33 CEST 2012 - jsuchome@suse.cz

- fixed checking for systemd status (bnc#774799)
- 2.23.3 

-------------------------------------------------------------------
Tue Jun 26 11:45:26 CEST 2012 - gs@suse.de

- added color schemes "highcontrast" and "inverted" to description
  of Y2NCURSES_COLOR_THEME in sysconfig.yast2 

-------------------------------------------------------------------
Fri Jun 22 11:25:10 UTC 2012 - tgoettlicher@suse.de

- search for UI plugins at new and old location
- 2.23.2 

-------------------------------------------------------------------
Thu May 10 07:17:40 UTC 2012 - mfilka@suse.com

- removed ShellSafeWrite as it is not needed anymore with new ag_ini - bnc#750325
- 2.23.0 

-------------------------------------------------------------------
Thu Mar 29 14:02:47 CEST 2012 - jsuchome@suse.cz

- merged proofed texts
- 2.22.6

-------------------------------------------------------------------
Wed Mar 28 11:58:34 CEST 2012 - gs@suse.de

- Revert the change in FileUtils::Exists() (change is not needed
  here but will cause failure of testsuites)
- 2.22.5 

-------------------------------------------------------------------
Wed Feb 22 12:57:01 UTC 2012 - mfilka@suse.com

- bnc#694582 - added @ as it is allowed in authority part of URI.
- improve Exists(), don't return 'true' if SCR::Read() returned nil
- fixed testsuite for WorkFlow.ycp - corrupted due to above Exists() fix
- added String::YesNo
- 2.22.4 

-------------------------------------------------------------------
Tue Jan 31 14:44:38 CET 2012 - tgoettlicher@suse.de

- Fixed typo

-------------------------------------------------------------------
Fri Jan 13 14:35:47 CET 2012 - mvidner@suse.cz

- Internet test: fail early if NetworkManager has crashed
  (bnc#739390).
- 2.22.3

-------------------------------------------------------------------
Fri Jan  6 15:06:00 CET 2012 - mvidner@suse.cz

- Relicensed ConfigHistory from GPL-2.0 to GPL-2.0+
  to match the rest of the package (bnc#728950).
- 2.22.2

-------------------------------------------------------------------
Fri Jan  6 14:57:57 CET 2012 - jreidinger@suse.com

- forbid appending to IPADDR additional suffix if there is already
  one. Original name have preference (bnc#735109).

-------------------------------------------------------------------
Fri Jan  6 14:56:00 CET 2012 - mvidner@suse.cz

- create user-unreadable ifcfg files without a race (bnc#713661, CVE-2011-3177)
- 2.22.1

-------------------------------------------------------------------
Fri Jan  6 14:47:16 CET 2012 - mvidner@suse.cz

- Moved NetworkStorage from yast2.rpm to yast2-network.rpm
  (bnc#726057)
- 2.22.0

-------------------------------------------------------------------
Wed Nov  2 14:49:31 CET 2011 - locilka@suse.cz

- Unified starting, stopping and checking for firewall status
  (bnc#727445)
- 2.21.25

-------------------------------------------------------------------
Tue Oct 25 15:45:33 CEST 2011 - locilka@suse.cz

- Added new function String::ReplaceWith that is a replacement for
  often used mergestring(splitstring(...))

-------------------------------------------------------------------
Thu Oct 20 11:54:34 CEST 2011 - locilka@suse.cz

- Fixed script for generating translations for firewall services
  defined by other packages
- Regenerated translations for firewall services defined by other
  packages (bnc#722877)

-------------------------------------------------------------------
Wed Oct  5 10:21:02 UTC 2011 - jsrain@suse.cz

- removed list of controller modules not to be included in ititrd
  (bnc#719696)
- 2.21.24

-------------------------------------------------------------------
Thu Sep 29 14:54:07 UTC 2011 - lslezak@suse.cz

- Service::RunInitScriptWithTimeOut() - fixed memory leak,
  release the process info at the end

-------------------------------------------------------------------
Mon Sep 26 10:58:19 UTC 2011 - jsrain@suse.cz

- simplify usage of save_y2logs (bnc#673990)

-------------------------------------------------------------------
Fri Sep 23 12:00:45 UTC 2011 - lslezak@suse.cz

- use Pkg::ResolvableProperties() instead of obsoleted
  Pkg::TargetProducts()
- removed obsoleted Pkg::CallbackAcceptNonTrustedGpgKey() and the
  related dialog
- 2.21.23

-------------------------------------------------------------------
Fri Sep 16 11:46:38 CEST 2011 - visnov@suse.de

- Added UIHelper library module - contains useful
  UI helpers from now obsolete Wizard_hw
- Drop Wizard_hw
- Added Wizard::SetDesktopTitleAndIcon
- Added Desktop::ParseSingleDesktopFile
- 2.21.22

-------------------------------------------------------------------
Thu Sep 15 15:23:50 CEST 2011 - mvidner@suse.cz

- Added the interface name patterns emN, pN and pNpM.
  It fixes recognizing them as configured (bnc#713644)
  and unbreaks the proposed bridged configuration (bnc#713048).
- 2.21.21

-------------------------------------------------------------------
Wed Sep 14 07:31:48 UTC 2011 - lslezak@suse.cz

- .etc.sysctl_conf agent - support also ';' comment character
- 2.21.20

-------------------------------------------------------------------
Tue Sep 13 10:39:42 CEST 2011 - locilka@suse.cz

- Fixed SuSEfirewall2 SCR agent to understand single-quoted and
  double-quoted, single and multi-line variables and also
  single-line variables without any quotes (bnc#716013).
- 2.21.19

-------------------------------------------------------------------
Fri Sep  9 15:56:48 CEST 2011 - locilka@suse.cz

- Using ButtonBox in Wizard where possible (bnc#571939)

-------------------------------------------------------------------
Thu Sep  8 16:13:26 UTC 2011 - lslezak@suse.cz

- adapted to systemd (bnc#664548)
- 2.21.18

-------------------------------------------------------------------
Thu Sep  8 11:33:46 CEST 2011 - jsuchome@suse.cz

- added agent for /etc/sysctl.conf (fate#312343)
- 2.21.17

-------------------------------------------------------------------
Thu Sep  8 09:29:27 UTC 2011 - lslezak@suse.cz

- GPG.ycp - fixed initialization after creating a new GPG key,
  fixed creating a GPG key in KDE desktop or after logging via
  plain "su" (gpg agent problem) (bnc#715242)

-------------------------------------------------------------------
Mon Sep  5 16:40:22 UTC 2011 - lslezak@suse.cz

- added new Systemd.ycp module for handling systemd configuration,
  (needed for bnc#707418)
- 2.21.16

-------------------------------------------------------------------
Thu Sep  1 06:40:43 UTC 2011 - jsrain@suse.cz

- enhanced the help command-line parameters (bnc#712271)
- 2.21.15

-------------------------------------------------------------------
Wed Aug 31 16:21:31 CEST 2011 - mvidner@suse.cz

- Update Deleted and OriginalDevices in NetworkInterfaces::Write.
  Thanks to Justus Winter
- 2.21.14

-------------------------------------------------------------------
Wed Aug 31 07:40:54 UTC 2011 - lslezak@suse.cz

- fixed trusting a GPG key (wrong id check) (bnc#713068)
- added String::FindMountPoint() function (moved from yast2-wagon
  to share it with other modules)
- 2.21.13

-------------------------------------------------------------------
Fri Aug 26 13:26:32 CEST 2011 - locilka@suse.cz

- Fixed handling of FW_SERVICES_ACCEPT_* in SuSEFirewall modules to
  understand flags as the fifth parameter (bnc#712670)
- Fixed SuSEfirewall2 SCR agent to parse the sysconfig file
  properly (bnc#712670)
- 2.21.12

-------------------------------------------------------------------
Mon Aug  8 11:07:38 UTC 2011 - lslezak@suse.cz

- improved GPG key import dialog: changed "Import" button to
  "Trust" (bnc#694213), display expiration warning for expired
  keys, better layout for displaying GPG key properties, hide
  additional help text in ncurses UI (so the GPG key properties are
  displayed completely)
- 2.21.11

-------------------------------------------------------------------
Fri Aug  5 12:35:57 CEST 2011 - tgoettlicher@suse.de

- fixed .desktop file (bnc #681249)

-------------------------------------------------------------------
Wed Aug  3 09:04:32 UTC 2011 - lslezak@suse.cz

- use term "Software manager" instead of "Package manager"
  (bnc#585679)
- 2.21.10

-------------------------------------------------------------------
Tue Aug  2 09:19:26 CEST 2011 - locilka@suse.cz

- Fixed Get/SetBroadcastAllowedPorts in SuSEFirewall to keep
  user-entered values instead of translating them magically into
  list of ports (bnc#694782).
- 2.21.9

-------------------------------------------------------------------
Thu Jul 28 16:23:46 CEST 2011 - mvidner@suse.cz

- Fixed NetworkInterfaces::GetTypeFromIfcfg to recognize bridges (bnc#704999).
- 2.21.8

-------------------------------------------------------------------
Wed Jul 27 09:29:36 UTC 2011 - lslezak@suse.cz

- command line - properly display multiline help texts (bnc#708553)
- 2.21.7

-------------------------------------------------------------------
Fri Jul 22 16:18:30 CEST 2011 - mvidner@suse.cz

- FCoE detection in NetworkStorage::isDiskOnNetwork (bnc#677251, FATE#306855).
- Added NetworkInterfaces::GetTypeFromIfcfg which knows
  ETHERDEVICE=>vlan (FATE#311380).
- 2.21.6

-------------------------------------------------------------------
Fri Jul 22 16:10:07 CEST 2011 - locilka@suse.cz

- Removed obsoleted X-KDE-SubstituteUID from desktop files
  (bnc#540627)

-------------------------------------------------------------------
Thu Jul 21 15:15:51 CEST 2011 - locilka@suse.cz

- Fixed SuSEfirewall2 config library: By default any unassigned
  network interface is automatically assigned to the external
  firewall zone (bnc#547309).
- Fixed CWM library for opening ports in firewall not to list any
  empty strings returned by network module, just interface names
  (bnc#547309).
- 2.21.5

-------------------------------------------------------------------
Mon Jul 18 08:26:12 CEST 2011 - jsrain@suse.cz

- fixed typo (bnc#702662)

-------------------------------------------------------------------
Tue Jun 28 13:50:16 UTC 2011 - lslezak@suse.cz

- Suppress decimal zeroes for kB sizes (e.g. display "743 kB"
  instead of "743.00 kB") (bnc#495045)
- 2.21.4

-------------------------------------------------------------------
Thu Jun 23 15:28:19 UTC 2011 - lslezak@suse.cz

- read GPG keys in UTF-8 locale to properly read non-ASCII
  characters, UTF-8 characters caused SLMS webyast module crashing
  (bnc#696312)
- 2.21.3

-------------------------------------------------------------------
Thu Jun 23 09:48:12 UTC 2011 - lslezak@suse.cz

- Fixed abort callback to abort installation completely
  (bnc#673629)
- 2.21.2

-------------------------------------------------------------------
Tue Jun 21 15:39:34 CEST 2011 - locilka@suse.cz

- Fixed group desktop files by adding Exec=/sbin/yast2 (BNC#470482)

-------------------------------------------------------------------
Thu Jun 16 17:40:28 CEST 2011 - tgoettlicher@suse.de

- Fixed crushed progress bar (bnc #675443)
- Version bump
- 2.21.1

-------------------------------------------------------------------
Thu Jun 16 14:55:22 CEST 2011 - locilka@suse.cz

- Fixed regexp in Custom broadcast definition in
  SuSEFirewallExpertRules (BNC #676972).
- 2.20.15

-------------------------------------------------------------------
Thu May 19 14:40:07 CEST 2011 - mvidner@suse.cz

- Don't assume YaST has crashed (and scare the user with a pop-up)
  simply if a YCP script returns false (bnc#645434).
- 2.20.14

-------------------------------------------------------------------
Wed Mar 16 10:46:07 CET 2011 - tgoettlicher@suse.de

- Fixed dependencies (bnc #667938)
- 2.20.13

-------------------------------------------------------------------
Tue Feb  8 16:37:35 CET 2011 - jsrain@suse.cz

- do not define splash screen resolution to mkinitrd if boot splash
  is not installed (bnc#670225)
- 2.20.12

-------------------------------------------------------------------
Wed Jan 19 13:49:18 CET 2011 - jsrain@suse.cz

- adaptations for unattended migration (fate#310481)
- 2.20.11

-------------------------------------------------------------------
Tue Jan 18 16:37:53 CET 2011 - aschnell@suse.de

- call snapper from yast2 script

-------------------------------------------------------------------
Tue Jan  4 13:42:54 UTC 2011 - lslezak@suse.cz

- check PackageKit status, suggest to quit the daemon if it is
  running (bnc#659522)
- 2.20.10

-------------------------------------------------------------------
Mon Jan  3 17:25:36 UTC 2011 - lslezak@suse.cz

- fixed VLAN config type detection (wrong regexp)
- 2.20.9

-------------------------------------------------------------------
Mon Jan  3 16:49:18 UTC 2011 - lslezak@suse.cz

- don't abort when package checksum verification failes, ask to
  download the file again (bnc#657608)
- 2.20.8

-------------------------------------------------------------------
Wed Dec 22 18:58:19 CET 2010 - mzugec@suse.cz

- ifcfg-ethX.Y style config files for VLAN(fate#309240)
- 2.20.7 

-------------------------------------------------------------------
Mon Dec 20 11:27:17 CET 2010 - mzugec@suse.cz

- fate#306855: FCoE boot support
- 2.20.6 

-------------------------------------------------------------------
Tue Nov 16 15:45:30 CET 2010 - mzugec@suse.cz

- save log file into home directory by default (bnc#653601)
- 2.20.5 

-------------------------------------------------------------------
Fri Nov 12 15:42:50 CET 2010 - mzugec@suse.cz

- FileChanges: fixed testsuite 

-------------------------------------------------------------------
Fri Nov 12 11:03:58 CET 2010 - mzugec@suse.cz

- yast2 added bind-utils dependency (bnc#651893)
- 2.20.4 

-------------------------------------------------------------------
Fri Nov 12 10:23:17 CET 2010 - mzugec@suse.cz

- FileChanges: test rpm command exit value 

-------------------------------------------------------------------
Fri Nov  5 12:40:03 UTC 2010 - lslezak@suse.cz

- PackageCallbacks: removed the retry/abort/skip dialog from
  DoneProvide callback - the user is asked via MediaChange
  callback, don't ask twice when aborting.
- 2.20.3

-------------------------------------------------------------------
Tue Nov  2 15:09:00 UTC 2010 - lslezak@suse.cz

- updated to match the changed StartPackage callback signature
- 2.20.2

-------------------------------------------------------------------
Mon Oct 18 15:04:37 UTC 2010 - lslezak@suse.cz

- don't display extra error popup when a download fails, the error
  is reported later via MediaChange callback anyway (bnc#625987)
- 2.20.1

-------------------------------------------------------------------
Wed Oct 13 10:07:55 CEST 2010 - jsuchome@suse.cz

- open LongError popup instead of Error if the message is too long 
  (bnc#611596)

-------------------------------------------------------------------
Thu Oct  7 07:21:57 UTC 2010 - lslezak@suse.cz

- just log problemDeltaDownload callbacks - libzypp automatically
  tries full rpm if patch/delta cannot be downloaded, displaying 
  error popup breaks unattended installation (bnc#377569)
- 2.20.0

-------------------------------------------------------------------
Mon Jul 19 14:56:51 CEST 2010 - mzugec@suse.cz

- yast2 bash completion - show all yast modules (bnc#621848)
- thanks to Andrea Florio

-------------------------------------------------------------------
Fri Apr 30 13:32:22 CEST 2010 - jsuchome@suse.cz

- ag_anyxml: do not die on broken XML (bnc#600928)
- 2.19.13 

-------------------------------------------------------------------
Thu Apr 29 12:15:50 CEST 2010 - jsrain@suse.cz

- fixed typo (bnc#594384)

-------------------------------------------------------------------
Mon Apr 19 07:49:25 UTC 2010 - lslezak@suse.cz

- URLRecode.pm - fixed "deprecated defined(%hash)" warning
  (bnc#596920)
- 2.19.12

-------------------------------------------------------------------
Thu Apr  8 13:11:14 CEST 2010 - gs@suse.de

- yast2 start script: don't start YaST on console in UTF-8 mode
  by default and don't fix settings, but respect and trust the 
  locale ('testutf8' is removed, see bnc#556555 and bnc#436378).
- 2.19.11  

-------------------------------------------------------------------
Fri Mar 26 02:19:19 EDT 2010 - cmeng@novell.com

- Add a new category High Availability (bnc #575787)

-------------------------------------------------------------------
Mon Mar 22 09:12:32 CET 2010 - mzugec@suse.cz

- L3: autoinstallation with manual setup (bnc#568653)
- 2.19.10 

-------------------------------------------------------------------
Tue Mar 16 15:28:33 CET 2010 - jsuchome@suse.cz

- SERVICES.pm moved to webyast-services-ws (bnc#587876) 
- 2.19.9

-------------------------------------------------------------------
Wed Mar 10 16:32:25 CET 2010 - locilka@suse.cz

- Added special comments for translators to RTL languages
  (BNC #584466).

-------------------------------------------------------------------
Wed Mar 10 15:43:17 CET 2010 - mvidner@suse.cz

- Mode::test(): check getenv instead of the UI
  so that it works also in WebYaST (bnc#243624#c13).
- 2.19.8

-------------------------------------------------------------------
Wed Mar  3 23:08:31 CET 2010 - jsuchome@suse.cz

- SERVICES.pm: added support for enabling/disabling service 
- 2.19.7

-------------------------------------------------------------------
Wed Feb 17 10:09:00 CET 2010 - jsrain@suse.cz

- do not save unmodified interfaces (fate#308978)

-------------------------------------------------------------------
Thu Feb 11 16:10:40 CET 2010 - juhliarik@suse.cz

- added fix for deleting splash from initrd (bnc#292013)

-------------------------------------------------------------------
Mon Feb  8 16:13:49 CET 2010 - locilka@suse.cz

- Fixed SuSEFirewall::ActivateConfiguration to return a boolean
  value in all scenarios (BNC #577932).

-------------------------------------------------------------------
Mon Feb  8 15:23:54 CET 2010 - locilka@suse.cz

- Showing also zone of interface for 'Open Port in Firewall'
  details (BNC #483455).
- 2.19.6

-------------------------------------------------------------------
Tue Feb  2 17:20:29 CET 2010 - locilka@suse.cz

- Fixed generating unique step IDs for Wizard too keep the same
  durign one YaST run (BNC #575092).

-------------------------------------------------------------------
Mon Jan 18 14:36:37 CET 2010 - jsuchome@suse.cz

- SERVICES.pm: read descriptions (bnc#570298); get single service
  status from the Read function (bnc#570968)
- 2.19.5

-------------------------------------------------------------------
Fri Jan 15 11:44:39 CET 2010 - aschnell@suse.de

- extended Report and Popup module (needed for fate #304500)
- 2.19.4

-------------------------------------------------------------------
Thu Jan 14 17:53:48 CET 2010 - mzugec@suse.cz

- NetworkStorage: adapt functions needed for iBFT (bnc#551380)
- 2.19.3 

-------------------------------------------------------------------
Thu Jan 14 16:48:19 CET 2010 - kmachalkova@suse.cz

- Added Recommends: xdg-utils. xdg-su is now used in .desktop files
  of root-only YaST modules (bnc#540627) 
- 2.19.2

-------------------------------------------------------------------
Tue Jan 12 11:15:45 UTC 2010 - lslezak@suse.cz

- GPG.ycp - run gpg in C locale (bnc#544680)
- GPG.ycp - return success/error result in GPG::Init() and
  GPG::CreateKey() functions (bnc#544682)

-------------------------------------------------------------------
Thu Jan  7 14:26:21 CET 2010 - jsrain@suse.cz

- updated start-up script to behave correctly if QT CC is to be
  used without QT back-end (bnc#545331)

-------------------------------------------------------------------
Tue Jan  5 15:07:54 UTC 2010 - lslezak@suse.cz

- added missing UI::SetProductName() call - display the proper
  product name in help texts (using &product; macro) (bnc#535483)
- 2.19.1

-------------------------------------------------------------------
Mon Dec  7 13:03:25 CET 2009 - jsrain@suse.cz

- translate module names properly in NCurses CC (bnc#553644)

-------------------------------------------------------------------
Thu Nov 26 19:40:24 CET 2009 - locilka@suse.cz

- Fixed access rights for /etc/install.inf (bnc #500124)

-------------------------------------------------------------------
Thu Nov 26 18:10:42 CET 2009 - kmachalkova@suse.cz

- Fixed striping trailing \n from Hostname::CurrentHostname() 
  (bnc#553213)
- 2.19.0

-------------------------------------------------------------------
Thu Nov 26 07:51:09 UTC 2009 - lslezak@suse.cz

- PackageLock - use "Software Management" term consistently
  (bnc#558625)

-------------------------------------------------------------------
Thu Nov 19 16:51:55 CET 2009 - locilka@susue.cz

- REGISTERPRODUCT from content file moved to control file to
  globals->require_registration (FATE #305578)
- Extended SuSEFirewallServices module (FATE #306804)

-------------------------------------------------------------------
Tue Nov 10 10:07:01 CET 2009 - jsuchome@suse.cz

- SERVICES.pm: use ruby-bindings to read yml file (bnc#551276)

-------------------------------------------------------------------
Fri Nov  6 14:05:03 CET 2009 - jsrain@suse.cz

- issue an error message instead of trying to start YaST in
  NCurses without a terminal available (bnc#502688)

-------------------------------------------------------------------
Mon Oct 26 16:53:20 CET 2009 - mzugec@suse.cz

- NetworkPopup: display link state (FaTE#307166)
- 2.18.28 

-------------------------------------------------------------------
Wed Oct 21 15:02:15 CEST 2009 - mzugec@suse.cz

- Internet.ycp: skip interface status test in case of NM (bnc#535837)
- 2.18.27 

-------------------------------------------------------------------
Mon Oct 19 16:53:58 CEST 2009 - lslezak@suse.cz

- added explicit gpg2 Requires (bnc#544683)

-------------------------------------------------------------------
Fri Sep 25 17:52:49 CEST 2009 - mzugec@suse.cz

- separation of netmask and prefix validation in Netmask module
- 2.18.26 

-------------------------------------------------------------------
Mon Sep 14 13:46:56 CEST 2009 - mvidner@suse.cz

- YaST would not start from the GNOME menu (Unknown option -S) bnc#537470.
- 2.18.25

-------------------------------------------------------------------
Mon Sep  7 15:20:03 CEST 2009 - jsuchome@suse.cz

- package new YaPI file SERVICES.pm (fate #306696)
- 2.18.24 

-------------------------------------------------------------------
Fri Sep  4 18:29:35 CEST 2009 - kmachalkova@suse.cz

- ProductControl: support for disabling AC sub-items and sub-proposals
  (related to FaTE #303859 and bnc#534862)
- 2.18.23

-------------------------------------------------------------------
Mon Aug 10 14:12:33 CEST 2009 - mvidner@suse.cz

- save_y2logs: print usage to stderr (bnc#522842).
  This is to notify users who use "$0 > l.tgz" instead of "$0 l.tgz"

-------------------------------------------------------------------
Wed Jul 29 14:44:48 CEST 2009 - jsrain@suse.cz

- select kernel-desktop by default if exists
- 2.18.22

-------------------------------------------------------------------
Thu Jul 16 14:06:37 CEST 2009 - jsuchome@suse.cz

- Wizard.ycp: use Fancy UI for 1024x576 screen size (fate#306298)
- 2.18.21

-------------------------------------------------------------------
Thu Jul  9 13:55:26 CEST 2009 - lslezak@suse.cz

- Call UI::RecalcLayout() after changing push button label
  (bnc#510282)
- Improved automatic retry after download failure (more attepts,
  logarithmic back-off, retry download in more cases) (bnc#119813)
- 2.18.20

-------------------------------------------------------------------
Wed Jul 08 11:29:44 CEST 2009 - aschnell@suse.de

- added GetIntegerFeature() and SetIntegerFeature() to
  ProductFeatures module
- 2.18.19

-------------------------------------------------------------------
Fri Jun 19 13:01:19 CEST 2009 - jsrain@suse.cz

- removed cyclic dependency between YCP modules preventing from
  correct build
- 2.18.18

-------------------------------------------------------------------
Tue Jun 16 16:44:49 CEST 2009 - mvidner@suse.cz

- Using autodocs-ycp.ami, which contains a fix for automake 1.11.

-------------------------------------------------------------------
Thu Jun 11 18:09:25 CEST 2009 - lslezak@suse.cz

- use float::tolstring() function in String::FormatSize() and
  String::FormatSizeWithPrecision() to use the current
  locale decimal separator (bnc#372671)

-------------------------------------------------------------------
Thu Jun 11 15:55:55 CEST 2009 - jsrain@suse.cz

- Getting hostname info from /etc/HOSTNAME only if the file exists.

-------------------------------------------------------------------
Wed Jun  3 12:25:28 CEST 2009 - jsrain@suse.cz

- prefer Gtk front-end when running xfce (bnc#509121)

-------------------------------------------------------------------
Mon Jun  1 11:52:53 CEST 2009 - mzugec@suse.cz

- new variable Internet::test to store status of test (bnc#506721)
- 2.18.17 

-------------------------------------------------------------------
Tue May 26 19:02:36 CEST 2009 - juhliarik@suse.cz

- added fix for problem with parsing command line (bnc#462276) 

-------------------------------------------------------------------
Fri May 22 10:47:43 CEST 2009 - mvidner@suse.cz

- yast2-completion.sh: removed <(process substitution) so that it
  works even with POSIXLY_CORRECT=1 (bnc#504844).

-------------------------------------------------------------------
Wed May 20 12:45:47 CEST 2009 - aschnell@suse.de

- moved .proc.mounts agent from yast2-installation to yast2 (bnc
  #504429)

-------------------------------------------------------------------
Tue May  5 14:18:28 CEST 2009 - jsrain@suse.cz
 
- remove all passwords from install.inf in save_y2log (bnc#500130)

-------------------------------------------------------------------
Wed Apr 29 09:15:49 CEST 2009 - lslezak@suse.cz

- media change popup - display also the URL in the short summary
  (bnc#439069)
- 2.18.15

-------------------------------------------------------------------
Tue Apr 28 15:18:49 CEST 2009 - lslezak@suse.cz

- URL.ycp - escape also non-ASCII characters in URL, added
  URLRecode.pm module (bnc#446395)
- URL.ycp - fixed processing of smb:// URLs (bnc#495109)

-------------------------------------------------------------------
Mon Apr 20 16:11:35 CEST 2009 - jsrain@suse.cz

- at start-up, check that /sys, /proc and /dev are not empty and
  prevent YaST from start if they are (bnc#450643)

-------------------------------------------------------------------
Thu Apr  9 10:04:19 CEST 2009 - lslezak@suse.cz

- PackageSystem.ycp - check nil result of Pkg::PkgCommit() call
  which indicates an error (bnc#157551)

-------------------------------------------------------------------
Wed Apr  8 11:27:13 CEST 2009 - lslezak@suse.cz

- PackageCallbacks.ycp - don't read non existing y2logRPM file
  (bnc#456446)

-------------------------------------------------------------------
Tue Apr  7 15:31:35 CEST 2009 - jreidinger@suse.cz

- Add to CWM widget for unified table CWMTable
- 2.18.14 

-------------------------------------------------------------------
Fri Apr  3 13:26:58 CEST 2009 - lslezak@suse.cz

- Do not display "No package source" popup, just log a warning
  (bnc#485587)

-------------------------------------------------------------------
Fri Apr  3 12:29:54 CEST 2009 - jsrain@suse.cz

- save_y2logs additionally collects /var/log/zypper.log and
  /var/log/pk_backend_zypp

-------------------------------------------------------------------
Wed Mar 25 16:41:53 CET 2009 - lslezak@suse.cz

- Fixed layout of the authentication popup

-------------------------------------------------------------------
Tue Mar 17 20:05:45 CET 2009 - lslezak@suse.cz

- moved functions RunCommandWithTimeout() and RunDumbTimeout()
  from SourceManager.ycp to Misc.ycp

-------------------------------------------------------------------
Tue Mar 17 12:42:56 CET 2009 - jsrain@suse.cz

- fixed typo (bnc #483915)
- report when GTK UI is wanted but not installed (bnc #472448)

-------------------------------------------------------------------
Mon Mar 16 10:03:31 CET 2009 - ug@suse.de

- docu for Popup::ShowTextTimed fixed

-------------------------------------------------------------------
Fri Mar 06 12:15:09 CET 2009 - aschnell@suse.de

- added Event.ycp to easy use of UI events
- 2.18.13

-------------------------------------------------------------------
Fri Mar  6 09:03:14 CET 2009 - jsrain@suse.cz

- fixed textdomain

-------------------------------------------------------------------
Thu Mar  5 09:23:43 CET 2009 - jsuchome@suse.cz

- GPG.ycp: --batch option is needed for hiding password popup

-------------------------------------------------------------------
Tue Feb 24 18:24:42 CET 2009 - mzugec@suse.cz

- - NetworkInterfaces - possible to not use LABEL for aliases
(bnc#471253)
- 2.18.12 

-------------------------------------------------------------------
Tue Feb 24 14:34:50 CET 2009 - locilka@suse.cz

- Added support for `reboot_same_step return value (bnc #475650).
- 2.18.11

-------------------------------------------------------------------
Mon Feb 23 12:43:46 CET 2009 - locilka@suse.cz

- Fixing ProductControl to avoid leaving a workflow with the `auto
  result - reruns the very first dialog (bnc #468677).

-------------------------------------------------------------------
Wed Feb 18 18:05:49 CET 2009 - mzugec@suse.cz

- NetworkInterfaces.GetDeviceTypes-added bond for s390 (bnc#476490) 
- 2.18.10

-------------------------------------------------------------------
Wed Feb 18 15:37:29 CET 2009 - jsrain@suse.cz

- use PAE kernel only if there is >3GB of RAM or NX flag is present
  (bnc#467328)

-------------------------------------------------------------------
Mon Feb 16 10:45:05 CET 2009 - mzugec@suse.cz

- assign to GetInstArgs.args first map, not first argument (bnc#475169)
- 2.18.9 

-------------------------------------------------------------------
Thu Feb 12 12:52:47 CET 2009 - coolo@suse.de

- add dummy Exec line to the group desktop files to shutup kbuildsycoca
- 2.18.8

-------------------------------------------------------------------
Fri Feb  6 12:27:50 CET 2009 - ug@suse.de

- read X-SuSE-DocTeamID from desktop files
- 2.18.7

-------------------------------------------------------------------
Fri Feb  6 10:40:17 CET 2009 - locilka@suse.cz

- InstError module moved here from yast2-installation-2.18.5
- 2.18.6

-------------------------------------------------------------------
Wed Feb 04 17:02:01 CET 2009 - aschnell@suse.de

- avoid broken pipe in scripts (bnc #467891)
- 2.18.5

-------------------------------------------------------------------
Tue Feb  3 09:27:34 CET 2009 - mvidner@suse.cz

- Fixed prefix detection if called "bash -x yast2" (bnc#458385 c12).

-------------------------------------------------------------------
Fri Jan 30 11:14:42 CET 2009 - jsrain@suse.cz

- fixed bash completion (bnc #470544)

-------------------------------------------------------------------
Wed Jan 28 11:55:29 CET 2009 - lslezak@suse.cz

- PackagesUI - removed textdomain switches

-------------------------------------------------------------------
Tue Jan 27 17:36:15 CET 2009 - locilka@suse.cz

- Added ag_freespace - SCR agent for checking free space in
  directories (mounted partitions) (bnc #460477).
- 2.18.4

-------------------------------------------------------------------
Tue Jan 27 16:35:14 CET 2009 - aschnell@suse.de

- added String::StartsWith() function
- 2.18.3

-------------------------------------------------------------------
Mon Jan 26 14:09:34 CET 2009 - mzugec@suse.cz

- new Wizard::OpenCancelOKDialog() function
- 2.18.2 

-------------------------------------------------------------------
Mon Jan 26 13:08:55 CET 2009 - locilka@suse.cz

- Fixing ProductControl to avoid leaving a workflow by with the
  `back result - reruns the very first dialog (bnc #468677).

-------------------------------------------------------------------
Thu Jan 22 18:41:41 CET 2009 - lslezak@suse.cz

- added String::FormatTime() for formatting time in seconds to
  a printable string (HH:MM:SS or MM:SS format)
- PackagesUI - added installation summary dialog (bnc#431854)
- added PKGMGR_ACTION_AT_EXIT sysconfig variable for configuring
  the default package manager behavior at exit
- 2.18.1

-------------------------------------------------------------------
Mon Jan 19 17:38:12 CET 2009 - lslezak@suse.cz

- URL.ycp - fixed parsing and building IPv6 URLs, testsuite update
  (bnc#465820)

-------------------------------------------------------------------
Tue Jan  6 12:12:09 CET 2009 - jsrain@suse.cz

- added String::RemoveShortcut to allow using widget labels in help
  texts to ensure translations are in sync (bnc #307220)
- 2.18.0

-------------------------------------------------------------------
Tue Dec 30 14:37:45 CET 2008 - lslezak@suse.cz

- use "Installed Size" label in the summary table during package
  installation (bnc#355326)
- better help text for package installation progress dialog
  (bnc#443142)

-------------------------------------------------------------------
Tue Dec 23 08:38:26 CET 2008 - lslezak@suse.cz

- CommandLine.ycp - fixed handling of multiline help texts in
  'xmlhelp' command (bnc#430848)

-------------------------------------------------------------------
Mon Dec 22 13:02:28 CET 2008 - lslezak@suse.cz

- PackageCallbacks.ycp - do not log a password in URL (bnc#460978)

-------------------------------------------------------------------
Wed Dec 17 14:35:22 CET 2008 - lslezak@suse.cz

- PackageSystem::DoInstallAndRemove() - check the system and offer
  to fix it when there are inconsistencies, do not commit the
  changes if there are unresolved dependencies (bnc#439373)

-------------------------------------------------------------------
Wed Dec 17 14:16:19 CET 2008 - locilka@suse.cz

- Escaping parameters when calling /usr/bin/genDDNSkey
  (bnc #459739)

-------------------------------------------------------------------
Mon Dec 15 13:20:41 CET 2008 - lslezak@suse.cz

- PackageSystem::DoInstallAndRemove() - reset the fixsystem solver
  flag and do not install extra (unrelated) packages (bnc#439373)
- 2.17.60

-------------------------------------------------------------------
Mon Dec  8 12:33:02 CET 2008 - jsuchome@suse.cz

- menu.ycp: do not wait for integer return value of YOU (bnc#457167)
- 2.17.59

-------------------------------------------------------------------
Fri Dec  5 15:32:57 CET 2008 - lslezak@suse.cz

- PackagesUI.ycp - properly pass the mode parameter to the packager
  widget (bnc#456472)
- 2.17.58

-------------------------------------------------------------------
Fri Dec  5 09:34:54 CET 2008 - lslezak@suse.cz

- PackageSystem::DoInstallAndRemove() - updated to API change in
  pkg-bindings (bnc#450528)
- 2.17.57

-------------------------------------------------------------------
Wed Dec  3 15:55:44 CET 2008 - kmachalkova@suse.cz

- Take translations of group and module names in ncurses CC from
  system-wide desktop_translations.mo - they are not part of YaST
  .desktop files anymore (bnc#450494) 

-------------------------------------------------------------------
Wed Dec 03 14:39:30 CET 2008 - aschnell@suse.de

- save xorg conf and log in save_y2logs
- 2.17.56

-------------------------------------------------------------------
Wed Dec  3 10:28:01 CET 2008 - lslezak@suse.cz

- PackageSystem::DoInstallAndRemove() - do not install recommended
  packages for already installed packages (bnc#445476)
- 2.17.55

-------------------------------------------------------------------
Tue Dec  2 15:18:00 CET 2008 - mzugec@suse.cz

- NetworkStorage:: for LVM detection use pvs instead of pvscan 

-------------------------------------------------------------------
Tue Dec  2 14:05:30 CET 2008 - mzugec@suse.cz

- improved rootfs on network-based disk detection (bnc#445004)
- 2.17.54 

-------------------------------------------------------------------
Mon Dec  1 11:44:18 CET 2008 - mzugec@suse.cz

- Confirm::Detection() - exception for s390 (bnc#429562) 

-------------------------------------------------------------------
Fri Nov 28 16:55:00 CET 2008 - locilka@suse.cz

- Fixed the ag_netd agent to reset the STDOUT handler to :raw just
  for itself, otherwise UTF-8 chars read from disk are broken
  (bnc #447487).
- 2.17.53

-------------------------------------------------------------------
Thu Nov 27 17:15:15 CET 2008 - locilka@suse.cz

- Fixed counting the current overall SlideShow progress status
  (bnc #449792).

-------------------------------------------------------------------
Tue Nov 25 12:38:23 CET 2008 - lslezak@suse.cz

- reverted back the kernel-maxcpus change (bnc#444658)
- 2.17.52

-------------------------------------------------------------------
Tue Nov 18 19:10:22 CET 2008 - lslezak@suse.cz

- select kernel-maxcpus on x86_64 when there are more than 128
  processors (bnc#444658)
- register AcceptUnknownGpgKey callback (bnc#445664)
- 2.17.51

-------------------------------------------------------------------
Fri Nov 14 16:26:33 CET 2008 - sh@suse.de

- Consistent behaviour for Wizard::HideAbortButton() (bnc #444176)
  Still broken usability-wise, but now broken in a consistent way
- V 2.17.50 

-------------------------------------------------------------------
Wed Nov 12 18:28:46 CET 2008 - jdsn@suse.de

- revert change to disable x11 setup on Itanium(ia64) (bnc#439612)
- 2.17.49

-------------------------------------------------------------------
Fri Nov  7 17:37:50 CET 2008 - locilka@suse.cz

- Checking downloaded files signatures (WorkflowManager)
  (bnc #409927).
- 2.17.48

-------------------------------------------------------------------
Fri Nov  7 12:40:08 CET 2008 - lslezak@suse.cz

- added URL::HidePassword() and URL::HidePasswordToken() functions
  (bnc#441944)
- 2.17.47

-------------------------------------------------------------------
Thu Nov  6 18:45:38 CET 2008 - jdsn@suse.de

- disable x11 setup on Itanium/ia64 (bnc#439612) 
- 2.17.46

-------------------------------------------------------------------
Wed Nov 05 19:14:39 CET 2008 - aschnell@suse.de

- added Integer::Clamp (also used for #429908)
- 2.17.45

-------------------------------------------------------------------
Wed Nov 05 14:25:37 CET 2008 - aschnell@suse.de

- added Integer::Min and Integer::Max (needed for bnc #429908)
- 2.17.44

-------------------------------------------------------------------
Tue Nov  4 16:02:34 CET 2008 - mzugec@suse.cz

- UI::TimeoutUserInput() instead of UI::UserInput() for Hardware 
  Detection (bnc#429562)
- 2.17.43 

-------------------------------------------------------------------
Thu Oct 30 16:44:23 CET 2008 - lslezak@suse.cz

- added .sysconfig.services agent for reading/writing
  /etc/sysconfig/services file (bnc#440243)
- 2.17.42

-------------------------------------------------------------------
Mon Oct 27 13:00:20 CET 2008 - visnov@suse.cz

- SlideShow: check stage progress against overflow 
- 2.17.41

-------------------------------------------------------------------
Mon Oct 20 17:59:57 CEST 2008 - lslezak@suse.cz

- moved PackagesUI.ycp from yast2-packager, added
  RunPackageSelector() and RunPatternSelector() functions
  (bnc#435479)
- 2.17.40

-------------------------------------------------------------------
Mon Oct 20 12:33:54 CEST 2008 - kmachalkova@suse.cz

- bash ag_showexports moved from yast2-nfs-client package here 
  (bnc#257910) 

-------------------------------------------------------------------
Thu Oct 16 15:15:02 CEST 2008 - locilka@suse.cz

- Enhancing ProductControl to show internal steps names if debug
  mode is enabled (needed for WAGON);

-------------------------------------------------------------------
Wed Oct 15 14:59:02 CEST 2008 - locilka@suse.cz

- Removing SetFocus from Popup::AnyQuestion (bnc #435399).

-------------------------------------------------------------------
Mon Oct 13 12:53:12 CEST 2008 - lslezak@suse.cz

- fixed syntax error in media change callback (bnc#434721)
- 2.17.39

-------------------------------------------------------------------
Mon Oct 13 10:37:58 CEST 2008 - locilka@suse.cz

- Used Ricardo's patch for Popup dialog layout (bnc #433183).

-------------------------------------------------------------------
Wed Oct  8 09:33:20 CEST 2008 - lslezak@suse.cz

- display "Skip Autorefresh" button instead of "Abort" when an
  error occurs during autorefresh (bnc#427017)

-------------------------------------------------------------------
Tue Oct  7 17:48:31 CEST 2008 - lslezak@suse.cz

- fixed reference markers (%1) in a popup message (bnc#432518)
- 2.17.38

-------------------------------------------------------------------
Mon Oct  6 14:38:59 CEST 2008 - locilka@suse.cz

- Module PackagesProposal extended to handle also patterns
  (bnc #431580, bnc #431503)

-------------------------------------------------------------------
Mon Oct  6 13:23:09 CEST 2008 - visnov@suse.cz

- Added icon to hardware detection confirmation (bnc #431276)
- 2.17.37

-------------------------------------------------------------------
Fri Oct  3 00:26:13 CEST 2008 - locilka@suse.cz

- Fixed Makefiles by using [[:upper:]]*.ycp where needed.
- 2.17.36

-------------------------------------------------------------------
Thu Oct  2 22:15:31 CEST 2008 - locilka@suse.cz

- Added new PackagesProposal module which provides unified API for
  YaST modules in installation that want to select resolvables for
  installation (bnc #431580).

-------------------------------------------------------------------
Thu Oct  2 14:31:38 CEST 2008 - mzugec@suse.de

- Service  - log output in case of error 

-------------------------------------------------------------------
Thu Oct  2 11:31:35 CEST 2008 - kmachalkova@suse.cz

- Hostname.ycp: Improved FQDN lookup - read /etc/HOSTNAME and use 
  'linux.site' if all else fails (bnc#429792) 

-------------------------------------------------------------------
Wed Oct  1 17:07:00 CEST 2008 - visnov@suse.cz

- Show old action logs when rebuilding slideshow dialog (bnc #431261)

-------------------------------------------------------------------
Tue Sep 30 15:27:45 CEST 2008 - tgoettlicher@suse.de

- Fixed forgotten unregister from agent

-------------------------------------------------------------------
Mon Sep 29 16:52:39 CEST 2008 - visnov@suse.cz

- updated man page with exit codes
- save also zypp history in save_y2logs
- 2.17.35

-------------------------------------------------------------------
Fri Sep 29 14:55:50 CEST 2008 - tgoettlicher@suse.de

- Fixed bnc #418443: Yast modules windows have no title 
- 2.17.34

-------------------------------------------------------------------
Mon Sep 29 10:38:07 CEST 2008 - locilka@suse.cz

- Added possibility to restart YaST from any module by checking for
  /var/lib/YaST2/restart_yast (FATE #304118).
- 2.17.33

-------------------------------------------------------------------
Fri Sep 26 12:15:53 CEST 2008 - locilka@suse.cz

- Disabling firewall functions in Stage::initial (bnc #429861).
- 2.17.32

-------------------------------------------------------------------
Fri Sep 26 10:24:15 CEST 2008 - lslezak@suse.cz

- SlideShow.ycp - fixed division by zero when the installed
  packages are very small (bnc#429933)

-------------------------------------------------------------------
Thu Sep 25 17:20:38 CEST 2008 - jdsn@suse.de

- added new control center group: support (fate#303458)
- 2.17.31

-------------------------------------------------------------------
Thu Sep 25 15:03:02 CEST 2008 - lslezak@suse.cz

- reverted back the base product detection, fixed in pkg-bindings
  (bnc#413444)
- display the affected repository while importing a GPG key,
  updated GPG callbacks (bnc#370223)
- 2.17.30

-------------------------------------------------------------------
Thu Sep 25 13:30:01 CEST 2008 - locilka@suse.cz

- Fixed VNC handling in Firewall Proposal (bnc #427708).

-------------------------------------------------------------------
Tue Sep 23 11:37:32 CEST 2008 - locilka@suse.cz

- Fixed Popup::ErrorDetails (bnc #429068).
- 2.17.29

-------------------------------------------------------------------
Tue Sep 23 10:17:23 CEST 2008 - kmachalkova@suse.cz

- Added Service::Find function - return the first of the list of 
  services which is available (has init script)
  (needed for bnc#423026)
- 2.17.28

-------------------------------------------------------------------
Mon Sep 22 12:58:46 CEST 2008 - visnov@suse.cz

- don't initialize UI in SlideShow.ycp if not necessary (bnc#427345)

-------------------------------------------------------------------
Thu Sep 18 12:44:25 CEST 2008 - lslezak@suse.cz

- fixed base product detection (use /etc/products.d/baseproduct
  symlink) (bnc#413444)
- 2.17.27

-------------------------------------------------------------------
Wed Sep 17 18:51:08 CEST 2008 - locilka@suse.cz

- Handling new 'add_on_mode' key in product control file
  (bnc #427002).

-------------------------------------------------------------------
Wed Sep 17 16:14:08 CEST 2008 - locilka@suse.cz

- Fixed aborting the installation/upgrade (bnc #406401).

-------------------------------------------------------------------
Wed Sep 17 15:57:00 CEST 2008 - lslezak@suse.cz

- PackageCallbacks.ycp - fixed `ButtonBox definition (bnc#426965)

-------------------------------------------------------------------
Wed Sep 17 14:07:08 CEST 2008 - lslezak@suse.cz

- Progress.ycp - check whether widget `progress_replace_point
  exists (bnc#412453)
- display a link to Yast Bug Reporting Howto page in the "crash"
  dialog (bnc#421805)
- 2.17.26

-------------------------------------------------------------------
Tue Sep 16 17:22:42 CEST 2008 - lslezak@suse.cz

- added Service::EnabledServices() and .sysconfig.cron agent
  (access to /etc/sysconfig/cron file) (bnc#425864)
- 2.17.25

-------------------------------------------------------------------
Tue Sep 16 08:46:18 CEST 2008 - locilka@suse.cz

- Fixed ncurses menu (bnc #426507).
- 2.17.24

-------------------------------------------------------------------
Mon Sep 15 12:36:02 CEST 2008 - locilka@suse.cz

- Ignoring backslashes at ends of lines in SuSEfirewall
  configuration file (bnc #426000).
- Using one-record-perl-line style in SuSEfirewall for some
  variables to keep them human-readable (bnc #426000).

-------------------------------------------------------------------
Fri Sep 12 15:50:25 CEST 2008 - lslezak@suse.cz

- display a warning when a package installation or download error
  is ignored, suggest verification of the system (fate#303527)
- 2.17.23

-------------------------------------------------------------------
Thu Sep 11 15:35:45 CEST 2008 - jsrain@suse.cz

- require yast2-branding instead of yast2-theme (fate #301794)
- 2.17.22

-------------------------------------------------------------------
Thu Sep 11 07:55:19 CEST 2008 - jsrain@suse.cz

- merged texts from proofread

-------------------------------------------------------------------
Wed Sep 10 14:47:48 CEST 2008 - aschnell@suse.de

- allow whitespace at line-end in /etc/fstab (see bnc #401521)

-------------------------------------------------------------------
Wed Sep 10 07:24:35 CEST 2008 - lslezak@suse.cz

- fixed UI definition in MediaChange callback (incorrectly defined
  ButtonBox widget) (bnc#424349)
- 2.17.21

-------------------------------------------------------------------
Tue Sep  9 15:38:57 CEST 2008 - locilka@suse.cz

- .barexml SCR agent dropped (bnc #424263).

-------------------------------------------------------------------
Tue Sep  9 15:26:12 CEST 2008 - mzugec@suse.de

- fixed NetworkInterfaces::FreeDevice() function
- 2.17.20 

-------------------------------------------------------------------
Tue Sep  9 10:24:41 CEST 2008 - locilka@suse.cz

- Modules 'Slides' and 'SlideShow' moved here from packager.
- 2.17.19

-------------------------------------------------------------------
Mon Sep  8 10:02:12 CEST 2008 - mzugec@suse.cz

- fix for testsuite 

-------------------------------------------------------------------
Fri Sep  5 14:23:55 CEST 2008 - mzugec@suse.cz

- added support for InfiniBand network devices (fate#304870), 
  (fate#304115)
- 2.17.18 

-------------------------------------------------------------------
Thu Sep  4 17:48:02 CEST 2008 - locilka@suse.cz

- Adding question icon for ModuleLoading::Load (bnc #421002).
- Fixed Confirm module (bnc #423272).

-------------------------------------------------------------------
Thu Sep  4 14:31:14 CEST 2008 - locilka@suse.cz

- Fixing Popup YCP module to workaround a UI Syntax Error while
  using ButtonBox widget (bnc #422612).
- Checking UI::OpenDialog return value and closing the dialog only
  if successful (bnc #422612).
- 2.17.17

-------------------------------------------------------------------
Thu Sep  4 12:26:33 CEST 2008 - jsuchome@suse.cz

- InstExtensionImage.ycp: added function for unloading image;
  LoadExtension and UnLoadExtension have argument for progress text

-------------------------------------------------------------------
Thu Sep  4 10:37:53 CEST 2008 - locilka@suse.cz

- One more `ButtonBox in SignatureCheckDialogs (bnc #392171).

-------------------------------------------------------------------
Tue Sep  2 11:18:36 CEST 2008 - locilka@suse.cz

- Extended control file handling to accept 'execute' module
  parameter to be called instead of 'name'/inst_'name'
  (BNC #401319).
- 2.17.16

-------------------------------------------------------------------
Thu Aug 28 11:55:05 CEST 2008 - locilka@suse.cz

- Adapted Popup, Confirm, CWM, ALog, GPGWidgets, NetworkPopup,
  PackageCallbacks, SignatureCheckDialogs, FileChanges, Initrd,
  and ModuleLoading libraries to use new YButtonBox widget
  (FATE #303446).
- Adjusted RPM dependencies.
- 2.17.15

-------------------------------------------------------------------
Wed Aug 27 10:03:54 CEST 2008 - jsrain@suse.cz

- added configuration files changes tracking in SNV as preview

-------------------------------------------------------------------
Mon Aug 25 14:10:23 CEST 2008 - ug@suse.de

- post-patterns for autoyast added
- 2.17.14

-------------------------------------------------------------------
Fri Aug 22 10:18:51 CEST 2008 - jsrain@suse.cz

- remove 'usbhid' from blacklisted modules for initrd (bnc #398420)

-------------------------------------------------------------------
Wed Aug 20 12:46:23 CEST 2008 - ug@suse.de

- fixed the Linuxrc::SaveInstallInf function to copy the 
  install.inf
- 2.17.13

-------------------------------------------------------------------
Tue Aug 19 15:55:31 CEST 2008 - mvidner@suse.cz

- Use zenity or kdialog instead of xmessage if available, for
  accessibility (bnc#418032, bnc#343903).

-------------------------------------------------------------------
Mon Aug 18 13:05:54 CEST 2008 - jsrain@suse.cz

- fixed bash completion (bnc #417755)
- 2.17.12

-------------------------------------------------------------------
Tue Aug 12 17:44:57 CEST 2008 - mvidner@suse.cz

- /sbin/yast, network.scr: Fedora portability, thanks to Oracle.
- Added Distro, a module to distinguish between distributions,
  to facilitate porting YaST.

-------------------------------------------------------------------
Mon Aug 11 13:54:29 CEST 2008 - kmachalkova@suse.cz

- Hostname::Current.*: Do not split FQDN into pieces if it is of the 
  form of IP address (bnc#415109)
- CWMFirewallInterfaces: widget-exists check added
- 2.17.11

-------------------------------------------------------------------
Mon Aug 11 12:42:18 CEST 2008 - locilka@suse.cz

- Fixing PortAliases to recover from faulty data.

-------------------------------------------------------------------
Fri Aug  8 13:19:03 CEST 2008 - locilka@suse.cz

- Fixed the latest Progress patch to pass the testsuite.
- 2.17.10

-------------------------------------------------------------------
Fri Aug  8 10:28:38 CEST 2008 - jsuchome@suse.cz

- anyxml agent documentation added to anyxml.scr (bnc#405291) 

-------------------------------------------------------------------
Wed Aug  6 14:23:14 CEST 2008 - tgoettlicher@suse.de

- Fixed bnc #413516: HideBackButton() always hides back button
  in wizard

-------------------------------------------------------------------
Wed Aug  6 10:34:07 CEST 2008 - locilka@suse.cz

- Converting old built-in allowed services configuration in
  firewall to services defined by packages (bnc #399217).

-------------------------------------------------------------------
Wed Jul 30 11:53:35 CEST 2008 - lslezak@suse.cz

- PackageLock::Connect() - display more details about owner of the
  zypp lock (bnc#280537)

-------------------------------------------------------------------
Fri Jul 25 16:00:44 CEST 2008 - mzugec@suse.cz

- support for tunnel devices in NetworkInterfaces (FaTE#302184)
- 2.17.9

-------------------------------------------------------------------
Tue Jul 22 20:12:41 CEST 2008 - locilka@suse.cz

- Added new DnsServerAPI::GetReverseIPforIPv6 function.
- 2.17.8

-------------------------------------------------------------------
Thu Jul 17 12:25:25 CEST 2008 - jsuchome@suse.cz

- ag_anyxml: return every value as string (bnc#409491) 

-------------------------------------------------------------------
Wed Jul 16 18:41:13 CEST 2008 - locilka@suse.cz

- Support for conflicting services has been dropped from
  SuSEFirewall* modules (replaced by services defined by packages).

-------------------------------------------------------------------
Tue Jul 15 13:37:09 CEST 2008 - locilka@suse.cz

- Fixed Linuxrc::SaveInstallInf function to really copy the
  /etc/install.inf at the end of the installation.
- Fixed ycpdoc warnings for SuSEFirewall*.ycp (added/fixed docu.)

-------------------------------------------------------------------
Fri Jul 11 11:11:11 CEST 2008 - locilka@suse.cz

- Unified icons in Popup library using Icon library.
- Extended Icon library with 'question' icon.
- 2.17.7

-------------------------------------------------------------------
Thu Jul 10 19:02:22 CEST 2008 - mvidner@suse.cz

- CWMTab: Added a nesting stack (bnc#406138); added LastTab() so
  that some modules continue to work (bnc#134386).

-------------------------------------------------------------------
Wed Jul  9 15:22:52 CEST 2008 - locilka@suse.cz

- Making ProductControl::InitAutomaticConfiguration public to make
  it possible to call it directly from first stage installation
  worker (bnc #404122).

-------------------------------------------------------------------
Tue Jul  8 11:28:39 CEST 2008 - locilka@suse.cz

- By default, firewall packages are just checked whether they are
  installed. CWM Firewall Interfaces does not offer to install them
  (bnc #388773).
- 2.17.6

-------------------------------------------------------------------
Mon Jul  7 17:05:37 CEST 2008 - locilka@suse.cz

- Dropped deprecated functions from Wizard module:
  ReplaceNextButton, ReplaceBackButton, ReplaceAbortButton.
- Added more documentation (examples).

-------------------------------------------------------------------
Sun Jul  6 22:18:42 CEST 2008 - mzugec@suse.de

- possibility to disable FileChanges popup (bnc#383718)

-------------------------------------------------------------------
Tue Jul  1 17:43:02 CEST 2008 - mzugec@suse.de

- new function is NetworkService::Networkv6Running()
- rewrite IP/PREFIXLEN for aliases in NetworkInterfaces
- 2.17.5 

-------------------------------------------------------------------
Fri Jun 27 10:53:23 CEST 2008 - lslezak@suse.cz

- adapted to the new patch messages and patch scripts callbacks
  (bnc#401220)
- 2.17.4

-------------------------------------------------------------------
Thu Jun 19 11:05:22 CEST 2008 - aschnell@suse.de

- added Integer::RangeFrom, Integer::IsPowerOfTwo and Integer::Sum
- 2.17.3

-------------------------------------------------------------------
Wed Jun 18 12:42:14 CEST 2008 - mzugec@suse.de

- moved DnsServerAPI testsuites to yast2-dns-server
- 2.17.2

-------------------------------------------------------------------
Wed Jun 18 10:19:41 CEST 2008 - mzugec@suse.de

- use PREFIXLEN in NetworkInterfaces
- fixed testsuites (added IPv6 tests)
- 2.17.1

-------------------------------------------------------------------
Mon Jun 16 12:42:24 CEST 2008 - locilka@suse.cz

- Added "ellipsis" to the "Firewall Details" generic button
  (bnc #395433).

-------------------------------------------------------------------
Fri Jun 13 16:57:42 CEST 2008 - aschnell@suse.de

- added Integer.ycp module with Range function
- 2.17.0

-------------------------------------------------------------------
Fri Jun 13 15:02:15 CEST 2008 - locilka@suse.cz

- Opening fallback ports in case of SSH and / or VNC installation
  when firewall services (defined by packages) are not installed
  (bnc #398855).
- DnsServerAPI testsuites moved here from yast2-dns-server.
- Adjusted RPM dependencies (Conflicts: yast2-dns-server < 2.17.0).

-------------------------------------------------------------------
Wed Jun 11 12:01:02 CEST 2008 - locilka@suse.cz

- All SUSEFirewallServices were dropped, since now we only support
  services defined by packages.

-------------------------------------------------------------------
Mon Jun  9 16:52:24 CEST 2008 - mzugec@suse.cz

- DnsServerApi.pm moved from dns-server (bnc#392606)

-------------------------------------------------------------------
Fri Jun  6 17:27:09 CEST 2008 - mzugec@suse.cz

- installation onto nfs - STARTMODE='nfsroot' (bnc#397410)

-------------------------------------------------------------------
Fri Jun  6 12:50:02 CEST 2008 - locilka@suse.cz

- Fixed Progress stages layout, stage-mark has a reseved space now
  (bnc #395752).
- Using 'rpmqpack' in PackageSystem::PackageInstalled because it is
  a way faster than 'rpm' itself.

-------------------------------------------------------------------
Wed Jun  4 16:32:13 CEST 2008 - lslezak@suse.cz

- added PackageLock::Connect() - similar to PackageLock::Check()
  but [Abort] is always displayed and [Continue] is optional
  (bnc#293356)

-------------------------------------------------------------------
Tue Jun  3 16:49:06 CEST 2008 - locilka@suse.cz

- Always calling NetworkInterfaces::Read in SuSEFirewall::Read
  (bnc #396646)

-------------------------------------------------------------------
Fri May 23 12:23:25 CEST 2008 - jsrain@suse.cz

- adjusted button handling in CWM (bnc#392983)
- 2.16.71

-------------------------------------------------------------------
Thu May 22 15:53:55 CEST 2008 - lslezak@suse.cz

- Added Product::ReadProducts() to explicitly read products from
  the package manager (bnc#390738)
- 2.16.70

-------------------------------------------------------------------
Thu May 22 10:56:19 CEST 2008 - mzugec@suse.cz

- test if disk is network based in NetworkStorage (bnc#384420)
- 2.16.69

-------------------------------------------------------------------
Tue May 20 13:51:55 CEST 2008 - locilka@suse.cz

- Updated SuSEfirewall2 service-translations (generated from PDB).

-------------------------------------------------------------------
Fri May 16 16:40:22 CEST 2008 - jsrain@suse.cz

- added categories Settings and System into desktop file
  (bnc #382778)

-------------------------------------------------------------------
Fri May 16 16:27:19 CEST 2008 - sh@suse.de

- Fixed bnc #374704: Missing wizard icons
  Now providing a default icon until the YCP app sets one
- V 2.16.68

-------------------------------------------------------------------
Wed May 14 09:47:19 CEST 2008 - jsrain@suse.cz

- propagate the yast2 --gtk and --qt switches from control center
  to running individual modules (bnc #389714)
- 2.16.67

-------------------------------------------------------------------
Tue May 13 13:49:40 CEST 2008 - mzugec@suse.cz

- isDiskOnNetwork::NetworkStorage added test for nfs (bnc#384420)
- 2.16.66

-------------------------------------------------------------------
Tue May 13 12:41:55 CEST 2008 - lslezak@suse.cz

- PackageSystem::EnsureSourceInit() - do not display "No package
  source defined" when installing from liveCD (bnc#389688)
- 2.16.65

-------------------------------------------------------------------
Mon May 12 13:42:11 CEST 2008 - mvidner@suse.cz

- Report::{Long,}{Message,Warning,Error}: log the text before popping
  up a dialog so that eager bug reporters have the last message in the
  log (bnc#381594#c15).

-------------------------------------------------------------------
Fri May 09 12:19:58 CEST 2008 - aschnell@suse.de

- Fixed keyboard on PPC during installation (bnc #387567)
- 2.16.64

-------------------------------------------------------------------
Fri May  9 10:03:05 CEST 2008 - locilka@suse.cz

- Fixed TSIG key generation (bnc #387099).
- 2.16.63

-------------------------------------------------------------------
Wed May  7 09:52:21 CEST 2008 - lslezak@suse.cz

- Progress:: store the current values correctly when a nested
  progress is started

-------------------------------------------------------------------
Mon May  5 14:52:54 CEST 2008 - mvidner@suse.cz

- Pass client arguments as literal strings, not YCP values.
  It broke for "/tmp/windomain\theuser-tmpdir" (bnc#382883).
- Fixed the bnc#382216 fix for non-/usr prefix.
- 2.16.62

-------------------------------------------------------------------
Fri May  2 14:07:24 CEST 2008 - lslezak@suse.cz

- Mode::test(), PakageCallbacks - do not call UI:: functions in
  command line mode (do not initialize UI) (another fix for
  bnc#374259)
- 2.16.61

-------------------------------------------------------------------
Wed Apr 30 12:02:38 CEST 2008 - lslezak@suse.cz

- Product.ycp - properly set 'name' and 'short_name' (bnc#368104)

-------------------------------------------------------------------
Tue Apr 29 15:26:54 CEST 2008 - lslezak@suse.cz

- moved ag_content agent (.content_file path) from yast2-instserver
  package here so it can be shared by yast2-instserver and
  yast2-product-creator (bnc#339126)
- 2.16.60

-------------------------------------------------------------------
Mon Apr 28 15:35:47 CEST 2008 - lslezak@suse.cz

- Abort completete autorefresh when [Abort] is pressed after
  a download problem (bnc #382377)
- 2.16.59

-------------------------------------------------------------------
Fri Apr 25 11:18:24 CEST 2008 - lslezak@suse.cz

- do not use UI:: call while importing PackageCallbaks module
  (initializes UI even in command line mode) (bnc#374259)
- 2.16.58

-------------------------------------------------------------------
Thu Apr 24 09:55:15 CEST 2008 - jsuchome@suse.cz

- added missing anyxml.scr
- 2.16.57

-------------------------------------------------------------------
Wed Apr 23 14:59:43 CEST 2008 - locilka@suse.cz

- Fixing CWMFirewallInterfaces to appropriately handle interfaces
  in unprotected internal zone (bnc #382686).
- 2.16.56

-------------------------------------------------------------------
Wed Apr 23 13:27:18 CEST 2008 - mvidner@suse.cz

- Make the yast2 script work even with trailing slashes in $PATH
  (bnc#382216).

-------------------------------------------------------------------
Wed Apr 23 11:50:23 CEST 2008 - lslezak@suse.cz

- PackageSystem.ycp - do not initialize the package callbacks,
  they are already initialized in PackageCallbacks constructor
- Product.ycp - do not initialize the package manager, read the
  installed product from /etc/SuSE-relase file instead (bnc#380652)
- 2.16.55

-------------------------------------------------------------------
Tue Apr 22 15:15:59 CEST 2008 - jsrain@suse.cz

- rename MODLIST variable to YAST_MODLIST to prevent conflicts
  with zypper (bnc #382097)

-------------------------------------------------------------------
Mon Apr 21 12:20:01 CEST 2008 - jsrain@suse.cz

- fixed CWM testsuite
- 2.16.54

-------------------------------------------------------------------
Fri Apr 18 15:29:46 CEST 2008 - lslezak@suse.cz

- Kernel.ycp - check XEN detection result for nil, nil means XEN
  was not found

-------------------------------------------------------------------
Thu Apr 17 20:31:39 CEST 2008 - locilka@suse.cz

- Using `InputFiled instead of obsolete `TextEntry (in CWM).
- Adjusted CWM testsuite.
- 2.16.53

-------------------------------------------------------------------
Wed Apr 16 13:30:31 CEST 2008 - kmachalkova@suse.cz

- Wizard.ycp: Generic tree dialog introduced - left help panel
  might be removed, but menu tree must stay (FaTE #303291 related)

-------------------------------------------------------------------
Tue Apr 15 11:13:04 CEST 2008 - lslezak@suse.cz

- PackageCallbacks.ycp - added RegisterEmptyProgressCallbacks() and
  RestorePreviousProgressCallbacks() functions for disabling and
  restoring progress callbacks (bnc#377919)
- 2.16.52

-------------------------------------------------------------------
Mon Apr 14 16:42:44 CEST 2008 - sh@suse.de

- Open wizard dialogs with `opt(`wizardDialog) in Wizard.ycp
- V 2.16.51

-------------------------------------------------------------------
Mon Apr 14 14:16:55 CEST 2008 - lslezak@suse.cz

- Products.ycp - the target and the sources must be initialized
  and the solver must be run to obtain the list of installed
  products (bnc #368104)

-------------------------------------------------------------------
Mon Apr 14 11:44:17 CEST 2008 - locilka@suse.cz

- Enhanced firewall-services translations script to generate a bit
  more usefule output for translators.

-------------------------------------------------------------------
Mon Apr 14 08:49:05 CEST 2008 - jsrain@suse.cz

- regenerated yast2-services-translations (bnc #373969)
- 2.16.50

-------------------------------------------------------------------
Sun Apr 13 14:42:01 CEST 2008 - aschnell@suse.de

- refactoring and fixing LogView.ycp (bnc #371983)
- 2.16.49

-------------------------------------------------------------------
Fri Apr 11 18:38:02 CEST 2008 - locilka@suse.cz

- New Wizard::OpenOKDialog() (FATE #120373).

-------------------------------------------------------------------
Fri Apr 11 10:50:20 CEST 2008 - mvidner@suse.cz

- FileChanges::FileChangedFromPackage: fixed to actually consider the
  file parameter

-------------------------------------------------------------------
Thu Apr 10 13:55:25 CEST 2008 - kmachalkova@suse.cz

- Hostname.ycp: new functions for retrieving current FQDN, hostname
  and domain name (for FaTE #302863)
- 2.16.48

-------------------------------------------------------------------
Thu Apr 10 10:09:20 CEST 2008 - kmachalkova@suse.cz

- Progress.ycp: use UI::GetDisplay info only when it is really
  needed, not on global level (it instantiates UI and makes CLI
  deaf-dumb in ncurses which set terminal echo to off) (bnc #374259)

-------------------------------------------------------------------
Wed Apr  9 14:57:17 CEST 2008 - jsrain@suse.cz

- use only one 'tail' command in LogView if not using grep to
  filter a log in order to avoid buffering (bnc #371983)
- 2.16.47

-------------------------------------------------------------------
Wed Apr  9 10:33:04 CEST 2008 - locilka@suse.cz

- Added support for Samba Broadcast Reply (FATE #300970).
- Updated Firewall Services translations.
- Renamed SuSEfirewall2 SCR agent to help to make SCR lazy.

-------------------------------------------------------------------
Tue Apr  8 12:14:52 CEST 2008 - lslezak@suse.cz

- call Pkg::TargetInit() in PackageSystem::EnsureTargetInit()
  to load installed packages
- only PAE version of kernel-xen is shipped (kernel-xenpae is now
  kernel-xen)

-------------------------------------------------------------------
Fri Apr  4 15:16:13 CEST 2008 - locilka@suse.cz

- Added GetInstArgs::automatic_configuration for easier handling
  of the automatic configuration process.
- InstExtensionImage changed to use new 'extend' command
  (bnc #376870).
- Function AddXenSupport doesn't change FW_FORWARD_ALWAYS_INOUT_DEV
  anymore. The whole functionality is handled by SuSEfirewall2
  itself (bnc #375482).
- 2.16.46

-------------------------------------------------------------------
Fri Apr  4 14:54:19 CEST 2008 - jsrain@suse.cz

- avoid calling PackageCallbacksInit::InitPackageCallbacks () to
  prevent testsuites of other packages from failing
- 2.16.45

-------------------------------------------------------------------
Thu Apr  3 07:53:51 CEST 2008 - lslezak@suse.cz

- fixed build (missing in -M option in Makefile.am)
- 2.16.44

-------------------------------------------------------------------
Wed Apr  2 22:10:10 CET 2008 - mzugec@suse.de

- added type "password" into CWM
- 2.16.43

-------------------------------------------------------------------
Wed Apr  2 16:31:13 CEST 2008 - lslezak@suse.cz

- moved package callbacks implementation from yast2-packager
  to yast2 (to break cyclic dependency) (fate#302296)
- 2.16.42

-------------------------------------------------------------------
Wed Apr  2 16:21:09 CEST 2008 - locilka@suse.cz

- SCR Agent for managing /etc/ssh/sshd_config has been moved here
  from yast2-sshd.
- Adjusted RPM dependencies.
- 2.16.41

-------------------------------------------------------------------
Tue Apr 01 20:49:22 CEST 2008 - aschnell@suse.de

- let String::FormatSizeWithPrecision return "1 MB" instead of
  "1024 kB" and alike
- fixed String::FormatSizeWithPrecision to return a unit for small
  values

-------------------------------------------------------------------
Tue Apr  1 09:46:44 CEST 2008 - jsrain@suse.cz

- merged texts from proofread

-------------------------------------------------------------------
Mon Mar 31 15:55:25 CEST 2008 - mvidner@suse.cz

- Don't document a feature that is unclear and was never there
  (bnc#373187).

-------------------------------------------------------------------
Wed Mar 26 16:19:46 CET 2008 - jsuchome@suse.cz

- added new anyxml agent, now using perl-XML-Simple library
  (bnc #366867)
- 2.16.40

-------------------------------------------------------------------
Wed Mar 19 17:22:30 CET 2008 - locilka@suse.cz

- anyxml agent renamed to barexml (bnc #366867)
- 2.16.39

-------------------------------------------------------------------
Wed Mar 19 15:36:55 CET 2008 - jsrain@suse.cz

- fixed efika detection (bnc #369045)

-------------------------------------------------------------------
Tue Mar 18 13:22:01 CET 2008 - locilka@suse.cz

- Changed the default value for use-automatic-configuration in
  ProductControl module, now it's false (Also because of AutoYaST).
- Better logging.
- 2.16.38

-------------------------------------------------------------------
Mon Mar 17 14:50:16 CET 2008 - aschnell@suse.de

- added LogViewCore.ycp
- added WaitForEvent to Wizard.ycp
- 2.16.37

-------------------------------------------------------------------
Mon Mar 17 12:43:32 CET 2008 - jsrain@suse.cz

- added 'StartupNotify=true' to the desktop file (bnc #304964)

-------------------------------------------------------------------
Fri Mar 14 12:26:39 CET 2008 - locilka@suse.cz

- Several changes in ProductControl modules for automatic
  configuration and easies enabling and disabling modules.
- DisabledModules and DisabledProposals were made local and acces
  to them is available via functional API only. Both for
  (fate #303396).
- 2.16.36

-------------------------------------------------------------------
Fri Mar 14 11:29:13 CET 2008 - jsrain@suse.cz

- fixed textdomain

-------------------------------------------------------------------
Wed Mar 12 17:16:20 CET 2008 - locilka@suse.cz

- Adjusted ProductControl to evaluate `accept and `ok as if it was
  `next (bnc #369846).
- 2.16.35

-------------------------------------------------------------------
Tue Mar 11 16:14:30 CET 2008 - jsrain@suse.cz

- added infrastructure to detect configuration files changed not
  by YaST and warn users about such changes possibly getting lost
  (fate #303374)

-------------------------------------------------------------------
Tue Mar 11 13:00:07 CET 2008 - lslezak@suse.cz

- improved String::FormatRateMessage() (needed for bnc #168935)
- 2.16.34

-------------------------------------------------------------------
Wed Mar  5 17:37:15 CET 2008 - lslezak@suse.cz

- register Refresh callbacks (required for FATE #30962, bnc #231745)
- 2.16.33

-------------------------------------------------------------------
Wed Mar 05 16:39:25 CET 2008 - aschnell@suse.de

- set Qt style during installation

-------------------------------------------------------------------
Wed Mar  5 15:37:35 CET 2008 - locilka@suse.cz

- Do not try to change the Wizard widget if no such widget exists
  (ncurses) reuse the Back button instead (bnc #367213).
- 2.16.31

-------------------------------------------------------------------
Tue Mar  4 13:53:43 CET 2008 - locilka@suse.cz

- Replacing obsolete ag_background with new ag_process in Service
  YCP module.
- Adjusted RPM dependencies.

-------------------------------------------------------------------
Wed Feb 27 14:38:42 CET 2008 - coolo@suse.de

- new version
- V 2.16.30

-------------------------------------------------------------------
Fri Feb 22 15:34:10 CET 2008 - jsuchome@suse.cz

- added ProductControl::EnableModule, ProductControl::DisabledModule

-------------------------------------------------------------------
Thu Feb 21 18:09:33 CET 2008 - sh@suse.de

- Added new UI packages to Requires/BuildRequires in .spec file
- No more fullscreen for sw_single (coolo's wish)
- V 2.16.29

-------------------------------------------------------------------
Mon Feb 18 20:51:30 CET 2008 - coolo@suse.de

- fix build
- 2.16.28

-------------------------------------------------------------------
Mon Feb 18 17:10:17 CET 2008 - mzugec@suse.de

- NetworkService::NetworkRunningPopup() changed to confirmation

-------------------------------------------------------------------
Mon Feb 18 14:13:07 CET 2008 - lslezak@suse.cz

- URL::Parse() - parse "dir:///" correctly

-------------------------------------------------------------------
Fri Feb 15 13:53:34 CET 2008 - jsrain@suse.cz

- added variables to define whether installing from RPM packages
  or images

-------------------------------------------------------------------
Thu Feb 14 11:59:42 CET 2008 - mzugec@suse.de

- added Confirm::RunningNetwork() for bnc#360571
- 2.16.27

-------------------------------------------------------------------
Wed Feb 13 12:15:22 CET 2008 - jsrain@suse.cz

- Defined filename of file to force update instead of installation

-------------------------------------------------------------------
Fri Feb  8 10:40:25 CET 2008 - locilka@suse.cz

- Umounts performed by InstExtensionImage use -f -l -d (force,
  lazy, free the used loop device as well).

-------------------------------------------------------------------
Thu Feb  7 15:50:24 CET 2008 - locilka@suse.cz

- Module InstExtensionImage moved here from installation.
- Added possibility to disintegrate extensions integrated by
  InstExtensionImage module.
- 2.16.26

-------------------------------------------------------------------
Wed Feb  6 16:51:28 CET 2008 - locilka@suse.cz

- Restoring buttons in ProductControl after every single client
  call to prevent from breaking the installation workflow.

-------------------------------------------------------------------
Tue Feb  5 10:36:52 CET 2008 - kmachalkova@suse.cz

- Progress.ycp: Use the presence of progress bar widget to determine
  whether some progress is running (querying progress counter is not
  enough, previous modules might have failed to reset it correctly)

-------------------------------------------------------------------
Mon Feb  4 18:07:47 CET 2008 - mzugec@suse.de

- Confirm::RunningNetwork() moved to
  NetworkService::NetworkRunningPopup()

-------------------------------------------------------------------
Fri Feb  1 13:00:18 CET 2008 - locilka@suse.cz

- Added new functions into the URL module: MakeMapFromParams and
  MakeParamsFromMap.
- Fixed deprecated find() calls in URL module.
- 2.16.25

-------------------------------------------------------------------
Mon Jan 28 16:28:34 CET 2008 - locilka@suse.cz

- Adjusted SCR agent for SuSEfirewall2 sysconfig file. Values can
  use also single quotes, not only double-quotes (bnc#327565).

-------------------------------------------------------------------
Mon Jan 28 13:14:13 CET 2008 - locilka@suse.cz

- Removing useless Wizard() calls in ProductControl to minimize the
  Wizard redrawing.

-------------------------------------------------------------------
Mon Jan 28 13:00:19 CET 2008 - aschnell@suse.de

- support Qt and Gtk frontend in startup scripts
- 2.16.24

-------------------------------------------------------------------
Sun Jan 27 21:22:06 CET 2008 - coolo@suse.de

- fixing changelog

-------------------------------------------------------------------
Thu Jan 24 15:16:44 CET 2008 - mzugec@suse.cz

- replace deprecated NetworkDevices by NetworkInterfaces
- 2.16.23

-------------------------------------------------------------------
Thu Jan 24 10:09:37 CET 2008 - lslezak@suse.cz

- Fixed testing UI::WidgetExists() call result (it can return nil,
  it must be explicitly compared to true)
- Added pre-requires for fillup into .spec file (for filling up
  sysconfig.yast2 template)
- 2.16.23

-------------------------------------------------------------------
Tue Jan 22 13:25:44 CET 2008 - lslezak@suse.cz

- Progress::New() can be called recursively - a nested progress
  can run inside the main progress (part of bug #352007)
- added wizard/doc/examples/progress_*.ycp examples how to use
  this feature
- 2.16.22

-------------------------------------------------------------------
Mon Jan 21 14:49:30 CET 2008 - locilka@suse.cz

- Disabled HTTP and HTTPS services in list of hard-coded
  SuSEfirewall2 services (replaced with services defined by pkgs).
- Disabled also SSH, DHCP server/client, NIS client.
- Function GetFilenameFromServiceDefinedByPackage has been made
  global.
- Fixed SuSEFirewall testsuite and possibly conflicting services.

-------------------------------------------------------------------
Fri Jan 18 18:04:57 CET 2008 - kmachalkova@suse.cz

- Re-enabled threading in ncurses UI (bug #164999, FaTE #301899)

-------------------------------------------------------------------
Thu Jan 17 13:15:45 CET 2008 - lslezak@suse.cz

- use `BusyIndicator widget for `tick subprogress in Progress::
  (#351933)
- register AcceptWrongDigest AcceptUnknownDigest callbacks
- 2.16.21

-------------------------------------------------------------------
Fri Jan 11 14:11:16 CET 2008 - mzugec@suse.de

- remove ocurrences of deprecated NetworkInterfaces::device_name

-------------------------------------------------------------------
Tue Jan  8 17:20:27 CET 2008 - mzugec@suse.cz

- added NetworkInterfaces module (NetworkDevices will be deprecated)
- 2.16.20

-------------------------------------------------------------------
Tue Jan  8 13:06:46 CET 2008 - jsrain@suse.cz

- disable tab-completion after -i, --install, --remove and
  -- update (#341706)

-------------------------------------------------------------------
Tue Jan  8 11:40:54 CET 2008 - kmachalkova@suse.cz

- Fixed crash when running text-mode menu as non-root user (new
  libyui throws an exception if SelectionBox entry is nil)

-------------------------------------------------------------------
Tue Jan  8 10:42:05 CET 2008 - jsrain@suse.cz

- offer possibility to define UI via cmdline parameter (#348817)

-------------------------------------------------------------------
Fri Jan  4 10:47:10 CET 2008 - lslezak@suse.cz

- Progress:: do not replace the subprocess widget, try to reuse the
  existing widget if possible (avoids screen flickering) (#350584)
- 2.16.19

-------------------------------------------------------------------
Thu Dec 13 17:47:39 CET 2007 - mzugec@suse.de

- NetworkDevices::CleanCacheRead() to reset and re-read
.sysconfig.network.ifcfg* because of network proposal (#170558)
- NetworkDevices::GetDeviceTypes() - list of netcard devices for
this architecture
- NetworkDevices::GetDevTypeDescription() moved from network module
(routines/summary device_types, routines/complex device_names)
- 2.16.18

-------------------------------------------------------------------
Mon Dec 10 12:31:44 CET 2007 - locilka@suse.cz

- Adjusted RPM dependencies:
    * Conflicts yast2-country < 2.16.3 because of moving some files
      from that package here.
    * yast2-pkg-bindings >= 2.16.5 needed already in build-time.

-------------------------------------------------------------------
Fri Dec  7 13:34:11 CET 2007 - lslezak@suse.cz

- Progress:: - added support for subprogress
  (see Progress::Subprogress*() functions)
- InitPackageCallbacks() - register Process* callbacks
- 2.16.17

-------------------------------------------------------------------
Fri Dec  7 13:22:17 CET 2007 - jsuchome@suse.cz

- country.ycp and country_long.ycp moved here from yast2-country
  to remove a dependency on yast2-country by some packages

-------------------------------------------------------------------
Fri Dec  7 11:18:01 CET 2007 - jsrain@suse.cz

- fixed validation of CWM tab widget (#346751)

-------------------------------------------------------------------
Thu Dec  6 17:36:11 CET 2007 - mzugec@suse.cz

- added vlan into device types list

-------------------------------------------------------------------
Wed Dec  5 17:32:22 CET 2007 - sh@suse.de

- Dropped obsolete --noborder option for /sbin/yast2

-------------------------------------------------------------------
Mon Dec  3 16:43:50 CET 2007 - locilka@suse.cz

- Adjusted RPM dependencies: mod_UI in yast2-core.
- Updated Progress with icons to rather use Image-Dimm support
  if available.
- Added new Icon YCP module to provide basic acces to icon files.
- Popup::ConfirmAbort now uses Icons.
- 2.16.16

-------------------------------------------------------------------
Mon Dec  3 14:24:02 CET 2007 - ug@suse.de

- XMLToYCPString added to convert an XML string to
  YCP data

-------------------------------------------------------------------
Thu Nov 29 15:35:40 CET 2007 - locilka@suse.cz

- Progress module has been extended to show icons for stages.
  Function NewProgressIcons() just extends the New() function
  with list of images to be shown.

-------------------------------------------------------------------
Thu Nov 29 13:19:11 CET 2007 - mzugec@suse.cz

- for AY Confirm::Detection popup has timeout 10 seconds (#192181)
- 2.16.15

-------------------------------------------------------------------
Tue Nov 27 19:13:03 CET 2007 - sh@suse.de

- Require yast2-core >= 2.16.10 in .spec
- 2.16.14

-------------------------------------------------------------------
Tue Nov 27 16:48:57 CET 2007 - mvidner@suse.cz

- Wizard::ShowReleaseNotesButton id is string, not any.
- 2.16.13

-------------------------------------------------------------------
Tue Nov 27 13:47:41 CET 2007 - mvidner@suse.cz

- /sbin/yast2: Factored out the y2base loop. Exit it on failure (#343258).

-------------------------------------------------------------------
Fri Nov 23 16:21:28 CET 2007 - mzugec@suse.cz

- fixed URL module for "smb" type
- 2.16.12

-------------------------------------------------------------------
Thu Nov 22 17:45:45 CET 2007 - locilka@suse.cz

- Fixed URL.ycp documentation, added some examples.

-------------------------------------------------------------------
Wed Nov 21 15:36:03 CET 2007 - mzugec@suse.cz

- title-style capitalization of GetDeviceType() (#223873)

-------------------------------------------------------------------
Tue Nov 20 10:50:24 CET 2007 - locilka@suse.cz

- Added new Internet::ShutdownAllLocalDHCPClients function
  for killing dhcpcd (#308577).

-------------------------------------------------------------------
Mon Nov 19 17:58:09 CET 2007 - kmachalkova@suse.cz

- Initialize locale variables (UTF-8 or not) properly to prevent
  displaying garbled characters in console (#335246) (thanks, mfabian
  and werner)

-------------------------------------------------------------------
Fri Nov 16 11:03:43 CET 2007 - locilka@suse.cz

- SCR agent for any_XML has been moved from yast2-packager-2.16.5
  to yast2-2.16.11 (#332187).
- Adjusted RPM dependencies.
- 2.16.11

-------------------------------------------------------------------
Fri Nov  9 12:23:00 CET 2007 - jsrain@suse.cz

- added manpage for yast (#336004)
- initialize product name during live installation properly
  (#297609)
- changed labels of software confirmation popup to Install/Cancel,
  resp. Uninstall/Cancel (#215195)
- 2.16.10

-------------------------------------------------------------------
Wed Nov  7 20:59:53 CET 2007 - mzugec@suse.cz

- added new function ListDevicesExcept(string)
- 2.16.9

-------------------------------------------------------------------
Tue Nov  6 18:22:47 CET 2007 - locilka@suse.cz

- Added new YCP module AutoinstData (which holds all data shared
  between Autoinstallation and other YaST modules) to break cyclic
  dependencies.
- Adjusted RPM dependencies.
- 2.16.8

-------------------------------------------------------------------
Mon Nov  5 11:19:38 CET 2007 - locilka@suse.cz

- Dirinstall-related global data added to Installation YCP module.
- 2.16.7

-------------------------------------------------------------------
Fri Nov  2 14:27:14 CET 2007 - locilka@suse.cz

- YCP module Internet moved from yast2-network to yast2 to remove
  RPM dependencies.
- Adjusted RPM dependencies.
- Added some more texts for firewall services defined by packages.
- Some functions from Internet were moved to newly created
  InternetDevices because of dependency on Provirer module.
- 2.16.6

-------------------------------------------------------------------
Thu Nov  1 16:44:07 CET 2007 - locilka@suse.cz

- Update/backup-related variables were moved from  Update::* to
  Installation::update_* to remove RPM dependencies.
- 2.16.5

-------------------------------------------------------------------
Wed Oct 31 13:19:42 CET 2007 - locilka@suse.cz

- installedVersion and updateVersion moved from 'Update' to
  'Installation' YCP module to remove dependencies.
- 2.16.4

-------------------------------------------------------------------
Tue Oct 30 17:24:06 CET 2007 - locilka@suse.cz

- Modules Hotplug and HwStatus moved here from yast2-installation
  to remove yast2-storage dependency on yast2-installation.
- Adjusted RPM dependencies.
- 2.16.3

-------------------------------------------------------------------
Tue Oct 23 08:10:22 CEST 2007 - jsrain@suse.cz

- kernel-bigsmp renamed to kernel-pae
- 2.16.2

-------------------------------------------------------------------
Thu Oct 11 11:52:23 CEST 2007 - locilka@suse.cz

- New function FileUtils::MD5sum.
- Merging every single workflow only once, skipping duplicate
  additional workflows even if provided by a different file name
  (#332436).
- Merging control-file texts in WorkflowManager as well (#271608).

-------------------------------------------------------------------
Thu Oct  4 16:29:01 CEST 2007 - jsrain@suse.cz

- install bigsmp kernel regardless the memory size (Fate #159006)
- 2.16.1

-------------------------------------------------------------------
Wed Oct  3 09:39:45 CEST 2007 - mvidner@suse.cz

- Do not try to package COPYRIGHT.english, it is gone from
  devtools (#299144).
- 2.16.0

-------------------------------------------------------------------
Wed Sep 26 18:06:50 CEST 2007 - kmachalkova@suse.cz

- Text-mode control center: do not show groups containing no modules
  to the user (#309452)

-------------------------------------------------------------------
Wed Sep 12 11:24:50 CEST 2007 - jsrain@suse.cz

- reverted Fate #159006 (always using bigsmp kernel if PAE detected)
  (#309468)
- 2.15.58

-------------------------------------------------------------------
Tue Sep 11 10:23:08 CEST 2007 - varkoly@suse.de

- Fixed Provides list (#309420)

-------------------------------------------------------------------
Mon Sep 10 11:41:49 CEST 2007 - locilka@suse.cz

- Fixed agent for /content file to correctly identify the key and
  the value (#305495).
- 2.15.57

-------------------------------------------------------------------
Thu Sep  6 14:30:06 CEST 2007 - tgoettlicher@suse.de

- fixed mouse cursor for links (#304679)
- 2.15.56

-------------------------------------------------------------------
Wed Sep  5 12:48:58 CEST 2007 - jsrain@suse.cz

- handle missing /usr/bin/id properly (#307375)
- 2.15.55

-------------------------------------------------------------------
Mon Sep  3 14:25:19 CEST 2007 - mvidner@suse.cz

- Mail via AutoYaST: do not omit the colon separator in /etc/aliases;
  fixed warnings about undefined variables (#304190).
- 2.15.54

-------------------------------------------------------------------
Mon Sep  3 13:08:17 CEST 2007 - lslezak@suse.cz

- added fallback for "kernel-iseries64" - use "kernel-ppc64",
  when it's not available (#302246)
- properly check whether a kernel package is available (use package
  name instead of 'provides' capability), fixed check in 'repair'
  mode (#302246, #299683)
- added Package::PackageAvailable() and Package::PackageInstaled()
  functions to check whether a package is available or installed
  (they check package name in contrast to Package::IsAvailable()
  and Package::IsInstalled() which check 'provides' capability)
- 2.15.53

-------------------------------------------------------------------
Mon Sep  3 08:24:32 CEST 2007 - mvidner@suse.cz

- Use xmessage only if y2base fails. Don't use it for harmless
  warnings (#265263#c59).
- 2.15.52

-------------------------------------------------------------------
Fri Aug 31 10:34:10 CEST 2007 - locilka@suse.cz

- Fixing evaluation of unreadable cpuflags in Kernel.ycp (#303842).
- 2.15.51

-------------------------------------------------------------------
Thu Aug 30 11:25:02 CEST 2007 - jsrain@suse.cz

- removed the -s/--style option from manpage and help (#300362)

-------------------------------------------------------------------
Thu Aug 30 10:51:17 CEST 2007 - jsrain@suse.cz

- updated list of fallback kernels (no longer kernel-smp) (#304646)
- 2.15.50

-------------------------------------------------------------------
Thu Aug 30 10:23:29 CEST 2007 - jsrain@suse.cz

- updated list of modules not to add to initrd (#298726)
- 2.15.49

-------------------------------------------------------------------
Tue Aug 28 15:54:17 CEST 2007 - mzugec@suse.cz

- add filter and log for output of NetworkDevices::List() (#303858)

-------------------------------------------------------------------
Tue Aug 28 12:12:49 CEST 2007 - locilka@suse.cz

- Fixed SuSEFirewall to better handle erroneous data from
  NetworkDevices module (#303858).

-------------------------------------------------------------------
Mon Aug 27 11:59:50 CEST 2007 - sh@suse.de

- Fixed bug #304776: save_y2logs usage message

-------------------------------------------------------------------
Fri Aug 24 13:21:57 CEST 2007 - mzugec@suse.cz

- add "ath" into "netcard" macro in NetworkDevices (#288450)
- 2.15.48

-------------------------------------------------------------------
Sun Aug 12 12:13:36 CEST 2007 - coolo@suse.de

- avoid conflicts without version

-------------------------------------------------------------------
Fri Aug 10 13:56:42 CEST 2007 - locilka@suse.cz

- Preselect "Add Online Repositories Before Installation" check-box
  in the "Installation Mode" dialog (#299207).
- 2.15.47

-------------------------------------------------------------------
Fri Aug 10 12:28:27 CEST 2007 - jsrain@suse.cz

- conflict older versions of packages which files were moved here
  from (#294054)
- 2.15.46

-------------------------------------------------------------------
Fri Aug 10 11:10:34 CEST 2007 - locilka@suse.cz

- Updated firewall-related texts for services defined by packages.

-------------------------------------------------------------------
Thu Aug  2 14:54:01 CEST 2007 - lslezak@suse.cz

- register download callbacks (#292629)
- 2.15.45

-------------------------------------------------------------------
Mon Jul 30 13:08:04 CEST 2007 - jsrain@suse.cz

- install bigsmp kernel regardless the memory size (Fate #159006)
- 2.15.42

-------------------------------------------------------------------
Thu Jul 26 10:07:51 CEST 2007 - jsrain@suse.cz

- added Provides: yast2-devel to yast2-devel-doc
- 2.15.43

-------------------------------------------------------------------
Wed Jul 25 14:46:56 CEST 2007 - locilka@suse.cz

- Renamed yast2-devel to yast2-devel-doc (FATE #302461).
- 2.15.42

-------------------------------------------------------------------
Sun Jul 22 10:02:08 CEST 2007 - mzugec@suse.de

- don't use getcfg in IsConnected function
- 2.15.41

-------------------------------------------------------------------
Wed Jul 18 16:56:45 CEST 2007 - lslezak@suse.cz

- PackageCallbacksInit.ycp - register ProgressReport callbacks
- 2.15.40

-------------------------------------------------------------------
Thu Jul 12 15:01:28 CEST 2007 - jsrain@suse.cz

- disabled rpmlint checks for .desktop files in order to build
- 2.15.39

-------------------------------------------------------------------
Wed Jul  4 11:47:40 CEST 2007 - locilka@suse.cz

- Fixed initrd testsuite
- 2.15.38

-------------------------------------------------------------------
Mon Jul  2 15:16:20 CEST 2007 - locilka@suse.cz

- Fixed adding of firewall custom rules in case of empty
  destination port but source port set (#284998).

-------------------------------------------------------------------
Thu Jun 28 21:33:42 CEST 2007 - jsrain@suse.cz

- added mode for live CD installation
- several updates for live CD installation

-------------------------------------------------------------------
Thu Jun 21 17:35:48 CEST 2007 - adrian@suse.de

- fix changelog entry order

-------------------------------------------------------------------
Wed Jun 20 11:56:36 CEST 2007 - locilka@suse.cz

- Extending Installation module to provide persistent information
  in Instalaltion Mode dialog.

-------------------------------------------------------------------
Tue Jun 19 13:02:27 CEST 2007 - kmachalkova@suse.cz

- Respect user's choice and never unset LANG (yast2-funcs)
- Do not append .UTF-8 suffix to POSIX and C locale (/sbin/yast2)
  (#285178)
- 2.15.37

-------------------------------------------------------------------
Tue Jun 19 08:28:57 CEST 2007 - locilka@suse.cz

- Allowing to go back in the installation workflow even if the
  workflow has changed. The condition must be explicitly set in
  the control file.

-------------------------------------------------------------------
Mon Jun 18 17:13:55 CEST 2007 - jsrain@suse.cz

- check patch lenght before calling substring (#283146)

-------------------------------------------------------------------
Thu Jun 14 15:57:58 CEST 2007 - kmachalkova@suse.cz

- Enable setting color theme of ncurses UI (Y2NCURSES_COLOR_THEME
  variable added to sysconfig, exported by /sbin/yast2 if defined)
  (FaTE #301893))

-------------------------------------------------------------------
Tue Jun 12 18:05:51 CEST 2007 - mzugec@suse.cz

- fixed CheckDomain function - allow "." character at the end
of domain name (suse.cz.)
- 2.15.36

-------------------------------------------------------------------
Thu Jun  7 10:14:06 CEST 2007 - lslezak@suse.cz

- speed up PackageSystem::InstallKernel() - call rpm directly
  instead of starting the package manager
- display licenses in the command line mode properly,
  fixed prompt when removing packages (#270910)

-------------------------------------------------------------------
Tue Jun  5 21:22:50 CEST 2007 - locilka@suse.cz

- Extended PackageLock::Check function to allow to 'Retry' getting
  the package management lock (#280383).

-------------------------------------------------------------------
Fri Jun  1 09:51:24 CEST 2007 - mzugec@suse.cz

- add function NetworkService::isNetworkRunning()
- NetworkStorage moved here from yast2-network
- 2.15.35

-------------------------------------------------------------------
Wed May 30 13:48:27 CEST 2007 - sh@suse.de

- Fixed bug #278790: save_y2logs complains about missing RPM DB

-------------------------------------------------------------------
Tue May 29 15:53:15 CEST 2007 - lslezak@suse.cz

- updated metadata in the sysconfig file (#278612)

-------------------------------------------------------------------
Fri May 25 10:59:56 CEST 2007 - jsrain@suse.cz

- fixed spec file (removed duplicate .desktop files translations)
- removed translations from .desktop-files (#271209)
- 2.15.34

-------------------------------------------------------------------
Mon May 21 16:04:31 CEST 2007 - kmachalkova@suse.cz

- Do not show empty xmessage window if nothing is printed to stderr
  after yast module has exited (mvidner's patch for #265263)

-------------------------------------------------------------------
Mon May 21 13:39:58 CEST 2007 - jsrain@suse.cz

- fixed chrp board detection (PPC) (#273606)
- do not check UI mode when enabling the 'Use LDAP' widget in
  service dialog (#274649)

-------------------------------------------------------------------
Thu May 17 17:57:17 CEST 2007 - lslezak@suse.cz

- Fixed testsuite for String.ycp
- 2.15.33

-------------------------------------------------------------------
Thu May 17 17:08:57 CEST 2007 - kmachalkova@suse.cz

- Do not request link state of network devices from ethtool (ask
  sysfs instead) so that yast2 does not require ethtool (#256382)

-------------------------------------------------------------------
Wed May 16 11:52:52 CEST 2007 - locilka@suse.cz

- Added checking for allowed "ssh" TCP port into
  SuSEFirewallProposal module additionaly to "service:sshd"
  (related to #274761).

-------------------------------------------------------------------
Wed May  9 13:47:10 CEST 2007 - lslezak@suse.cz

- fixed units - use "kB" instead of "KB" in strings (#270935)

-------------------------------------------------------------------
Mon May  7 14:47:41 CEST 2007 - mvidner@suse.cz

- save_y2logs: do not query the RPM database if there is none, as
  in the inst-sys (#270321).

-------------------------------------------------------------------
Fri May  4 15:28:26 CEST 2007 - locilka@suse.cz

- Added new refresh-srv-def-by-pkgs-trans.sh script that creates
  a YCP file containing translations for services defined by
  packages (FATE #30068).
- Added yast2-services-translations.ycp file with translations,
  textdomain is "firewall-services".
- Changed SuSEFirewallProposal to use new definition of services
  instead the old one from SuSEFirewallServices.
- Fixed BuildRequires (yast2-perl-bindings) after moving
  Mail-related perl modules to yast2 package.
- 2.15.32

-------------------------------------------------------------------
Thu May  3 14:44:05 CEST 2007 - varkoly@suse.de

- Add new module file MailAlias.ycp (269867 - build cycle between
  yast2-users and yast2-mail)
- 2.15.31

-------------------------------------------------------------------
Thu May  3 14:20:41 CEST 2007 - locilka@suse.cz

- Present more information to the user when calling a YaST client
  fails (#267886).

-------------------------------------------------------------------
Thu Apr 19 16:30:05 CEST 2007 - mzugec@suse.cz

- added GetIP(device) function to get first+additional addresses (#264393)
- 2.15.30

-------------------------------------------------------------------
Thu Apr 19 11:09:13 CEST 2007 - jsrain@suse.cz

- fixed path to GNOME control center (#245970)

-------------------------------------------------------------------
Wed Apr 18 08:33:37 CEST 2007 - locilka@suse.cz

- FileUtils::CheckAndCreatePatch function has been fixed not to
  turn "/" into empty string (#203363).
- 2.15.29

-------------------------------------------------------------------
Fri Apr 13 16:36:09 CEST 2007 - locilka@suse.cz

- Added 'modified' flag into SuSEFirewallServices module. This
  makes SuSEFirewall module to restart SuSEfirewall2 in case of
  changed only SuSEFirewallServices settings.

-------------------------------------------------------------------
Thu Apr 12 14:05:24 CEST 2007 - locilka@suse.cz

- Added new SetNeededPortsAndProtocols() function into
  SuSEFirewallServices module. It allows to modify services defined
  by packages described in FATE #300687.
- 2.15.28

-------------------------------------------------------------------
Thu Apr 12 13:09:40 CEST 2007 - mvidner@suse.cz

- Detect Efika board type, handle it like Pegasos (#259827).
- Fixed /sbin/yast2 to pass on the return value of y2base and of the
  control center (#263412).
- Let /sbin/yast2 redirect its output to xmessage if appropriate
  (#211392).
- 2.15.27

-------------------------------------------------------------------
Wed Apr 11 10:14:42 CEST 2007 - lslezak@suse.cz

- properly detect PV/FV Xen machine (#255217)
- 2.15.26

-------------------------------------------------------------------
Fri Apr  6 15:34:36 CEST 2007 - locilka@suse.cz

- Adding new Installation::reboot_net_settings that will point to
  a file storing current nework services settings when rebooting
  a computer during installation (#258742).
- Adding comments for Installation::* variables
- 2.15.25

-------------------------------------------------------------------
Fri Apr  6 11:18:10 CEST 2007 - lslezak@suse.cz

- register Pkg::CallbackAuthentication() callback (#190609)
- 2.15.24

-------------------------------------------------------------------
Mon Apr  2 14:15:53 CEST 2007 - jsuchome@suse.cz

- fixed restarting after Patch CD update (#259825)
- 2.15.23

-------------------------------------------------------------------
Mon Apr  2 14:11:12 CEST 2007 - lslezak@suse.cz

- register new callbacks Pkg::CallbackSourceCreateInit/Destroy()
  and Pkg::CallbackSourceReportInit/Destroy() (#251726)

-------------------------------------------------------------------
Mon Apr  2 10:59:49 CEST 2007 - locilka@suse.cz

- Changed Firewall proposal to be unified with other network
  proposals, e.g., "Firewall is enabled (disable)" (#259778).

-------------------------------------------------------------------
Fri Mar 30 08:23:46 CEST 2007 - locilka@suse.cz

- SCR agent proc_meminfo.scr moved from yast2-storage to yast2

-------------------------------------------------------------------
Thu Mar 29 15:45:49 CEST 2007 - locilka@suse.cz

- Added new WorkflowManager testsuite
- Added some debugging functions into WorkflowManager
- Changed ProductControl for easier testing

-------------------------------------------------------------------
Wed Mar 28 17:09:39 CEST 2007 - locilka@suse.cz

- Some testsuites have been moved from yast2-packager to yast2
- 2.15.22

-------------------------------------------------------------------
Wed Mar 28 15:59:03 CEST 2007 - locilka@suse.cz

- A new YCP module WorkflowManager has been created in order to
  unifys Add-On and Patterns in their possibility to influence the
  installation and configuration workflow (FATE #129).
- 2.15.21

-------------------------------------------------------------------
Fri Mar 23 12:47:17 CET 2007 - jsrain@suse.cz

- use Qt control center instead of Gtk and vice versa if the preffered
  one doesn't exist, fixed path to Gtk control center (#255745)
- fixed focus switching when changing dialogs in tree dialog (#239775)

-------------------------------------------------------------------
Wed Mar 21 16:12:54 CET 2007 - locilka@suse.cz

- Using SuSEFirewall::SuSEFirewallIsInstalled also internally in
  some SuSEFirewall functions.

-------------------------------------------------------------------
Wed Mar 21 07:50:59 CET 2007 - lslezak@suse.cz

- added hwinfo/classnames.ycp (from yast2-tune) (#253486)
- 2.15.20

-------------------------------------------------------------------
Mon Mar 19 16:37:40 CET 2007 - jsrain@suse.cz

- fixed selecting proper dialog in DialogTree in case of widget
  validation failed (#253488)

-------------------------------------------------------------------
Tue Mar 13 10:07:05 CET 2007 - jsrain@suse.cz

- added yast2-perl-bindings to Requires (#253514)

-------------------------------------------------------------------
Mon Mar 12 11:54:18 CET 2007 - mzugec@suse.cz

- sysconfig/network: use IPADDR/PREFIXLEN as default instead of NETMASK (#231997)
- 2.15.19

-------------------------------------------------------------------
Mon Mar 12 08:42:07 CET 2007 - locilka@suse.cz

- Modules 'Product' and 'Installation' (installation settings) were
  moved from 'yast2-installation' to 'yast2' to minimize
  cross-package dependencies.
- Adjusted package-conflicts.
- 2.15.18

-------------------------------------------------------------------
Fri Mar  9 08:57:01 CET 2007 - locilka@suse.cz

- Changing 'xenbr0' in SuSEfirewall2's FW_FORWARD_ALWAYS_INOUT_DEV
  to 'xenbr+' to match all XEN bridges. XEN bridge name is newly
  dependent on network interface number (#233934).

-------------------------------------------------------------------
Thu Mar  8 18:21:35 CET 2007 - jsuchome@suse.cz

- added SLPAPI.pm, Perl API for SLP agent (#238680)
- 2.15.17

-------------------------------------------------------------------
Thu Mar  8 16:57:17 CET 2007 - locilka@suse.cz

- Module GetInstArgs moved from yast2-installation to yast2, many
  clients required yast2-installation only because of this module.
- Added documentation of functions into that module.

-------------------------------------------------------------------
Thu Mar  8 16:30:09 CET 2007 - jsrain@suse.cz

- added xinetd support to the CWM service start widget

-------------------------------------------------------------------
Wed Mar  7 13:26:03 CET 2007 - jsrain@suse.cz

- build correctly URL in case of multiple leading slashes in the
  path (#179623)

-------------------------------------------------------------------
Tue Mar  6 22:25:24 CET 2007 - locilka@suse.cz

- Adding more documentation into the FileUtils module (examples).

-------------------------------------------------------------------
Tue Mar  6 13:49:56 CET 2007 - locilka@suse.cz

- When updating the SuSEfirewall2 network interfaces, consider that
  interfaces needn't be assigned to zones only by SuSEFirewall but
  also by network modules. Do not change assignments which have
  been made already.

-------------------------------------------------------------------
Mon Mar  5 10:57:48 CET 2007 - locilka@suse.cz

- fixed SuSEFirewall testsuite
- 2.15.16

-------------------------------------------------------------------
Mon Mar  5 10:42:34 CET 2007 - jsrain@suse.cz

- fixed testsuite

-------------------------------------------------------------------
Fri Mar  2 08:54:41 CET 2007 - lslezak@suse.cz

- install Xen paravirtual drivers (xen-kmp-* package) if running in
  a fully virtualized guest (#241564)
- register new yast agents when a patch or a package has been
  installed (#250179)
- 2.15.15

-------------------------------------------------------------------
Thu Mar  1 17:58:14 CET 2007 - kmachalkova@suse.cz

- Added checking for root user into ncurses menu. If the user is not
  root, show notify popup and list only the modules that do not need
  root privileges (#246015)

-------------------------------------------------------------------
Thu Mar  1 16:43:01 CET 2007 - jsuchome@suse.cz

- Added command line help text describing format of the [string]
  type options (#248201)

-------------------------------------------------------------------
Wed Feb 28 15:20:00 CET 2007 - locilka@suse.cz

- Making yast2.rpm independent on SuSEfirewall2. The package is
  checked and installed in SuSEFirewall::Read() function. If user
  decides not to install it, Firewall functionality is disabled.
  Installing the SuSEfirewall2 package is possible only on the
  running system (#245506).
- Checking for firewall definitions installed during one YaST run.
  This check is forced when something tries to use unknown service
  definition.
- Disabling possibility to configure firewall in Installation in
  Network proposal when SuSEfirewall2 package is not installed.
- Changing directory of service definitions to
  /etc/sysconfig/SuSEfirewall2.d/services (bugzilla #247352
  comment #13).

-------------------------------------------------------------------
Wed Feb 28 11:26:14 CET 2007 - lslezak@suse.cz

- ProductControl::Run() - return `abort also in the firstboot
  stage (#247552)
- 2.15.14

-------------------------------------------------------------------
Tue Feb 27 12:47:36 CET 2007 - locilka@suse.cz

- Added and fixed support for Firewall Custom Rules (FATE #100068,
  FATE #120042).
- 2.15.13

-------------------------------------------------------------------
Fri Feb 23 11:30:05 CET 2007 - lslezak@suse.cz

- error handling in Package::Available*() - return nil if no
  installation source is available (#225484)
- 2.15.12

-------------------------------------------------------------------
Mon Feb 19 14:04:18 CET 2007 - lslezak@suse.cz

- NetworkPopup - fixed NFS browsing (the same problem was
  in #71064), display scan results in a simple popup
- 2.15.11

-------------------------------------------------------------------
Fri Feb 16 12:50:35 CET 2007 - lslezak@suse.cz

- added String::FormatFilename() and URL::FormatUrl() - functions
  for removing the middle part of an URL/file name (#221163)
- 2.15.10

-------------------------------------------------------------------
Thu Feb 15 09:24:32 CET 2007 - aosthof@suse.de

- Fixed ComputePackage() in library/system/src/Kernel.ycp to be
  able to check provided kernel packages in installed system

-------------------------------------------------------------------
Thu Feb 15 07:31:47 CET 2007 - lslezak@suse.cz

- register ScanDB callbacks (#219953)
- String.ycp - functions for formatting dowload rate string
  (required for #168935)
- /sbin/yast2 - added control center switching, configurable via
  sysconfig (fate #301082) (mmeeks)
- 2.15.9

-------------------------------------------------------------------
Tue Feb 13 17:17:43 CET 2007 - mvidner@suse.cz

- ModulesConf::RunDepmod: do it also on s390 (#192120).

-------------------------------------------------------------------
Mon Feb 12 13:08:46 CET 2007 - lslezak@suse.cz

- register TrustGpgKey() callback handler (#242087, #240771)
- 2.15.8

-------------------------------------------------------------------
Mon Feb 12 11:00:53 CET 2007 - jsrain@suse.cz

- added control center switching, configurable via sysconfig
  (fate #301082) (mmeeks)

-------------------------------------------------------------------
Fri Feb  9 14:55:20 CET 2007 - mvidner@suse.cz

- Set Mode::testMode () == "testsuite" automatically when running with
  yast2-testsuite (#243624).
- Adjusted SuSEFirewall testsuite to match the current
  Mode::testMode () implementation
- 2.15.7

-------------------------------------------------------------------
Fri Feb  9 13:14:43 CET 2007 - locilka@suse.cz

- Using SCR::UnregisterAgent() instead of SCR::UnmountAgent in
  SetDesktopIcon() in Wizard.ycp (#244046).

-------------------------------------------------------------------
Thu Feb  8 16:46:18 CET 2007 - locilka@suse.cz

- Tuning firewall services defined by packages (FATE #300687).
- Added a lot of documentation and examples and comments into the
  SuSEFirewall YCP module.
- 2.15.6

-------------------------------------------------------------------
Thu Feb  8 11:06:41 CET 2007 - kmachalkova@suse.cz

- Use UI::RunInTerminal in menu.ycp for text-mode only. In all other
  cases run appropriate module in Qt(Gtk)
- 2.15.5

-------------------------------------------------------------------
Wed Feb  7 16:15:41 CET 2007 - locilka@suse.cz

- Added support for firewall services defined by packages
  (FATE #300687).
- Adjusted SuSEFirewall testsuite.

-------------------------------------------------------------------
Mon Jan 29 16:10:53 CET 2007 - mzugec@suse.de

- Internet connection test fails on s390 (#238246)
- 2.15.4

-------------------------------------------------------------------
Tue Jan 23 10:03:01 CET 2007 - jsrain@suse.cz

- use --whatprovides when quering for an installed package (#76181)

-------------------------------------------------------------------
Mon Jan 22 17:53:17 CET 2007 - mzugec@suse.cz

- 2.15.3
- #237353 - use cache to avoid multiple confirmations for the same purpose

-------------------------------------------------------------------
Fri Jan 19 10:16:05 CET 2007 - jsuchome@suse.cz

- added new API to Popup: MessageDetails, WarningDetails, ErrorDetails,
  NotifyDetails (popup with text and Details button for extra info)

-------------------------------------------------------------------
Fri Jan 19 09:09:33 CET 2007 - locilka@suse.cz

- Added two new remarkable functions GetFirewallKernelModules and
  SetFirewallKernelModules into the SuSEFirewall module. They will
  allow to open FTP service in SuSEfirewall2.
- Adjusted testsuite on Firewall

-------------------------------------------------------------------
Thu Jan 18 15:16:45 CET 2007 - kmachalkova@suse.cz

- Avoid displaying empty strings in NetworkPopup (#220813, #223498)

-------------------------------------------------------------------
Tue Jan  9 11:23:04 CET 2007 - mzugec@suse.cz

- add bond device

-------------------------------------------------------------------
Mon Jan  8 18:09:00 CET 2007 - locilka@suse.cz

- Fixed handling Y2_GEOMETRY="-geometry XxY[+OffsX+OffsY]" and
  "--geometry XxY[+OffsX+OffsY]" in /sbin/yast2 call (#232568).

-------------------------------------------------------------------
Fri Jan  5 13:20:26 CET 2007 - lslezak@suse.cz

- gpg library: fixed export of a key, export key in ASCII or
  binary format, added passphrase widget/popup, API documentation,
  example code
- 2.15.2

-------------------------------------------------------------------
Thu Jan  4 15:45:00 CET 2007 - locilka@suse.cz

- Changed y2error() to y2warning() when using default value is
  Misc::SysconfigRead() (#231744).

-------------------------------------------------------------------
Thu Dec 21 10:19:00 CET 2006 - lslezak@suse.cz

- added a gpg library - a wrapper for gpg binary (GPG.ycp),
  CWM widgets (GPGWidgets.ycp)  (initial version)

-------------------------------------------------------------------
Thu Dec 14 15:06:25 CET 2006 - lslezak@suse.cz

- added Label::SkipButton() (#228370)

-------------------------------------------------------------------
Wed Dec 13 09:11:24 CET 2006 - lslezak@suse.cz

- URL.ycp: fixed url building and checking in Estonian locale
  (use [[:alpha:]] instead of [a-z] in regexps) (#227256)
- 2.15.1

-------------------------------------------------------------------
Thu Dec  7 15:30:30 CET 2006 - lslezak@suse.cz

- menu.ycp: `restart_menu is not needed anymore (#148683)

-------------------------------------------------------------------
Tue Dec  5 11:20:10 CET 2006 - kmachalkova@suse.cz

- Adapt ncurses menu.ycp for running yast modules as separate
  processes (#148683, #221254, #222547)
- Do not change LANG and LC_CTYPE when stdin does not support
  utf8 (testutf8 returns 0) (partly #179989)
- 2.15.0

-------------------------------------------------------------------
Tue Nov 28 09:04:31 CET 2006 - jsrain@suse.cz

- fixed board detection on PPC (#223872)
- 2.14.15

-------------------------------------------------------------------
Tue Nov 21 11:16:27 CET 2006 - mvidner@suse.cz

- Implemented yast2 --remove and yast2 --update (#222757).
  (It needs yast2-packager-2.14.8 to work.)
- 2.14.14

-------------------------------------------------------------------
Tue Nov 14 10:49:04 CET 2006 - kmachalkova@suse.cz

- Better selection of fastest available network device (checking
  for cable connection and status for NICs) (#214897)
- 2.14.13

-------------------------------------------------------------------
Mon Nov 13 17:26:19 CET 2006 - locilka@suse.cz

- Tuning the previous change not to use .target.tmpdir but using
  "/var/lib/YaST2" instead.
- 2.14.12

-------------------------------------------------------------------
Mon Nov 13 14:27:39 CET 2006 - locilka@suse.cz

- Calling /sbin/SuSEfirewall2 (start|stop) instead of
  Service::Start()/Service::Stop() for SuSEfirewall2_(init && setup)
  (#215416).
- Extended testsuite of SuSEFirewall module.
- 2.14.11

-------------------------------------------------------------------
Wed Nov  8 09:44:03 CET 2006 - mvidner@suse.cz

- Resubmitting to fix the build.
- 2.14.10

-------------------------------------------------------------------
Mon Nov  6 15:20:34 CET 2006 - mzugec@suse.cz

- #177560 - fixed corrupting sysconfig files after setting locale to et_EE
- set value to boolean if contains "yes" or "no"
- 2.14.9

-------------------------------------------------------------------
Fri Nov  3 15:37:06 CET 2006 - locilka@suse.cz

- Fixed handling of missign SuSE-release files (partly #217013).

-------------------------------------------------------------------
Fri Nov  3 10:58:21 CET 2006 - mvidner@suse.cz

- Manual page: documented the command line interface (jfriedl).

-------------------------------------------------------------------
Mon Oct 30 09:29:21 CET 2006 - locilka@suse.cz

- Stopping/Starting and/or Enabling/Disabling all SuSEfirewall2
  services even if one of them fails. Partly preventing from not
  writing the new status of services (bugzilla #215416).
- Restarting firewall in SuSEFirewall::ActivateConfiguration() even
  if the configuration is not changed but there are some RPC
  services in the configuration (bugzilla #186186).
- 2.14.8

-------------------------------------------------------------------
Wed Oct 25 11:13:38 CEST 2006 - locilka@suse.cz

- Writing the client's return value to the log (ProductControl)
  for easier debugging (#214886).

-------------------------------------------------------------------
Tue Oct 24 15:50:54 CEST 2006 - lslezak@suse.cz

- .etc.policykit agent - added documentation
- fixed script callback registration

-------------------------------------------------------------------
Tue Oct 24 09:44:20 CEST 2006 - jsrain@suse.cz

- lazy initialization of list of YaST modules for bash completion
  (#212928)

-------------------------------------------------------------------
Mon Oct 23 17:14:04 CEST 2006 - lslezak@suse.cz

- added .etc.policykit agent (reads/writes
  /etc/PolicyKit/privilege.d/*.privilege files), used for
  handling powermanagement permissions (fate #301180, bug #214272)
- 2.14.7

-------------------------------------------------------------------
Wed Oct 18 15:12:08 CEST 2006 - locilka@suse.cz

- Returning `abort from ProductControl::Run in case of Abort button
  pressed during the second stage installation (FATE #300422).
- 2.14.6

-------------------------------------------------------------------
Wed Oct 18 13:47:50 CEST 2006 - kmachalkova@suse.cz

- NetworkDevices: return device type (e.g. netcard, modem,..) in
  human readable form
- NetworkPopup: display more information (besides device id also
  type, name and IP address)
- Moved NetworkPopup.ycp from library/wizard to library/network
- 2.14.5

-------------------------------------------------------------------
Mon Oct 16 16:34:58 CEST 2006 - lslezak@suse.cz

- register script callbacks (feature #100233)
- 2.14.4

-------------------------------------------------------------------
Mon Oct 16 11:23:48 CEST 2006 - mvidner@suse.cz

- /sbin/yast2: make ldd "not found" messages visible so that there is
  a hint about why a UI plugin is not working (#211392).

-------------------------------------------------------------------
Tue Oct 10 18:02:17 CEST 2006 - mvidner@suse.cz

- It is now configurable whether to use Qt or GTK GUI,
  see "man yast2" (F#301083).
- 2.14.3

-------------------------------------------------------------------
Tue Oct  3 12:38:46 CEST 2006 - jsrain@suse.cz

- reverted bigsmp kernel usage
- 2.14.2

-------------------------------------------------------------------
Mon Oct  2 16:38:20 CEST 2006 - jsrain@suse.cz

- merged texts from proofread
- install bigsmp kernel regardless the memory size
- 2.14.1

-------------------------------------------------------------------
Wed Sep 27 11:02:10 CEST 2006 - jsrain@suse.cz

- merged 10.2-only patches to SVN repository
- fixed Cell detection (#206539)
- 2.14.0

-------------------------------------------------------------------
Mon Sep 18 16:35:26 CEST 2006 - lslezak@suse.cz

- use the new source callbacks (feature #1466),
  require yast2-pkg-bindigs >= 2.13.95
- 2.13.81

-------------------------------------------------------------------
Fri Sep 15 10:02:49 CEST 2006 - mvidner@suse.cz

- Refactored Progress.ycp (but reverted the interface change).
- 2.13.80

-------------------------------------------------------------------
Wed Aug 30 16:31:11 CEST 2006 - sh@suse.de

- Added output of "rpm -qa" to save_y2logs
  upon request at all-hands meeting 2006-08-29
- 2.13.79

-------------------------------------------------------------------
Wed Aug 30 15:23:33 CEST 2006 - locilka@suse.cz

- DnsServerPunycode module moved from yast2-dns-server to yast2
  as Punycode module.
- 2.13.78

-------------------------------------------------------------------
Wed Aug 23 16:27:16 CEST 2006 - jsrain@suse.cz

- added release-specific Xvnc parameters
- 2.13.77

-------------------------------------------------------------------
Wed Aug 23 09:59:40 CEST 2006 - jsrain@suse.cz

- kernel-smp package is dropped for 10.2
- simplified kernel package detection for PPC for 10.2 (#195049)
- 2.13.76

-------------------------------------------------------------------
Tue Aug 22 19:24:18 CEST 2006 - mvidner@suse.cz

- CWM::ShowAndRun: documented disable_buttons.

-------------------------------------------------------------------
Thu Aug 17 16:40:58 CEST 2006 - jsrain@suse.cz

- initialize patch/delta RPM callbacks
- 2.13.75

-------------------------------------------------------------------
Thu Aug 10 15:25:59 CEST 2006 - locilka@suse.cz

- Moved (x)inetd agent from yast2-inetd to yast2
- 2.13.74

-------------------------------------------------------------------
Wed Aug  9 15:37:45 CEST 2006 - jsrain@suse.cz

- fixed recognizing pegasos, cell and maple boot requirements (PPC)
  (#192957)

-------------------------------------------------------------------
Wed Aug  9 14:19:23 CEST 2006 - kmachalkova@suse.cz

- Added new Address::CheckMAC() and Address::ValidMAC() functions.
- 2.13.73

-------------------------------------------------------------------
Mon Aug  7 11:07:31 CEST 2006 - locilka@suse.cz

- Added new IP::IPv4ToBits() and IP::BitsToIPv4() functions.

-------------------------------------------------------------------
Fri Aug  4 16:21:43 CEST 2006 - jsrain@suse.cz

- added mode X-version-specific paths
- 2.13.72

-------------------------------------------------------------------
Thu Aug  3 14:51:46 CEST 2006 - mvidner@suse.cz

- Start-up speed-up: don't read all desktop files to find our icon.
  Thanks to Michael Meeks for profiling.
- 2.13.71

-------------------------------------------------------------------
Wed Aug  2 16:00:12 CEST 2006 - jsrain@suse.cz

- Added more X-version-specific paths
- 2.13.70

-------------------------------------------------------------------
Wed Aug  2 10:08:50 CEST 2006 - locilka@suse.cz

- Added new module SuSEFirewallExpertRules managing expert ACCEPT
  rules of SuSEfirewall2.
- Port-ranges-related functionality in SuSEFirewall module moved
  to new module PortRanges.

-------------------------------------------------------------------
Tue Aug  1 16:10:01 CEST 2006 - jsrain@suse.cz

- Added module and data file specifying X11 paths

-------------------------------------------------------------------
Wed Jul 26 11:40:32 CEST 2006 - locilka@suse.cz

- Added new FileUtils::CheckAndCreatePath function that checks the
  current system for path existency and offers its creation if it
  doesn't exist.
- 2.13.69

-------------------------------------------------------------------
Tue Jul 25 15:50:15 CEST 2006 - jsrain@suse.cz

- fixed error popup if log of mkinitrd could not be run (#156762)
- prevent from crash in DialogTree.ycp (#191237)

-------------------------------------------------------------------
Mon Jul 24 09:42:55 CEST 2006 - locilka@suse.cz

- Fixed handling of multiline entries in the SuSEfirewall2
  sysconfig file. Newline characters were removed when joining
  multiline entries together. By now, .sysconfig.SuSEfirewall2
  returns values as it reads them, newlines are replaced with
  spaces in SuSEFirewall::Read() (#194419).

-------------------------------------------------------------------
Tue Jul 18 16:02:46 CEST 2006 - jsrain@suse.cz

- fixed handling of translated strings in control file (eg.
  congratulate string)
- 2.13.68

-------------------------------------------------------------------
Tue Jul 18 10:24:24 CEST 2006 - locilka@suse.cz

- Fixed proposal to reflect the current status better. Network
  interfaces might be assigned to the zone with 'any' in 'EXT'.
  If there are no network interfaces but SSH port is open, proposal
  informs about it (#154401).
- If there are only dial-up interfaces, SSH port can be also
  enabled and correctly informs about the current state.

-------------------------------------------------------------------
Sun Jul 16 08:54:55 CEST 2006 - olh@suse.de

- introduce a Linuxrc::display_ip and use it instead of Arch::s390
- 2.13.67

-------------------------------------------------------------------
Fri Jul 14 17:09:02 CEST 2006 - locilka@suse.cz

- Added better checking for wrong port-ranges. Invalid ones are
  stored in the configuration but ignored for firewall functions,
  such as joining port ranges.
- Joining ranges is possible only for TCP and UDP because other
  protocols don't support port ranges.
- Removing notes about NetworkManager from the SuSEFirewall
  documentation because it isn't needed to mention it there.
- 2.13.66

-------------------------------------------------------------------
Sat Jun 24 22:23:08 CEST 2006 - locilka@suse.cz

- Adding special Xen interface "xenbr0" into the
  FW_FORWARD_ALWAYS_INOUT_DEV variable in the Network Proposal in
  case of "kernel-xenpae" package installed (#154133) (Similar to
  change in 2.13.43).
- 2.13.65

-------------------------------------------------------------------
Tue Jun 13 13:27:35 CEST 2006 - jsrain@suse.cz

- fixed encoding/decoding query part of URL (#179913)
- 2.13.64

-------------------------------------------------------------------
Mon Jun 12 17:16:34 CEST 2006 - mvidner@suse.cz

- Moved cfg_security.scr from yast2-security.rpm to yast2.rpm
- Do not sit in a networked directory when reconfiguring network
  (#61055, reapplied lost fix).
- 2.13.63

-------------------------------------------------------------------
Mon Jun 12 11:48:12 CEST 2006 - locilka@suse.cz

- Do not register Signature Callbacks in case of AutoInst (#183821)
- 2.13.62

-------------------------------------------------------------------
Fri Jun  2 12:42:04 CEST 2006 - jsrain@suse.cz

- Marked global API of following modules as stable:
    ProductFeatures, WizardHW
- 2.13.61

-------------------------------------------------------------------
Thu Jun  1 14:49:53 CEST 2006 - locilka@suse.cz

- Global API or parts of these modules were marked as Stable:
    Address, Arch, Confirm, Crash, FileUtils, Hostname, HTML,
    HWConfig, IP, Label, Map, Message, Mode, Netmask, Package,
    PackageAI, PackageSystem, Popup, Report, RichText, Sequencer,
    Service, Stage, TypeRepository, URL and Wizard
- Added some more documentation into the Wizard module
- Fixing documentation of global modules (for generated docu.)
- 2.13.60

-------------------------------------------------------------------
Thu May 18 12:28:09 CEST 2006 - locilka@suse.cz

- Fixing exporting the $QT_HOME_DIR according to $user's home
  directory (#162114).
- 2.13.59

-------------------------------------------------------------------
Mon May 15 15:18:56 CEST 2006 - locilka@suse.cz

- Fixed CWMFirewallInterfaces behavior in the basic view for all
  interfaces at once. When the status of the firewall checkbox is
  changed, the current configuration is checked and possible errors
  are reported to user (#158520 c17).
- 2.13.58

-------------------------------------------------------------------
Mon May 15 12:58:42 CEST 2006 - jsrain@suse.cz

- provide more information about restart of YaST during
  installation from ProductControl (#167561)

-------------------------------------------------------------------
Thu May 11 09:23:29 CEST 2006 - lslezak@suse.cz

- select kernel-xenpae package if Xen PAE kernel is running
  (#172978)
- 2.13.57

-------------------------------------------------------------------
Wed May 10 16:30:02 CEST 2006 - locilka@suse.cz

- Added more logging into the Service.ycp module (for bug #173418)

-------------------------------------------------------------------
Thu May  4 14:15:31 CEST 2006 - jsrain@suse.cz

- read texts from control file (#170881)
- 2.13.56

-------------------------------------------------------------------
Wed May  3 17:45:59 CEST 2006 - locilka@suse.cz

- Properly handle special string 'any' in 'EXT' zone in CWM for
  firewall. Creating special functions in SuSEFirewall module for
  that (#158520).
- 2.13.55

-------------------------------------------------------------------
Tue Apr 25 20:38:04 CEST 2006 - jsrain@suse.de

- properly parse FTP URL (#166248, many others)
- 2.13.54

-------------------------------------------------------------------
Tue Apr 25 14:24:45 CEST 2006 - visnov@suse.cz

- ensure importing trusted RPM keys before initializing sources (#169121)
- 2.13.53

-------------------------------------------------------------------
Thu Apr 20 22:47:03 CEST 2006 - jsrain@suse.de

- handle installation restart with repeating last step (#167561)
- 2.13.52

-------------------------------------------------------------------
Wed Apr 19 15:02:44 CEST 2006 - jsuchome@suse.cz

- menu.ycp: check for `restart_menu possible return value (#162966)
- scripts/yast2: enable restarting curses menu
- 2.13.51

-------------------------------------------------------------------
Tue Apr 18 15:13:32 CEST 2006 - jsuchome@suse.cz

- menu.ycp: better check if menu should exit after online-update
- 2.13.50

-------------------------------------------------------------------
Fri Apr 14 19:21:11 CEST 2006 - jsrain@suse.de

- fixed handling of disabling back button (#165832)
- 2.13.49

-------------------------------------------------------------------
Fri Apr 14 14:29:17 CEST 2006 - jsuchome@suse.cz

- restart online update if there are some selected patches left to
  installation (#165540)
- 2.13.48

-------------------------------------------------------------------
Tue Apr 11 10:08:09 CEST 2006 - locilka@suse.cz

- Registering callback Pkg::CallbackAcceptFileWithoutChecksum
- 2.13.47

-------------------------------------------------------------------
Fri Apr  7 22:40:56 CEST 2006 - jsrain@suse.de

- fixed content file parser (#163702)
- 2.13.46

-------------------------------------------------------------------
Wed Apr  5 15:59:36 CEST 2006 - locilka@suse.cz

- Registered new Pkg:: callbacks
  - Pkg::CallbackAcceptUnsignedFile
  - Pkg::CallbackAcceptUnknownGpgKey
  - Pkg::CallbackImportGpgKey
  - Pkg::CallbackAcceptVerificationFailed
  - Pkg::CallbackTrustedKeyAdded
  - Pkg::CallbackTrustedKeyRemoved
- 2.13.45

-------------------------------------------------------------------
Wed Apr  5 15:09:52 CEST 2006 - sh@suse.de

- V 2.13.44
- Fixed bug #116356: save_y2logs saves into a different directory

-------------------------------------------------------------------
Wed Apr  5 11:36:03 CEST 2006 - fehr@suse.de

- changed some very verbose debug output in AsciiFile.ycp
- 2.13.43

-------------------------------------------------------------------
Wed Apr  5 11:11:44 CEST 2006 - locilka@suse.cz

- Adding special Xen interface "xenbr0" into the
  FW_FORWARD_ALWAYS_INOUT_DEV variable in the Network Proposal in
  case of "kernel-xen" package installed (#154133).

-------------------------------------------------------------------
Wed Apr  5 10:49:47 CEST 2006 - mvidner@suse.cz

- Added CWM::DisableButtons (jsuchome, #157125).

-------------------------------------------------------------------
Wed Apr  5 09:44:25 CEST 2006 - locilka@suse.cz

- Fixed wrong handling of special 'any' string in the internal
  function ArePortsOrServicesAllowed(). This part was forgotten
  from the first implementation of NetworkManager support (#162512).
- Adding FW_FORWARD_ALWAYS_INOUT_DEV variable into the Read()
  function to prepare fix for Xen handling (#154133).

-------------------------------------------------------------------
Tue Apr  4 15:31:08 CEST 2006 - locilka@suse.cz

- Added mapping for Pkg::CallbackAcceptUnsignedFile() callback
  (#162858)
- 2.13.42

-------------------------------------------------------------------
Wed Mar 29 17:04:09 CEST 2006 - mvidner@suse.cz

- Added PackageLock, a module to handle the big Zypp lock (#160319).
- 2.13.41

-------------------------------------------------------------------
Mon Mar 27 10:24:51 CEST 2006 - locilka@suse.cz

- TERM=raw -> TERM=dumb in Service::RunInitScriptWithTimeOut()

-------------------------------------------------------------------
Wed Mar 22 13:00:10 CET 2006 - locilka@suse.cz

- better testing of UTF-8 support using the testutf8 binary
  (#158001)
- 2.13.40

-------------------------------------------------------------------
Mon Mar 20 11:17:11 CET 2006 - locilka@suse.cz

- removed yast2 starting script from /usr/lib/YaST2/bin/, leaving
  it only in /sbin/ (#144237).
- replacing relative paths in /sbin/yast2 with absolute ones.
- 2.13.39

-------------------------------------------------------------------
Wed Mar 15 16:15:35 CET 2006 - jsrain@suse.de

- changed the name of kernel package on S/390 (#157605)
- 2.13.38

-------------------------------------------------------------------
Wed Mar 15 09:03:47 CET 2006 - locilka@suse.cz

- checking for testutf8 binary before running it in /sbin/yast2
  starting script (#158001)
- 2.13.37

-------------------------------------------------------------------
Mon Mar 13 14:07:54 CET 2006 - jsuchome@suse.cz

- fixed long buttons (#157420)
- 2.13.36

-------------------------------------------------------------------
Fri Mar 10 23:17:46 CET 2006 - jsrain@suse.de

- store all installation options in /etc/YaST2/Productfeatures
  (#156388)
- 2.13.35

-------------------------------------------------------------------
Fri Mar 10 17:12:00 CET 2006 - mvidner@suse.cz

- Start ncurses UI in non-threaded mode to enable spawning of
  interactive processes (like w3m for suseRegister, #150799).
- Added String::Random (#157107).
- 2.13.34

-------------------------------------------------------------------
Mon Feb 27 14:04:10 CET 2006 - lslezak@suse.cz

- Arch::is_xen0() and Arch::is_xenU() (#153235)
- 2.13.33

-------------------------------------------------------------------
Thu Feb 23 13:10:38 CET 2006 - mvidner@suse.cz

- ag_initscripts: no need to use absolute paths to awk and friends
  (#152840)
- 2.13.32

-------------------------------------------------------------------
Mon Feb 20 16:08:07 CET 2006 - mvidner@suse.cz

- Added Arch::is_laptop as a better alternative to
  Arch::has_pcmcia (#151813).
- 2.13.31

-------------------------------------------------------------------
Thu Feb 16 19:45:58 CET 2006 - olh@suse.de

- fix two typos in error path in Mode.ycp

-------------------------------------------------------------------
Tue Feb 14 17:57:57 CET 2006 - jsrain@suse.de

- added possibility to disable individual proposals
- 2.13.30

-------------------------------------------------------------------
Tue Feb 14 13:30:19 CET 2006 - olh@suse.de

- remove nubus support

-------------------------------------------------------------------
Mon Feb 13 13:06:25 CET 2006 - lslezak@suse.cz

- don't try to install kernel-*-nongpl packages
- 2.13.29

-------------------------------------------------------------------
Mon Feb 13 12:17:02 CET 2006 - locilka@suse.cz

- Killing the .background agent in the
  Service::RunInitScriptWithTimeOut function to prevent from
  undefined behavior when calling this function one by one
  without any sleep (#144891).
- Ignoring all 'skeleton' and 'skeleton.*' init scripts in the
  Rulevel editor since they are not a real init scripts.

-------------------------------------------------------------------
Mon Feb 13 09:49:13 CET 2006 - locilka@suse.cz

- Removing obsolete support for NetworkManager which have changed
  its behavior again (#149075). Changing firewall, firewall
  proposal and CWM firewall.
- 2.13.28

-------------------------------------------------------------------
Thu Feb  9 17:04:13 CET 2006 - locilka@suse.cz

- Added support for the iscsi-target (#149548) into the Firewall
  services

-------------------------------------------------------------------
Wed Feb  8 17:33:40 CET 2006 - jsrain@suse.de

- added support for localization of workflows updated from add-on
  products

-------------------------------------------------------------------
Tue Feb  7 19:33:38 CET 2006 - mvidner@suse.cz

- Use rcnetwork restart insted of rcnetwork start to handle the switch
  between ifup and NetworkManager (#148263).
- Use BuildRequires, but without openslp-devel, popt-devel.
- 2.13.27

-------------------------------------------------------------------
Thu Jan 26 09:36:21 CET 2006 - locilka@suse.cz

- Added new function String::WrapAt() to ease wrapping texts in
  dialogs and pop-up windows.
  Useful particulary for translated strings with unknown length.

-------------------------------------------------------------------
Mon Jan 23 17:36:06 CET 2006 - locilka@suse.cz

- Added new function NetworkService::ConfirmNetworkManager() to be
  called in the Read dialogs of services configuration. User has to
  confirm continuing the configuration when NetworkManager is
  enabled.
- Merged texts from proofreading.
- 2.13.26

-------------------------------------------------------------------
Mon Jan 23 17:06:18 CET 2006 - mvidner@suse.cz

- Start the network using rcnetwork start, not rcnetwork status.
  Fixes the internet test (#144829).
- 2.13.25

-------------------------------------------------------------------
Sun Jan 15 17:56:00 CET 2006 - mvidner@suse.cz

- NetworkService: use /etc/sysconfig/network/config:NETWORKMANAGER
  instead of rcnetworkmanager (#135595).
- 2.13.24

-------------------------------------------------------------------
Fri Jan 13 16:46:36 CET 2006 - jsrain@suse.cz

- hide disabled steps from installation workflow
- 2.13.23

-------------------------------------------------------------------
Fri Jan 13 15:20:02 CET 2006 - locilka@suse.cz

- Added missing function Progress::status()
  Returning whether progress 'is' on or 'off'

-------------------------------------------------------------------
Wed Jan 11 18:31:17 CET 2006 - mvidner@suse.cz

- CWMTab::CleanUp: do not reset current_tab_id, the caller may want to
  remember it for revisiting the dialog (#134386).
- Added String::NonEmpty (stringlist) and NewlineItems (string).
- Added XML::XmlError () (ug).
- 2.13.22

-------------------------------------------------------------------
Wed Jan 11 13:47:24 CET 2006 - jsrain@suse.cz

- added possibility to hide Edit button in Table/Popup
- 2.13.21

-------------------------------------------------------------------
Wed Jan 11 11:10:38 CET 2006 - locilka@suse.cz

- Fixing bug #142502
  Firewall still reported 'closed' SSH port when the Network Manager
  was used.
  Added more debugging logs.
- 2.13.20

-------------------------------------------------------------------
Mon Jan  9 17:54:49 CET 2006 - locilka@suse.cz

- Teaching SuSEFirewallProposal to work well with Network Manager
  enabled.
- 2.13.19

-------------------------------------------------------------------
Fri Jan  6 10:18:56 CET 2006 - locilka@suse.cz

- Tuning SuSEFirewall known Services
  Adding "TCP: 427" and "Broadcast: 427" to the definition of
  SLP-daemon by the feature #117 "SLP configuration module"

-------------------------------------------------------------------
Thu Jan  5 16:57:00 CET 2006 - mvidner@suse.cz

- CWM: implemented valid_chars property; added InitNull and StoreNull.
- CWM::Run: generate a fake event to allow a handler to enable/disable
  widgets before the first real UserInput takes place
- Dropped commandline.ycp, really now.
- 2.13.18

-------------------------------------------------------------------
Thu Jan  5 10:01:17 CET 2006 - locilka@suse.cz

- Adjusting environment for bugfix #129679
  Preventing Service::RunInitScript() from stuck by adding a new
  function Service::RunInitScriptWithTimeOut() using the
  .background agent
- Fixing bug #139587
  Firewall Functions IsEnabled() and IsStarted() expected that the
  firewall is not enabled or started by default in the
  installation. The [Back] button from the connection test (and
  changing firewall "enabled" to "disabled") has broken this
  expectation.

-------------------------------------------------------------------
Wed Jan  4 11:12:18 CET 2006 - visnov@suse.cz

- Dropped Require.ycp, long time obsolete library
- Dropped commandline.ycp obsolete wrapper

-------------------------------------------------------------------
Wed Jan  4 10:22:51 CET 2006 - locilka@suse.cz

- Adding Network Manager support into
        - SuSEFirewall Proposal
        - SuSEFirewall itself
        - CWM Firewall Interfaces (for other modules)
- 2.13.17

-------------------------------------------------------------------
Tue Jan  3 15:22:12 CET 2006 - visnov@suse.cz

- Show progress in command-line mode (F300349)

-------------------------------------------------------------------
Tue Jan  3 10:29:58 CET 2006 - mvidner@suse.cz

- Prevented NetworkService::Managed() from returning nil.

-------------------------------------------------------------------
Thu Dec 22 08:46:07 CET 2005 - visnov@suse.cz

- ignore .desktop comments starting with #

-------------------------------------------------------------------
Tue Dec 20 11:13:26 CET 2005 - visnov@suse.cz

- Include bash completion script
- 2.13.16

-------------------------------------------------------------------
Mon Dec 19 17:20:03 CET 2005 - mvidner@suse.cz

- Consider also NetworkManager if there are no ifcfgs during the
  firewall proposal (#139402).
- 2.13.15

-------------------------------------------------------------------
Mon Dec 19 15:34:37 CET 2005 - jsuchome@suse.cz

- merged texts from proofreading
- 2.13.14

-------------------------------------------------------------------
Wed Dec 14 16:08:39 CET 2005 - mvidner@suse.cz

- Added a bash completion script, thanks to choeger.

-------------------------------------------------------------------
Wed Dec  7 10:02:18 CET 2005 - locilka@suse.cz

- Changing firewall summary texts due to the bug/enhancement
  #119810. A bit misleading text "SSH is enabled" was changed to
  the "SSH port is open" etc. Also translatios should be now much
  more clearer.

-------------------------------------------------------------------
Tue Nov 29 14:41:40 CET 2005 - locilka@suse.cz

- Adding feature #5998 from FaTE: Port ranges
  Port ranges are supported in the whole configuration of
  SuSEFirewall2 for TCP, UDP and Broadcast. Port range has a higher
  priority than a port itsef, which means that adding a port which
  is already mentioned in some port alias will not add it again. If
  there is some port range next to the new port it will join it
  with the port range. Port ranges can be flatten when one is a
  neighbor of any other or if one covers any other. Removing a port
  from the port range will split the port range up into two port
  ranges.
- Adding port range support into port aliases
- Changing searching for port alias from grep-regexp to the
  perl-regexp (because of buggy behaviour with the 'mysql' port).
- Fixing variable types in documentation of some functions
- 2.13.13

-------------------------------------------------------------------
Thu Nov 24 12:51:20 CET 2005 - locilka@suse.cz

- Fixed the misleading documentation for GetEnableService()
  function in the SuSEFirewall module, thanks to jsmeix

-------------------------------------------------------------------
Wed Nov 23 13:41:53 CET 2005 - mvidner@suse.cz

- CWM::ProcessTerm now handles all container widgets
  (added `MarginBox, `MinWidth, `MinHeight, `MinSize).

-------------------------------------------------------------------
Wed Nov 23 12:36:26 CET 2005 - visnov@suse.cz

- 2.13.12

-------------------------------------------------------------------
Tue Nov 22 15:50:21 CET 2005 - lslezak@suse.cz

- do not log passwords (#134886)

-------------------------------------------------------------------
Wed Nov 16 15:03:58 CET 2005 - jsrain@suse.cz

- read list of modules to clone at the end of installation from
  control file

-------------------------------------------------------------------
Wed Nov 16 07:40:38 CET 2005 - lslezak@suse.cz

- Kernel.ycp - some PPC kernel RPMs have been dropped, kernel
  package selection updated (#64206)
- 2.13.11

-------------------------------------------------------------------
Tue Nov 15 18:49:54 CET 2005 - mvidner@suse.cz

- CWM:
 - added `menu_button
 - explicitly specifying an empty help produces no errors, like no_help
 - actually implemented validate_help
 - added validate_type: `function_no_popup so that the function bodies
   can be shared and only validate_help needs to differ
- CWMTab:
 - widget_names is now optional
 - generate a fake event when switching to a new tab to allow a handler
   to enabled/disable widgets before the first real UserInput takes place
 - prevent double tab initialization at tab set initialization
- 2.13.10

-------------------------------------------------------------------
Fri Nov 11 10:05:46 CET 2005 - jsrain@suse.cz

- initialize package source only if needed when installing kernel
  modules package (#132458)

-------------------------------------------------------------------
Tue Nov  8 13:37:34 CET 2005 - lslezak@suse.cz

- add %2f when the begining of FTP URL path starts with /
- 2.13.9

-------------------------------------------------------------------
Tue Nov  8 09:28:22 CET 2005 - lslezak@suse.cz

- The reserved characters can be part of URL (#96960),
  properly handle the escape sequences in parsing/building of URL
- 2.13.8

-------------------------------------------------------------------
Wed Nov  2 18:33:12 CET 2005 - mvidner@suse.cz

- CWM
 - PrepareDialog recognizes *Squash and alignment widgets.
 - "widget_names" can be omitted in ShowAndRun.
 - Added section: Widget Description Map Reference.
 - Factored out rules to format the docbook documentation.
- CWMTab
 - CreateWidget recognizes "fallback_functions" in the main map
   and the tab maps.
 - Also call "clean_up" functions for widgets inside the tabs.

-------------------------------------------------------------------
Wed Nov  2 10:54:54 CET 2005 - locilka@suse.cz

- Removing TCP port 135 from samba-server firewall definition.
- Adding "Portable Batch System (PBS)" definition into firewall
- Adding MySQL definition into firewall, enhancement #131478

-------------------------------------------------------------------
Thu Oct 27 18:14:24 CEST 2005 - mvidner@suse.cz

- CLI XML help: changed document structure, hopefully for the better.
- 2.13.7

-------------------------------------------------------------------
Fri Oct 21 16:28:01 CEST 2005 - lslezak@suse.cz

- CommandLine:: supports printing texts without trailing
  newline character (useful for progress messages); added YesNo()
  functionality for the command line mode
- Package:: supports installing packages in the command line mode
  (#91033)
- 2.13.6

-------------------------------------------------------------------
Thu Oct 20 13:14:33 CEST 2005 - jsuchome@suse.cz

- added Misc::CustomSysconfigRead for reading custom sysconfig files
- 2.13.5

-------------------------------------------------------------------
Mon Oct 10 15:38:30 CEST 2005 - mvidner@suse.cz

- Do not use modules marked with BrokenModules (#97655).
- 2.13.4

-------------------------------------------------------------------
Fri Sep 30 12:53:28 CEST 2005 - mvidner@suse.cz

- Fixed the configuration of ESCON and FICON (#82891).
- 2.13.3

-------------------------------------------------------------------
Thu Sep 29 13:44:59 CEST 2005 - visnov@suse.cz

- require yast2-hardware-detection for probing

-------------------------------------------------------------------
Tue Sep 27 11:02:16 CEST 2005 - jsrain@suse.cz

- do not prevent USB modules from being added to initrd (#66733)

-------------------------------------------------------------------
Tue Sep 27 09:56:07 CEST 2005 - lslezak@suse.cz

- Popup - display long error "as is" - escape rich text tags,
  format lines; layout fixes
- version 2.13.2

-------------------------------------------------------------------
Fri Sep 23 13:42:46 CEST 2005 - lslezak@suse.cz

- command line - multiline description of a command is possible
  (help can be string or list of strings)

-------------------------------------------------------------------
Fri Sep 23 09:43:09 CEST 2005 - locilka@suse.cz

- Adding support for VNC and SSH installations. Firewall proposal
  enables SSH on non-dial-up interfaces when installing over SSH,
  enables VNC on non-dial-up interfaces when installing over VNC.
  Firewall proposal warns when installing over SSH/VNC and SSH/VNC
  is not enabled. (enahancement #113211)
- Adding XDMCP (Remote Acces to Display Manager) support
  (enhancement #118200)
- Adding FAM (Remote File Alteration Monitor) support
  (enhancement #118196)
- 2.13.1

-------------------------------------------------------------------
Wed Sep 21 13:10:38 CEST 2005 - lslezak@suse.cz

- Support for long error and long warning messages
  (e.g. Report::LongError) (#79161)
- new popups in Popup:: module (e.g. Popup::TimedLongError)
- added [Stop] button to all timed popups
- version 2.13.0

-------------------------------------------------------------------
Wed Sep  7 16:01:13 CEST 2005 - mvidner@suse.cz

- Fixed deleting an interface after writing and returning
  to the network proposal (#115448).
- WIRELESS_WPA_PASSWORD is also secret (#65741).
- 2.12.27

-------------------------------------------------------------------
Mon Sep  5 22:39:56 CEST 2005 - locilka@suse.cz

- fixing default SuSEfirewall2 logging values using the
  GetDefaultValue() function for undefined and newly also for
  empty values  for security reasons (#100692).
- 2.12.26

-------------------------------------------------------------------
Mon Sep  5 16:55:12 CEST 2005 - jsrain@suse.cz

- translate proposal tab headers (#114677)
- 2.12.25

-------------------------------------------------------------------
Mon Aug 22 12:33:42 CEST 2005 - jsuchome@suse.cz

- added check for `cancel to ncurses menu loop (#105507)
- 2.12.24

-------------------------------------------------------------------
Thu Aug 18 13:59:50 CEST 2005 - lslezak@suse.cz

- added simple XEN detection (workaround for #100726)
- select kernel-xen if XEN is detected
- 2.12.23

-------------------------------------------------------------------
Thu Aug 18 11:05:25 CEST 2005 - locilka@suse.cz

- Do not Read() NetworkDevices when running CWMFirewallInterfaces
  in Installation or Update.
- Set SuSEFirewallProposal as 'modified' when changing the firewall
  counfiguration via CWMFirewallInterfaces in Installation or
  Update (bug #105170).

-------------------------------------------------------------------
Mon Aug 15 14:47:36 CEST 2005 - jsrain@suse.cz

- check whether VGA kernel parameter is correct (#103150)

-------------------------------------------------------------------
Fri Aug 12 13:10:37 CEST 2005 - jsrain@suse.cz

- don't prevent xfs and jfx module from being added to initrd on
  PPC (#104037)
- 2.12.22

-------------------------------------------------------------------
Fri Aug 12 13:03:29 CEST 2005 - locilka@suse.cz

- Fixed YaST in console. It had been using LANG set to "POSIX"
  which was supporsed to be empty or to contain "xx_XX" string
  (#103007).

-------------------------------------------------------------------
Fri Aug 12 10:08:14 CEST 2005 - visnov@suse.cz

- added comments for translators

-------------------------------------------------------------------
Tue Aug  9 16:10:22 CEST 2005 - mvidner@suse.cz

- Fixed init script parsing with special backslash and whitespace
  combination (#103013).

-------------------------------------------------------------------
Tue Aug  9 11:27:06 CEST 2005 - locilka@suse.cz

- Fixing bug #102951
  Adding SLP Daemon to the firewall as a known service
- 2.12.21

-------------------------------------------------------------------
Mon Aug  8 16:35:47 CEST 2005 - jsrain@suse.cz

- disable "Edit" and "Delete" buttons in hardware dialog if no item
  is present in the list (#102526)
- store vendor URL in the installed system (#102542)
- do not add unneeded modules to initrd (#102588)
- 2.12.20

-------------------------------------------------------------------
Fri Aug  5 09:08:24 CEST 2005 - jsrain@suse.cz

- added initialization of source refresh callbacks
- changed label of the menubutton in the hardware dialog
- 2.12.19

-------------------------------------------------------------------
Thu Aug  4 16:14:49 CEST 2005 - lslezak@suse.cz

- move sysconfig metadata parsing functions from Sysconfig
  to String module.
- 2.12.18

-------------------------------------------------------------------
Tue Aug  2 15:54:10 CEST 2005 - lslezak@suse.cz

- format function in WizardHW module
- 2.12.17

-------------------------------------------------------------------
Tue Aug  2 14:36:32 CEST 2005 - jsrain@suse.cz

- added support not to allow to go back in the installation
  workflow if started from the middle
- 2.12.16

-------------------------------------------------------------------
Mon Aug  1 15:06:21 CEST 2005 - locilka@suse.cz

- Changing firewall definition for samba-server by the Samba-Howto
  Allowed ports/functionality is: TCP 135, 139, 445; UDP: 137, 138;
  Broadcast: 137, 138;
  Bugzilla #81254

-------------------------------------------------------------------
Thu Jul 28 15:52:49 CEST 2005 - jsrain@suse.cz

- merged texts from proofreading

-------------------------------------------------------------------
Thu Jul 28 08:55:08 CEST 2005 - jsrain@suse.cz

- fixed stopping the workflow in the middle to reboot (eg. in case
  of kernel update)
- 2.12.15

-------------------------------------------------------------------
Thu Jul 21 13:58:55 CEST 2005 - sh@suse.de

- Now using `opt(`hvstretch) in wizard to restore old laoyut
  behaviour: center content by default
- V 2.12.14

-------------------------------------------------------------------
Thu Jul 21 09:53:02 CEST 2005 - jsrain@suse.cz

- don't report void errors in CWM

-------------------------------------------------------------------
Wed Jul 20 14:51:42 CEST 2005 - jsrain@suse.cz

- fixed incorrecr wizard command causing crash at the begin of the
  installation
- 2.12.13

-------------------------------------------------------------------
Wed Jul 20 10:35:22 CEST 2005 - jsrain@suse.cz

- added libxml2(-devel) to neededforbuild
- 2.12.12

-------------------------------------------------------------------
Tue Jul 19 16:47:38 CEST 2005 - jsrain@suse.cz

- fixed installation workflow re-load on switch from installation
  to update or vice versa
- added possibility to start the workflow from the middle
- added possibility for having more stages in the installation
  wizard navigation bar
- added support for specifying textdomain for translatable texts
  for installation wizard
- 2.12.11

-------------------------------------------------------------------
Mon Jul 18 11:42:40 CEST 2005 - sh@suse.de

- Properly check if KDE is running in /sbin/yast so the sw_single
  module is started full-screen if that works flawlessly (KDE)
- V 2.12.10

-------------------------------------------------------------------
Mon Jul 11 18:20:44 CEST 2005 - sh@suse.de

- Fixed NCurses wizard layout behaviour:
  Properly propagate content strechability to layout parent
- V 2.12.9

-------------------------------------------------------------------
Fri Jul  8 16:03:01 CEST 2005 - visnov@suse.cz

- adapt build dependencies for blocxx
- 2.12.8

-------------------------------------------------------------------
Fri Jul  1 12:48:43 CEST 2005 - jsrain@suse.cz

- added support functions fir general hardware summary dialog
- added possibility to get selected tab from CWMTab
- 2.12.7

-------------------------------------------------------------------
Tue Jun 14 16:05:05 CEST 2005 - lslezak@suse.cz

- command line - fixed example definition in xmlhelp output
- 2.12.6

-------------------------------------------------------------------
Mon Jun 13 17:04:03 CEST 2005 - lslezak@suse.cz

- command line - 'xmlhelp' command (store command line help of
  a client in XML format)

-------------------------------------------------------------------
Mon Jun  6 10:24:53 CEST 2005 - jsrain@suse.cz

- keep order of initrd modules from installation system in the
  target system
- 2.12.5

-------------------------------------------------------------------
Tue May 31 10:32:54 CEST 2005 - jsrain@suse.cz

- create initial ProductFeatures file via fillup (#79278)

-------------------------------------------------------------------
Wed May 25 14:26:50 CEST 2005 - locilka@suse.cz

- Fixed SuSEFirewall testsuite after adding 'bootps' port to the
  DHCP Server definition

-------------------------------------------------------------------
Wed May 25 13:25:04 CEST 2005 - mvidner@suse.cz

- CWM: added a standalone radio button widget

-------------------------------------------------------------------
Thu May 19 11:51:29 CEST 2005 - locilka@suse.cz

- Fixed bug in CWMTsigKeys
  Key name containing the 't' letter had been ending on that
  character because of wrong implementation of regexp with '\\t'

-------------------------------------------------------------------
Mon May  9 09:51:10 CEST 2005 - locilka@suse.cz

- Adding "Requires: SuSEfirewall2" into the yast2 package instead
  of the yast2-firewall

-------------------------------------------------------------------
Tue May  3 16:42:41 CEST 2005 - jsrain@suse.cz

- made the hardcoded fallback list of VGA modes in Initrd.ycp
  public (via global function)

-------------------------------------------------------------------
Tue May  3 11:27:04 CEST 2005 - locilka@suse.cz

- Added 'bootps' port allowing broadcast into the DHCP Server
  definition for SuSEFirewallServices

-------------------------------------------------------------------
Thu Apr 28 14:04:57 CEST 2005 - jsrain@suse.cz

- if YOU updates any YaST package, restart NCurses control center
  (#80591)

-------------------------------------------------------------------
Thu Apr 28 10:08:20 CEST 2005 - jsrain@suse.cz

- updated ProductControl.ycp to privide inst_finish steps
- 2.12.4

-------------------------------------------------------------------
Fri Apr 22 13:39:55 CEST 2005 - mvidner@suse.cz

- Do not use "default" as an identifier.

-------------------------------------------------------------------
Mon Apr 18 15:43:43 CEST 2005 - jsrain@suse.cz

- added testsuite for new ProductFeatures.ycp
- 2.12.3

-------------------------------------------------------------------
Mon Apr 18 14:40:43 CEST 2005 - jsrain@suse.cz

- updated manual page and help of yast2 (#70892)
- changed interface of ProductFeatures.ycp
- 2.12.2

-------------------------------------------------------------------
Tue Apr  5 14:45:07 CEST 2005 - visnov@suse.cz

- fix NFB
- 2.12.1

-------------------------------------------------------------------
Mon Apr  4 10:27:58 CEST 2005 - jsrain@suse.cz

- after running online update, exit ncurses control center (#63542)

-------------------------------------------------------------------
Thu Mar 31 13:05:13 CEST 2005 - jsrain@suse.cz

- initialize product macro for help texts from /etc/*-release
  (#61247)

-------------------------------------------------------------------
Thu Mar 31 11:10:12 CEST 2005 - locilka@suse.cz

- Changed firewall proposal texts to be clearly translatable
  (#73612)

-------------------------------------------------------------------
Thu Mar 24 13:07:15 CET 2005 - jsrain@suse.cz

- changed kernel packages for PPC (#72344)

-------------------------------------------------------------------
Mon Mar 21 16:25:33 CET 2005 - sh@suse.de

- Fixed bug #72799: Help/Steps buttons not translated
- V 2.11.48

-------------------------------------------------------------------
Mon Mar 21 13:51:43 CET 2005 - jsrain@suse.cz

- fixed setting bootsplash resolutino if framebuffer modes couldn't
  be detected (#74052)
- 2.11.47

-------------------------------------------------------------------
Fri Mar 18 14:17:30 CET 2005 - jsrain@suse.cz

- fixed determining if firewall is enabled (#73819)
- 2.11.46

-------------------------------------------------------------------
Wed Mar 16 16:50:03 CET 2005 - visnov@suse.cz

- 2.11.45

-------------------------------------------------------------------
Tue Mar 15 13:40:39 CET 2005 - visnov@suse.cz

- added check-all-syntax script for validating all YCP clients
  and modules (#63942)

-------------------------------------------------------------------
Mon Mar 14 16:36:55 CET 2005 - mvidner@suse.cz

- Don't allow single quotes inside ifcfg-* variables,
  especially NAME (#72164).
- NetworkDevices::ConcealSecrets: only nonempty; also WIRELESS_WPA_PSK.
- 2.11.44

-------------------------------------------------------------------
Sat Mar 12 04:44:45 CET 2005 - nashif@suse.de

- optionally add addon selections using the control file (#72257)
- 2.11.43

-------------------------------------------------------------------
Fri Mar 11 15:38:51 CET 2005 - mvidner@suse.cz

- Added NetworkDevices::ConcealSecrets not to log sensitive
  information (#65741).
- 2.11.42

-------------------------------------------------------------------
Fri Mar 11 10:45:17 CET 2005 - locilka@suse.cz

- Added new testsuite for SuSEFirewall module
- Added new testsuite for PortAliases module

-------------------------------------------------------------------
Wed Mar  9 13:17:46 CET 2005 - locilka@suse.cz

- Adjusting to changed /etc/services
  "ipsec-msft" has been changed to "ipsec-nat-t"
- 2.11.41

-------------------------------------------------------------------
Fri Mar  4 14:09:28 CET 2005 - lslezak@suse.cz

- HWConfig.ycp - /etc/sysconfig/hardware/hwcfg-* file access
- 2.11.40

-------------------------------------------------------------------
Fri Mar  4 10:25:56 CET 2005 - locilka@suse.cz

- fixed bug #67335
  Aborting unchanged SuSEfirewall configuration
- 2.11.39

-------------------------------------------------------------------
Thu Mar  3 13:40:45 CET 2005 - jsrain@suse.cz

- prevent Initrd module from automatical reading in Mode::config
  (#67256)

-------------------------------------------------------------------
Wed Mar  2 11:22:33 CET 2005 - locilka@suse.cz

- merged proofed texts
- 2.11.38

-------------------------------------------------------------------
Fri Feb 25 15:24:07 CET 2005 - lslezak@suse.cz

- command line - fixed checking of the mandatory keys - don't
  abort in "unsupported" mode, testsuite updated
- 2.11.37

-------------------------------------------------------------------
Fri Feb 25 13:20:17 CET 2005 - visnov@suse.cz

- 2.11.35

-------------------------------------------------------------------
Fri Feb 25 13:11:07 CET 2005 - lslezak@suse.cz

- commandline - don't check mandatory keys when the command line
  mode is "unsupported", testsuite updated
- 2.11.36

-------------------------------------------------------------------
Thu Feb 24 12:00:54 CET 2005 - fehr@suse.de

- Add AsciiFile::ReplaceLine
- 2.11.34

-------------------------------------------------------------------
Thu Feb 24 08:54:01 CET 2005 - visnov@suse.cz

- reading INCOMPLETE_TRANSLATION_TRESHOLD enabled
- 2.11.33

-------------------------------------------------------------------
Wed Feb 23 14:25:44 CET 2005 - lslezak@suse.cz

- command line - use command 'abort' instead of 'quit',
  testsuite updated

-------------------------------------------------------------------
Mon Feb 21 18:31:12 CET 2005 - nashif@suse.de

- Fixed reading of global variable which breaks testsuites

-------------------------------------------------------------------
Mon Feb 21 16:22:21 CET 2005 - nashif@suse.de

- Added incomplete_translation_treshold to product features

-------------------------------------------------------------------
Fri Feb 18 11:33:32 CET 2005 - visnov@suse.cz

- Don't show desktop files with "Hidden" set to yes in ncurses menu

-------------------------------------------------------------------
Thu Feb 17 07:16:41 CET 2005 - nashif@suse.de

- Added function to reset install.inf data to initiate a reread of
  the file

-------------------------------------------------------------------
Tue Feb 15 15:55:55 CET 2005 - locilka@suse.cz

- added name of the device for configuring interfaces
- added missing comments for SuSEFirewall functions

-------------------------------------------------------------------
Mon Feb 14 11:30:44 CET 2005 - jsrain@suse.cz

- added functions to disable and enable the CWM Firewall Interfaces
  widget
- 2.11.30

-------------------------------------------------------------------
Thu Feb 10 16:35:17 CET 2005 - mvidner@suse.cz

- Do not propose a dynamic address if the product (OES) says
  force_static_ip (#50524).
- 2.11.29

-------------------------------------------------------------------
Wed Feb  9 19:19:42 CET 2005 - nashif@suse.de

- control file and saved features from installation is now saved
  into /etc/YaST2,  /var/lib is too risky

-------------------------------------------------------------------
Wed Feb  9 15:12:00 CET 2005 - jsrain@suse.cz

- merged variables for kernel parameters in ProductFeatures into
  one (#50369)

-------------------------------------------------------------------
Wed Feb  9 12:03:50 CET 2005 - locilka@suse.cz

- Fixed reading SuSEfirewall2 configuration to be done only once
  in network proposal.

-------------------------------------------------------------------
Tue Feb  8 17:03:02 CET 2005 - sh@suse.de

- Added icons to standard popups
- V 2.11.26

-------------------------------------------------------------------
Tue Feb  8 16:09:19 CET 2005 - nashif@suse.de

- Moved ProductControl. Hooks from installation

-------------------------------------------------------------------
Tue Feb  8 14:48:37 CET 2005 - nashif@suse.de

- Moved XML module to library

-------------------------------------------------------------------
Tue Feb  8 10:48:25 CET 2005 - jsrain@suse.cz

- added richtext and (multi)selection box widget support to CWM
- enable release notes in inst. proposal also for NCurses

-------------------------------------------------------------------
Tue Feb  8 10:10:52 CET 2005 - jsuchome@suse.cz

- merged texts from proofreading
- 2.11.25

-------------------------------------------------------------------
Tue Feb  8 09:46:32 CET 2005 - jsuchome@suse.cz

- build with CustomDialogs.ycp
- 2.11.24

-------------------------------------------------------------------
Mon Feb  7 06:17:22 CET 2005 - nashif@suse.de

- Fixed call to inst_suseconfig
- Added variable to Directory used for custom workflows

-------------------------------------------------------------------
Fri Feb  4 17:44:21 CET 2005 - mvidner@suse.cz

- Added String::OptParens, String::OptFormat.
- 2.11.23

-------------------------------------------------------------------
Tue Feb  1 12:56:56 CET 2005 - lslezak@suse.cz

- fixed finish call handling (don't call finish handler (Write)
  when module is not initialized)
- 2.11.22

-------------------------------------------------------------------
Mon Jan 31 17:47:43 CET 2005 - sh@suse.de

- Added Show|HideReleaseNotesButton() to Wizard::
- V 2.11.21

-------------------------------------------------------------------
Mon Jan 31 10:46:33 CET 2005 - locilka@suse.cz

- added samba-server allowing broadcast feature (#50311)
- 2.11.20

-------------------------------------------------------------------
Fri Jan 28 09:57:54 CET 2005 - mlazar@suse.cz

- fixed runlevel agent: don't dump error msg if service script
  isn't readable

-------------------------------------------------------------------
Thu Jan 27 13:29:28 CET 2005 - mvidner@suse.cz

- NetworkDevices: canonicalize STARTMODE (~#50095), also on Import.
- 2.11.19

-------------------------------------------------------------------
Thu Jan 27 12:34:14 CET 2005 - locilka@suse.cz

- Rewritten SuSEFirewall::ActivateConfiguration() function
- Fixed some y2error message

-------------------------------------------------------------------
Wed Jan 26 16:39:19 CET 2005 - mvidner@suse.cz

- Fixed a typo preventing from adding an Altix XP interface (#50044).

-------------------------------------------------------------------
Tue Jan 25 12:39:26 CET 2005 - locilka@suse.cz

- removed SuSEfirewall2_final init script (bugzilla #50157)
- 2.11.18

-------------------------------------------------------------------
Fri Jan 21 10:50:28 CET 2005 - lslezak@suse.cz

- an option in command line mode specification can have
  more help texts (depending on command)
- improved command line mode support test (test also empty map)
- version 2.11.17

-------------------------------------------------------------------
Tue Jan 18 14:56:33 CET 2005 - lslezak@suse.cz

- command line - new simple mode (no commands),
  lazy initialization (bug #44083)
- version 2.11.16

-------------------------------------------------------------------
Wed Jan 12 16:16:20 CET 2005 - lslezak@suse.cz

- command line mode enhancements: accept integer type,
  added CommandLine::PrintVerbose(), cutom help option,
  testsuite update, small fixes
- version 2.11.15

-------------------------------------------------------------------
Tue Jan 11 16:52:35 CET 2005 - jsrain@suse.cz

-reverted fix of #49483

-------------------------------------------------------------------
Mon Jan 10 14:03:48 CET 2005 - jsrain@suse.cz

- added new function to compute additional packages (eg. -nongpl)
  for any base kernel package to Kernel.ycp

-------------------------------------------------------------------
Fri Jan  7 10:53:19 CET 2005 - locilka@suse.cz

- added new functions into String module
  TextTable() & UnderlinedHeader()

-------------------------------------------------------------------
Thu Jan  6 10:43:19 CET 2005 - jsrain@suse.cz

- prevent vga= kernel parameter from being used on IA64 (#49483)

-------------------------------------------------------------------
Wed Jan  5 16:52:31 CET 2005 - jsrain@suse.cz

- changed Kernel.ycp to functional interface
- 2.11.14

-------------------------------------------------------------------
Tue Jan  4 09:41:35 CET 2005 - jsrain@suse.cz

- fixed handling of sysconfig/kernel:MODULES_LOADED_ON_BOOT if
  changed externally during installation (#46971)

-------------------------------------------------------------------
Mon Jan  3 10:47:34 CET 2005 - locilka@suse.cz

- Added new implementation of SuSEfirewall2 broadcast configuration
  into SuSEFirewall module
- 2.11.13

-------------------------------------------------------------------
Tue Dec 21 17:13:26 CET 2004 - mvidner@suse.cz

- Added Hostname::Validhost (#22802).
- Substitute VERSION in Version.ycp also at "make" time (#40492).
- Support FW_ALLOW_FW_BROADCAST_* (locilka).
- 2.11.12

-------------------------------------------------------------------
Tue Dec 21 11:46:19 CET 2004 - jsrain@suse.cz

- fixed validation of widgets inside CWM Tab widget
- added possibility to set functions for immediate service
  start/stop in the CWMServiceStart widget

-------------------------------------------------------------------
Tue Dec 14 17:17:12 CET 2004 - mvidner@suse.cz

- Added Progress::set, fixed docs a bit.
- 2.11.11

-------------------------------------------------------------------
Fri Dec  3 16:45:39 CET 2004 - mvidner@suse.cz

- NetworkDevices: Canonicalize netmask data (#46885).

-------------------------------------------------------------------
Wed Dec  1 11:37:39 CET 2004 - locilka@suse.cz

- Added handling for 'all' parameter in old firewall functions
  in SuSEFirewall module
- Added CharacterDevice file-type into FileUtils.ycp.
- Created testsuite for FileUtils module.

-------------------------------------------------------------------
Wed Dec  1 10:56:06 CET 2004 - mvidner@suse.cz

- NetworkDevices: Improved ifcfg name handling,
  particularly mobile ipv6 (#48696).

-------------------------------------------------------------------
Tue Nov 30 12:40:31 CET 2004 - locilka@suse.cz

- Moved CWMFirewallInterfaces from yast2-firewall to yast2 rpm

-------------------------------------------------------------------
Tue Nov 30 10:47:06 CET 2004 - visnov@suse.cz

- added testsuite infrastructure for library/modules

-------------------------------------------------------------------
Thu Nov 25 09:50:51 CET 2004 - locilka@suse.cz

- added SuSEFirewallServices and PortAliases YCP Modules into
  library/network.

-------------------------------------------------------------------
Wed Nov 17 17:21:29 CET 2004 - arvin@suse.de

- fixed handling of command line arguments with space (bug #48264)

-------------------------------------------------------------------
Tue Nov 16 12:15:15 CET 2004  - fehr@suse.de

- add evms logfiles to save_y2logs if present

-------------------------------------------------------------------
Fri Nov 12 17:53:01 CET 2004 - mvidner@suse.cz

- Added NetworkDevices::DeleteAlias (#48191).

-------------------------------------------------------------------
Fri Nov 12 15:27:24 CET 2004 - locilka@suse.cz

- FileUtils have now GetFileRealType and GetFileType functions
  with output depending on the type of requested file.
- Increased documentation for FileUtils.

-------------------------------------------------------------------
Thu Nov 11 18:09:15 CET 2004 - arvin@suse.de

- always use Directory::logdir

-------------------------------------------------------------------
Thu Nov 11 16:28:56 CET 2004 - locilka@suse.cz

- Created FileUtils module for getting information about system
  files and directories.

-------------------------------------------------------------------
Thu Nov 11 15:32:43 CET 2004 - mvidner@suse.cz

- Added String::ValidCharsFilename, NetworkDevices::ValidCharsIfcfg
  (#46803)
- Added character set functions to String.
- PackageSystem::InstallKernel: return early if the module list is
  empty, thus slashing "yast2 lan" startup time.
- Desktop::RunViaDesktop now accepts arguments (#46828).

-------------------------------------------------------------------
Wed Nov 10 10:45:21 CET 2004 - mvidner@suse.cz

- Moved NetworkDevices from yast2-network to yast2.
- 2.11.7

-------------------------------------------------------------------
Mon Nov  8 15:07:10 CET 2004 - visnov@suse.cz

- yast2-pkg-bindings added to requires

-------------------------------------------------------------------
Mon Nov  8 12:53:46 CET 2004 - jsrain@suse.cz

- added optional "no_help" key to CWM widget description map
  in order to suppress errors in log if no help wanted (#47938)
- added protection against removing used TSIG keys to the CWM
  TSIG keys management widget (#47480)

-------------------------------------------------------------------
Thu Nov  4 17:56:47 CET 2004 - sh@suse.de

- Added save_y2logs script for easier bug reporting
- V 2.11.6

-------------------------------------------------------------------
Thu Nov  4 11:00:06 CET 2004 - mvidner@suse.cz

- Added String::FirstChunk.
- 2.11.5

-------------------------------------------------------------------
Wed Nov 03 14:32:15 CET 2004 - arvin@suse.de

- removed deprecated lookup

-------------------------------------------------------------------
Tue Nov  2 16:36:35 CET 2004 - mvidner@suse.cz

- Allow overriding sbindir so that we can install to a prefix.
- Merged changes from the 9.2 branch.

-------------------------------------------------------------------
Mon Nov  1 14:29:34 CET 2004 - visnov@suse.cz

- set product name in wizard when opening a dialog (#46247)

-------------------------------------------------------------------
Mon Nov  1 10:32:10 CET 2004 - visnov@suse.cz

- fix processing of command line arguments in Mode and Stage

-------------------------------------------------------------------
Mon Nov  1 09:34:44 CET 2004 - msvec@suse.cz

- use ll_LL in .desktop files (#47668)

-------------------------------------------------------------------
Mon Nov  1 08:00:06 CET 2004 - jsrain@suse.cz

- fixed parameters to sformat in Commandline.ycp
- 2.11.3

-------------------------------------------------------------------
Tue Oct 26 12:35:59 CEST 2004 - jsrain@suse.cz

- Mode.ycp split to Mode.ycp, Stage.ycp, Linuxrc.ycp and
  Installation.ycp (yast2-installation), clean-up
- adapted the code to the clean-up
- 2.11.2

-------------------------------------------------------------------
Tue Oct 19 13:29:57 CEST 2004 - locilka@suse.de

- added several messages into Message.ycp
- added several labels into Label.ycp
- added two functions into Confirm.ycp
- 2.11.1

-------------------------------------------------------------------
Mon Oct 11 14:53:47 CEST 2004 - jsrain@suse.cz

- changed Arch.ycp to functional interface, probing the settings
  when they are needed (instead of constructor)
- update Initrd.ycp not to use Arch:: in its constructor
- 2.11.0

-------------------------------------------------------------------
Mon Oct  4 16:42:21 CEST 2004 - mvidner@suse.cz

- Moved the "cd /" workaround to yast2-network (#46055).
- 2.10.27

-------------------------------------------------------------------
Fri Oct  1 13:44:58 CEST 2004 - sh@suse.de

- Fixed bug #46598: Layout broken due to 800x600 default size
- V 2.10.24

-------------------------------------------------------------------
Wed Sep 29 13:51:00 CEST 2004 - visnov@suse.cz

- always reinitialize target (#45356)
- 2.10.23

-------------------------------------------------------------------
Wed Sep 29 10:10:37 CEST 2004 - mvidner@suse.cz

- Fixed Package::FunctionsAI["DoInstall" and "DoRemove"] (#45463).
- 2.10.22

-------------------------------------------------------------------
Mon Sep 27 15:09:44 CEST 2004 - arvin@suse.de

- fixed generation of desktop files

-------------------------------------------------------------------
Sat Sep 25 10:55:58 CEST 2004 - mvidner@suse.cz

- Change directory to / in /sbin/yast2 (#46055).
- 2.10.20

-------------------------------------------------------------------
Fri Sep 24 19:03:41 CEST 2004 - mvidner@suse.cz

- Added Desktop::RunViaDesktop (#37864).
- 2.10.19

-------------------------------------------------------------------
Fri Sep 24 08:07:29 CEST 2004 - visnov@suse.cz

- always initialize SourceCache when installing packages
- use installed kernel to compute kernel packages (#45905)
- 2.10.18

-------------------------------------------------------------------
Thu Sep 23 09:49:52 CEST 2004 - mvidner@suse.cz

- Fixed empty runlevel editor (#45858).

-------------------------------------------------------------------
Tue Sep 21 11:31:00 CEST 2004 - arvin@suse.de

- adapted path for qtrc (bug #44803)

-------------------------------------------------------------------
Tue Sep 14 16:58:38 CEST 2004 - mvidner@suse.cz

- Ignore /etc/init.d/Makefile (#45198).

-------------------------------------------------------------------
Tue Sep 14 10:51:01 CEST 2004 - jsrain@suse.cz

- added ProductFeatures::enable_firewall and firewall_ssh_enable
  to control firewall behavior in the proposal

-------------------------------------------------------------------
Mon Sep 13 11:25:06 CEST 2004 - jsrain@suse.cz

- fixed reordering of items in Table/Popup's table (#45097)
- added ProductFeatures::fam_local_only
- 2.10.14

-------------------------------------------------------------------
Mon Sep  6 12:42:27 CEST 2004 - visnov@suse.cz

- moved ComputeKernelPackages to Kernel.ycp
- use Kernel::ComputePackages in Package (#44394)
- 2.10.13

-------------------------------------------------------------------
Mon Sep  6 11:53:31 CEST 2004 - jsrain@suse.cz

- mark licenses as confirmed when accepted (in PackageSystem.ycp
  and Require.ycp)

-------------------------------------------------------------------
Thu Sep  2 13:01:38 CEST 2004 - locilka@suse.cz

- added String::escapetags - function for escaping HTML/XML tags

-------------------------------------------------------------------
Mon Aug 30 15:10:19 CEST 2004 - arvin@suse.de

- add nongpl kernel package during installation (bug #44394)

-------------------------------------------------------------------
Fri Aug 27 15:10:55 CEST 2004 - arvin@suse.de

- merged proof read messages

-------------------------------------------------------------------
Fri Aug 27 11:19:51 CEST 2004 - mvidner@suse.cz

- LogView grep: properly quote the regex; it is a basic regex.

-------------------------------------------------------------------
Fri Aug 20 06:27:01 CEST 2004 - nashif@suse.de

- Own schema directory
- 2.10.10

-------------------------------------------------------------------
Thu Aug 19 13:14:02 CEST 2004 - visnov@suse.cz

- allow in commandline also GUI handler returning symbols (#43935)

-------------------------------------------------------------------
Tue Aug 17 11:26:37 CEST 2004 - jsrain@suse.cz

- fixed function type casting in Table/Popup routines
- prevent 'usbhid' module from being added to initrd (#36766)

-------------------------------------------------------------------
Mon Aug 16 23:36:18 CEST 2004 - nashif@suse.de

- fixed testsuites (added Testsuite.ycp to testedfiles or modified output
  according to the change of logging function references) (jsrain)
- type cast fixes
- CWM: fixed structure validation

-------------------------------------------------------------------
Thu Aug 12 23:27:19 CEST 2004 - nashif@suse.de

- Disable Commandline interface during firstboot phase
- 2.10.7

-------------------------------------------------------------------
Tue Aug  3 15:41:32 CEST 2004 - jsrain@suse.cz

- fixed types in CWM, changed interface of CWM::ShowAndRun ()
- split the CWMServiceStart widget into multiple widgets (one for
  each part)
- 2.10.6

-------------------------------------------------------------------
Fri Jul 30 11:37:44 CEST 2004 - jsrain@suse.cz

- adapted CWMServiceStart.ycp functionality for box product

-------------------------------------------------------------------
Thu Jul 29 09:47:51 CEST 2004 - nashif@suse.de

- New module for interaction with linuxrc(yast.inf and install.inf
  handling)
- Move functions from misc to Linuxrc

-------------------------------------------------------------------
Thu Jul 29 08:34:41 CEST 2004 - nashif@suse.de

- Defined more variables in ProductFeatures
- Removed live_eval variable

-------------------------------------------------------------------
Tue Jul 20 13:48:00 CEST 2004 - jsrain@suse.cz

- enhanced the TSIG keys management widget to do more checks before
  creating a new TSIG key (#40845)

-------------------------------------------------------------------
Mon Jul 19 12:26:40 CEST 2004 - jsrain@suse.cz

- enhnced functionality of Package*.ycp modules (popups with custom
  message, package check for read functions with error feedback)

-------------------------------------------------------------------
Wed Jul 14 11:27:23 CEST 2004 - jsrain@suse.cz

- fixed typos in CWMServiceStart.ycp

-------------------------------------------------------------------
Tue Jul 13 09:02:49 CEST 2004 - locilka@suse.de

- added new Message module
- 2.10.3

-------------------------------------------------------------------
Mon Jun 21 13:24:03 CEST 2004 - jsrain@suse.cz

- added CWM widget for TSIG keys management

-------------------------------------------------------------------
Fri Jun 18 15:28:07 CEST 2004 - lslezak@suse.cz

- CommandLine: read text or password from console

-------------------------------------------------------------------
Fri Jun 18 10:16:04 CEST 2004 - jsrain@suse.cz

- added CWM widget for service starting (like the Start-up dialog
  in DNS server component)

-------------------------------------------------------------------
Thu Jun 17 10:00:53 CEST 2004 - msvec@suse.cz

- updated testsuite
- 2.10.2

-------------------------------------------------------------------
Wed Jun 16 16:16:58 CEST 2004 - jsrain@suse.cz

- added suport for navigation tree and tabs to CWM
- updated the LogView popup to be able to be used as widget for CWM
- do not add 'desktop' to kernel command line

-------------------------------------------------------------------
Wed Jun 16 10:36:53 CEST 2004 - msvec@suse.cz

- fixed 'yast2 -l' output (#42087)
- 2.9.75

-------------------------------------------------------------------
Fri Jun 11 01:01:14 CEST 2004 - nashif@suse.de

- Added software-proposal variable to product features

-------------------------------------------------------------------
Tue Jun  8 04:35:25 CEST 2004 - nashif@suse.de

- Fixed bug #41696: yast uses elevator=anticipatory instead of
  elevator=as
- URL with empty host is valid (i.e. file:///test.xml )

-------------------------------------------------------------------
Fri May 28 16:48:12 CEST 2004 - sh@suse.de

- Fixed bug #41305: License agreement after abort in NCurses

-------------------------------------------------------------------
Wed May 26 15:12:17 CEST 2004 - mvidner@suse.cz

- Fixed agent definition for /etc/sysconfig/hardware
  to handle multiline values (#39350).
- 2.9.72

-------------------------------------------------------------------
Tue May 25 18:27:15 CEST 2004 - arvin@suse.de

- install kernel-bigsmp even with a bit less than 4GB of RAM
  (bug #40729)

-------------------------------------------------------------------
Tue May 25 13:48:01 CEST 2004 - jsrain@suse.cz

- set the I/O scheduler in ProductFeatures (#41038)
- 2.9.70

-------------------------------------------------------------------
Wed May 19 03:30:13 CEST 2004 - nashif@suse.de

- Added a timeout for ShowText popup when called via
  Report. (Report::ShowText)

-------------------------------------------------------------------
Mon May 17 10:42:57 CEST 2004 - msvec@suse.cz

- added PadZero general function for padding with zeros

-------------------------------------------------------------------
Wed May 12 15:30:47 CEST 2004 - msvec@suse.cz

- improved ncurses menu responsiveness (#38363)
- 2.9.68

-------------------------------------------------------------------
Wed May  5 16:20:30 CEST 2004 - gs@suse.de

- yast2 start script: check whether the terminal supports UTF-8
  and adapt language settings (bug #39606)
- 2.9.67

-------------------------------------------------------------------
Tue May 04 10:12:45 CEST 2004 - arvin@suse.de

- merged proofread messages

-------------------------------------------------------------------
Fri Apr 23 15:58:47 CEST 2004 - mvidner@suse.cz

- do not copy network aliases from install.inf
  to modprobe.conf (#39135)
- 2.9.65

-------------------------------------------------------------------
Thu Apr 22 11:09:32 CEST 2004 - arvin@suse.de

- run unicode_{start,stop} only if they are present (bug #35714)

-------------------------------------------------------------------
Mon Apr 19 13:05:04 CEST 2004 - arvin@suse.de

- merged proofread messages

-------------------------------------------------------------------
Fri Apr 16 18:11:07 CEST 2004 - nashif@suse.de

- Save runtime product variables

-------------------------------------------------------------------
Thu Apr  8 13:56:41 CEST 2004 - jsrain@suse.cz

- use the 'desktop' kernel parameter only for desktop products

-------------------------------------------------------------------
Wed Apr  7 19:25:31 CEST 2004 - nashif@suse.de

- #38596: Also use saved id

-------------------------------------------------------------------
Wed Apr  7 18:21:39 CEST 2004 - nashif@suse.de

- Workaround for #38596, broken recursion for iterators

-------------------------------------------------------------------
Tue Apr  6 18:53:56 CEST 2004 - nashif@suse.de

- update/upgrade defaults added to product feature set (#38486)

-------------------------------------------------------------------
Mon Apr  5 18:00:23 CEST 2004 - nashif@suse.de

- Removed unconfigurable options from report summary
- Added optional list of package to product features
- 2.9.60

-------------------------------------------------------------------
Fri Apr  2 22:16:33 CEST 2004 - nashif@suse.de

- Fixed wrapper functions for new wizard
- 2.9.59

-------------------------------------------------------------------
Fri Apr 02 15:59:59 CEST 2004 - arvin@suse.de

- finally changed license to GPL for good

-------------------------------------------------------------------
Fri Apr  2 06:41:58 CEST 2004 - nashif@suse.de

- added wrapper functions around Tree and Menu enabled Wizards to
  support ncurses mode (#37581)

-------------------------------------------------------------------
Thu Apr 01 14:28:23 CEST 2004 - arvin@suse.de

- don't set download callbacks globaly (bug #37151)

-------------------------------------------------------------------
Wed Mar 31 19:52:42 CEST 2004 - nashif@suse.de

- New ProductFeature variables

-------------------------------------------------------------------
Wed Mar 31 17:53:05 CEST 2004 - msvec@suse.cz

- added /etc/YaST2 dir (for log.conf)
- 2.9.54

-------------------------------------------------------------------
Wed Mar 31 14:06:43 CEST 2004 - gs@suse.de

- show header of ShowText popup (bug #37171)

-------------------------------------------------------------------
Wed Mar 31 12:20:54 CEST 2004 - arvin@suse.de

- added product feature about suboptimal distribution (bug #36823)

-------------------------------------------------------------------
Wed Mar 31 10:32:13 CEST 2004 - jsrain@suse.de

- remove ide-scsi from initrd during update (#37591)

-------------------------------------------------------------------
Tue Mar 30 18:04:43 CEST 2004 - jsrain@suse.de

- fixed map validator of CWM

-------------------------------------------------------------------
Mon Mar 29 16:18:49 CEST 2004 - jsrain@suse.de

- fixed behavior of combo box for adding new option if it is
  editable (#37267)
- 2.9.52

-------------------------------------------------------------------
Mon Mar 29 15:27:24 CEST 2004 - adrian@suse.de

- hide YaST groups desktop files in the desktop world

-------------------------------------------------------------------
Mon Mar 29 11:13:30 CEST 2004 - arvin@suse.de

- fixed kernel selection on i386 smp systems (bug #35876)

-------------------------------------------------------------------
Mon Mar 29 09:19:19 CEST 2004 - jsrain@suse.de

- adapted CWM to updated 'is' builtin
- fixed Initrd testsuite
- 2.9.50

-------------------------------------------------------------------
Fri Mar 26 15:03:49 CET 2004 - arvin@suse.de

- added uml detection to Arch module

-------------------------------------------------------------------
Wed Mar 24 16:59:37 CET 2004 - adrian@suse.de

- fix yast qt ui themeing, export QT_HOME_DIR again
  (got broken due to login shell usage bye kdesu)

-------------------------------------------------------------------
Wed Mar 24 11:17:25 CET 2004 - arvin@suse.de

- fixed function name (bug #36783)

-------------------------------------------------------------------
Tue Mar 23 16:54:37 CET 2004 - mvidner@suse.cz

- added Confirm::MustBeRoot to easily alert the user (#35363)

-------------------------------------------------------------------
Tue Mar 23 09:05:39 CET 2004 - lslezak@suse.cz

- fixed parsing quoted string in String::ParseOptions() (#36223)
- testsuite update

-------------------------------------------------------------------
Mon Mar 22 17:09:55 CET 2004 - msvec@suse.cz

- support for sort keys in ncurses menu (#36466)
- 2.9.47

-------------------------------------------------------------------
Mon Mar 22 14:11:58 CET 2004 - jsrain@suse.cz

- fixed unwanted hiding of helps during progress bar run
- don't abort installing packages via Require and PackageSystem
  if dependency solving fails and system wasn't consistent before
  installing them

-------------------------------------------------------------------
Mon Mar 22 13:38:27 CET 2004 - sh@suse.de

- V 2.9.46
- Fixed bug #35768: Wizard buttons not retranslated

-------------------------------------------------------------------
Fri Mar 19 15:41:00 CET 2004 - sh@suse.de

- V 2.9.45
- Improved handling for all Popup::*timed*() dialogs:
  Use UI::TimeoutUserInput() now, no more confusing busy cursor,
  less delays (no more sleep() )

-------------------------------------------------------------------
Wed Mar 17 19:10:15 CET 2004 - fehr@suse.de

- add functions {Set,Get}Utf8Lang() to Encoding module

-------------------------------------------------------------------
Wed Mar 17 11:48:25 CET 2004 - arvin@suse.de

- added download progress callbacks (bug #31445)

-------------------------------------------------------------------
Mon Mar 15 16:49:00 CET 2004 - fehr@suse.de

- add functions {Set,Get}EncLang() && GetCodePage() to Encoding module
- add global boolean evms_config to ProductFeatures.ycp

-------------------------------------------------------------------
Mon Mar 15 14:59:41 CET 2004 - arvin@suse.de

- adapted "yast -l" to desktop files (bug #35019)

-------------------------------------------------------------------
Fri Mar 12 15:35:56 CET 2004 - nashif@suse.de

- Custom wizard added (sh@suse.de)

-------------------------------------------------------------------
Thu Mar 11 18:17:52 CET 2004 - msvec@suse.cz

- proper event ID type handling (#35602)

-------------------------------------------------------------------
Wed Mar 10 14:05:43 CET 2004 - msvec@suse.cz

- accept nil from some UI calls (should fix the failing testsuites)
- added function for creation of FQ hostname

-------------------------------------------------------------------
Wed Mar 10 09:26:03 CET 2004 - arvin@suse.de

- install kernel-um in uml

-------------------------------------------------------------------
Wed Mar 10 07:03:41 CET 2004 - nashif@suse.de

- Fixed Progress for new Wizard
- 2.9.39

-------------------------------------------------------------------
Wed Mar 10 01:42:25 CET 2004 - sh@suse.de

- V 2.9.37
- Migration to new wizard

-------------------------------------------------------------------
Mon Mar  8 17:53:29 CET 2004 - sh@suse.de

- Changed X cursor theme (adrian)

-------------------------------------------------------------------
Mon Mar  8 15:56:52 CET 2004 - msvec@suse.cz

- Added Wizard::SetDesktopIcon to set the title icon
- 2.9.35

-------------------------------------------------------------------
Fri Mar  5 14:31:39 CET 2004 - mvidner@suse.cz

- Added Popup::AnyQuestionRichText.
- {Require,PackageSystem}::DoInstallAndRemove:
  ask for license acceptance (#35250).

-------------------------------------------------------------------
Fri Mar  5 12:43:40 CET 2004 - msvec@suse.cz

- make runlevel testsuite use Service
- add warnings about usage of obsolete interface
- 2.9.33

-------------------------------------------------------------------
Thu Mar  4 20:05:13 CET 2004 - visnov@suse.cz

- 2.9.32
- late initialization of Wizard and Progress (for command line)

-------------------------------------------------------------------
Thu Mar  4 17:24:56 CET 2004 - msvec@suse.cz

- fixed docu installation dirs
- replaced sequencer include with dummy one using Sequencer

-------------------------------------------------------------------
Thu Mar  4 16:09:18 CET 2004 - visnov@suse.cz

- added type info (kkaempf, visnov)

-------------------------------------------------------------------
Thu Mar  4 15:47:00 CET 2004 - msvec@suse.cz

- improved the packages testing client
- fixed ncurses menu generation (#35186)

-------------------------------------------------------------------
Tue Mar  2 15:50:16 CET 2004 - msvec@suse.cz

- fixed Package interface
- added documentation and testing client

-------------------------------------------------------------------
Tue Mar  2 10:58:54 CET 2004 - msvec@suse.cz

- improved (fixed) agent for sysconfig/hardware
- 2.9.31

-------------------------------------------------------------------
Fri Feb 27 03:28:39 CET 2004 - nashif@suse.de

- Adapt for new control file based installation

-------------------------------------------------------------------
Thu Feb 26 12:32:12 CET 2004 - jsrain@suse.de

- preventing modules uhci-hcd, ehci-hcd, ohci-hcd from being put
  into initrd (#35032)

-------------------------------------------------------------------
Tue Feb 24 13:03:03 CET 2004 - visnov@suse.cz

- don't duplicate history entries in interactive command line (#34610)

-------------------------------------------------------------------
Tue Feb 24 11:37:17 CET 2004 - kkaempf@suse.de

- treat x86_64 as 'wintel' architecture (#34853)

-------------------------------------------------------------------
Mon Feb 23 13:02:40 CET 2004 - mvidner@suse.cz

- Services: don't omit boot.hotplug-beta, boot.restore_permissions (#34775)
- 2.9.28

-------------------------------------------------------------------
Fri Feb 20 19:45:58 CET 2004 - arvin@suse.de

- disable accept button during Progress (bug #30303)

-------------------------------------------------------------------
Fri Feb 20 09:38:13 CET 2004 - jsrain@suse.de

- fixed redrawing of fields in Table/Popup table widget after an
  option was changed

-------------------------------------------------------------------
Thu Feb 19 18:04:31 CET 2004 - jsrain@suse.de

- added agent for handling /etc/sysconfig/hardware/hwcfg-*

-------------------------------------------------------------------
Thu Feb 19 15:33:17 CET 2004 - arvin@suse.de

- removed function Kernel::IDERecorders since "ide-scsi" is not
  used anymore (bug #34694)

-------------------------------------------------------------------
Thu Feb 19 13:24:44 CET 2004 - mvidner@suse.cz

- changed sort to use "<" instead of "<=" because of the switch
  to std::sort

-------------------------------------------------------------------
Thu Feb 19 11:15:17 CET 2004 - visnov@suse.cz

- restore AsciiFile::AssertLineValid behavior as in 9.0

-------------------------------------------------------------------
Tue Feb 17 18:12:25 CET 2004 - sh@suse.de

- Use correct kernel image name on S/390
- 2.9.25

-------------------------------------------------------------------
Tue Feb 17 15:37:45 CET 2004 - sh@suse.de

- Fixed bug #34617: New kernel names on S/390
- 2.9.24

-------------------------------------------------------------------
Tue Feb 17 12:00:56 CET 2004 - sh@suse.de

- Applied olh's patch for bug #34602: PPC kernel renamed
- 2.9.23

-------------------------------------------------------------------
Mon Feb 16 18:27:14 CET 2004 - arvin@suse.de

- recognize newer macs (bug #34587)

-------------------------------------------------------------------
Mon Feb 16 17:06:46 CET 2004 - jsrain@suse.de

- kernel image is now /boot/vmlinux on all PPC subarchs (#34588)
- 2.9.21

-------------------------------------------------------------------
Mon Feb 16 11:20:53 CET 2004 - arvin@suse.de

- removed obsolete Mode::hardBoot

-------------------------------------------------------------------
Thu Feb 12 17:50:24 CET 2004 - lslezak@suse.cz

- CWM: added better `back event handling, correctly displaying
  option names in the new option checkbox (jsrain)
- added function String::FormatSizeWithPrecision,
  updated testsuite
- version 2.9.19

-------------------------------------------------------------------
Wed Feb 11 11:02:20 CET 2004 - msvec@suse.cz

- adapt remote clients for the new interpreter

-------------------------------------------------------------------
Tue Feb 10 17:45:16 CET 2004 - arvin@suse.de

- adapted kernel determination to kernel 2.6 names

-------------------------------------------------------------------
Tue Feb 10 10:33:05 CET 2004 - arvin@suse.de

- finally removed configdir from file list (doesn't help anymore)

-------------------------------------------------------------------
Sat Feb 07 20:19:29 CET 2004 - arvin@suse.de

- removed config files (*.y2cc)

-------------------------------------------------------------------
Sat Feb  7 16:29:32 CET 2004 - msvec@suse.cz

- own configdir until all modules are updated
- 2.9.15

-------------------------------------------------------------------
Fri Feb  6 14:34:35 CET 2004 - msvec@suse.cz

- call %suse_update_desktop_file for the group files
- use the group .desktop files also in the ncurses menu
- 2.9.14

-------------------------------------------------------------------
Tue Feb  3 12:39:35 CET 2004 - msvec@suse.cz

- added yast2 groups .desktop files
- 2.9.13

-------------------------------------------------------------------
Tue Feb  3 09:27:50 CET 2004 - visnov@suse.cz

- implemented non-strict checking of command line options

-------------------------------------------------------------------
Sat Jan 31 21:58:23 CET 2004 - arvin@suse.de

- added function to build a url from tokens

-------------------------------------------------------------------
Fri Jan 30 16:46:34 CET 2004 - mvidner@suse.cz

- removed lookups in Service to fix configuration modules testsuites
- 2.9.11

-------------------------------------------------------------------
Thu Jan 29 18:09:39 CET 2004 - msvec@suse.cz

- more testsuite fixes
- 2.9.10

-------------------------------------------------------------------
Thu Jan 29 11:32:55 CET 2004 - jsrain@suse.de

- fixed cwm testsuite
- fixed file list
- 2.9.9

-------------------------------------------------------------------
Tue Jan 27 09:19:21 CET 2004 - jsrain@suse.de

- removed hwinfo from neededforbuild
- fixed testsuite for initrd

-------------------------------------------------------------------
Mon Jan 26 17:14:59 CET 2004 - jsrain@suse.de

- added hwinfo to neededforbuild
- 2.9.8

-------------------------------------------------------------------
Mon Jan 26 15:08:56 CET 2004 - msvec@suse.cz

- converted wizard sequencer to module
- 2.9.7

-------------------------------------------------------------------
Fri Jan 23 16:11:46 CET 2004 - msvec@suse.cz

- added agents for sysconfig/sysctl and /suseconfig
- 2.9.6

-------------------------------------------------------------------
Fri Jan 23 12:29:29 CET 2004 - arvin@suse.de

- fixed Require.ycp for brand new interpreter

-------------------------------------------------------------------
Mon Jan 19 08:52:19 CET 2004 - jsrain@suse.de

- merged the new interpreter branch

-------------------------------------------------------------------
Mon Dec 15 15:58:45 CET 2003 - jsrain@suse.de

- Moved Label.ycp and Popup.ycp from source/yast2/library/wizard/src
  to source/yas t2/library/module because of building with the new
  interpreter

-------------------------------------------------------------------
Mon Dec 15 11:34:19 CET 2003 - msvec@suse.cz

- better services handling: Service (from Runlevel)

-------------------------------------------------------------------
Fri Dec  5 09:41:45 CET 2003 - jsrain@suse.de

- added Mode::commandline variable, setting it an appropriate way

-------------------------------------------------------------------
Wed Dec  3 18:20:13 CET 2003 - msvec@suse.cz

- use common Makefile.am (needs recent devtools)

-------------------------------------------------------------------
Mon Nov 24 00:32:55 CET 2003 - ro@suse.de

- remove file conflict with yast2-pam (Autologin.ycp moved there)

-------------------------------------------------------------------
Mon Nov 17 18:10:50 CET 2003 - arvin@suse.de

- adapted plugindir detection for NPTL

-------------------------------------------------------------------
Fri Nov 14 11:16:31 CET 2003 - gs@suse.de

- use ncurses file selection widgets

-------------------------------------------------------------------
Wed Oct 29 13:55:00 CET 2003 - visnov@suse.cz

- fix testsuite
- 2.9.2

-------------------------------------------------------------------
Fri Oct 24 15:55:36 CEST 2003 - ms@suse.de

- moved x11 subdir to installation

-------------------------------------------------------------------
Fri Oct 17 11:01:59 CEST 2003 - jsrain@suse.de

- Fixed "blinking" of Table/Popup's buttons when table content was
  reordered

-------------------------------------------------------------------
Fri Oct  3 14:18:55 CEST 2003 - jsrain@suse.de

- Table/Popup stuff splitt off from CWM.ycp to separate file
- Added support for "Changed" column to Table/Popup

-------------------------------------------------------------------
Wed Oct  1 10:47:19 CEST 2003 - jsuchome@suse.cz

- added Autologin.ycp module to handle autologin configuration
- 2.9.0

-------------------------------------------------------------------
Wed Sep 17 16:18:48 CEST 2003 - gs@suse.de

- script/yast2: start textmode yast in UTF-8 environment (bug #30512)
- 2.8.31

-------------------------------------------------------------------
Wed Sep 17 08:59:45 CEST 2003 - visnov@suse.de

- enable interactive mode for command line again
- 2.8.30

-------------------------------------------------------------------
Mon Sep 15 17:56:07 CEST 2003 - jsrain@suse.de

- fixed X11Version.ycp to prefix Require:: when calling function
  from Require.ycp module
- 2.8.29

-------------------------------------------------------------------
Mon Sep 15 10:18:36 CEST 2003 - ms@suse.de

- fixed X11Version.ycp to use 'import "Require"' instead of
  'include "require.ycp"'

-------------------------------------------------------------------
Thu Sep 11 21:02:32 CEST 2003 - arvin@suse.de

- cool mouse cursor theme for 2nd stage installation (bug #30552)

-------------------------------------------------------------------
Thu Sep 11 18:58:37 CEST 2003 - gs@suse.de

- file_popups.ycp: bugfix for SaveFileAs() bug #29745

-------------------------------------------------------------------
Wed Sep 10 15:24:28 CEST 2003 - gs@suse.de

- V 2.8.27
- menu/menu.ycp: replace <key> by [key] in help text (to avoid
  misinterpretation in RichText)

-------------------------------------------------------------------
Fri Sep  5 14:34:09 CEST 2003 - visnov@suse.de

- library/commandline: care about command line only in normal mode (#30144)

-------------------------------------------------------------------
Thu Sep 04 17:51:12 CEST 2003 - arvin@suse.de

- proof-read messages

-------------------------------------------------------------------
Mon Sep  1 16:56:22 CEST 2003 - visnov@suse.de

- do not print module help twice in the header
- revert capitalization for the command line actions/options from
  proofreader
- 2.8.25

-------------------------------------------------------------------
Mon Sep  1 15:50:49 CEST 2003 - jsrain@suse.de

- added support for immutable options to Table/Popup

-------------------------------------------------------------------
Mon Sep 01 09:56:12 CEST 2003 - arvin@suse.de

- handle repair mode in Popup::ConfirmAbort

-------------------------------------------------------------------
Fri Aug 29 14:18:39 CEST 2003 - visnov@suse.de

- fix error reporting, use RichText::Rich2Plain()

-------------------------------------------------------------------
Wed Aug 27 16:14:09 CEST 2003 - msvec@suse.cz

- new module for confirmation of detection (#26515)
- 2.8.23

-------------------------------------------------------------------
Wed Aug 27 16:04:18 CEST 2003 - gs@suse.de

- yast2 script: set language to english only on console if LANG is
  japanese, korean or chinese

-------------------------------------------------------------------
Tue Aug 19 13:15:38 CEST 2003 - arvin@suse.de

- removed include file common_functions.ycp

-------------------------------------------------------------------
Tue Aug 19 08:52:50 CEST 2003 - arvin@suse.de

- optimized String::CutBlanks

-------------------------------------------------------------------
Fri Aug 15 15:16:37 CEST 2003 - arvin@suse.de

- added Popup::ShowText

-------------------------------------------------------------------
Thu Aug 14 14:35:30 CEST 2003 - arvin@suse.de

- removed y2menu for good
- added /usr/share/YaST2/include to file list (bug #28807)
- removed common_popups.ycp and common_messages.ycp for good

-------------------------------------------------------------------
Mon Aug 11 15:40:00 CEST 2003 - gs@suse.de

- yast2 script: start y2base menu ncurses (instead of y2menu)

-------------------------------------------------------------------
Fri Aug  8 14:47:14 CEST 2003 - gs@suse.de

- bugfix in file_popups.ycp/PopupDir(dir) (if the argument is an
  empty string, 'pwd' is the directory)
- menu.ycp: improved layout and usability

-------------------------------------------------------------------
Wed Aug  6 12:27:01 CEST 2003 - fehr@suse.de

- added function CutRegexMatch to String.ycp it can be used to
  remove matches of a regular expression from a string
- 2.8.16

-------------------------------------------------------------------
Mon Aug  4 14:21:17 CEST 2003 - jsrain@suse.de

- added possiblity to restart command getting log after performing
  operation from LogView popup
- 2.8.15

-------------------------------------------------------------------
Fri Aug 01 16:12:05 CEST 2003 - arvin@suse.de

- added directory for desktop files

-------------------------------------------------------------------
Tue Jul 29 14:48:06 CEST 2003 - jsrain@suse.de

- passing whole event information from CWM to handlers

-------------------------------------------------------------------
Wed Jul 23 09:33:04 CEST 2003 - jsrain@suse.de

- updated CWM to use WaitForEvent instead of UserInput, tables of
  table/popup dialogs display popup on double-click or enter key
- allow to specify command to display log directly, not only as
  filename and argument for grep for LogView

-------------------------------------------------------------------
Tue Jul 22 16:19:53 CEST 2003 - msvec@suse.cz

- further String updates and fixes
- 2.8.13

-------------------------------------------------------------------
Wed Jul  9 10:06:34 CEST 2003 - fehr@suse.de

- remove Mode::language, now handled in Laguage module (#27115)

-------------------------------------------------------------------
Mon Jul  7 14:06:06 CEST 2003 - visnov@suse.de

- let TypeRepository module use the simple types

-------------------------------------------------------------------
Fri Jul  4 16:55:41 CEST 2003 - msvec@suse.cz

- added a first library of simple types:
    IP, Netmask, Hostname, Address, String, URL
- 2.8.12

-------------------------------------------------------------------
Wed Jul  2 08:52:29 CEST 2003 - visnov@suse.de

- propagate y2base exit code from yast2 script

-------------------------------------------------------------------
Tue Jul  1 10:19:44 CEST 2003 - jsrain@suse.de

- updates of CWM module, added validation of used structures and
  some wrappers for more complex tasks

-------------------------------------------------------------------
Thu Jun 26 13:38:26 CEST 2003 - visnov@suse.de

- print to stderr in non-interactive mode

-------------------------------------------------------------------
Wed Jun 25 13:11:47 CEST 2003 - visnov@suse.de

- fixed Perl/encoding problem in commandline agent
- fixed padding of helps in commandline
- quiet is now default, verbose an option

-------------------------------------------------------------------
Tue Jun 24 11:05:50 CEST 2003 - visnov@suse.de

- 2.8.11

-------------------------------------------------------------------
Tue Jun 24 10:52:31 CEST 2003 - jsrain@suse.de

- added testsuite for CWM module

-------------------------------------------------------------------
Tue Jun 24 10:42:34 CEST 2003 - visnov@suse.cz

- removed modules directory at the top-level

-------------------------------------------------------------------
Mon Jun 23 17:06:34 CEST 2003 - jsrain@suse.de

- moved YCP libraries to own subdirectory (visnov@suse.cz)
- added CWM module for simple manipulation with widgets, including
  common routines for Table/Popup-style dialogs
- added LogView module for displaying logs with advanced
  functionality
- 2.8.10

-------------------------------------------------------------------
Fri Jun 20 13:38:28 CEST 2003 - mvidner@suse.cz

- Runlevel editor: call insserv with force
  when writing multiple services (#27370).
- Moved MailAliases out, to be put to yast2-mail-aliases (#18212).
- Reverted yast2-network from Requires
- 2.8.9

-------------------------------------------------------------------
Wed Jun 18 11:22:41 CEST 2003 - visnov@suse.de

- disabled ipaddress type for command line
- disabled interactive mode for command line
- reverted yast2-network from neededforbuild
- version 2.8.8

-------------------------------------------------------------------
Wed Jun 18 10:42:22 CEST 2003 - lslezak@suse.de

- spec file: added yast2-network to Requires/neededforbuild
- version 2.8.7

-------------------------------------------------------------------
Mon Jun 16 16:06:43 CEST 2003 - lslezak@suse.cz

- new NetworkPopup:: module (common network browsing popups)
- version 2.8.6

-------------------------------------------------------------------
Wed Jun 11 18:09:37 CEST 2003 - arvin@suse.de

- added /usr/share/doc/packages/yast2 to file list (2nd try)

-------------------------------------------------------------------
Wed Jun 11 17:04:50 CEST 2003 - visnov@suse.de

- added command line interface
- 2.8.4

-------------------------------------------------------------------
Wed Jun 11 16:08:13 CEST 2003 - arvin@suse.de

- added /usr/share/doc/packages/yast2 to file list

-------------------------------------------------------------------
Fri Jun  6 12:54:25 CEST 2003 - mvidner@suse.cz

- common_popups: fixed an embarassing syntax error
- 2.8.3

-------------------------------------------------------------------
Fri Jun  6 10:03:29 CEST 2003 - mvidner@suse.cz

- common_popups: revert from Label to common_messages.
- Fixed file list (lslezak).
- Directory: added tmpdir (msvec).
- 2.8.2

-------------------------------------------------------------------
Tue Jun  3 18:28:06 CEST 2003 - sh@suse.de

- Fixed bug #27213: Default sort order in NCurses control center

-------------------------------------------------------------------
Fri May 30 10:03:23 CEST 2003 - mvidner@suse.cz

- Added Label and Popup, replacements for common_{messages,popups}.
- ag_initscripts: recognize X-UnitedLinux-Default-Enabled.
- 2.8.1

-------------------------------------------------------------------
Thu Apr 24 11:08:10 CEST 2003 - kkaempf@suse.de

- rename 'axp' to 'alpha'

-------------------------------------------------------------------
Wed Apr 23 11:51:42 CEST 2003 - ms@suse.de

- added getX11Link function to solve the X11 link
  within the installed system

-------------------------------------------------------------------
Wed Mar 19 12:00:53 CET 2003 - ms@suse.de

- added textdomain to X11Version.ycp (#25627)
- added sax2 to RequireAndConflict() (#25628)

-------------------------------------------------------------------
Mon Mar 17 17:11:52 CET 2003 - arvin@suse.de

- correctly remove ampersand in button lables in y2menu (bug
  #25364)

-------------------------------------------------------------------
Fri Mar 14 17:03:30 CET 2003 - sh@suse.de

- V 2.7.29
- Removed excess quotes in yast2 script when starting in kcontrol

-------------------------------------------------------------------
Fri Mar 14 16:45:19 CET 2003 - sh@suse.de

- V 2.7.28
- Moved yast2_kde functionality into yast2 script
  (Fix for 25230: kcontrol YaST2 module not working)

-------------------------------------------------------------------
Wed Mar 12 11:42:02 CET 2003 - sh@suse.de

- Applied Adrian's patch to use the correct ~/.qtrc in yast2-funcs

-------------------------------------------------------------------
Tue Mar 11 15:24:30 CET 2003 - arvin@suse.de

- fixed syntax in start script (bug #25080)

-------------------------------------------------------------------
Mon Mar 10 14:56:22 CET 2003 - gs@suse.de

- Fixed bugs #24866/#24865 in ncurses file selector (show links;
  set focus to the directory list)

-------------------------------------------------------------------
Sun Mar  9 19:28:07 CET 2003 - nashif@suse.de

- Fixed bug #24953: beta message during installation does not time out

-------------------------------------------------------------------
Fri Mar  7 16:06:09 CET 2003 - sh@suse.de

- Dropped "Notify" header for notify popups (#24782)

-------------------------------------------------------------------
Fri Mar  7 14:20:31 CET 2003 - sh@suse.de

- Fixed bug #24809: sw_single window outside screen
  Now only using --fullscreen for sw_single with KDE running

-------------------------------------------------------------------
Fri Mar  7 13:39:03 CET 2003 - sh@suse.de

- Fixed bug #24790 - Wrong Qt style in y2cc modules after inst.
  (Adrian)

-------------------------------------------------------------------
Wed Mar  5 15:25:12 CET 2003 - ms@suse.de

- added scr agent for /etc/sysconfig/displaymanager handling (#24669)
- do not check for packages in autoinst mode (#24706)

-------------------------------------------------------------------
Mon Mar  3 17:14:44 CET 2003 - jsrain@suse.de

- added scr agent for /etc/sysconfig/hotplug handling (#22580)

-------------------------------------------------------------------
Mon Mar 03 13:02:47 CET 2003 - arvin@suse.de

- once more merged proofread texts

-------------------------------------------------------------------
Mon Mar 03 11:59:24 CET 2003 - arvin@suse.de

- fixed testsuite

-------------------------------------------------------------------
Fri Feb 28 17:25:39 CET 2003 - ms@suse.de

- use require.ycp for package checks in X11Version.ycp (#24488)

-------------------------------------------------------------------
Fri Feb 28 17:16:04 CET 2003 - kkaempf@suse.de

- honor 'manual' on kernel command line (#24462)

-------------------------------------------------------------------
Tue Feb 25 18:46:42 CET 2003 - kkaempf@suse.de

- fix mkdir silence option.

-------------------------------------------------------------------
Tue Feb 25 13:44:23 CET 2003 - kkaempf@suse.de

- suppress warning if /tmp/.qt already exists (#24243)

-------------------------------------------------------------------
Mon Feb 24 11:05:02 CET 2003 - jsrain@suse.de

- added `opt (`notify) to Wizard_hw::ConfiguredContent table to
  allow double click handling (#24095)
- 2.7.15

-------------------------------------------------------------------
Thu Feb 20 11:39:23 CET 2003 - arvin@suse.de

- use title-style capitalization for menu names (bug #23848)

-------------------------------------------------------------------
Wed Feb 19 10:52:05 CET 2003 - arvin@suse.de

- fixed DoNotAcceptButtonLabel (used during beta notice)

-------------------------------------------------------------------
Tue Feb 18 11:56:24 CET 2003 - arvin@suse.de

- added AsciiFile module from yast2-storage

-------------------------------------------------------------------
Mon Feb 17 17:17:42 CET 2003 - arvin@suse.de

- disable x11 setup on mips
- make Next and Accept the default button

-------------------------------------------------------------------
Mon Feb 10 20:53:53 CET 2003 - arvin@suse.de

- setup complete environment for qt during installation

-------------------------------------------------------------------
Mon Feb 10 18:18:00 CET 2003 - arvin@suse.de

- make anti aliased fonts work

-------------------------------------------------------------------
Thu Feb  6 17:01:26 CET 2003 - sh@suse.de

- New command line options for "yast2" script: --fullscreen --noborder
- Always start "sw_single" in full screen mode

-------------------------------------------------------------------
Wed Feb 05 17:10:45 CET 2003 - arvin@suse.de

- merged proofread messages

-------------------------------------------------------------------
Mon Feb  3 18:13:21 CET 2003 - sh@suse.de

- V 2.7.7
- Added default function key handling

-------------------------------------------------------------------
Mon Feb 03 17:40:14 CET 2003 - arvin@suse.de

- new pot file handling

-------------------------------------------------------------------
Mon Jan 27 16:12:51 CET 2003 - arvin@suse.de

- added popt to neededforbuild

-------------------------------------------------------------------
Mon Jan 27 15:48:51 CET 2003 - msvec@suse.de

- network groups: Network Devices and Network Services
- 2.7.4

-------------------------------------------------------------------
Fri Jan 24 15:56:26 CET 2003 - mvidner@suse.de

- Added readconfig.ycp to the file list. Fixes autoyast.

-------------------------------------------------------------------
Fri Jan 17 12:28:21 CET 2003 - mvidner@suse.de

- Reverted sequencer checking: allow superfluous aliases.
- 2.7.3

-------------------------------------------------------------------
Tue Jan 14 11:14:19 CET 2003 - mvidner@suse.de

- Added function key shortcuts to common dialogs (try F1 in curses).
- Report: added global settings for easier access (nashif).
- 2.7.2

-------------------------------------------------------------------
Mon Jan 13 13:13:04 CET 2003 - jsrain@suse.de

- added crashes handling module

-------------------------------------------------------------------
Fri Jan 10 12:58:45 CET 2003 - mvidner@suse.de

- mail table agent: Prevent returning strings as integers/booleans (~#21804).

-------------------------------------------------------------------
Fri Dec 20 15:23:50 CET 2002 - mvidner@suse.de

- file_popups: in qt, use the new widgets
- Arch: fallback for .probe.system being nil (msvec)
- workaround for CallFunction scope bug (#22486) (msvec)
- sequencer: check that all aliases are used (msvec)
- common_messages: DoNotAcceptButtonLabel (arvin)
- Wizard: use opt(key_F1) for Help (gs)
- 2.7.1

-------------------------------------------------------------------
Wed Nov 13 15:14:33 CET 2002 - ms@suse.de

- forgot to add hwinfo and hwinfo-devel to neededforbuild

-------------------------------------------------------------------
Wed Nov 13 12:07:47 CET 2002 - ms@suse.de

- fixed GetVersion() function within the X11Version module. The code
  to obtain the XFree86 version used to configure the installed
  card was really broken. I add a libhd based C program to check
  whether XFree86 4 or 3 is used to configure the card. This program
  is called from the GetVersion() function now.

-------------------------------------------------------------------
Mon Oct 21 15:45:19 CEST 2002 - arvin@suse.de

- print warning if qt frontend is installed but does not work
  (bug #20805)

-------------------------------------------------------------------
Thu Oct 17 13:38:33 CEST 2002 - arvin@suse.de

- fixed arrows in ncurses menu (#19902)

-------------------------------------------------------------------
Fri Oct 11 15:18:14 CEST 2002 - msvec@suse.cz

- fixed translations in the ncurses menu (#20801)
- 2.6.39

-------------------------------------------------------------------
Fri Oct 11 11:07:01 CEST 2002 - arvin@suse.de

- added lost password.ycp (bug #20087)

-------------------------------------------------------------------
Fri Sep 20 14:36:49 CEST 2002 - kkaempf@suse.de

- access content only in initial mode
- 2.6.37

-------------------------------------------------------------------
Fri Sep 20 13:13:05 CEST 2002 - kkaempf@suse.de

- read initial language from content file
- 2.6.36

-------------------------------------------------------------------
Wed Sep 18 16:01:32 CEST 2002 - arvin@suse.de

- does not provides/obsoletes the old yast

-------------------------------------------------------------------
Thu Sep 12 12:20:55 CEST 2002 - kkaempf@suse.de

- define IgnoreButtonLabel in WFM and UI
- 2.6.34

-------------------------------------------------------------------
Tue Sep 10 16:03:47 CEST 2002 - arvin@suse.de

- added provide/obsolete y2t_menu (bug #19325)

-------------------------------------------------------------------
Sat Sep 07 23:00:24 CEST 2002 - arvin@suse.de

- added help text in y2menu

-------------------------------------------------------------------
Thu Sep 05 17:48:13 CEST 2002 - arvin@suse.de

- wizard loads it's images from the theme dir

-------------------------------------------------------------------
Wed Sep  4 19:08:56 CEST 2002 - mvidner@suse.cz

- ncurses menu: fixed shortcut cycling in the group menu (#18258).
- 2.6.30

-------------------------------------------------------------------
Mon Sep  2 17:44:13 CEST 2002 - mvidner@suse.cz

- ag_initscripts: fixed parsing Short-Descriptions.

-------------------------------------------------------------------
Sat Aug 31 01:16:44 CEST 2002 - schwab@suse.de

- Don't waste tons of memory in y2menu.

-------------------------------------------------------------------
Fri Aug 30 11:35:30 CEST 2002 - arvin@suse.de

- moved X11Version.ycp from yast2-installation here

-------------------------------------------------------------------
Thu Aug 29 15:28:48 CEST 2002 - sh@suse.de

- Adapted wizard colors to new grey style images by wimer@suse.de

-------------------------------------------------------------------
Thu Aug 29 11:25:47 CEST 2002 - mvidner@suse.cz

- wizard: prevent temporary (but visible) truncations
  of dialog captions (#18517).

-------------------------------------------------------------------
Wed Aug 28 18:29:15 CEST 2002 - mvidner@suse.cz

- mail aliases: fixed line continuation processing (#18487).
- file_popups::PopupDir: fixed the Selected directory heading.
- 2.6.28

-------------------------------------------------------------------
Tue Aug 27 20:00:00 CEST 2002 - jsuchome@suse.cz

- provide/obsolete old translation packages

-------------------------------------------------------------------
Thu Aug 22 12:09:46 CEST 2002 - arvin@suse.de

- make links to yast2 relative (bug #18170)

-------------------------------------------------------------------
Tue Aug 20 19:07:38 CEST 2002 - arvin@suse.de

- added variable Mode::x11_setup_needed and Arch::x11_setup_needed

-------------------------------------------------------------------
Tue Aug 20 11:29:36 CEST 2002 - arvin@suse.de

- added ncurses based y2menu by Marco Skambraks

-------------------------------------------------------------------
Sun Aug 18 20:24:48 CEST 2002 - kkaempf@suse.de

- honor /etc/install.inf:UseSSH (#18053)

-------------------------------------------------------------------
Fri Aug 16 17:31:33 CEST 2002 - arvin@suse.de

- marked more texts for translation

-------------------------------------------------------------------
Wed Aug 14 11:54:01 CEST 2002 - arvin@suse.de

- removed links to /sbin/yast2 with non ascii characters to
  prevent screen corruption is some locales

-------------------------------------------------------------------
Tue Aug 13 14:20:37 CEST 2002 - arvin@suse.de

- merged proofread texts

-------------------------------------------------------------------
Mon Aug 12 17:23:44 CEST 2002 - kkaempf@suse.de

- read /etc/install.inf:InstMode correctly for Mode::boot
- 2.6.20

-------------------------------------------------------------------
Sun Aug 11 21:16:04 CEST 2002 - mvidner@suse.cz

- Runlevel: use full path of service scripts; force removal
  (#17608 workaround)
- 2.6.19

-------------------------------------------------------------------
Fri Aug  9 15:32:54 CEST 2002 - mvidner@suse.cz

- Fixed falling back to ncurses when DISPLAY is set
  but yast2-qt is not installed.
- Added Runlevel::error_msg, to inform the user what went wrong.
- 2.6.18

-------------------------------------------------------------------
Tue Aug 06 11:31:46 CEST 2002 - arvin@suse.de

- fixed detection of autoinst in Mode.ycp

-------------------------------------------------------------------
Mon Aug 05 18:13:04 CEST 2002 - arvin@suse.de

- adaption for new /etc/install.inf agent

-------------------------------------------------------------------
Wed Jul 31 13:49:39 CEST 2002 - mvidner@suse.cz

- Moved private runlevel files back to yast2-runlevel.
- 2.6.15

-------------------------------------------------------------------
Mon Jul 29 11:51:52 CEST 2002 - msvec@suse.cz

- included some general purpose agents
- 2.6.14

-------------------------------------------------------------------
Wed Jul 24 19:28:17 CEST 2002 - jsuchome@suse.cz

- Added runlevel module files.

-------------------------------------------------------------------
Fri Jul 19 16:50:44 CEST 2002 - mvidner@suse.cz

- Moved aliases handling from yast2-mail (bug #11730).
- 2.6.13

-------------------------------------------------------------------
Fri Jul 19 12:01:11 CEST 2002 - mvidner@suse.cz

- Added Wizard::{Set,Restore}ScreenShotName ().
- Moved sysconfig/ypserv definition from yast2-nis-server.
- 2.6.12

-------------------------------------------------------------------
Fri Jul 19 11:24:35 CEST 2002 - sh@suse.de

- Wizard now uses consistent image names for easier OEM logo
  handling

-------------------------------------------------------------------
Tue Jul 16 16:44:03 CEST 2002 - sh@suse.de

- V 2.6.11
- provide/obsolete yast2-trans-wizard

-------------------------------------------------------------------
Fri Jul 12 17:11:52 CEST 2002 - kkaempf@suse.de

- fix sequencer and wizard testsuite
- call sequencer testsuite during build
- 2.6.10

-------------------------------------------------------------------
Fri Jul 12 10:24:37 CEST 2002 - msvec@suse.cz

- added doc and autodocs
- new module Directory: contains definitions of all directories

-------------------------------------------------------------------
Tue Jul  9 11:43:47 CEST 2002 - mvidner@suse.cz

- Provides/Obsoletes fixed for the devel subpackage

-------------------------------------------------------------------
Thu Jul 04 13:22:52 CEST 2002 - arvin@suse.de

- move non binary file from /usr/lib/YaST2 to /usr/share/YaST2

-------------------------------------------------------------------
Mon Jul  1 11:03:51 CEST 2002 - kkaempf@suse.de

- split of images to separate package

-------------------------------------------------------------------
Thu Jun 27 13:55:21 CEST 2002 - kkaempf@suse.de

- merged yast2-lib-sequencer and yast2-lib-wizard.

-------------------------------------------------------------------
Tue Jun 11 16:52:39 CEST 2002 - arvin@suse.de

- the yast2 script now handels all arguments as strings when
  calling y2base

-------------------------------------------------------------------
Thu Jun 06 17:23:36 CEST 2002 - arvin@suse.de

- various minor fixes for installation

-------------------------------------------------------------------
Wed Jun  5 11:02:17 CEST 2002 - kkaempf@suse.de

- recode shell output properly for UI (#16178)
- don't require trans packages (#16285)

-------------------------------------------------------------------
Wed May 29 12:55:31 CEST 2002 - arvin@suse.de

- fixed yast2 start scripts for lib/lib64

-------------------------------------------------------------------
Tue May 28 14:37:19 CEST 2002 - sh@suse.de

- V 2.6.4
- dropped obsolete hw_setup_launcher.ycp
- fixed file list in spec file
- fixed Makefile.am to work with new automake

-------------------------------------------------------------------
Wed May 22 21:29:28 MEST 2002 - tom@suse.de

- Moved X11 functionality from x11 to y2c_x11.

-------------------------------------------------------------------
Tue May 14 11:09:46 CEST 2002 - arvin@suse.de

- prevent ncurses frontend to start with languages that
  are known to not work correct

-------------------------------------------------------------------
Wed May  8 17:40:49 MEST 2002 - tom@suse.de

- Removed keyboard, mouse, timezone, language (now extra packages)

-------------------------------------------------------------------
Tue Apr 23 12:14:56 CEST 2002 - fehr@suse.de

- remove subdirectories storage and partitioning they are now in
  a separate package yast2-storage.
- new version 2.6.2

-------------------------------------------------------------------
Wed Apr 17 15:47:56 MEST 2002 - tom@suse.de

- (#15565) monitors.ycp newly generated with uppercase vendor and
  model strings.

-------------------------------------------------------------------
Tue Apr 16 17:28:14 CEST 2002 - gs@suse.de

- (#15600, #15727) Package Installation: check again the package
  dependencies if the user deselects an additional required package

-------------------------------------------------------------------
Mon Apr 15 19:03:30 MEST 2002 - tom@suse.de

- (#15546) Now changing lilo.conf correctly.

-------------------------------------------------------------------
Thu Apr 11 15:55:50 MEST 2002 - tom@suse.de

- (#15546) Handle VESA mode correctly for fbdev graphics.

-------------------------------------------------------------------
Wed Apr 10 16:21:16 MEST 2002 - tom@suse.de

- (#15690) Now the probe button really probes.

-------------------------------------------------------------------
Wed Apr 10 10:01:56 CEST 2002 - lnussel@suse.de

- merged modifications for certification/product CD

-------------------------------------------------------------------
Wed Mar 27 17:52:38 CET 2002 - kkaempf@suse.de

- Unpack driver update data in chrooted directory.
- y2update.tar.gz is alread copied by linuxrc, don't expect
  it below /media/floppy.

-------------------------------------------------------------------
Wed Mar 27 12:22:01 CET 2002 - kkaempf@suse.de

- Evaluate "partition" and "serverdir" when installing from
  harddisk (#15525).

-------------------------------------------------------------------
Wed Mar 27 10:41:08 CET 2002 - gs@suse.de

- Change source medium: use "serverdir" instead of "partition"
  (concerns installation from hard disk)

-------------------------------------------------------------------
Tue Mar 26 18:01:45 CET 2002 - kkaempf@suse.de

- Set all hardware to a defined state after update (#15532).
- For installation from harddisk, use "serverdir" instead of
  "partition" from install.inf (#15525).
- linuxrc mounts CD1 to /var/adm/mount during harddisk install
  (#15525).

-------------------------------------------------------------------
Tue Mar 26 17:40:04 CET 2002 - sh@suse.de

- Fixed bug #15520: can't boot into installed system

-------------------------------------------------------------------
Tue Mar 26 16:54:53 CET 2002 - ms@suse.de

- need blank as first sign for VESA and LCD vendor to ensure
  proper display at top of the monitors list (#15521)

-------------------------------------------------------------------
Tue Mar 26 15:44:13 CET 2002 - sh@suse.de

- Fixed bug #15512: Can't install base pkgs in installed system

-------------------------------------------------------------------
Tue Mar 26 15:39:22 MET 2002 - tom@suse.de

- (#15518) Renamed YaST-internal IDs in sysconfig:
  keyboard: YAST_TYPE --> YAST_KEYBOARD
  mouse:    YAST_TYPE --> YAST_MOUSE

-------------------------------------------------------------------
Tue Mar 26 15:20:53 CET 2002 - kkaempf@suse.de

- Delete runme_at_boot after updating all packages.

-------------------------------------------------------------------
Tue Mar 26 14:28:44 MET 2002 - tom@suse.de

- (#15515) YaST-internal IDs are now: keyboard: YAST_TYPE, mouse: YAST_TYPE

-------------------------------------------------------------------
Tue Mar 26 14:27:10 CET 2002 - sh@suse.de

- Fixed bug #15506: Disable "Change" menu when skipping HW config

-------------------------------------------------------------------
Mon Mar 25 17:58:20 MET 2002 - tom@suse.de

- (#14852) inst_config_x11.ycp:
  The variables currentMode and Selected_3D were first stored into the
  X11 module and then queried from the UI. Fixed.

-------------------------------------------------------------------
Mon Mar 25 17:46:16 CET 2002 - sh@suse.de

- Fixed bug #15418: selbox in inst_rootpart not wide enough

-------------------------------------------------------------------
Mon Mar 25 17:38:37 CET 2002 - kkaempf@suse.de

- make update.post script executable before starting it.
- Allow either packed or unpacked extension disk.

-------------------------------------------------------------------
Mon Mar 25 17:23:46 CET 2002 - fehr@suse.de

- make reading of exiting fstab work again (#15482)

-------------------------------------------------------------------
Mon Mar 25 17:09:45 CET 2002 - schubi@suse.de

- kdoc added in forceupdate list

-------------------------------------------------------------------
Mon Mar 25 15:54:00 CET 2002 - kkaempf@suse.de

- adapt probing for usb controllers to changed libhd requirements
  (#15483).
- dont re-calculate bootloader location if it was set manually
  (#15446).
- fix typo in monitors.ycp ("90,47" is no valid vsync).

-------------------------------------------------------------------
Mon Mar 25 14:56:40 CET 2002 - sh@suse.de

- Fixed bug #15419: confusing message in inst_suseconfig

-------------------------------------------------------------------
Mon Mar 25 14:23:42 CET 2002 - gs@suse.de

- Update: change status from "u" to "i" for uninstalled packages
  (#14727)

-------------------------------------------------------------------
Mon Mar 25 13:44:54 CET 2002 - sh@suse.de

- Fixed bug #15412: One log line for each package installed

-------------------------------------------------------------------
Mon Mar 25 13:40:39 CET 2002 - fehr@suse.de

- moved static dialog definitions for fs options into function
  GetNormalFilesystems() to make translations work (#15460)

-------------------------------------------------------------------
Mon Mar 25 12:20:21 CET 2002 - ms@suse.de

- update monitors.ycp to currently used CDB entries (#15421).

-------------------------------------------------------------------
Sun Mar 24 13:00:35 CET 2002 - kkaempf@suse.de

- delete runme_at_boot after package installation (#15430).
- remember device (index) where (wrong) SuSE medium was found (#15432).

-------------------------------------------------------------------
Fri Mar 22 18:59:40 CET 2002 - gs@suse.de

- package selection: show correct status of the package (#15400)

-------------------------------------------------------------------
Fri Mar 22 16:04:40 CET 2002 - fehr@suse.de

- removed superfluous warning about fsid change when assigning a
  mount point to LVM LV (#15388)
- changed fstab options for /proc/bus/usb from "defaults,noauto"
  to "noauto" (#15389)

-------------------------------------------------------------------
Fri Mar 22 15:47:39 CET 2002 - kkaempf@suse.de

- Call /usr/bin/setfont without parameters when Braille enabled (#13801).

-------------------------------------------------------------------
Fri Mar 22 15:14:51 CET 2002 - gs@suse.de

- Change source of installation: umount /var/adm/mount before mounting
  the new source medium (#14425)

-------------------------------------------------------------------
Fri Mar 22 15:09:48 CET 2002 - sh@suse.de

- Fixed bug #15356: killed mwm message

-------------------------------------------------------------------
Fri Mar 22 14:08:46 CET 2002 - schubi@suse.de

- bugix: Xf86config module has been overwritten while update #15376
  ( wrong if statement in inst_finish.ycp )

-------------------------------------------------------------------
Fri Mar 22 12:42:58 CET 2002 - gs@suse.de

- Update: show packages with status "d" in the "No Update" list
  (#15350)

-------------------------------------------------------------------
Thu Mar 21 18:38:41 MET 2002 - tom@suse.de

- (#14936) Now capturing `cancel and treating like `abort.

-------------------------------------------------------------------
Thu Mar 21 18:17:01 CET 2002 - arvin@suse.de

- check for yast2-qt-plugin and it's libraries in the YaST2 and
  yast2 start scripts (bug #15300 and probably bug #13831)

-------------------------------------------------------------------
Thu Mar 21 17:41:42 MET 2002 - tom@suse.de

- (#14882) Now marking probed but unused monitor-hw-data with configured = no.

-------------------------------------------------------------------
Thu Mar 21 16:37:09 CET 2002 - kkaempf@suse.de

- Drop intermediate textdomain calls, they're useless (#15294).

-------------------------------------------------------------------
Thu Mar 21 16:21:59 CET 2002 - gs@suse.de

- Package installation: respect product information AND release number
  of the source medium (#15278)

-------------------------------------------------------------------
Thu Mar 21 16:05:00 CET 2002 - schubi@suse.de

- Checking mouse protocol before calling update_Xf86config

-------------------------------------------------------------------
Thu Mar 21 15:45:27 CET 2002 - sh@suse.de

- Fixed bug #15220: Wizard buttons not translated

-------------------------------------------------------------------
Thu Mar 21 15:03:47 CET 2002 - sh@suse.de

- Fixed endless loop in language with some weird NCurses combinations

-------------------------------------------------------------------
Thu Mar 21 12:51:34 CET 2002 - gs@suse.de

- Update: do not allow status "delete" for packages which are not
  installed (#14727)

-------------------------------------------------------------------
Thu Mar 21 11:03:27 CET 2002 - ms@suse.de

- fixed check script to be valid with the new firegl driver [fglr200]

-------------------------------------------------------------------
Thu Mar 21 09:36:31 CET 2002 - schubi@suse.de

- Checking broken update correctly #13597

-------------------------------------------------------------------
Wed Mar 20 22:27:30 CET 2002 - kkaempf@suse.de

- fallback to (chipset related) vendor/device if graphics card
  doesn't provide (manufacturer related) subvendor/subdevice (#15099)

-------------------------------------------------------------------
Wed Mar 20 18:48:16 MET 2002 - tom@suse.de

- (#15098) Now reading file with default value.

-------------------------------------------------------------------
Wed Mar 20 17:15:49 CET 2002 - kkaempf@suse.de

- Also show SuSE release number when choosing root partiton (#15243).
- Properly probe cdroms during installation/update (#15275).

-------------------------------------------------------------------
Wed Mar 20 15:04:48 CET 2002 - fehr@suse.de

- fix problem with map access to non-map in GetEntryForMountpoint
  (#15229)
- fix problem with wrong partition proposal
- fix problem with wrong default filesystem (#15057)

-------------------------------------------------------------------
Wed Mar 20 14:52:44 MET 2002 - tom@suse.de

- (#15093) New frequency range: [60,62,65,68,70,72,75,78,80,85,90,100]

-------------------------------------------------------------------
Wed Mar 20 14:27:52 CET 2002 - sh@suse.de

- Fixed bug #15214: Control center after HW proposal english only
- Fixed bug #15201: Disable WM decorations for first control center

-------------------------------------------------------------------
Wed Mar 20 14:26:01 CET 2002 - lnussel@suse.de

- added -S option to yast2 shell script (for susewm)

-------------------------------------------------------------------
Wed Mar 20 14:17:42 CET 2002 - schubi@suse.de

-  Installing vnc (if needed ) while updating the system #14707

-------------------------------------------------------------------
Wed Mar 20 14:03:24 MET 2002 - tom@suse.de

- Added norwegian language.

-------------------------------------------------------------------
Wed Mar 20 12:45:54 CET 2002 - sh@suse.de

- Fixed bug #13894: Slide show progress bar shows wrong value

-------------------------------------------------------------------
Wed Mar 20 12:23:47 CET 2002 - schubi@suse.de

- Starting raidstart for partitions which are not / and have
  raid systems ( update ). #14798

-------------------------------------------------------------------
Wed Mar 20 10:35:08 CET 2002 - kkaempf@suse.de

- remember language in Mouse in order to trigger re-translation
  (#15197).

-------------------------------------------------------------------
Tue Mar 19 20:10:49 CET 2002 - sh@suse.de

- Fixed bug #14530: Explicit file names in .spec rather than *.scr

-------------------------------------------------------------------
Tue Mar 19 18:40:21 CET 2002 - gs@suse.de

- Update: re-evaluate the update packages if the status of the
  "Clean up the system ..." checkbox has changed

-------------------------------------------------------------------
Tue Mar 19 18:25:06 CET 2002 - schubi@suse.de

- Call substring with the correct parameters #15184
  ( inst_rpmupdate.ycp)

-------------------------------------------------------------------
Tue Mar 19 18:10:04 CET 2002 - kkaempf@suse.de

- Also write hardware status for already active ide, floppy, usb
  controllers, and framebuffer (#15195).
- Preliminary fix for YaST2.firstboot (#15187).

-------------------------------------------------------------------
Tue Mar 19 18:05:01 MET 2002 - tom@suse.de

- (#15096) Do not use undefined variable any more.
- (#15091) Now restoring saved monitor data in normal mode.

-------------------------------------------------------------------
Tue Mar 19 15:49:13 CET 2002 - sh@suse.de

- Fixed "update finished, empty proposal dialog" bug

-------------------------------------------------------------------
Tue Mar 19 10:31:44 CET 2002 - kkaempf@suse.de

- Properly check return code from inst_mode if update was choosen.
- just pass 'Framebuffer' entry from install.inf to lilo, don't
  look at probe results (#15168)
- add comments to /etc/sysconfig/bootloader.

-------------------------------------------------------------------
Mon Mar 18 17:27:46 MET 2002 - tom@suse.de

- (#14238) Now writing sysconfig comments for the mouse.

-------------------------------------------------------------------
Mon Mar 18 16:29:01 CET 2002 - sh@suse.de

- Fixed bug #15101: Checkboxes truncated in 80x24 ncurses proposal

-------------------------------------------------------------------
Mon Mar 18 15:36:28 CET 2002 - kkaempf@suse.de

- re-probe cdroms in installed system in order to get proper status
  for ide cdwriter devices which couldn't be detected at boot-time
  (#15126).

-------------------------------------------------------------------
Mon Mar 18 14:26:38 CET 2002 - lnussel@suse.de

- added -i option for installing packages to yast2 shell script
- added some shell magic to allow more than two parameters for modules

-------------------------------------------------------------------
Mon Mar 18 12:19:29 CET 2002 - gs@suse.de

-  Recode for copyright and author added (#15058)

-------------------------------------------------------------------
Mon Mar 18 12:10:26 CET 2002 - kkaempf@suse.de

- Bugfix for lilo/dolilo: drop "vga" from append, pass via "-v"
  to dolilo.

-------------------------------------------------------------------
Mon Mar 18 12:07:55 CET 2002 - sh@suse.de

- Fixed bug #15090: "No" in "really install" interpreted as "yes"

-------------------------------------------------------------------
Mon Mar 18 11:50:06 CET 2002 - sh@suse.de

- Fixed bug #15100: Default "off" for "start control center"

-------------------------------------------------------------------
Mon Mar 18 11:19:58 CET 2002 - snwint@suse.de

- mk_lilo_conf: put 'vga' entry into image section

-------------------------------------------------------------------
Fri Mar 15 19:01:23 MET 2002 - tom@suse.de

- (#13878) Added Estonian keyboard.

-------------------------------------------------------------------
Fri Mar 15 17:22:10 MET 2002 - tom@suse.de

- (#14855) Language: Added Slovene language.
- (#14855) Keyboard: Added Slovene keyboard to YaST2 keyboards.
- (#14855) Timezone: Cleaned up existing lang --> timezone mess (new: Slovene).

-------------------------------------------------------------------
Fri Mar 15 17:15:23 CET 2002 - kkaempf@suse.de

- drop workaround for author/copyright twist from libpkg.
- Replace "\n" in author list with ", "

-------------------------------------------------------------------
Fri Mar 15 16:32:27 CET 2002 - fehr@suse.de

- fix wrong nameing for windows mount points (#15031)

-------------------------------------------------------------------
Fri Mar 15 16:17:50 CET 2002 - kkaempf@suse.de

- ignore more cmdline parameters
- don't pass "-v" (for global vga=) to dolilo, the "vga=" in the
  append line is sufficient.

-------------------------------------------------------------------
Fri Mar 15 16:10:54 CET 2002 - gs@suse.de

- Update: do not delete "aps" if it is in use (#15015)
- Package Selection: correct update of the disk space information

-------------------------------------------------------------------
Fri Mar 15 16:08:49 CET 2002 - snwint@suse.de

- updated 'failsafe' options for lilo.conf
- append user specified boot options to 'failsafe' entry

-------------------------------------------------------------------
Fri Mar 15 14:43:27 CET 2002 - sh@suse.de

- Fixed bug #13894: Slide show pkg sizes garbled from CD2 on

-------------------------------------------------------------------
Fri Mar 15 13:32:03 MET 2002 - tom@suse.de

- (#15021) Now only removing X11-link in case of "No X11".

-------------------------------------------------------------------
Fri Mar 15 12:54:14 CET 2002 - kkaempf@suse.de

- Check also /proc/modules besides the "active" flag from hwinfo
  in order to find out if a module is already loaded (#15007).

-------------------------------------------------------------------
Thu Mar 14 17:37:23 CET 2002 - sh@suse.de

- Fixed bug #14161: wrong background grey

-------------------------------------------------------------------
Thu Mar 14 16:16:21 CET 2002 - sh@suse.de

- Fixed bug #13186: Start Y2 control center after installation
- Fixed bug #14975: Final "All is ready" popup

-------------------------------------------------------------------
Thu Mar 14 15:55:07 CET 2002 - zoz@suse.de

- fix PCMCIA startup (#14661).

-------------------------------------------------------------------
Thu Mar 14 15:43:43 MET 2002 - tom@suse.de

- Added turkish language again in language.ycp.

-------------------------------------------------------------------
Thu Mar 14 14:49:07 MET 2002 - tom@suse.de

- (#14518) Added Irish.

-------------------------------------------------------------------
Thu Mar 14 13:16:15 MET 2002 - tom@suse.de

- (#14814) Now translating old lang codes to ISO codes on entry.

-------------------------------------------------------------------
Thu Mar 14 11:08:17 CET 2002 - kkaempf@suse.de

- scripts/yast2_kde: set LANG from /etc/sysconfig/language:RC_LANG (#14607).
- scripts/yast2: honor $LANG (#14607).
- install k_smp if > 4GB physical memory detected (#14287).

-------------------------------------------------------------------
Thu Mar 14 10:56:04 CET 2002 - gs@suse.de

- (#14592) Now ask the user whether YaST2 shall delete unmaintained
  packages from the system
- (#14406), (#14805) Package selection dialog: help text added for "X"
   status and popup text changed

-------------------------------------------------------------------
Wed Mar 13 18:30:42 MET 2002 - tom@suse.de

- (#14882) Now marking faked GENERIC Monitor with cfg=no.

-------------------------------------------------------------------
Wed Mar 13 18:23:06 MET 2002 - tom@suse.de

- (#14885) Now writing "/dev/mouse" into XF86Config so xmset works in the
  running system.

-------------------------------------------------------------------
Wed Mar 13 11:48:58 EST 2002 - nashif@suse.de

- Don't probe hardware in Mode::config

-------------------------------------------------------------------
Wed Mar 13 15:41:26 CET 2002 - fehr@suse.de

- prevent upward rounding in combination of
  ByteToHumanString/kmgt_str_to_byte (#14673)

-------------------------------------------------------------------
Wed Mar 13 13:22:57 MET 2002 - tom@suse.de

- (#14446) Now also restoring hwclock-param from sysconfig
  and setting timezone again in continue mode.

-------------------------------------------------------------------
Wed Mar 13 10:15:41 CET 2002 - kkaempf@suse.de

- Fix locale for greek (ISO8859-7 -> ISO-8859-7, #14898).
- Set "acpismp=force" for UP and SMP systems if "ht" flag detected (#13531).
- Install k_smp if "BOOT_IMAGE=apic" given in cmdline (#14022).
- Dont change initrd modules aic7xxx vs. aic7xxx_old on update (#14614).
- Override instmode "cd" in install.inf, if setup/descr/info knows better
  (#14469).
- Start ncurses "menu" with first group preselected (instead of all),
  general code cleanup of menu code (#14909).

-------------------------------------------------------------------
Tue Mar 12 16:57:16 CET 2002 - gs@suse.de

- equal button size in package conflict popups (#13302)

-------------------------------------------------------------------
Tue Mar 12 16:43:56 CET 2002 - mvidner@suse.cz

- Provide keyboard shortcuts for the group and package tables in
  ncurses detailed package selection. #14737.

-------------------------------------------------------------------
Tue Mar 12 16:24:34 MET 2002 - tom@suse.de

- (#13198) Changed mouse probing strategy.
  Applied sleep before mouse probing in inst_startup.ycp.

-------------------------------------------------------------------
Tue Mar 12 10:26:15 CET 2002 - fehr@suse.de

- add hibernation partition to expert partitioner menue (#14668)
- handle raids present on system to install reasonably

-------------------------------------------------------------------
Mon Mar 11 18:07:23 MET 2002 - tom@suse.de

- (#14491) Now using new "manual" probing to get the new unique key (mouse).

-------------------------------------------------------------------
Mon Mar 11 15:55:31 CET 2002 - kkaempf@suse.de

- Skip all non-data lines in "parted print" output (#14793).
- Don't pass "manual" option to installed system.

-------------------------------------------------------------------
Mon Mar 11 15:46:55 MET 2002 - tom@suse.de

- Detect language change to avoid unnecessary package selection recalculation.

-------------------------------------------------------------------
Mon Mar 11 14:41:28 CET 2002 - sh@suse.de

- Fixed bug #14164: inst_mode should be a popup

-------------------------------------------------------------------
Mon Mar 11 10:46:46 MET 2002 - tom@suse.de

- New script by ms@suse.de for changing X11-mouse-protocol during update.

-------------------------------------------------------------------
Fri Mar  8 14:28:27 CET 2002 - kkaempf@suse.de

- clean up firsboot script to fix pcmcia/usb and usbdevfs (#14416)
- don't 'hard' probe for cdroms when checking for installation
  sources but rely on libhd configuration database instead.
  Fallback to /dev/cdrom if even this fails (#14555).
- add "vnc" package to installation list if running under vnc (#14707).
- remove duplicate portmap start from firstboot script.

-------------------------------------------------------------------
Fri Mar  8 13:35:25 MET 2002 - tom@suse.de

- (#14663) Added textdomains to import-modules.

-------------------------------------------------------------------
Fri Mar  8 12:54:55 MET 2002 - tom@suse.de

- (#13951) After having talked to ke@suse.de removed (commented out):
	ca_ES, gl_ES, hr_HR, ru_RU, tr_TR
  Added again:
	pt_BR

-------------------------------------------------------------------
Thu Mar  7 18:14:04 MET 2002 - tom@suse.de

- (#14227 addendum) Just discovered that the faked monitor also fooled the
  automatic insertion of probed but unknown monitors into the monitor DB.
  This is done so that those monitors can be selected in the monitor selection
  dialog. Furthermore for user convenience such a monitor is preselected when
  entering the monitor selection dialog. Unfortunately the libhd-faked monitor
  does fulfil all those criteria and triggered this mechanism. Fixed.

-------------------------------------------------------------------
Thu Mar  7 17:53:52 MET 2002 - tom@suse.de

- (#14227) Erroneously there was still a branch where the new behaviour of
  libhd was not honored. YaST now takes this into consideration in any case
  (hopefully) and leads the user to the monitor selection dialog again as it
  was before.

-------------------------------------------------------------------
Thu Mar  7 17:21:00 MET 2002 - tom@suse.de

- (#14606) Solved by now displaying date in numerical form because in inst-sys
  not all translations for all languages are available for system commands.
  Invented new function Timezone::GetDateTime().

-------------------------------------------------------------------
Thu Mar  7 13:46:16 CET 2002 - sh@suse.de

- Added missing "textdomain" in BootSILO.ycp

-------------------------------------------------------------------
Thu Mar  7 13:42:26 CET 2002 - sh@suse.de

- Addes missing translation markers in inst_root

-------------------------------------------------------------------
Thu Mar  7 12:34:58 CET 2002 - schubi@suse.de

- patch xf86config in update mode

-------------------------------------------------------------------
Thu Mar  7 12:11:27 CET 2002 - fehr@suse.de

- handle editing of encrypted partitions in running system correct
- change handling of back-button in LVM lv dialog

-------------------------------------------------------------------
Wed Mar  6 17:39:47 CET 2002 - schubi@suse.de

- textdomain added for software proposal #14538

-------------------------------------------------------------------
Wed Mar  6 16:58:35 CET 2002 - schubi@suse.de

- Showing error popup, if the package agent has not been initialized
  correctly

-------------------------------------------------------------------
Wed Mar  6 16:45:43 MET 2002 - tom@suse.de

- (#14540) Now setting sysconfig var DISPLAYMANAGER to  "console"  instead
  of DISPLAYMANAGER_STARTS_XSERVER to "no" if user selects "No X11".

-------------------------------------------------------------------
Wed Mar  6 15:09:39 CET 2002 - sh@suse.de

- Fixed bug #14011: Switching laguages does not switch all texts

-------------------------------------------------------------------
Wed Mar  6 14:14:02 CET 2002 - fehr@suse.de

- fix bug in handling crypto fs in running system (#13781)

-------------------------------------------------------------------
Wed Mar  6 14:03:37 CET 2002 - kkaempf@suse.de

- Drop "-a" (activate parition) flag from dolilo call if no primary
  partition can be found for activation (#13884).
- Hide information box if user de-selected "Show details" checkbox
  in "Please insert CD n" popup.
- When checking for a medium, always start with the last active
  device and check other devices only on failure.

-------------------------------------------------------------------
Tue Mar  5 19:08:18 CET 2002 - schubi@suse.de

- copy *.pkd to target system

-------------------------------------------------------------------
Tue Mar  5 17:20:47 MET 2002 - tom@suse.de

- (#4849) Corrected if-clause in constructor. Now functional in continue mode.

-------------------------------------------------------------------
Tue Mar  5 16:39:49 CET 2002 - kkaempf@suse.de

- Require "yast2-trans-inst-proposal" for yast2-instsys to get
  proper translations for the "proposal" screen.
- fix textdomain for 'proposal_bootloader' to "proposal".

-------------------------------------------------------------------
Tue Mar  5 16:30:51 MET 2002 - tom@suse.de

- (#14457) Now date/time is redisplayed on any change in the UI.

-------------------------------------------------------------------
Tue Mar  5 14:38:01 CET 2002 - schubi@suse.de

- Bugfix while changing update-upgrade-status #14473

-------------------------------------------------------------------
Tue Mar  5 14:23:14 CET 2002 - lnussel@suse.de

- filter out "\n" in helptexts (#14337)
- create the list of all modules only once when the splashscreen is displayed
  and recycle this list later when the "All" button is selected (#14472)

-------------------------------------------------------------------
Tue Mar  5 12:42:31 MET 2002 - tom@suse.de

- (#14211) Now executing SuSEconfig.3ddiag instead of switch2mesasoft.

-------------------------------------------------------------------
Tue Mar  5 11:53:58 CET 2002 - kkaempf@suse.de

- Copy setup/descr/en.pkd instead of setup/descr/english.pkd to
  installed system.

-------------------------------------------------------------------
Mon Mar  4 19:36:08 MET 2002 - tom@suse.de

- (#14116) Now considering Win partitions when assuming GMT vs. local time.

-------------------------------------------------------------------
Mon Mar  4 19:12:12 CET 2002 - fehr@suse.de

- add module loading info for xfs

-------------------------------------------------------------------
Mon Mar  4 17:57:54 CET 2002 - fehr@suse.de

- support more than 26 scsi disks (#13983)
- various fixes for usage in running system

-------------------------------------------------------------------
Mon Mar  4 17:48:28 CET 2002 - zoz@suse.de

- check usb/pci hotplug on first start and rewrite sysconfig
  properly (#14428).

-------------------------------------------------------------------
Mon Mar  4 17:23:59 CET 2002 - sh@suse.de

- Fixed the YaST2 part of bug #1218: Linuxrc displays an error
  message if the user aborted the installation

-------------------------------------------------------------------
Mon Mar  4 16:51:18 CET 2002 - kkaempf@suse.de

- check old lilo destination on update and re-use it.
- when writing lilo on update, check better if floppy or harddisk.
- write bootloader related settings to sysconfig/bootloader.

- run /sbin/raidautorun after all storage modules are loaded.

-------------------------------------------------------------------
Mon Mar  4 16:36:49 CET 2002 - sh@suse.de

- Fixed bug #14363: Don't execute SuSEconfig once more when going back

-------------------------------------------------------------------
Mon Mar  4 16:27:13 CET 2002 - gs@suse.de

- show the packages of first set or group (#14339)

-------------------------------------------------------------------
Mon Mar  4 15:06:53 CET 2002 - lnussel@suse.de

- added comment header to menu.ycp (#14379)
- replaced "Quit" with QuitButtonLabel()

-------------------------------------------------------------------
Mon Mar  4 15:02:01 CET 2002 - gs@suse.de

- add button and popup for Samba installation in dialog Choose
  installation source (#14010)

-------------------------------------------------------------------
Mon Mar  4 14:45:50 MET 2002 - tom@suse.de

- (#14117) Now showing static date/time in timezone window and proposal.

-------------------------------------------------------------------
Mon Mar  4 12:30:28 CET 2002 - sh@suse.de

- Fixed bug #14351: YaST2 SuSEconfig executes *.rpmsave modules

-------------------------------------------------------------------
Mon Mar  4 12:07:16 CET 2002 - gs@suse.de

- don't destroy the user defined software selection if the
  partitioning is changed (bug #14103)

-------------------------------------------------------------------
Mon Mar  4 09:33:48 CET 2002 - schubi@suse.de

- Showing error message after update #14250
- Deleting unsupported packages while update #14194
- Showing delete packages correctly while update #14235

-------------------------------------------------------------------
Sat Mar  2 14:31:37 CET 2002 - kkaempf@suse.de

- remember state of "details" checkbox if media not found (#14018).
- restore "instmode" properly (#14170).

-------------------------------------------------------------------
Sat Mar  2 09:32:27 CET 2002 - schubi@suse.de

- Postifx added in force update #13995

-------------------------------------------------------------------
Fri Mar  1 17:03:01 CET 2002 - fehr@suse.de

- set passno to 0 for partitions without mount point (#14130)
- determine bootable windows partitions independent of entry in
  /etc/fstab (#13884)

-------------------------------------------------------------------
Fri Mar  1 14:30:39 MET 2002 - tom@suse.de

- (#14174) X11 configuration.
  Now also considering the xserver name when deciding to use framebuffer.

-------------------------------------------------------------------
Fri Mar  1 13:42:25 CET 2002 - sh@suse.de

- Fixed bug #13630: inst_proposal reinitialized after selecting
  "No" in final installation confirmation (inst_doit)

-------------------------------------------------------------------
Fri Mar  1 09:30:25 CET 2002 - kkaempf@suse.de

- Fixed YaST2.firstboot to handle pcmcia network correctly (#13993).

-------------------------------------------------------------------
Thu Feb 28 19:19:20 MET 2002 - tom@suse.de

- (#14076) Now marking the monitor as "configured" and "needed".

-------------------------------------------------------------------
Thu Feb 28 17:39:57 MET 2002 - tom@suse.de

- (#13888) Libhd now delivers a fake monitor when no monitor can be probed.
  So inst_choose_desktop now checks for the unique_key of this fake monitor.
  Also improved logging for diagnosing purposes.

-------------------------------------------------------------------
Thu Feb 28 16:44:51 CET 2002 - sh@suse.de

- Fixed bug #13555: HW proposal error handling - added err logging

-------------------------------------------------------------------
Thu Feb 28 16:30:01 CET 2002 - sh@suse.de

- Fixed bug #13556: Installation proposal screen not re-translated

-------------------------------------------------------------------
Thu Feb 28 15:58:54 CET 2002 - gs@suse.de

- missing description for set "images" added (#1406)
- only one default button (#14067)
- correct installation of software packages in hardware configuration
  dialog (#14026)

-------------------------------------------------------------------
Thu Feb 28 11:40:28 CET 2002 - schubi@suse.de

- Installing 3d packages after rebooting #13659

-------------------------------------------------------------------
Thu Feb 28 11:35:47 CET 2002 - gs@suse.de

- improvements in popups used for software installation

-------------------------------------------------------------------
Thu Feb 28 10:36:13 CET 2002 - fehr@suse.de

- fixes the wrong default when selecting a swap partition in the
  custom partitioner and formatting is turned on.

-------------------------------------------------------------------
Wed Feb 27 17:33:07 MET 2002 - tom@suse.de

- (#13906) Invented a new function TimedOKCancelPopup() in
  common_popups.ycp. Using this function during X11-configuration.

-------------------------------------------------------------------
Wed Feb 27 17:31:07 CET 2002 - kkaempf@suse.de

- Allow splitted dirs (.../CD1, .../CD2, ...) for all network
  installs (#14009).
- Sort partitions combo box in bootloader dialogue (#14124).

-------------------------------------------------------------------
Wed Feb 27 17:27:51 CET 2002 - gs@suse.de

- proposal dialog: show a warning message, if the software selection is reset
  (bug #13942)
- set default button "Select/Deselect" in dialog Package Selection

-------------------------------------------------------------------
Wed Feb 27 14:33:37 MET 2002 - tom@suse.de

- (#13944) Now reading sysconfig with default value.
  This applies to language, keyboard, mouse and timezone.
  Moved SysconfigRead() to Misc-module.

-------------------------------------------------------------------
Wed Feb 27 11:19:50 CET 2002 - schubi@suse.de

- target.insmod to target.modprobe changed #13928
  ( update )
- LANG might not be in install.inf, get it from descr/info then.
  (#13959).

-------------------------------------------------------------------
Wed Feb 27 11:16:24 CET 2002 - kkaempf@suse.de

- fix checking VNC on startup.

-------------------------------------------------------------------
Wed Feb 27 09:11:31 CET 2002 - schubi@suse.de

- bugfix in starting update #13909

-------------------------------------------------------------------
Wed Feb 27 09:01:24 CET 2002 - schubi@suse.de

- setting keyboard while update #13610

-------------------------------------------------------------------
Tue Feb 26 20:30:58 CET 2002 - kkaempf@suse.de

- Fix "please wait" popup, wrap string in `Label().

-------------------------------------------------------------------
Tue Feb 26 19:49:53 MET 2002 - tom@suse.de

- (#13944) Now reading sysconfig with default value.
  This applies to language, keyboard, mouse and timezone.

-------------------------------------------------------------------
Tue Feb 26 19:33:21 CET 2002 - schubi@suse.de

- setting timezone moved to inst_rootpart ( update )

-------------------------------------------------------------------
Tue Feb 26 19:01:25 CET 2002 - arvin@suse.de

- fixed emergency unmounting of installation system

-------------------------------------------------------------------
Tue Feb 26 18:41:28 CET 2002 - kkaempf@suse.de

- add "sv_SV" for "swedish" to language list.

-------------------------------------------------------------------
Tue Feb 26 18:20:58 CET 2002 - fehr@suse.de

- fix syntax error in functions used during update
- add call to .lvm.init before rereading Lvm infos

-------------------------------------------------------------------
Tue Feb 26 18:17:46 CET 2002 - sh@suse.de

- Added help text for installation and hardware proposals

-------------------------------------------------------------------
Tue Feb 26 16:05:49 CET 2002 - sh@suse.de

- Removed leftover debugging condition from last checkin

-------------------------------------------------------------------
Tue Feb 26 16:00:30 CET 2002 - sh@suse.de

- "Only new installation" popup msg back from proof reading

-------------------------------------------------------------------
Tue Feb 26 15:57:11 CET 2002 - schubi@suse.de

- setting timezone after update #13651

-------------------------------------------------------------------
Tue Feb 26 15:48:31 CET 2002 - fehr@suse.de

- fix typo ia86 -> ia64 in do_propocal.ycp

-------------------------------------------------------------------
Tue Feb 26 15:43:29 CET 2002 - gs@suse.de

- software installation: show the package version in the
  description popup (bug #13750)

-------------------------------------------------------------------
Tue Feb 26 15:36:43 CET 2002 - schubi@suse.de

- initialize package agent correctly for update #13838
  ( grep and locate has not been updated )

-------------------------------------------------------------------
Tue Feb 26 15:35:42 CET 2002 - sh@suse.de

- Added notify popup when user wants to change installation mode
  and no Linux partitions were found

-------------------------------------------------------------------
Tue Feb 26 15:31:39 CET 2002 - kkaempf@suse.de

- Fix vnc password setting.

-------------------------------------------------------------------
Tue Feb 26 14:11:46 CET 2002 - kkaempf@suse.de

- fix VNC check and startup.

-------------------------------------------------------------------
Tue Feb 26 12:25:15 CET 2002 - kkaempf@suse.de

- remove "runme_on_start" early during first boot in order to
  prevent endless re-start (#13907).
- re-create "media" convenience symlinks (e.g. /cdrom->/media/cdrom)
  after update (#13756).

-------------------------------------------------------------------
Mon Feb 25 19:31:25 MET 2002 - tom@suse.de

- Corrected handling of wheel mice in Mouse.ycp.
- Extended mouse_raw.ycp with "wheels"-field.

-------------------------------------------------------------------
Mon Feb 25 19:26:28 CET 2002 - kkaempf@suse.de

- re-probe floppy and cdroms in installed system (#13828).

-------------------------------------------------------------------
Mon Feb 25 18:38:19 CET 2002 - kkaempf@suse.de

- Support installation via VNC.

-------------------------------------------------------------------
Mon Feb 25 18:20:16 CET 2002 - fehr@suse.de

- enable support for xfs, issue warning when it is used
- fix reading of fstab in installed system (#13457, #13455)
- fix wrong workflow in partitioner in installed system (#13456)

-------------------------------------------------------------------
Mon Feb 25 17:29:51 CET 2002 - sh@suse.de

- Changed order of initial installation proposals to match
  agreement with marketing and software ergonimists

-------------------------------------------------------------------
Mon Feb 25 17:16:56 CET 2002 - kkaempf@suse.de

- Enable "lo" interface when running in installed system.
- mout installation media read-only (#13846).

-------------------------------------------------------------------
Mon Feb 25 16:52:42 CET 2002 - sh@suse.de

- Fixed bug #13612: Call to obsolete Wizard::SetStage()

-------------------------------------------------------------------
Mon Feb 25 16:04:33 CET 2002 - sh@suse.de

- Fixed bug #13666: (Apparent) bad spelling

-------------------------------------------------------------------
Mon Feb 25 13:24:59 CET 2002 - kkaempf@suse.de

- write hardware status for all storage related devices (#13657).

-------------------------------------------------------------------
Mon Feb 25 13:12:26 CET 2002 - fehr@suse.de

- Fixed bug #11300, #13742 removal of a PV forgot partition marked
  for deletion
- handle active swap partition during installation

-------------------------------------------------------------------
Fri Feb 22 18:02:51 CET 2002 - gs@suse.de

- Fixed bug #13640: consider change of partitioning for software
  selection

-------------------------------------------------------------------
Fri Feb 22 17:38:41 CET 2002 - sh@suse.de

- Fixed bug #13341: Hardware Proposal must suppress missing configs

-------------------------------------------------------------------
Fri Feb 22 15:52:37 CET 2002 - lnussel@suse.de

- workaround to make textdomain call work
- Added some commandline switches to /sbin/yast2, like --list
  (Bug #13738)

-------------------------------------------------------------------
Thu Feb 21 17:19:47 CET 2002 - sh@suse.de

- Reimported monitor DB - fixed bug #13530: IBM monitor not detected

-------------------------------------------------------------------
Thu Feb 21 16:04:23 CET 2002 - kkaempf@suse.de

- Unmount installation medium in target system (#13706).
- Install "apmd" if pcmcia detected (#13713).
- Load "mousedev" if USB (wheel) mouse (#13654).
- Check for either IO or memory resource when checking for
  active storage controllers (#13567).
- Copy hardware status to target system (#13762).

-------------------------------------------------------------------
Wed Feb 20 18:06:04 CET 2002 - fehr@suse.de

- do not destroy proposal in `inst_mode when `installation is
  selected (#13644)
- reorder LVM changes in inst_predisk to make removal of PVs from
  VGs easier and make it succeed in more cases than before (#13415)

-------------------------------------------------------------------
Wed Feb 20 14:50:03 CET 2002 - sh@suse.de

- Fixed bug #13513: Double abort confirmation

-------------------------------------------------------------------
Wed Feb 20 12:45:42 CET 2002 - sh@suse.de

- Fixed bug #13594: Fallback for slide show "en" only, no longer
  "en_US", "en_GB", "en" (in this order)

-------------------------------------------------------------------
Wed Feb 20 09:52:17 CET 2002 - kkaempf@suse.de

- add agent for /etc/sysconfig/windowmanager.
- fix writing of hwstatus for disk controllers.
- fix symlink handling for cd-w and cd-rw (#13596).
- handle $(srcdir) correctly when installing .scr files.
- add "acpismp=force" to kernel command line for "ht" processors.

-------------------------------------------------------------------
Tue Feb 19 19:01:17 CET 2002 - kkaempf@suse.de

- Check for specific .S.u.S.E file, so multiple CDs can be copied
  into a single directory for network installation.

-------------------------------------------------------------------
Tue Feb 19 18:02:23 MET 2002 - tom@suse.de

- Now setting timezone info with hwclock_wrapper.

-------------------------------------------------------------------
Tue Feb 19 17:34:27 CET 2002 - kkaempf@suse.de

- Properly install "Vendor" module.
- Handle "Sourcemounted" from linuxrc and mount the medium if
  not done properly by linuxrc.

-------------------------------------------------------------------
Tue Feb 19 15:36:24 CET 2002 - fehr@suse.de

- fix missing "/data<n>" mount point in installed system (#13406)

-------------------------------------------------------------------
Tue Feb 19 13:46:34 CET 2002 - fehr@suse.de

- fix bug with windows resizing in old installation path
  (inst_target_selection.ycp, inst_target_part.ycp) (#13559)

-------------------------------------------------------------------
Tue Feb 19 13:46:17 CET 2002 - kkaempf@suse.de

- save 'configured' status of devices detected during installation
  in order to get hw-probing at boot time correct.

-------------------------------------------------------------------
Tue Feb 19 09:14:30 CET 2002 - kkaempf@suse.de

- Install SMP kernel if "ht" set in cpuinfo:flags (#13532).
- Keep old initrd, only add new modules.

-------------------------------------------------------------------
Mon Feb 18 19:18:51 CET 2002 - kkaempf@suse.de

- Handle update in Boot, merge old initrd modules with new (#13370).

-------------------------------------------------------------------
Mon Feb 18 18:58:47 MET 2002 - tom@suse.de

- Implemented reprobe functionality  for X11 config.

-------------------------------------------------------------------
Mon Feb 18 18:08:04 CET 2002 - sh@suse.de

- V 2.5.41

-------------------------------------------------------------------
Mon Feb 18 15:15:16 CET 2002 - fehr@suse.de

- Do not allow FAT partitions for system mountpoints (#13485)
- Do not allow some special characters in mountpoint (#13411)
- fix configuration of encrypted filesystems (#13268)
- fix inconsitencie in mount point suggestion (#13444)

-------------------------------------------------------------------
Mon Feb 18 14:33:53 CET 2002 - sh@suse.de

- Fixed bug #13383: Letters not mentioned as valid chars in help text

-------------------------------------------------------------------
Mon Feb 18 14:32:50 CET 2002 - kkaempf@suse.de

- Check pcmcia values in /etc/sysconfig/pcmcia instead of /etc/rc.config.

-------------------------------------------------------------------
Mon Feb 18 13:54:16 CET 2002 - sh@suse.de

- Fixed bug #10726: Installation log incomplete during slide show

-------------------------------------------------------------------
Mon Feb 18 13:52:02 CET 2002 - kkaempf@suse.de

- Move vendor driver update code to separate module.

-------------------------------------------------------------------
Mon Feb 18 13:37:42 CET 2002 - schubi@suse.de

- vim howto* and ttmkfdir added to force list #13195
- Removing release number while checking packages for force update #12187

-------------------------------------------------------------------
Fri Feb 15 16:58:00 CET 2002 - gs@suse.de

- Change source medium dialog: read the package information from
  the source medium (if mounting works)

-------------------------------------------------------------------
Fri Feb 15 10:21:54 CET 2002 - kkaempf@suse.de

- make symlinks for /sbin/yast, /sbin/YaST, /sbin/zast, and /sbin/ZaST (#13292)

-------------------------------------------------------------------
Thu Feb 14 18:27:13 CET 2002 - sh@suse.de

- inst_doit falls through back to proposal if inst_prepdisk etc. failed
- [Back] in update falls back to inst_mode

-------------------------------------------------------------------
Thu Feb 14 17:08:05 CET 2002 - kkaempf@suse.de

- recognize USB-Wheel mouse (imps2 protocol) (#13258).

-------------------------------------------------------------------
Thu Feb 14 11:13:06 CET 2002 - fehr@suse.de

- Fix ycp syntax error (#13214) when editing a dos partition
- Change second error dialog button in inst_prepdisk from
  "Cancel" to "Abort" (#13217)

-------------------------------------------------------------------
Thu Feb 14 10:25:20 CET 2002 - kkaempf@suse.de

- Make fstab entries for all /dev/fdX devices (#13235).

-------------------------------------------------------------------
Wed Feb 13 19:07:21 CET 2002 - sh@suse.de

- Changed default background color in installation start script
- Changed default geometry to 800x600 in start script

-------------------------------------------------------------------
Wed Feb 13 18:45:31 CET 2002 - sh@suse.de

- cut off one of the "easy installation" pics to get rid of tons
  of layout warnings (allow some pixels more space for buttons to
  grow)

-------------------------------------------------------------------
Wed Feb 13 18:06:23 CET 2002 - fehr@suse.de

- fix option handling for new version of mkreiserfs (#13205)

-------------------------------------------------------------------
Wed Feb 13 18:04:29 CET 2002 - gs@suse.de

- don't compare the release number of the installation source
  with the information saved on hard disk

-------------------------------------------------------------------
Wed Feb 13 16:03:41 CET 2002 - kkaempf@suse.de

- make remove button in physical volume dialog of PV work again
- remove correspondig create/remove pairs for LVM modify_targets
  (# 12083)
- add modify_targets to backup set of partition values

-------------------------------------------------------------------
Wed Feb 13 16:03:41 CET 2002 - kkaempf@suse.de

- Call BootLILO constructor for proper setting of lba_support.

-------------------------------------------------------------------
Wed Feb 13 10:39:34 CET 2002 - olh@suse.de

- default to GMT also on chrp and prep

-------------------------------------------------------------------
Wed Feb 13 10:25:52 CET 2002 - olh@suse.de

- dont call yast1 anymore on ppc
  dont write to non existant tty devices on iSeries
  handle p690 hvc console on startup
  update ask_for_TERM_variable

-------------------------------------------------------------------
Wed Feb 13 10:12:53 CET 2002 - olh@suse.de

- add support for p690 hvc console in postinstall
  activate all 41prep boot partitions on iSeries

-------------------------------------------------------------------
Wed Feb 13 10:00:56 CET 2002 - olh@suse.de

- add fixes for console font. whitespaces
- add ja_JP.sjis entry to consolefonts.ycp

-------------------------------------------------------------------
Wed Feb 13 09:53:09 CET 2002 - olh@suse.de

- add ppc64 keymaps

-------------------------------------------------------------------
Tue Feb 12 22:01:35 CET 2002 - fehr@suse.de

- fix bug in doing a valid proposal when using only primary
  partitions and /boot is needed (#13184)
- V 2.5.39

-------------------------------------------------------------------
Tue Feb 12 19:11:40 CET 2002 - kkaempf@suse.de

- remove superfluous calls to inst_ask_hardware.

-------------------------------------------------------------------
Tue Feb 12 18:38:38 CET 2002 - sh@suse.de

- V 2.5.37
- Initial call to submod Write() func in proposal (for HW config)

-------------------------------------------------------------------
Tue Feb 12 18:27:31 CET 2002 - kkaempf@suse.de

- setup "lo" during network install.

-------------------------------------------------------------------
Tue Feb 12 18:03:50 CET 2002 - sh@suse.de

- V 2.5.35

-------------------------------------------------------------------
Tue Feb 12 17:51:22 CET 2002 - sh@suse.de

- Added images for new "easy installation" layout

-------------------------------------------------------------------
Tue Feb 12 17:39:00 CET 2002 - msvec@suse.cz

- added network proposals
- 2.5.34

-------------------------------------------------------------------
Tue Feb 12 14:16:57 CET 2002 - kkaempf@suse.de

- hwclock runs only GMT on sparc and iseries.
- dont write FQHOSTNAME.

-------------------------------------------------------------------
Tue Feb 12 11:32:57 CET 2002 - kkaempf@suse.de

- write keyboard data to /etc/sysconfig/keyboard instead of sysconfig/console.

-------------------------------------------------------------------
Mon Feb 11 15:08:16 CET 2002 - kkaempf@suse.de

- re-config network device even on 'warm' boot.

-------------------------------------------------------------------
Mon Feb 11 12:59:10 CET 2002 - fehr@suse.de

- following changes in partition proposal:
  try not to create an extended partition when enough primaries are
     available
  split swap from root slots large enough if at all possible

-------------------------------------------------------------------
Thu Feb  7 16:02:24 CET 2002 - pblahos@suse.cz

- proposal_printers changed to proposal_printers

-------------------------------------------------------------------
Thu Feb  7 13:33:25 CET 2002 - kkaempf@suse.de

- save infoMap and installMap for re-use after reboot.

-------------------------------------------------------------------
Wed Feb  6 15:28:18 CET 2002 - sh@suse.de

- Provides/obsoletes yast

-------------------------------------------------------------------
Tue Feb  5 18:36:09 CET 2002 - sh@suse.de

- Timeout upon msg "now booting your system"
  unless a hard reboot is required

-------------------------------------------------------------------
Tue Feb  5 17:41:13 CET 2002 - kkaempf@suse.de

- Properly reboot when adding ide-scsi to cmdline.
- Re-config ethX for all network installation modes.
- Restart portmapper for "nfs" installation mode.

-------------------------------------------------------------------
Tue Feb  5 17:12:54 CET 2002 - kukuk@suse.de

- Try to clear terminal before we ask for TERM variable [Bug #12848]

-------------------------------------------------------------------
Tue Feb  5 17:09:31 CET 2002 - sh@suse.de

- Fixed bug #13040: yast2 should not require saxtools

-------------------------------------------------------------------
Tue Feb  5 14:17:20 CET 2002 - kkaempf@suse.de

- Make "custom" boot loader field an editable combo box (#11821).

-------------------------------------------------------------------
Mon Feb  4 12:49:42 CET 2002 - snwint@suse.de

- added 'change-rules reset' to lilo.conf to prevent lilo from rewriting
  the partition table (#11875)

-------------------------------------------------------------------
Fri Feb  1 15:24:34 CET 2002 - gs@suse.de

- Single Package Selection: optimize checks when selecting a package

-------------------------------------------------------------------
Thu Jan 31 19:26:24 CET 2002 - sh@suse.de

- Made proposal aware of language changes
- Reintroduced inst_mode unless absolutely clear if update possible

-------------------------------------------------------------------
Thu Jan 31 12:11:55 CET 2002 - kkaempf@suse.de

- recognize "imps2" mice.

-------------------------------------------------------------------
Thu Jan 31 08:22:01 CET 2002 - kkaempf@suse.de

- Fix writing of yast.inf

-------------------------------------------------------------------
Wed Jan 30 20:59:51 CET 2002 - kkaempf@suse.de

- force /dev/cdrom symlink to point to boot cdrom.
- work around linuxrc "InstMode" bug.

-------------------------------------------------------------------
Wed Jan 30 17:47:56 CET 2002 - kkaempf@suse.de

- drop ag_yast agent, do yast.inf writing in Misc module.

-------------------------------------------------------------------
Wed Jan 30 16:19:15 CET 2002 - kkaempf@suse.de

- make cd-links prior to re-mounting.

-------------------------------------------------------------------
Wed Jan 30 14:06:34 CET 2002 - gs@suse.de

- bugfix concerning software installation workflow:
  read local package description instead of information from mounted medium

-------------------------------------------------------------------
Wed Jan 30 12:05:01 CET 2002 - kkaempf@suse.de

- make device symlinks earlier.

-------------------------------------------------------------------
Tue Jan 29 19:30:33 CET 2002 - kkaempf@suse.de

- write lilo to /dev/md if /boot is on raid1.
- adapting update to new agents.

-------------------------------------------------------------------
Tue Jan 29 13:16:18 CET 2002 - arvin@suse.de

- always use ini-agent instead of rcconfig-agent;
  bugfix syntax error in Bootloader module

-------------------------------------------------------------------
Mon Jan 28 17:41:42 CET 2002 - kkaempf@suse.de

- Simplify bootloader proposal.
- Adapt to changed install.inf syntax.

-------------------------------------------------------------------
Mon Jan 28 14:53:03 CET 2002 - gs@suse.de

- internal changes concerning the initialization of the package agent

-------------------------------------------------------------------
Thu Jan 24 12:47:02 CET 2002 - gs@suse.de

- bugfixes package installation workflow (already installed system)

-------------------------------------------------------------------
Wed Jan 23 12:03:29 CET 2002 - schubi@suse.de

- include/packages added in specfile

-------------------------------------------------------------------
Tue Jan 22 15:21:53 CET 2002 - schubi@suse.de

- Saving user package selections

-------------------------------------------------------------------
Mon Jan 21 12:12:27 EST 2002 - nashif@suse.de

- Skip confirmation(inst_doit)  in autoinst mode
  if requested in control file

-------------------------------------------------------------------
Mon Jan 21 12:28:29 CET 2002 - schubi@suse.de

- bufixes in installing packages after reboot

-------------------------------------------------------------------
Fri Jan 18 16:14:05 CET 2002 - kkaempf@suse.de

- more agents moved here.
- Fixed initrd creation, corrected module order.
- Final installation workflow (3 clicks !) and button labels.

-------------------------------------------------------------------
Tue Jan 15 17:55:02 CET 2002 - kkaempf@suse.de

- move bootloader do* scripts to bootloader sub-directories.
- fix bootloader proposal and texts.

-------------------------------------------------------------------
Mon Jan 14 16:19:34 CET 2002 - kkaempf@suse.de

- add dasddev.scr etc_cryptotab.scr etc_fstab.scr parted_check.scr
  parted_print.scr pdisk.scr proc_meminfo.scr proc_swaps.scr
  run_swapon_s.scr to ycp/partitioning/agents
- remove conf directory

-------------------------------------------------------------------
Mon Jan 14 16:19:34 CET 2002 - kkaempf@suse.de

- Integrate bootloader proposal.

-------------------------------------------------------------------
Thu Jan 10 12:31:38 CET 2002 - kkaempf@suse.de

- fix filelist.

-------------------------------------------------------------------
Thu Jan 10 11:59:56 CET 2002 - sh@suse.de

- Added proposal files to spec file file list

-------------------------------------------------------------------
Wed Jan  9 15:56:24 CET 2002 - kkaempf@suse.de

- pass filesystem module needed for "/" to Boot module.

-------------------------------------------------------------------
Tue Jan  8 19:33:59 CET 2002 - kkaempf@suse.de

- integrated software and partition proposal.

-------------------------------------------------------------------
Fri Jan 04 18:31:36 CET 2002 - arvin@suse.de

- adapted the new SCROpen syntax

-------------------------------------------------------------------
Fri Jan  4 17:44:58 CET 2002 - kkaempf@suse.de

- Complete modularization, drop user_settings.
- Implement new workflow, based on proposals, requiring
  a minimum amount of mouse clicks.
- Add support for auto installation.

-------------------------------------------------------------------
Mon Dec 10 10:01:12 CET 2001 - kkaempf@suse.de

- Greek locale fix (el_GR@ISO8859-7 instead of el_GR@euro, #12587)

-------------------------------------------------------------------
Wed Nov 21 11:11:35 CET 2001 - sh@suse.de

- Fixed bug #12381: YaST2 ignores ENABLE_SUSECONFIG in rc.config

-------------------------------------------------------------------
Thu Nov 15 15:14:58 CET 2001 - sh@suse.de

- V 2.5.8
- Fixed lots of missing lookup() default values
- Migrated inst_startup to new ProgressBar wizard

-------------------------------------------------------------------
Fri Oct 19 12:25:47 CEST 2001 - ms@suse.de

- include BusID statement if r128 driver is used. This is needed
  for the r128 driver on PPC and does not influence the i386 setup
  negatively [y2xr40.pl] Bug: 11689

-------------------------------------------------------------------
Thu Oct 18 17:48:11 MEST 2001 - tom@suse.de

- (#11689) Necessary changes to provide the BusID on PPC/r128.

-------------------------------------------------------------------
Thu Oct 18 16:29:21 MEST 2001 - tom@suse.de

- (#11876) Corrected Symbols for Japanese. nec/jp --> jp.

-------------------------------------------------------------------
Tue Oct 16 14:04:51 MEST 2001 - tom@suse.de

- (#11847) X11-config. Now using new y2xr40 parameter "-o <option-csl>".

-------------------------------------------------------------------
Tue Oct 16 13:19:26 CEST 2001 - sh@suse.de

- V 2.5.4
- Migration to yast2-devtools

-------------------------------------------------------------------
Mon Oct 15 16:46:42 CEST 2001 - ms@suse.de

- include a general parameter called --option which
  requires a comma separated list of options. This is the better
  solution if we need special options for calling y2xr40.pl

-------------------------------------------------------------------
Mon Oct 15 11:01:14 CEST 2001 - sh@suse.de

- Fixed bug #11812: patch_lilo_conf produces double initrd entry

-------------------------------------------------------------------
Fri Oct 12 17:27:48 MEST 2001 - tom@suse.de

- (#11672) Extended some YCP files with special cases for PPC.

-------------------------------------------------------------------
Fri Oct  5 17:30:15 CEST 2001 - kkaempf@suse.de

- present button "format floppy" if mount fails (#1220).

-------------------------------------------------------------------
Thu Oct  4 16:53:07 CEST 2001 - lnussel@suse.de

- do not overwrite softwaresel in usersettings if it's already set

-------------------------------------------------------------------
Wed Oct  3 21:18:36 CEST 2001 - olh@suse.de

- first part of bootconfiguration for ppc (#5440) ..............

-------------------------------------------------------------------
Wed Oct  3 21:00:18 CEST 2001 - olh@suse.de

- do not create floppy link on new Macs and iSeries
  write fstab correctly, not type auto for known filesystems
  whitespaces..

-------------------------------------------------------------------
Wed Oct  3 20:54:37 CEST 2001 - olh@suse.de

- do not force xf3 on ppc. the whole Xsetup is still broken...

-------------------------------------------------------------------
Wed Oct  3 20:50:11 CEST 2001 - olh@suse.de

- add mol and sudo to package list on pmac
  small whitespace fixes

-------------------------------------------------------------------
Wed Oct  3 20:45:59 CEST 2001 - olh@suse.de

- do not call mk_initrd on ppc in inst_finish_update

-------------------------------------------------------------------
Wed Oct  3 20:38:00 CEST 2001 - olh@suse.de

- fix handling of chrp kernels, compare lowercase strings
  use name_of_kernel_image for usersettings,
  s390 and axp must be verified (#9713)

-------------------------------------------------------------------
Tue Oct  2 17:57:37 CEST 2001 - olh@suse.de

- add keymap2mac.ycp to filelist (#11336)
  fix english-us and uk list

-------------------------------------------------------------------
Fri Sep 28 10:44:52 CEST 2001 - fehr@suse.de

- add dasd-parameter to S390 boot configuration

-------------------------------------------------------------------
Thu Sep 27 15:18:59 CEST 2001 - fehr@suse.de

- remove entry bus -> "SCSI" for LVM VGs

-------------------------------------------------------------------
Thu Sep 27 13:15:23 CEST 2001 - olh@suse.de

- install pmud on pmac and remove some obsolete packages on pmac

-------------------------------------------------------------------
Thu Sep 27 12:42:29 CEST 2001 - kkaempf@suse.de

- drop 3-button emulation since it might interfere with X11
  button events (#11204).

-------------------------------------------------------------------
Wed Sep 26 14:57:07 MEST 2001 - tom@suse.de

- (#11315 addendum) Now also updating the path section.

-------------------------------------------------------------------
Wed Sep 26 12:10:46 CEST 2001 - kendy@suse.cz

- update_unique_keys.pl: call hwinfo with --all instead of --reallyall
  (#11340).

-------------------------------------------------------------------
Wed Sep 26 11:59:03 CEST 2001 - sh@suse.de

- Reimported monitor DB (bug #11252: Iiyama monitors missing)

-------------------------------------------------------------------
Wed Sep 26 11:57:54 CEST 2001 - kkaempf@suse.de

- add /sbin:/usr/sbin to runtime PATH.
- vendor.ycp: message is string, not locale.

-------------------------------------------------------------------
Tue Sep 25 16:17:51 MEST 2001 - tom@suse.de

- (#11315) X11 reconfig: Now also updating the card section.

-------------------------------------------------------------------
Tue Sep 25 14:37:36 CEST 2001 - kkaempf@suse.de

- re-probe for mountable media (floppies) after loading
  of usb-storage (#11299).

-------------------------------------------------------------------
Tue Sep 25 09:00:59 CEST 2001 - kkaempf@suse.de

- make proper re-use of messages in inst_finish_update to get
  correct translations.
- prepare a mtab for mk_initrd after update.
- if first bios drive isn't hda, lilo probably wants to know about this.

-------------------------------------------------------------------
Mon Sep 24 19:39:07 CEST 2001 - snwint@suse.de

- do not try to install lilo into a raid partition (#10329)

-------------------------------------------------------------------
Mon Sep 24 18:39:26 CEST 2001 - sh@suse.de

- Added final "all the rest" step for SuSEconfig

-------------------------------------------------------------------
Mon Sep 24 17:32:13 CEST 2001 - lnussel@suse.de

- do not mount ntfs partitions automatically during installation (#11222)

-------------------------------------------------------------------
Mon Sep 24 16:49:57 CEST 2001 - kkaempf@suse.de

- If the mouse was choosen manually, going back must present
  mouse selection again (#11235).
- No need to make a backup of /etc/fstab in inst-sys, there's none anyway.
  Then inst_finish_update gets the correct fstab (#11215).

-------------------------------------------------------------------
Mon Sep 24 16:16:13 CEST 2001 - kkaempf@suse.de

- update NVIDIA kernel modules regardless of version (#11091).

-------------------------------------------------------------------
Mon Sep 24 14:28:48 CEST 2001 - kkaempf@suse.de

- set console keyboard even when called standalone (#11223).

-------------------------------------------------------------------
Mon Sep 24 13:38:38 CEST 2001 - kkaempf@suse.de

- split language and encoding to prevent gettext from applying
  it's own recoding.

-------------------------------------------------------------------
Mon Sep 24 13:30:24 CEST 2001 - sh@suse.de

- Correctly init slide show in installed system so YOU and single
  package installation works OK

-------------------------------------------------------------------
Mon Sep 24 12:34:18 CEST 2001 - kkaempf@suse.de

- Load usb-storage last in order to not interfere with other storage
  module (9490).

-------------------------------------------------------------------
Sun Sep 23 20:58:13 CEST 2001 - mike@suse.de

- (#11188) Press back at the "suggested partitioning" screen followed by
  "next" and YaST2 says "You have rejected the proposal.
  RAID: bugfix: user are not allowed to remove RAID Devices in UI
  which are already exist.
-------------------------------------------------------------------
Sun Sep 23 18:38:08 CEST 2001 - kukuk@suse.de

- Check for color depth, not # of colors for slide show to avoid
  problems with overflow (#11178)

-------------------------------------------------------------------
Sat Sep 22 20:20:46 CEST 2001 - kukuk@suse.de

- Sync X11 font path with SaX2
- Enable jfs and ext3 on PPC (#11194)

-------------------------------------------------------------------
Sat Sep 22 19:17:31 CEST 2001 - fehr@suse.de

- add "ori_nr" entries for lvm and md devices
- add empty argument to SCR call

-------------------------------------------------------------------
Sat Sep 22 16:43:38 MEST 2001 - tom@suse.de

- (#10421) Fixed the focus switch.

-------------------------------------------------------------------
Sat Sep 22 01:08:40 CEST 2001 - mike@suse.de

- md: detect number of raid partitions per RAID only for new created RAIDs
- md: do not let the user edit or delete already existing RAIDs
- swap: activate per default all swap partitions automatically
-modules: switch on automatical load of modules when Y2 is mounting
          filesystems, so that undetectebal and not formated fs are mounted
          properly

-------------------------------------------------------------------
Fri Sep 21 18:55:07 CEST 2001 - sh@suse.de

- Fixed bug #10303: Must press 'back' twice in 'choose part. to boot'

-------------------------------------------------------------------
Fri Sep 21 17:52:28 CEST 2001 - fehr@suse.de

- allow adding of mount points to LVs in lvm runtime config
- prevent formatting of edited LV in lvm runtime config
- allow handling of ataraid devices (e.g. /dev/ataraid/d0p0)
- prevent partitions with id 0x8E from being written to fstab (#10390)

-------------------------------------------------------------------
Fri Sep 21 16:21:50 CEST 2001 - sh@suse.de, gs@suse.de

- Only ONE SlideShow::OpenSlideShowDialog() in all modes -
  avoid confusion, much more reliable in all the different modes

-------------------------------------------------------------------
Fri Sep 21 16:01:09 CEST 2001 - lnussel@suse.de

- no longer mark partitions with id 130 automatically as swap
- do not change flags for swap devices in fstab if more than one
  such entry exists
- properly hande fstab entries for moved logical partitions (#11074)
- change fstab entry for first occurence of a device, instead of
  creating a new one
- do not create directories for swap partitions

-------------------------------------------------------------------
Fri Sep 21 14:59:31 CEST 2001 - mike@suse.de

- lvm_config now works in ncurses

-------------------------------------------------------------------
Fri Sep 21 13:36:39 CEST 2001 - gs@suse.de

- installation startup always (not only in manual mode) checks whether a
  kernel module is already loaded
  (workaround for bug #10983)

-------------------------------------------------------------------
Fri Sep 21 12:59:45 CEST 2001 - sh@suse.de

- Fixed bug #9977: Abort button doesn't work during slide show

-------------------------------------------------------------------
Fri Sep 21 12:58:09 CEST 2001 - ms@suse.de

- fixed access control bug during X11 reconfiguration
  with YaST2. For further details see Bug: [10921]

-------------------------------------------------------------------
Fri Sep 21 12:46:16 CEST 2001 - fehr@suse.de

- fix impossible 0 as stripe size in LV dialog
- make lvm configuration in system work again (#10291)

-------------------------------------------------------------------
Fri Sep 21 10:44:21 CEST 2001 - kendy@suse.cz

- Update /var/lib/YaST/unique.inf during update (bug 10931, 10941)

-------------------------------------------------------------------
Fri Sep 21 10:28:47 CEST 2001 - kkaempf@suse.de

- default medianame to "CD" (11106).

-------------------------------------------------------------------
Thu Sep 20 21:31:15 CEST 2001 - fehr@suse.de

- Fixed bug #10963: Now an update on systems using encrypted fs is
  possible

-------------------------------------------------------------------
Thu Sep 20 18:26:06 CEST 2001 - sh@suse.de

- Fixed bug #10325: Save settings to floppy doesn't work
- Reading log file of mkinitrd and lilo correctly #11030
  (inst_finish_update.ycp)
- Correct cancel popup added #10951( inst_kernel.ycp )

-------------------------------------------------------------------
Thu Sep 20 18:15:10 CEST 2001 - kkaempf@suse.de

- "break" is not allowed inside "foreach" (11015).
- properly extract module arguments (11015).
- umount medium before ejecting (11053).
- offer "save & exit" in media selection (11086).

-------------------------------------------------------------------
Thu Sep 20 17:45:30 CEST 2001 - lnussel@suse.de

- do not create symlink for mountpoint if it would point to itself

-------------------------------------------------------------------
Thu Sep 20 15:55:27 CEST 2001 - lnussel@suse.de

- fstab entries for mount flags, passno etc are no longer changed
  for existing entries

-------------------------------------------------------------------
Thu Sep 20 15:21:01 CEST 2001 - mike@suse.de

- bug 11063: YaST2 trys to change fsids of pdisk-label partitions, and
  popups therefore irritating popups

-------------------------------------------------------------------
Thu Sep 20 15:08:24 CEST 2001 - fehr@suse.de

- fix problem when root fs is md of personality raid5 (#10747)

-------------------------------------------------------------------
Thu Sep 20 14:06:25 MEST 2001 - tom@suse.de

- (#10920) Now the presence of the dummy packages is checked at first.

-------------------------------------------------------------------
Thu Sep 20 12:03:37 CEST 2001 - kkaempf@suse.de

- Remove old release number file before installing new one (#10992).

-------------------------------------------------------------------
Thu Sep 20 11:55:08 CEST 2001 - sh@suse.de

- Fixed bug #10684: Monitor DB outdated

-------------------------------------------------------------------
Thu Sep 20 11:52:20 CEST 2001 - fehr@suse.de

- Do not delete modify_targets in inst_sw_select.ycp except when
  using a while disk for installation

-------------------------------------------------------------------
Thu Sep 20 10:43:06 CEST 2001 - lnussel@suse.de

- Fixed root filesystem on raid leads to corrupted fstab (#10418)

-------------------------------------------------------------------
Wed Sep 19 20:42:44 CEST 2001 - mike@suse.de

- Bugfix: if zero partition table: resync /proc/partitions
  Added warning, if "/" is /dev/md and there is no /boot
- Downgrade versions correctly #10906 ( inst_sw_update.ycp )

-------------------------------------------------------------------
Wed Sep 19 16:59:15 CEST 2001 - snwint@suse.de

- YaST2.start: mtab might be missing, avoid error message
- unmounting proc filesystem in inst_finish_update.ycp
- start X-Server for testing with "-ac", needed when starting
  from inside YCC.

-------------------------------------------------------------------
Wed Sep 19 15:07:17 CEST 2001 - fehr@suse.de

- force a hard reboot when root filesystem is on a md device
- Logging reduced in inst_rpmupdate.ycp

-------------------------------------------------------------------
Wed Sep 19 14:12:54 CEST 2001 - sh@suse.de

- Fixed bug #10909: Complaint about slide show init in log file
- Added more packages for version 6.2 in forceUpdate.ycp
- No error, if the versions of updated packages differs from common.pkd

-------------------------------------------------------------------
Wed Sep 19 12:36:08 CEST 2001 - kkaempf@suse.de

- Fix installing package information to updated target.
- Eject CDs on PPC only when unmounting.

-------------------------------------------------------------------
Wed Sep 19 11:02:17 CEST 2001 - kkaempf@suse.de

- Fix "Lithuanian" with native translation in language list.
- Properly label progress bar during swap formatting.
- Use predefined button labels for continue/cancel/retry if partitioning
  or formatting fails.
- preselect first partition #10840 (inst_rootpart.ycp)
- /sbin/yast2: add "-f" to 'rm'.

-------------------------------------------------------------------
Tue Sep 18 22:20:19 CEST 2001 - schubi@suse.de

- Silly testpopup in inst_finish_update removed.
- packages for 7.2 added #10874" (forceUpdate.ycp)

-------------------------------------------------------------------
Tue Sep 18 20:52:59 CEST 2001 - schubi@suse.de

- Recognize update mode after reboot ( installation.ycp )
- /mnt to Installation::destdir changed ; checking modus improved in
  inst_sw_backup.ycp

-------------------------------------------------------------------
Tue Sep 18 20:41:06 CEST 2001 - sh@suse.de

- V 2.4.84
- Fixed bug #10859: Inconsistent "needed from CD" values

-------------------------------------------------------------------
Tue Sep 18 19:30:40 MEST 2001 - tom@suse.de

- (#10762) Popups displayed in Richtext now (with scroll bars).

-------------------------------------------------------------------
Tue Sep 18 18:45:00 CEST 2001 - sh@suse.de

- Fixed bug #10411: Show difference between pkg deleting and inst.
- Fixed bug #10793: Unmounting /mnt after update.

-------------------------------------------------------------------
Tue Sep 18 18:25:52 MEST 2001 - tom@suse.de

- Added script call when switching 3D <--> 2D mode. (#10761)
- Module inst_config_x11.ycp

-------------------------------------------------------------------
Tue Sep 18 18:23:17 CEST 2001 - kkaempf@suse.de

- only use "switch2mesasoft" for non-3d x11 setups.

-------------------------------------------------------------------
Tue Sep 18 17:33:10 CEST 2001 - lnussel@suse.de

- do not try to create or change /etc/raidtab if raid is active
  while the user has changed nothing

-------------------------------------------------------------------
Tue Sep 18 16:17:10 CEST 2001 - mike@suse.de

- bug 10673: need /boot if no ext2 on /
- bug 10686: swap <= 1GB
- show raid size correct: existing raid and raid in LVM
- ignore automatic inserted mountpoints
- pdisk: size of partition for inst_doit fixed

-------------------------------------------------------------------
Tue Sep 18 15:37:35 CEST 2001 - fehr@suse.de

- shut down LVM VGs and umount /etc/lvmtab.d in inst_finish.ycp

-------------------------------------------------------------------
Tue Sep 18 15:14:33 CEST 2001 - lnussel@suse.de

- workaround for '&'-character not displayed in ncurses menu

-------------------------------------------------------------------
Tue Sep 18 11:58:18 CEST 2001 - lnussel@suse.de

- removed the texdomain switching from menu.ycp (Bug #10819)
- only create fstab entry for partitions if user explicitly
  entererd a mountpoint, instead of inventing one

-------------------------------------------------------------------
Tue Sep 18 09:45:55 CEST 2001 - kkaempf@suse.de

- properly pass encoding ("UTF-8", "ISO-8859-X", ...) via SetLanguage() (#10807).
- drop unsupported "korean" from language list.
- properly detect that X11 couldn't be started and present
  and appropriate error message.
- just skip unknown options.
- stop SCR and all agents on target before umounting filesystems
  from WFM.
- remove faked /etc/mtab from target.
- Installation::normal_mode = true if running in installed system.
  (neither initila_mode, nor continue_mode).
- fix parport zip module loading.

-------------------------------------------------------------------
Mon Sep 17 21:31:56 CEST 2001 - kkaempf@suse.de

- write language back to /etc/yast.inf (#9790).
- umount all filesystems in target, except "/". Umount this
  from WFM after stopping SCR (#10685).
- Reading language from user_settings while selection kernel
- Showing correct counter of updated packages
- Button -Old Version- changed #10559
- ChangeCD --> ChangeMedium
- include package_utils removed #10763

-------------------------------------------------------------------
Mon Sep 17 10:06:30 CEST 2001 - kkaempf@suse.de

- use "lt-brim-8x14" font and "iso-8859-13" encoding for 'Lithuanian'.

-------------------------------------------------------------------
Sun Sep 16 13:47:05 CEST 2001 - kkaempf@suse.de

- only symlink /dev/cdrom once (#10370).

-------------------------------------------------------------------
Fri Sep 14 21:28:38 CEST 2001 - kukuk@suse.de

- On SPARC print error message about SILO, not LILO

-------------------------------------------------------------------
Fri Sep 14 19:35:01 CEST 2001 - kkaempf@suse.de

- adapt language list accoring to doc department.

-------------------------------------------------------------------
Fri Sep 14 19:29:31 MEST 2001 - tom@suse.de

- Bugfix #9986: Reduced suggestion refresh to 75 Hz.

-------------------------------------------------------------------
Fri Sep 14 18:53:28 CEST 2001 - mike@suse.de

- bug 10200: check the proposal for failures
  make a boot partition if possible
  bug 10347: set whole_diskflag
  bug 10044: set a message when proposal is discarded

-------------------------------------------------------------------
Fri Sep 14 18:39:10 CEST 2001 - kkaempf@suse.de

- fix inst_environment for standalone mode (#10413).
- respect user choice to NOT install a module (#10665).

-------------------------------------------------------------------
Fri Sep 14 16:24:31 MEST 2001 - tom@suse.de

- Fixed Bug #10651: Autoadjusting refresh/resolution/color-depth now correct.

-------------------------------------------------------------------
Fri Sep 14 14:04:39 CEST 2001 - kkaempf@suse.de

- set correct Installation::encoding in continue_mode (#10611).

-------------------------------------------------------------------
Fri Sep 14 11:58:13 CEST 2001 - mike@suse.de

- dont reread partition data always at start of inst_custom
  activate lvm if at least one vg exist
- check if textmode due to memory restrictions or x11 failure (#10134).
- use Arch and Installation modules in inst_environment (#10413).
- pkginfo release common.pkd before releasing CD 1 #10555

-------------------------------------------------------------------
Fri Sep 14 10:57:16 CEST 2001 - kkaempf@suse.de

- correct handling of 'splitted' media (#10532)
- touch/remove /var/run/yast.pid

-------------------------------------------------------------------
Thu Sep 13 17:10:14 CEST 2001 - snwint@suse.de

- dolilo: new mk_initrd needs fb resolution for splash screen config
- Taking long language for kernel description #10556 #1552
- No penguin progress bar in kernel selection module #10311
- Button -Old Version- changed #10559

-------------------------------------------------------------------
Thu Sep 13 16:58:40 CEST 2001 - kkaempf@suse.de

- dont probe mouse on serial console.
- dont probe mouse outside of initial_mode.
- sort languages by ascii equivalent.

-------------------------------------------------------------------
Thu Sep 13 12:46:11 CEST 2001 - kkaempf@suse.de

- enable software selection on S/390 (froh@suse.de).
- show proper boot-loader partition even if we don't have lilo (froh@suse.de).
- load input, hid, and mousedev if USB-mouse detected (#9228).
- default medium is CD (#10374)
- re-enable WFM::SetLanguage(), regexp bug in glibc identified,
  workaround in liby2 applied. (#10496)
- use /boot/zilo-kernel/image instead of /boot/vmlinuz on S/390 (froh@suse.de).
- sort language list alphabetically (#10516).

-------------------------------------------------------------------
Wed Sep 12 13:53:33 CEST 2001 - kkaempf@suse.de

- drop all WFM::SetLanguage()
- Unmounting partitions correctly while going back #10125
- REQUIRES are ordered; qt, qt-japanese.... in the selection box
- Warning popup for single selection removed while going backward
  in the software selection #10339

-------------------------------------------------------------------
Wed Sep 12 12:47:48 CEST 2001 - snwint@suse.de

- revert latest vmware changes to YaST2.start

-------------------------------------------------------------------
Wed Sep 12 12:07:01 CEST 2001 - kkaempf@suse.de

- drop initial WFM::SetLanguage()

-------------------------------------------------------------------
Tue Sep 11 15:15:23 CEST 2001 - kkaempf@suse.de

- Initial zipl configuration for S/390.

-------------------------------------------------------------------
Tue Sep 11 14:26:28 CEST 2001 - kkaempf@suse.de

- Unmount .probe and .disk agent before package installation.

-------------------------------------------------------------------
Tue Sep 11 11:25:39 CEST 2001 - kkaempf@suse.de

- call SetLanguage in UI and WFM.

-------------------------------------------------------------------
Mon Sep 10 18:54:56 CEST 2001 - snwint@suse.de

- create 'failsafe' instead of 'suse' entry in lilo.conf
- don't overwrite existing vmlinuz.suse

-------------------------------------------------------------------
Mon Sep 10 15:06:12 CEST 2001 - snwint@suse.de

- make YaST2.start work with vmware

-------------------------------------------------------------------
Mon Sep 10 12:29:04 CEST 2001 - sh@suse.de

- Fixed bug #10350: YaST2 doesn't look good with anti-aliasing

-------------------------------------------------------------------
Fri Sep  7 13:24:52 CEST 2001 - sh@suse.de

- Fixed bug #10244: No slide show unless at least 800x600x256col
- center slide show image

-------------------------------------------------------------------
Fri Sep  7 12:32:10 CEST 2001 - sh@suse.de

- V2.4.64

-------------------------------------------------------------------
Fri Sep  7 12:29:41 CEST 2001 - pblahos@suse.cz

- hotplug is started instead of usbmgr during YaST2.firstboot

-------------------------------------------------------------------
Fri Sep  7 12:25:24 CEST 2001 - sh@suse.de

- CD remaining times more pessimistic

-------------------------------------------------------------------
Fri Sep  7 09:59:31 CEST 2001 - kkaempf@suse.de

- fix textmode recognition with help of GetDisplayInfo().

-------------------------------------------------------------------
Thu Sep  6 16:56:32 CEST 2001 - kkaempf@suse.de

- fix X11 resolution dedection if 3D is selected.

-------------------------------------------------------------------
Thu Sep  6 15:05:17 CEST 2001 - sh@suse.de

- V 2.4.62
- Correctly reinitialize packager in continue mode
  -> correct remaining times / progress bar display

-------------------------------------------------------------------
Thu Sep  6 10:37:08 CEST 2001 - kkaempf@suse.de

- drop extraction of boot parameter from lilo setup, already
  done at startup. (#10223)
- fix reading of local package information.
- check if mount point is in use in InstMedia

-------------------------------------------------------------------
Wed Sep  5 18:11:25 CEST 2001 - schubi@suse.de

- Do not upgrade a package which produces package conflicts.

-------------------------------------------------------------------
Wed Sep  5 18:10:25 CEST 2001 - sh@suse.de

- Fixed bug #10063: bad display of hd partitions in inst_doit
  Re-used existing function from partitioning

-------------------------------------------------------------------
Wed Sep  5 17:33:57 CEST 2001 - sh@suse.de

- Fixed bug #10084: zero size for k_deflt

-------------------------------------------------------------------
Wed Sep  5 14:23:22 CEST 2001 - kkaempf@suse.de

- add belgian keyboard to keyboard list (#9577)

-------------------------------------------------------------------
Wed Sep  5 11:24:21 CEST 2001 - kkaempf@suse.de

- fix runtime installation and configuration of X11.

-------------------------------------------------------------------
Wed Sep  5 08:58:45 CEST 2001 - kkaempf@suse.de

- dont unmount installation medium if wrong product id detected,
  honor user request to ignore this fact.

-------------------------------------------------------------------
Tue Sep  4 18:07:07 CEST 2001 - kkaempf@suse.de

- use plain ascii language names if running in text mode (#10026).
- correct parameter for setEnvironment

-------------------------------------------------------------------
Tue Sep  4 18:05:05 CEST 2001 - fehr@suse.de

- add dummy parameter to SCR::Write(.lvm.deactivate)
- deactivate lvm only when running in inst-sys

-------------------------------------------------------------------
Tue Sep  4 17:50:15 CEST 2001 - mike@suse.de

- partproposal always creates /boot
  bugfix inst_do_resize: resize always when a "resize" is in targetmap
  software installation in installed system fixed

-------------------------------------------------------------------
Tue Sep  4 17:48:56 CEST 2001 - sh@suse.de

- Reimported monitor db

-------------------------------------------------------------------
Tue Sep  4 17:41:18 CEST 2001 - kkaempf@suse.de

- get {install,delete}_list in inst_rpmcopy from user_settings if
  not passed otherwise.

-------------------------------------------------------------------
Tue Sep  4 16:16:39 CEST 2001 - snwint@suse.de

- YaST start script: use vmware server module, not vga16

-------------------------------------------------------------------
Tue Sep  4 13:17:16 CEST 2001 - kukuk@suse.de

- inst_silo_expert.ycp: Initialize PROM/boot-device variablen
- inst_disk.ycp: Fix allowed filesystems on sparc [Bug #9678]

-------------------------------------------------------------------
Mon Sep  3 16:29:14 CEST 2001 - kkaempf@suse.de

- recognize IDE CD-R(W) drives and set up ide-scsi automatically.
- Hard reboot after update, if the installed kernel differs from
  the kernel which has been booted #10103
- Checking dependencies in -only update modus- too #10043

-------------------------------------------------------------------
Mon Sep  3 16:06:51 CEST 2001 - kendy@suse.cz

- keyboard_raw.ycp: group(shift_toggle) is not needed for the
  Czech and Slovak keyboards any more...
  (In fact, it breaks them.)

-------------------------------------------------------------------
Mon Sep  3 12:07:58 CEST 2001 - kkaempf@suse.de

- sort keyboards alphabetically.
- Error popup for dolilo #9729

-------------------------------------------------------------------
Sat Sep  1 15:54:42 CEST 2001 - kukuk@suse.de

- Show warning about PROMs with 1GB bug only on sparc32
- If /boot is selected for the boot manager, this is Ok on SPARC.
  Remove extra warning on SPARC since it is wrong here.
- Disable gpm if we install over serial console

-------------------------------------------------------------------
Fri Aug 31 17:45:22 CEST 2001 - kkaempf@suse.de

- fix installation path handling and mounting
  should now work for CD, DVD, Harddisk, Nfs, and Smb

-------------------------------------------------------------------
Thu Aug 30 12:43:39 CEST 2001 - kkaempf@suse.de

- modularized SlideShow.
- New help text in upgrade frame
- properly recode output of commands to utf-8
- allow change of installation medium on server (Nfs/Ftp/Smb)
- Short language description in inst_sw_select removed.
- fixed some parse errors <msvec@suse.cz>
- added abuild parse check <msvec@suse.cz>

-------------------------------------------------------------------
Thu Aug 30 00:58:43 CEST 2001 - kkaempf@suse.de

- unmount wrong medium.

-------------------------------------------------------------------
Thu Aug 30 00:25:53 CEST 2001 - kkaempf@suse.de

- always give all alternatives in ChangeCDPopup.
- always do a hard reboot after installation from first medium.

-------------------------------------------------------------------
Wed Aug 29 22:40:24 CEST 2001 - kkaempf@suse.de

- properly handle media release and product codes.
- initialize PKGINFO to installed data in continue_mode.

-------------------------------------------------------------------
Wed Aug 29 17:35:55 CEST 2001 - kkaempf@suse.de

- re-read installation data in continue_mode.

-------------------------------------------------------------------
Tue Aug 28 22:36:37 CEST 2001 - kkaempf@suse.de

- properly switch SCR during update.
- write YaST information after re-mounting installation medium.
- fix re-mounting of source medium in continue_mode
- re-init PKGINFO environment in continue_mode
- Packagelist added which have to be updated without checking version.

-------------------------------------------------------------------
Tue Aug 28 18:31:24 CEST 2001 - kkaempf@suse.de

- use "Installation" module in update.

-------------------------------------------------------------------
Tue Aug 28 18:13:39 CEST 2001 - kukuk@suse.de

- Fix dosilo script for new /proc behaviour with kernel 2.4.x
  print a message about SuSE Linux version before loading the
  kernel

-------------------------------------------------------------------
Tue Aug 28 17:34:49 CEST 2001 - sh@suse.de

- Fixed bug #9900: No ISDN for SPARC
- inst_rpmcopy now displays remaining times for each CD
- slide show

-------------------------------------------------------------------
Tue Aug 28 16:39:23 CEST 2001 - kendy@suse.cz

- inst_hw_config.ycp: maps describing the devices to configure can
  have a list "force_reread". It is useful for modules which
  call another one to configure something (e.g. TV may call Sound)

-------------------------------------------------------------------
Tue Aug 28 16:19:36 CEST 2001 - mike@suse.de

- fix: part_proposal only for arch == i386

-------------------------------------------------------------------
Mon Aug 27 20:40:34 CEST 2001 - kkaempf@suse.de

- Clean up SCR/WFM handling. WFM is always local, SCR is always the target.
- Introduce modules for Installation, InstMedia, PackageIO, and MediaUI.
- Prepare for multiple DVD installation.
- Prepare for Ftp, Harddisk, and SMB installation.
- Finally clean up installMap handling.

-------------------------------------------------------------------
Thu Aug 23 16:23:28 CEST 2001 - kukuk@suse.de

- Don't reboot if we use k_deflt on UltraSPARC

-------------------------------------------------------------------
Thu Aug 23 09:21:24 CEST 2001 - pblahos@suse.cz

- Fixed: there were 2 arrows in progressbar shown during hw probe.

-------------------------------------------------------------------
Wed Aug 22 17:30:07 CEST 2001 - kkaempf@suse.de

- fixed X11 setup

-------------------------------------------------------------------
Mon Aug 20 20:22:58 CEST 2001 - mike@suse.de

- partition proposal creates swap partitions

-------------------------------------------------------------------
Mon Aug 20 18:17:57 CEST 2001 - kkaempf@suse.de

- dont write "swap" to yast.inf, but "RebootMsg 0" instead

-------------------------------------------------------------------
Sat Aug 18 17:44:24 MEST 2001 - tom@suse.de

- Finished new X11 configuration dialog incl. control center ability.

-------------------------------------------------------------------
Fri Aug 17 14:31:27 CEST 2001 - kkaempf@suse.de

- implement and use "Arch" module.
- provide modules directory in specfile.
- reduce number of timezones.
- Patch runlevel in /etc/inittab while updating the system.

-------------------------------------------------------------------
Fri Aug 17 12:57:46 MEST 2001 - schubi@suse.de

- .targetroot to .root changed

-------------------------------------------------------------------
Tue Aug 14 13:48:32 CEST 2001 - kendy@suse.cz

- keyboard_raw.ycp: cs, cs_qwerty -> cz, cz_qwerty
- Added slovak keyboard.

-------------------------------------------------------------------
Fri Aug 10 18:51:45 MEST 2001 - tom@suse.de

- X11 configuration:
- Completely redesigned the xf86config module for use with the new
- agent-isax.
- Outsourced functions for X11 keyboard manipulation.
- Outsourced functions for X11 mouse manipulation.
- Outsourced functions for X11 card manipulation.
- Outsourced functions for X11 desktop manipulation.
- Outsourced functions for X11 path manipulation.
- Added batch mode for use with autoinst in xf86config.ycp.

-------------------------------------------------------------------
Fri Aug 10 15:42:59 CEST 2001 - jbuch@suse.de

- added SW-RAID support for installation Workflow
- added sequencer

-------------------------------------------------------------------
Fri Aug 10 13:50:35 CEST 2001 - kkaempf@suse.de

- extract kernel parameters from /proc/cmdline and pass them to LILO

-------------------------------------------------------------------
Fri Aug 10 12:49:45 CEST 2001 - kukuk@suse.de

- Only ask for TERM variable if we use serial console and not if
  we are in text mode (#9701)

-------------------------------------------------------------------
Fri Aug 10 09:36:32 CEST 2001 - kkaempf@suse.de

- partitioning enhancements for automatic and runtime usage
- copy info and update.in_ after CD1 installation, not before

-------------------------------------------------------------------
Thu Aug  9 17:47:41 CEST 2001 - kkaempf@suse.de

- check /proc/modules before asking for module load (#9698)

-------------------------------------------------------------------
Thu Aug  9 14:56:51 CEST 2001 - snwint@suse.de

- yast2 text mode starts on /dev/console, not tty3
- /mnt is a link on LiveEval: don't umount it

-------------------------------------------------------------------
Wed Aug  8 17:56:39 CEST 2001 - kkaempf@suse.de

- mount and mk*fs are .local not .target actions

-------------------------------------------------------------------
Wed Aug  8 13:02:19 CEST 2001 - kkaempf@suse.de

- adapt driver loading to new .probe format
- replace .target.inject calls

-------------------------------------------------------------------
Tue Aug  7 17:37:02 CEST 2001 - kkaempf@suse.de

- replace use of targetroot in favour of system agent.

-------------------------------------------------------------------
Tue Aug  7 12:11:21 CEST 2001 - kkaempf@suse.de

- skip "whole disk" partitions on BSD disks. (#7904)
- Activate button in lilo now reads "Activate LILO partition". (#7884)

-------------------------------------------------------------------
Mon Aug  6 09:55:15 CEST 2001 - kukuk@suse.de

- Add script to ask for TERM variable to yast2-instsys, too.

-------------------------------------------------------------------
Fri Aug 03 16:24:59 CEST 2001 - arvin@suse.de

- don't start vga x11 server on ppc (bug #9622)

-------------------------------------------------------------------
Fri Aug 03 14:05:13 CEST 2001 - arvin@suse.de

- added inst_part_proposal.ycp to inst-sys

-------------------------------------------------------------------
Fri Aug  3 11:51:50 CEST 2001 - kukuk@suse.de

- If installed over serial console ask the user for the TERM
  variable and write it to /etc/install.inf

-------------------------------------------------------------------
Thu Aug  2 17:31:36 CEST 2001 - mike@suse.de

- taged version for 7.3 - preview 3

-------------------------------------------------------------------
Wed Aug  1 00:32:56 CEST 2001 - mike@suse.de

- first Version for RAID and partition proposal
  (only for translation, dosn't work properly)

-------------------------------------------------------------------
Fri Jul 27 20:32:03 CEST 2001 - kkaempf@suse.de

- initial slide show code for package installation

-------------------------------------------------------------------
Fri Jul 27 16:46:49 CEST 2001 - kkaempf@suse.de

- ask for confirmation before loading module in manual mode

-------------------------------------------------------------------
Fri Jul 27 11:06:44 CEST 2001 - kkaempf@suse.de

- fix initrd module handling
  properly pass options to modules.conf
  use agent-modules in inst_finish

-------------------------------------------------------------------
Thu Jul 26 21:15:54 CEST 2001 - kkaempf@suse.de

- minor text changes

-------------------------------------------------------------------
Tue Jul 24 11:52:40 CEST 2001 - fehr@suse.de

- add detection of md devices to function GetLvmMdSystemInfo

-------------------------------------------------------------------
Wed Jul 18 17:37:35 CEST 2001 - fehr@suse.de

- fix a bug in LVM configuration for devices /dev/ida/, /dev/rd/
  and /dev/cciss/

-------------------------------------------------------------------
Mon Jul 16 10:26:31 CEST 2001 - kkaempf@suse.de

- fix keyboard data for swedish

-------------------------------------------------------------------
Thu Jul 12 16:13:51 CEST 2001 - sh@suse.de

- Improved inst_startup UI: More feedback

-------------------------------------------------------------------
Tue Jul 10 12:06:53 CEST 2001 - sh@suse.de

- Improved inst_suseconfig UI: Give feedback for individual steps

-------------------------------------------------------------------
Fri Jul  6 10:37:21 CEST 2001 - kkaempf@suse.de

- merge SLES fixes
- add JFS as filesystem

-------------------------------------------------------------------
Thu Jul  5 16:55:45 MEST 2001 - schubi@suse.de

- New handle of package selection groups.

-------------------------------------------------------------------
Thu Jul  5 13:51:58 CEST 2001 - sh@suse.de

- Fixed bug #9277: Bad initial focus in menu.ycp

-------------------------------------------------------------------
Wed Jul  4 17:38:35 CEST 2001 - sh@suse.de

- Redesigned inst_doit: Now using RichText widget

-------------------------------------------------------------------
Mon Jul  2 19:06:20 CEST 2001 - kkaempf@suse.de

- merge with 7.1-axp fixes:
  fix user information for vfat /boot
  format /boot as fat on milo and ia64
  changed 'doaboot' to get a useable /etc/aboot.conf
  force "-t vfat" for mount of /boot on MILO machines
  check cylinder boundaries on "aboot" only, not "axp" in general
  format /boot on "milo" machines with mkdosfs
  boot_mode "milo" on Alpha has FAT disklabel
  use smp flag from install.inf instead of probing on Alpha
  select correct cpml package for cpu model on Alpha
  auto-select aboot or milo on Alpha
  use data from milo package for installation
  write correct /etc/aboot.conf
  fix kernel image names for depmod
  for /boot to be FAT16 for MILO machines
  implemented boot loader installation on Alpha
  fix handling of XkbModel on pmac
  remove arch_ppc check in inst_lilo_expert.ycp #6684
  add missing pdisk partition type #6688
  allow update on a drive with pdisk label #6689

-------------------------------------------------------------------
Mon Jun 25 12:15:09 CEST 2001 - kkaempf@suse.de

- tell about reboot after first round of installation (#7994)
- modprobe "hid" and "mousedev" if "usb mouse" choosen from list (#8215)
- close CD tray before executing mount (#8492)

-------------------------------------------------------------------
Fri Jun 22 12:35:54 CEST 2001 - kkaempf@suse.de

- dont mention LILO on ia64 (#9003)

-------------------------------------------------------------------
Wed Jun 20 11:34:52 CEST 2001 - fehr@suse.de

- add necessary changes to handle LVs in fstab in running system

-------------------------------------------------------------------
Tue Jun 19 15:33:14 CEST 2001 - fehr@suse.de

- add changes for lvm configuration in installed system to
  handle /etc/fstab reasonable.
- Enable "next" button in selection ftp-server (#8641)

-------------------------------------------------------------------
Tue Jun 12 19:37:50 CEST 2001 - sh@suse.de

- V 2.4.1
  Fixed bug #8726: SuSEconfig fails on SPARC with serial console
- Fixed bug #8641: Allow "next" button in choosing ftp server

-------------------------------------------------------------------
Tue Jun 12 15:13:20 CEST 2001 - sh@suse.de

- V 2.4.0 for 7.3
  Honor new BarGraph / PartitionSplitter format: "%1"

-------------------------------------------------------------------
Thu Jun  7 16:52:06 CEST 2001 - kkaempf@suse.de

- remove @euro for en_GB and da_DK

-------------------------------------------------------------------
Thu Jun  7 11:39:52 CEST 2001 - kukuk@suse.de

- inst_silo_info.ycp: Fix info text: Don't speak about whole
  computer but only about selected harddisk.

-------------------------------------------------------------------
Wed Jun  6 14:00:43 CEST 2001 - kukuk@suse.de

- inst_environment.ycp: Don't set keyboard if serial console was
  detected.

-------------------------------------------------------------------
Tue Jun  5 15:44:47 CEST 2001 - kukuk@suse.de

- Remove inst_sunfb.ycp from instsys
- keyboard_raw.ycp: Replace default us keymap with new cz keymap
  on SPARC.
- inst_choose_desktop: Switch to own workflow for Sun Framebuffers

-------------------------------------------------------------------
Fri Jun  1 16:14:06 CEST 2001 - kukuk@suse.de

- inst_finish.ycp: Set correct boot device for hard reboot,
                   modify boot-device and set linux alias

-------------------------------------------------------------------
Fri Jun  1 14:16:21 CEST 2001 - kkaempf@suse.de

- install correct kernel for different ia64 cpu steppings
- allow vfat as root during update
- define "string architecture" in vendor.ycp
-#8425 update does a hard reboot
 #8081 too negative message after update ..
 #8356 vfat will not be mounted while updating the system
 #8185 Installation/Update: sformat wanted
 #8567 YaST2 does not mount /boot
 #6063 Update: Don't see ok button
 #7097 YaST2 info during update
 #4953 "Configurate boot-mode" should be renamed to "Configure boot-mode"
 #5051 typo in yast2 installation popup

-------------------------------------------------------------------
Fri Jun  1 12:46:59 CEST 2001 - kkaempf@suse.de

- adapt and enter inst_lilo_info for ia64

-------------------------------------------------------------------
Mon May 28 13:23:58 CEST 2001 - schwab@suse.de

- Also mount vfat filesystems during update.

-------------------------------------------------------------------
Wed May 23 14:24:22 MEST 2001 - gs@suse.de

- package_utils: samba mount implemented
  inst_smbmount: new module

-------------------------------------------------------------------
Tue May 22 15:46:51 CEST 2001 - schwab@suse.de

- doelilo: Adjust elilo config file for gnu-efi 2.5.

-------------------------------------------------------------------
Mon May 21 15:06:40 CEST 2001 - mike@suse.de

- XFS support in custom partitioner and LVM configuration

-------------------------------------------------------------------
Mon May 21 10:35:07 CEST 2001 - kukuk@suse.de

- inst_silo_info/inst_silo_expert: Tell the user that we change
  PROM aliases and let him change this.

-------------------------------------------------------------------
Fri May 18 16:35:33 CEST 2001 - kkaempf@suse.de

- add xfs to inst_prepdisk

-------------------------------------------------------------------
Fri May 18 14:41:38 CEST 2001 - kkaempf@suse.de

- setab 0 -> setab 9 to make output more pleasing on splash screen (#8551)

-------------------------------------------------------------------
Thu May 17 18:24:58 MEST 2001 - tom@suse.de

-  X configuration:
   Bugfix 8454: Besides the passing of the currently selected refresh rate
                in the resolution string (e.g. 600x800@70) to isax for XFree 3
                the selected refresh now also terminates the vsync range to
                prevent isax from generating modelines up to this value.

   Bugfix 8524: The 3D acceleration button is now disabled if the graphics
                adapter doesn't support 3D-acceleration.

   Bugfix 8540: Now the vendor and model strings are converted to upper case
                on module entry.

   Bugfix 8541: Now the probed data are deleted if the user selects another
                monitor.

-------------------------------------------------------------------
Thu May 17 17:20:41 CEST 2001 - kkaempf@suse.de

- dont pretend that no other os has been found if we can't
  write LILO to floppy disk.

-------------------------------------------------------------------
Wed May 16 23:38:31 CEST 2001 - sh@suse.de

- V 2.3.90
  added patch_lilo_conf to file list

-------------------------------------------------------------------
Wed May 16 19:51:18 CEST 2001 - sh@suse.de

- Fixed patch_lilo_conf: optional as well as initrd

-------------------------------------------------------------------
Wed May 16 19:33:57 CEST 2001 - kkaempf@suse.de

- prevent duplicate entry in initrdmodules during update
- activate only primary devices (#8458)

-------------------------------------------------------------------
Wed May 16 19:09:48 CEST 2001 - kkaempf@suse.de

- give proper default for "lilo_device" if "mbr_disk" is unknown (#8501)

-------------------------------------------------------------------
Wed May 16 18:54:19 CEST 2001 - sh@suse.de

- Fixed bug #8494: initrd not added to lilo.conf
  patch_lilo_conf adds "initrd" entries if corresponding
  initrd is present in /boot (for SuSE standard kernels only!)

-------------------------------------------------------------------
Wed May 16 17:18:48 CEST 2001 - kkaempf@suse.de

- add reiserfs to initrd if root is on reiserfs (#8494)

-------------------------------------------------------------------
Wed May 16 16:06:13 CEST 2001 - sh@suse.de

- Fix for bug #7465: "Abort Installation" always default button
  Added more SetFocus() calls for good measure

-------------------------------------------------------------------
Wed May 16 10:55:36 CEST 2001 - kkaempf@suse.de

- use gdm as displaymanager if minimal(+x11) and gnome (#6175)
- dont write MODEM in rc.config (#7895)
- copy complete y2log to installed system.
- fix declaration in lilo_info, string->boolean

-------------------------------------------------------------------
Tue May 15 19:33:14 MEST 2001 - tom@suse.de

- Bugfix 8423: probed monitor data now used.

-------------------------------------------------------------------
Tue May 15 17:00:57 MEST 2001 - gs@suse.de

- bugfix in Change Source Media (include file added) bug # 8406

-------------------------------------------------------------------
Tue May 15 14:16:36 CEST 2001 - mike@suse.de

- due to last information: to crypt /usr is
  not allowed. Added a popup

-------------------------------------------------------------------
Tue May 15 12:48:12 CEST 2001 - kkaempf@suse.de

- revert change in y2xr40.pl, support tft panel layouts
  in favour of higher resolutions (#8348)
- remove "breton" from languages, add "danish"
- patching XF86config for wheel mouse (#8251)

-------------------------------------------------------------------
Tue May 15 12:00:24 CEST 2001 - mike@suse.de

- bugfix cryptofs: now works with already existing
  and edited partitions

-------------------------------------------------------------------
Tue May 15 10:33:34 CEST 2001 - ms@suse.de

- disable use of DDC resolutions in y2xr40.pl (bug #8329)
  ( YaST2 used its own resolution list )

-------------------------------------------------------------------
Tue May 15 10:14:01 MEST 2001 - gs@suse.de

- don't show /dev/shm in single package selection (bug #8318)

-------------------------------------------------------------------
Mon May 14 19:58:34 CEST 2001 - sh@suse.de

- V2.2.79
  Fixed bug #8255: Wrong mouse cursor during SuSEconfig
  Removed obsolete UI(`NormalCursor()) calls

-------------------------------------------------------------------
Mon May 14 19:47:12 CEST 2001 - kkaempf@suse.de

- create lower case symlinks for /windows and /dos mount points
  (installation and update) to get around case mapping bug
  in star office (#8310)

-------------------------------------------------------------------
Mon May 14 16:30:12 CEST 2001 - kkaempf@suse.de

- properly initiale UI wizard for vendor cd modules (#8268)
- de-activate pt_PT, translations are incomplete (afaber@suse.de)

-------------------------------------------------------------------
Mon May 14 15:52:37 CEST 2001 - kkaempf@suse.de

- fix variable name in inst_finish (install_inf -> installMap) (#8247)

-------------------------------------------------------------------
Mon May 14 15:10:08 CEST 2001 - kkaempf@suse.de

- dont look at "Language" in install.inf, it's not in ISO-format
  if "Locale" in install.inf doesn't give a value, look at descr/info

-------------------------------------------------------------------
Mon May 14 13:11:33 CEST 2001 - kkaempf@suse.de

- read Locale, Language (from install.inf), and LANG (from desc/info)
  and use first set value.

-------------------------------------------------------------------
Mon May 14 12:55:26 CEST 2001 - kkaempf@suse.de

- restart network after staring system in NFS install (#8274)

-------------------------------------------------------------------
Mon May 14 12:40:25 CEST 2001 - kkaempf@suse.de

- check if "/" is reiser and force "reisefs" to INITRD_MODULES

-------------------------------------------------------------------
Mon May 14 12:02:07 CEST 2001 - kkaempf@suse.de

- drop question for kernel 2.2 on pcmcia, only very rare systems
  still fail with kernel 2.4

-------------------------------------------------------------------
Mon May 14 11:22:15 CEST 2001 - fehr@suse.de

- make removal of LVM volume groups work

-------------------------------------------------------------------
Sun May 13 11:09:14 CEST 2001 - kkaempf@suse.de

- fix blocker bug 8216

-------------------------------------------------------------------
Sat May 12 16:28:33 CEST 2001 - kkaempf@suse.de

- ask for kernel 2.2 on PCMCIA systems

-------------------------------------------------------------------
Sat May 12 15:20:16 CEST 2001 - kkaempf@suse.de

- unset MODPATH at initial start (#8143)
- install kernel 2.2 on PCMCIA systems

-------------------------------------------------------------------
Fri May 11 18:56:47 MEST 2001 - schubi@suse.de

- Not required reread of target map fixed.

-------------------------------------------------------------------
Fri May 11 17:07:22 CEST 2001 - pblahos@suse.cz

- #8064: fixed: if there is print spooled installed and configuration
  tool is not, there is no status in final YaST2 inst. screen.
- Correct popup message while backup #7584

-------------------------------------------------------------------
Fri May 11 14:10:20 CEST 2001 - kkaempf@suse.de

- provide extra start script for KDE which suppresses geometry hint
  to window manager.

-------------------------------------------------------------------
Thu May 10 21:24:51 CEST 2001 - kkaempf@suse.de

- Require translation packages
- dont translate empty string
- force LILO on MBR if initrd won't make it on floppy (#7864)
- calling patch_lilo_conf while update #7556
- bugfix in renamed packages while update #8057
- mounting swapfile correctly while update #8040

-------------------------------------------------------------------
Thu May 10 21:16:56 CEST 2001 - kkaempf@suse.de

- fix initrd modules order after update (#7948)

-------------------------------------------------------------------
Thu May 10 20:10:22 CEST 2001 - mike@suse.de

- fix for LVM configuration at runtime

-------------------------------------------------------------------
Thu May 10 18:42:39 CEST 2001 - sh@suse.de

- Fixed bug #7388: unnecessary OK-buttons
  (confirmation for writing LILO, confirmation for reboot)
  only one popup that contains both messages

-------------------------------------------------------------------
Thu May 10 18:41:56 CEST 2001 - kkaempf@suse.de

- dont write /boot/message any more (#8062)

-------------------------------------------------------------------
Thu May 10 18:02:33 CEST 2001 - fehr@suse.de

- add lvm initialisation when doing an update (#7974)
- allow update when root fs is LV (#7801)
- fixed:YaST updated old updatelist after reboot #8066
- #8025 not starting update, if there is nothing for update

-------------------------------------------------------------------
Thu May 10 17:58:02 CEST 2001 - sh@suse.de

- Fixed bug #8049: "boot installed system" "back" button boots

-------------------------------------------------------------------
Thu May 10 17:39:53 CEST 2001 - kkaempf@suse.de

- set "ulimit -s unlimited" before calling "rpm --rebuilddb"

-------------------------------------------------------------------
Thu May 10 17:10:57 CEST 2001 - kendy@suse.cz

- added console fonts for Brezhoneg and Lithuania
- Russian -> Russkij in cyrilics
- adaption of SelectConsoleFont() to new language.ycp

-------------------------------------------------------------------
Thu May 10 16:42:57 MEST 2001 - gs@suse.de

- make the popup Additional package needed larger (bug # 7900)
- Software Source Media dialog: label for button is "Next" (bug # 8038)

-------------------------------------------------------------------
Thu May 10 16:09:25 CEST 2001 - sh@suse.de

- Fixed bug #7199: Printer config before network
  Changed order to "professional" mode when network card detected
- bugfix in eavaluate diskspace in boot partition #8047

-------------------------------------------------------------------
Thu May 10 15:35:13 CEST 2001 - sh@suse.de

- (partial) fix for bug #7888: obsolete lilo.conf entries after update
  added patch_lilo_conf script that deletes vmlinuz_22 / vmlinuz_24
  if the respective boot images are not present and adds "optional"
  for other boot images that are not present


-------------------------------------------------------------------
Thu May 10 15:32:03 CEST 2001 - kkaempf@suse.de

- use RC_LANG when starting yast2 to get correct language (#8013)

-------------------------------------------------------------------
Thu May 10 15:03:03 MEST 2001 - tom@suse.de

- bugfix 7823:
  Now even in the special cases LCD and VESA an xserver query is made
  to get information regarding the possible color depths.

-------------------------------------------------------------------
Thu May 10 13:12:15 MEST 2001 - tom@suse.de

- bugfix #8000:
  Now the modified monitor db is preserved by storing it to disk.

-------------------------------------------------------------------
Thu May 10 11:42:22 CEST 2001 - sh@suse.de

- Re-imported SaX2 monitor DB

-------------------------------------------------------------------
Thu May 10 11:21:18 CEST 2001 - kendy@suse.cz

- lat9w font for EU states (#7776)

-------------------------------------------------------------------
Thu May 10 09:19:15 CEST 2001 - kkaempf@suse.de

- keep LANG codes and modifiers in single list (#7957)

-------------------------------------------------------------------
Wed May  9 17:36:32 CEST 2001 - kkaempf@suse.de

- fix order of initrd modules (#7948)

-------------------------------------------------------------------
Wed May  9 16:06:47 MEST 2001 - gs@suse.de

- text changed for popup package conflicts (bug # 7887)
  and popup "Release number differs ...."

-------------------------------------------------------------------
Wed May  9 14:30:29 CEST 2001 - jbuch@suse.de

- forbid crypt_fs with mountpoints like / /boot swap
  added cryt_fs to ExistingPartitionDlg

-------------------------------------------------------------------
Tue May  8 18:38:45 CEST 2001 - kkaempf@suse.de

- set "Greenwich" as default timezone for en_GB (#7837)
- unset MODPATH before calling depmod
- Update: selecting default to UPGRADE #7804

-------------------------------------------------------------------
Tue May  8 18:05:17 CEST 2001 - kkaempf@suse.de

- skip drives which are not ready (#6547)

-------------------------------------------------------------------
Tue May  8 16:39:56 MEST 2001 - tom@suse.de

- X11 configuration: removed integer <---> float inconsistency

-------------------------------------------------------------------
Tue May  8 16:31:59 CEST 2001 - kkaempf@suse.de

- reset have_x11 after switching to "minimal"
- allow "activate" switch for partitions

-------------------------------------------------------------------
Tue May  8 15:54:17 MEST 2001 - gs@suse.de

- package_utils: CheckLocalDescription added

-------------------------------------------------------------------
Tue May  8 15:47:36 CEST 2001 - mike@suse.de

- for security reasons: use now losetup agent instead of standalone binary

-------------------------------------------------------------------
Tue May  8 15:37:10 CEST 2001 - fehr@suse.de

- add shortcut key to crypt checkbox

-------------------------------------------------------------------
Tue May  8 15:26:28 CEST 2001 - sh@suse.de

- Fixed bug #7547: "Boot installed system" not active
  Implemented reboot from installed system

-------------------------------------------------------------------
Tue May  8 14:06:30 CEST 2001 - jbuch@suse.de

- fixed english

-------------------------------------------------------------------
Tue May  8 13:52:43 CEST 2001 - jbuch@suse.de

- removed not used variable last_format from inst_custompart.ycp
  forbid using fat file system with mountpoints / /home /opt /usr /var

-------------------------------------------------------------------
Tue May  8 13:29:19 MEST 2001 - schubi@suse.de

- showing progress bars again #7774
- rename /cdrom to /media/cdrom in /etc/fstab #7732

-------------------------------------------------------------------
Tue May  8 12:16:33 CEST 2001 - snwint@suse.de

- floppy device for mk_lilo_conf via $floppy environment var
- mk_boot_floppy completely rewritten to use lilo instead of syslinux

-------------------------------------------------------------------
Tue May  8 10:56:51 CEST 2001 - schwab@suse.de

- Fix typo targeroot -> targetroot.

-------------------------------------------------------------------
Tue May  8 10:25:01 CEST 2001 - jbuch@suse.de

- added define to change fsid from 5 to 15
  only for new extended partitions
  added DisplayMessage if a fat file system is greater than 2 GB
- showing progress bars again #7774

-------------------------------------------------------------------
Tue May  8 09:28:29 CEST 2001 - kkaempf@suse.de

- set hwclock before starting to change the target (#7833)

-------------------------------------------------------------------
Mon May  7 19:21:37 MEST 2001 - gs@suse.de

- Single Package Selection: improve popup Severe package conflict
- mk_lilo_conf removed #7569

-------------------------------------------------------------------
Mon May  7 18:26:26 CEST 2001 - kkaempf@suse.de

- FHS: /floppy -> /media/floppy also in inst-sys (#7827)

-------------------------------------------------------------------
Mon May  7 18:20:19 CEST 2001 - fehr@suse.de

- Add possibility to encrypt lvm logical volumes

-------------------------------------------------------------------
Mon May  7 17:59:08 CEST 2001 - sh@suse.de

- Fixed bug #7628: textmode info shown after booting
  Add flag to user_settings when text mode warning is shown

-------------------------------------------------------------------
Mon May  7 17:49:48 CEST 2001 - kendy@suse.cz

- Do not use CONSOLE_UNIMAP in consolefonts.ycp (#7767)

-------------------------------------------------------------------
Mon May  7 16:57:22 CEST 2001 - kkaempf@suse.de

- drop hard coded /dev/fd0, use value from hw-probing (#7789)

-------------------------------------------------------------------
Mon May  7 16:23:05 CEST 2001 - mike@suse.de

- Bugfix LVM: mount more than one crypted partition

-------------------------------------------------------------------
Mon May  7 16:21:38 MEST 2001 - tom@suse.de

- X-configuration
  Bugfix 7641: X-configuration for XFree86 3.x now functional (didn't work).
  Removed integer|float syntax warning.
  Added support for mice with wheels.
  checked default values for some lookups.

-------------------------------------------------------------------
Mon May  7 16:02:59 CEST 2001 - arvin@suse.de

- added output of memory information to YaST2 start script

-------------------------------------------------------------------
Mon May  7 15:49:31 CEST 2001 - sh@suse.de

- Use new UI builtin GetLanguage() parameter "strip_encoding"

-------------------------------------------------------------------
Mon May  7 15:15:00 CEST 2001 - kendy@suse.cz

- Use non-UTF-8 locale in the y2xfinetune40 (not reported bug)

-------------------------------------------------------------------
Mon May 07 11:53:08 CEST 2001 - arvin@suse.de

- start qt frontend with >= 64MB and adjusted corresponding text
- mounting /usr as reiserfs #7585
- initialize server, if another root has been selected #7495

-------------------------------------------------------------------
Mon May  7 11:21:44 CEST 2001 - kkaempf@suse.de

- change controlling terminal after switching virtual console (#7626)
- dont check mouse with serial console (#7716)
- dont ask keyboard with serial console (#7717)
- dont ask hwclock setting on sparc (#7717)

-------------------------------------------------------------------
Fri May  4 16:16:02 CEST 2001 - mike@suse.de

- fixed Bug 7528: YaST2->Partitioning: wrong info in popup

- Bug:          LVM:
                it at the moment not possible to delete a "activated"
                lvm partition (physical volume) and do afterwards
                mk*fs ...
                - changed: read lvm as late as possible
                - after deleting a  physical volume:
                  immediately do partitioning and reboot
                - if the target_partitioner delets volume group: reboot

- Bug:          Setting up an LVM an than switching via back to custom
                partitioner:
                - drop target_modifications in inst_sw_select

- Bug:          wrong error message appears:
                quick hack: delete message: inst_target_selection.ycp

- Bug:          no warning if /boot is to small
                - added warning

- Bug:          missing textdomains is lvm includes



-------------------------------------------------------------------
Fri May  4 12:39:50 MEST 2001 - gs@suse.de

- helptext for Mininum graphical system added (bug 7483) in
  dialog Software Selection
- check the software selection again when going next (bug reported by mike)

-------------------------------------------------------------------
Wed May  2 18:50:51 CEST 2001 - kkaempf@suse.de

- allow calling inst_enviroment and inst_language from outside

-------------------------------------------------------------------
Wed May  2 14:59:26 CEST 2001 - sh@suse.de

- Fixed bug #7463: next/abort/back not translated in installed system
  Moved msg re-translation code out to separate function
  added call to this function when starting in "continue mode"
- no more: RPM returned an error (#7424)

-------------------------------------------------------------------
Wed May  2 14:54:44 CEST 2001 - fehr@suse.de

- umount lvm agent after re-partitioning harddisk

-------------------------------------------------------------------
Wed May  2 14:26:54 CEST 2001 - sh@suse.de

- Fixed bug #7467: Help text not translated in inst_finish.ycp
  Added missing translation markers

-------------------------------------------------------------------
Wed May  2 14:02:36 CEST 2001 - sh@suse.de

- updated monitor DB from devel server

-------------------------------------------------------------------
Wed May  2 12:18:17 CEST 2001 - kkaempf@suse.de

- handle all sync values as floats in x11

-------------------------------------------------------------------
Wed May  2 10:39:26 CEST 2001 - kkaempf@suse.de

- use gdm as display manager if gnome is selected

-------------------------------------------------------------------
Mon Apr 30 22:01:11 CEST 2001 - kkaempf@suse.de

- drop obsolete file from filelist

-------------------------------------------------------------------
Mon Apr 30 17:14:11 CEST 2001 - fehr@suse.de

- bugfix for lvm configuration

-------------------------------------------------------------------
Mon Apr 30 17:06:36 CEST 2001 - kkaempf@suse.de

- Evaluate "buttons" and "wheels" values from probing
  dont emulate 3 buttons if not needed

-------------------------------------------------------------------
Mon Apr 30 16:53:54 CEST 2001 - sh@suse.de

- Fix for bug #7004: Penguin image too small
  New penguin image at startup: colored margins right and bottom,
  can adapt to different screen geometries

-------------------------------------------------------------------
Mon Apr 30 16:49:03 CEST 2001 - snwint@suse.de

- removed mk_lilo_message
- vga parameter correctly interpreted in mk_lilo_conf (#7197)
- new graphical boot screen handling

-------------------------------------------------------------------
Mon Apr 30 15:54:26 CEST 2001 - kkaempf@suse.de

- first try on DVORAK keyboard (incomplete)
- showing package description while installing rpm via ftp update (#6573)
- install "yast2-ui-qt" if "xf86" is installed.

-------------------------------------------------------------------
Mon Apr 30 15:44:10 CEST 2001 - mike@suse.de

- bugfix creating two volume groups

-------------------------------------------------------------------
Mon Apr 30 15:43:40 CEST 2001 - kkaempf@suse.de

- fix lilo device message (show disk instead of partition)

-------------------------------------------------------------------
Mon Apr 30 15:36:47 CEST 2001 - sh@suse.de

- (partial) fix for bug #7004: Penguin image too small at Y2 start
  Allow more flexible scaling of image, top left aligned, zero
  size by default

-------------------------------------------------------------------
Mon Apr 30 14:54:51 MEST 2001 - tom@suse.de

- X11 configuration:
  Fixed bug 7437:
  Corrected typo in sorting algorithm for sorting resolutions in the GUI.

-------------------------------------------------------------------
Mon Apr 30 12:00:56 CEST 2001 - kkaempf@suse.de

- mount "/boot" with "defaults", even if its vfat formatted (#7413)

-------------------------------------------------------------------
Fri Apr 27 17:20:41 MEST 2001 - tom@suse.de

- X11 configuration:
  Improved display with erroneous probing of monitor vendor and/or model.

-------------------------------------------------------------------
Fri Apr 27 16:20:09 CEST 2001 - fehr@suse.de

- bug fixes in lvm configuration

-------------------------------------------------------------------
Fri Apr 27 15:13:46 MEST 2001 - gs@suse.de

- inst_sw_details: internal changes because of new package dependencies
- package_utils: improve function ChangeCD
- Single Package Selection: translation of group tags
- evaluate splitted packages correctly ( e.g finger ) #7271

-------------------------------------------------------------------
Fri Apr 27 14:01:30 CEST 2001 - mike@suse.de

- Bugfixes:
        read cryptotab at firstboot failed
  7238  crypto dialog has no frame
  5967  unnecessary logline
        crypto dialog appears twice
  4693  deleting of extended partition 8 and 9
  2309  popup when deleteing partitions
  5422  display an error if we mount a ro filesystem for update


-------------------------------------------------------------------
Thu Apr 26 17:29:13 CEST 2001 - kkaempf@suse.de

- extrace x11 3d packages correctly (#7231)

-------------------------------------------------------------------
Thu Apr 26 17:12:28 MEST 2001 - tom@suse.de

- X11 configuration:
  Fixed Bug 4558: Now the model string (if VESA or LCD) is parsed and the
                  resolution and refresh rate are used for configuration.
  Improved setting of refresh rate with XFree86 4.
  (now reality will suit the users demand better)
  Consequently changed suggestion value from 90 Hz to 80 Hz.

-------------------------------------------------------------------
Thu Apr 26 16:08:07 CEST 2001 - kendy@suse.cz

- inst_hw_config: ReallyAbortPopup()->UI(`ReallyAbortPopup())

-------------------------------------------------------------------
Thu Apr 26 16:05:36 CEST 2001 - kkaempf@suse.de

- evaluate return from NIS question (#7269)

-------------------------------------------------------------------
Thu Apr 26 15:59:21 CEST 2001 - kkaempf@suse.de

- dont start inetd by default.

-------------------------------------------------------------------
Thu Apr 26 13:51:20 CEST 2001 - kkaempf@suse.de

- re-compute timezone if language was changed (#7008)

-------------------------------------------------------------------
Thu Apr 26 12:26:59 CEST 2001 - kkaempf@suse.de

- added "ash" to requires for dolilo (#7254)
- Checking boot partitionsize while updating the system (#6445)

-------------------------------------------------------------------
Thu Apr 26 12:17:03 CEST 2001 - kkaempf@suse.de

- look for "update.tar.gz" first, fallback to "update.tgz" else

-------------------------------------------------------------------
Thu Apr 26 11:45:21 CEST 2001 - kkaempf@suse.de

- load usb modules and mount usbdevfs (#7037)

-------------------------------------------------------------------
Thu Apr 26 10:52:17 CEST 2001 - kkaempf@suse.de

- set hwclock option to "--localtime" instead of empty (#3907)

-------------------------------------------------------------------
Thu Apr 26 10:12:15 CEST 2001 - kkaempf@suse.de

- correctly check for have_smp and pae flag for k_psmp kernel (#7093)
- add requires for yast2-instsys (#7189)

-------------------------------------------------------------------
Wed Apr 25 18:00:46 CEST 2001 - fehr@suse.de

- removal of LVM volume group should now work
- Bugfix showing logging after installation (#7034)
- Deleting old kernel will be handled by rpm ( update )
- Setting textdomain for logging installation


-------------------------------------------------------------------
Wed Apr 25 17:37:06 MEST 2001 - tom@suse.de

- X11 configuration
  fixed bug 7193: now empty vendor results in "".
  set default refresh to 90 Hz due to XFree86 4 variations.
  removed test code and test logging.

-------------------------------------------------------------------
Wed Apr 25 17:28:16 CEST 2001 - schwab@suse.de

- Add doelilo for ia64.

-------------------------------------------------------------------
Wed Apr 25 16:34:29 CEST 2001 - kkaempf@suse.de

- disable kernel include copies

-------------------------------------------------------------------
Wed Apr 25 14:16:46 CEST 2001 - kkaempf@suse.de

- /boot on ia64 is `fat32, not `fat (#6599)

-------------------------------------------------------------------
Wed Apr 25 13:03:14 CEST 2001 - mike@suse.de

- new lvm helptexts

-------------------------------------------------------------------
Wed Apr 25 12:51:37 CEST 2001 - sh@suse.de

- Fixed bug #6947: Long time empty screen
  Added feedback what's happening to inst_finish.ycp

-------------------------------------------------------------------
Wed Apr 25 12:45:46 CEST 2001 - sh@suse.de

- Fixed X11 config: Add correct user_settings key to
  inst_choose_desktop.ycp

-------------------------------------------------------------------
Wed Apr 25 11:18:00 MEST 2001 - gs@suse.de

- use of common popups in update modules

-------------------------------------------------------------------
Wed Apr 25 09:58:18 CEST 2001 - kkaempf@suse.de

- read euro.ycp from proper dir
- remove duplicate popup

-------------------------------------------------------------------
Wed Apr 25 09:39:32 CEST 2001 - kkaempf@suse.de

- moved menu.ycp here (from yast2-menu)

-------------------------------------------------------------------
Tue Apr 24 18:19:39 MEST 2001 - tom@suse.de

- X11 configuration fixed
  restriction logic complete in first version
  merged suggestion logic with restriction logic

-------------------------------------------------------------------
Tue Apr 24 16:45:07 CEST 2001 - kkaempf@suse.de

- mount in lexical order
- updating k_deflt_24 to k_deflt

-------------------------------------------------------------------
Tue Apr 24 16:14:52 MEST 2001 - gs@suse.de

- Single Package Selction: popup to show the Obsolete dependencies has changed

-------------------------------------------------------------------
Tue Apr 24 14:40:05 MEST 2001 - tom@suse.de

- interim checkin for beta 2
- texts now final for translaters
- restriction logic partly implemented

-------------------------------------------------------------------
Tue Apr 24 14:27:55 CEST 2001 - kkaempf@suse.de

- fix COMPOSETABLE entry according to latest kdb package (#7023)

-------------------------------------------------------------------
Tue Apr 24 11:22:00 MEST 2001 - fehr@suse.de

- change layout of vuloume group dialog
- add help texts for lvm dialog

-------------------------------------------------------------------
Tue Apr 24 10:14:09 CEST 2001 - kkaempf@suse.de

- new list of language codes which allow "@euro" appended
- error popup in inst_rpmupdate removed BUG 6243

-------------------------------------------------------------------
Mon Apr 23 18:17:44 MEST 2001 - fehr@suse.de

- fixes and extensions for lvm configuration

-------------------------------------------------------------------
Mon Apr 23 17:15:08 CEST 2001 - kkaempf@suse.de

- append "@euro" instead of ".ISO8859-15" to RC_LANG

-------------------------------------------------------------------
Mon Apr 23 17:11:26 CEST 2001 - sh@suse.de

- Fix for bug #7013: Abort should be disabled
  Disable "Abort" button in inst_suseconfig.ycp

-------------------------------------------------------------------
Mon Apr 23 15:02:46 CEST 2001 - sh@suse.de

- Always use "Abort Installation" for button label, even on the
  first dialogs (before lang switch)
- Fix screen shot mode hint in inst_startup: Use correct popup

-------------------------------------------------------------------
Mon Apr 23 14:46:13 CEST 2001 - sh@suse.de

- Fixed check_ycp complaints in installation.ycp:
  Obsolete WFM functions
- Assume presence of floppy in test_mode so "write settings to
  floppy" button appears consistently (screen shots!)

-------------------------------------------------------------------
Mon Apr 23 13:46:22 CEST 2001 - sh@suse.de

- Used correct include path for custom_part_helptexts.ycp
  in custom_part_dialogs.ycp

-------------------------------------------------------------------
Mon Apr 23 13:36:02 CEST 2001 - sh@suse.de

- declared "hwclock" in inst_environment.ycp

-------------------------------------------------------------------
Mon Apr 23 12:43:32 CEST 2001 - kkaempf@suse.de

- set COMPOSETABLE in rc.config (#7023)

-------------------------------------------------------------------
Mon Apr 23 11:08:13 CEST 2001 - kkaempf@suse.de

- fix isnil check in installation.ycp
- inst_sw_update: Changes for new dependencies
- add requirements for yast2-instsys package
- remove /var/lib/YaST2/run_suseconfig after SuSEconfig
- replace all isnil() calls

-------------------------------------------------------------------
Fri Apr 20 19:55:51 MEST 2001 - tom@suse.de

X11 configuration:
- added nvidia warning
- added change warning popup
- cleaned sequence of dialogs
- streamlined code
- fixed bug 7028: now text login when X11 configuration is skipped
- restriction logic when selecting resolution, color depth, or refresh
  is still missing

-------------------------------------------------------------------
Fri Apr 20 15:45:18 CEST 2001 - kkaempf@suse.de

- prepare standalone handling of keyboard and timezone selection

-------------------------------------------------------------------
Fri Apr 20 14:35:35 CEST 2001 - kkaempf@suse.de

- show username only if given (#7082)

-------------------------------------------------------------------
Fri Apr 20 12:31:04 CEST 2001 - kkaempf@suse.de

- switch "START_PORTMAP" back to "yes", must be fixed in kernel 2.4 by linus
- Update: Deleting old packages removed.

-------------------------------------------------------------------
Fri Apr 20 12:08:29 CEST 2001 - kkaempf@suse.de

- write bios ids to lilo.conf only on an ide/scsi mix system

-------------------------------------------------------------------
Fri Apr 20 11:25:51 MEST 2001 - gs@suse.de

- show set pay in dialog Pay Selection and groups tags in Single Selection
- popup displaying obsolete package dependencies added

-------------------------------------------------------------------
Fri Apr 20 11:11:22 MEST 2001 - fehr@suse.de

- fix some problems with lvm configuration

-------------------------------------------------------------------
Fri Apr 20 11:02:57 CEST 2001 - kkaempf@suse.de

- drop SEARCHLIST from rc.config (#7063)

-------------------------------------------------------------------
Thu Apr 19 10:17:54 CEST 2001 - kkaempf@suse.de

- X11 configuration fixes
  module loading fix

-------------------------------------------------------------------
Wed Apr 18 19:04:46 CEST 2001 - kkaempf@suse.de

- re-create tmpdir in continue_mode

-------------------------------------------------------------------
Wed Apr 18 18:08:45 CEST 2001 - kkaempf@suse.de

- add ".ISO8859-15" to RC_LANG where appropriate

-------------------------------------------------------------------
Wed Apr 18 17:52:45 CEST 2001 - kkaempf@suse.de

- provide correct "vga" entry to lilo.conf

-------------------------------------------------------------------
Wed Apr 18 16:22:09 CEST 2001 - kkaempf@suse.de

- use WarningPopup in installation.ycp

-------------------------------------------------------------------
Wed Apr 18 14:02:54 CEST 2001 - kkaempf@suse.de

- fixed x11 fontpathes

-------------------------------------------------------------------
Wed Apr 18 12:19:10 CEST 2001 - kkaempf@suse.de

- fix filelist for yast2-instsys

-------------------------------------------------------------------
Wed Apr 18 09:19:18 CEST 2001 - kkaempf@suse.de

- define "current_video" for x11 setting

-------------------------------------------------------------------
Wed Apr 18 09:05:36 CEST 2001 - kkaempf@suse.de

- set "YAST_ASK" values in rc.config (#6261)

-------------------------------------------------------------------
Tue Apr 17 18:42:10 CEST 2001 - kkaempf@suse.de

- check for serial console when configuring x11

-------------------------------------------------------------------
Tue Apr 17 18:14:35 MEST 2001 - fehr@suse.de

- allow formatting of lvm logical volumes

-------------------------------------------------------------------
Tue Apr 17 17:39:08 CEST 2001 - kkaempf@suse.de

- fix "have_x11" handling

-------------------------------------------------------------------
Tue Apr 17 15:36:31 MEST 2001 - gs@suse.de

- show package groups when entering the dialog

-------------------------------------------------------------------
Tue Apr 17 15:31:15 CEST 2001 - kkaempf@suse.de

- "START_PORTMAP" in rc.config defaults to "no" now (#6270)

-------------------------------------------------------------------
Tue Apr 17 15:27:36 CEST 2001 - kkaempf@suse.de

- dont ask for mouse on serial console (#6030)

-------------------------------------------------------------------
Tue Apr 17 15:21:10 CEST 2001 - kkaempf@suse.de

- dont ask for keyboard on serial console (#5939)

-------------------------------------------------------------------
Tue Apr 17 15:06:12 CEST 2001 - kkaempf@suse.de

- set linuxrc override language code from CD (#5249)

-------------------------------------------------------------------
Tue Apr 17 11:03:22 CEST 2001 - mike@suse.de

- new FEATURE: LVM setup is now possible

-------------------------------------------------------------------
Fri Apr 13 14:52:42 CEST 2001 - kendy@suse.cz

- inst_hw_config rewritten to use ui/summary.ycp include and
  to ask modules about the configured devices (or about the
  devices to configure) using calls of <module>_summary.ycp.

-------------------------------------------------------------------
Thu Apr 12 16:48:06 MEST 2001 - tom@suse.de

- X11 configuration

Complete redesign involving heavy changes (mostly new code).

o Split up functionality into modules and functions.
o Providing testsuites for functions (nearly all of them still to be done)
o Ask user if he wants to skip X11 configuration if "No X11" is selected
  in monitor selection dialog.
o Now reading X11 font pathes dynamically (hardcoded up to now).
o Better logic presenting resolution-colordepth-frequency dependencies.
o Better logic providing the settings suggestion that user may accept.
o New decision workflow in GUI (one more dialog).
o Better handling of monitor refresh rate (user can choose one).
o DPMS now supported in the XF86Config file to be created.
o Now it is possible to go back to the original YaST2 monitor data base after
  having read a Microsoft compatible drivers disk.
o Now a monitor that could be probed but is not known in the YaST2 monitor
  data base is automatically added to this data base (volatile, not in the
  data base file) if the monitor selection dialog is entered.

-------------------------------------------------------------------
Thu Apr 12 16:28:53 MEST 2001 - gs@suse.de

- respect new package dependencies for Single Package Selection

-------------------------------------------------------------------
Thu Apr 12 16:02:48 CEST 2001 - kkaempf@suse.de

- provide menuentry for vendor.ycp

-------------------------------------------------------------------
Thu Apr 12 15:39:26 CEST 2001 - sh@suse.de

- Migration to yast2-lib-wizard: Get rid of duplicate code,
  replace old style popups with new ones from common_popups.ycp
- Fixed lots of check_ycp complaints

-------------------------------------------------------------------
Thu Apr 12 15:38:32 CEST 2001 - kkaempf@suse.de

- adapt to FHS, /floppy, /cdrom, and /zip are below /media now
  provide compatibility symlinks

-------------------------------------------------------------------
Thu Apr 12 15:28:27 CEST 2001 - kkaempf@suse.de

- dont pass user_settings to SelectConsoleFont

-------------------------------------------------------------------
Tue Apr 10 19:28:14 CEST 2001 - kkaempf@suse.de

- do swap calculation based on detected main memory

-------------------------------------------------------------------
Fri Apr  6 15:36:55 CEST 2001 - kkaempf@suse.de

- ensure proper libGL link in YaST2.firstboot (# 6916)

-------------------------------------------------------------------
Thu Apr  5 10:33:56 CEST 2001 - kkaempf@suse.de

- kernel rpm rename, drop "_24" suffix

-------------------------------------------------------------------
Wed Apr  4 12:55:46 CEST 2001 - kkaempf@suse.de

- revert "switch_kernel" check, 2.4 is default now

-------------------------------------------------------------------
Wed Apr  4 10:17:45 CEST 2001 - kkaempf@suse.de

- separate show log defines from inst_suseconfig.ycp

-------------------------------------------------------------------
Tue Apr  3 20:37:26 CEST 2001 - kkaempf@suse.de

- add "yast2-agent-rcconfig" to Requires

-------------------------------------------------------------------
Tue Apr  3 19:25:13 CEST 2001 - kkaempf@suse.de

- remove need for global variables in installation.ycp

-------------------------------------------------------------------
Tue Apr 03 14:55:58 CEST 2001 - arvin@suse.de

- adapt calls to makefs-agent to new syntax

-------------------------------------------------------------------
Fri Mar 30 13:22:45 CEST 2001 - arvin@suse.de

- filelist correction for "yast2-instsys"

-------------------------------------------------------------------
Tue Mar 27 19:40:11 CEST 2001 - kkaempf@suse.de

- recode passwd comment to local encoding (#3798)

-------------------------------------------------------------------
Tue Mar 27 16:53:57 CEST 2001 - kkaempf@suse.de

- filelist correction for "yast2-instsys"

-------------------------------------------------------------------
Mon Mar 26 12:38:14 CEST 2001 - kkaempf@suse.de

- mark global defines as such
- require "yast2-core-pkginfo"

-------------------------------------------------------------------
Thu Mar 22 18:43:12 CET 2001 - kkaempf@suse.de

- first round of check_ycp adaptions

-------------------------------------------------------------------
Thu Mar 22 11:05:26 CET 2001 - kkaempf@suse.de

- merge 7.1 branch with CVS head

-------------------------------------------------------------------
Wed Mar 21 18:21:49 CET 2001 - kkaempf@suse.de

- remove all "...|any" declarations

-------------------------------------------------------------------
Wed Mar 21 17:09:27 CET 2001 - kkaempf@suse.de

- sub-package "yast2-instsys" for easier instsys creation.

-------------------------------------------------------------------
Thu Mar 15 18:28:17 CET 2001 - mfabian@suse.de

- change ja_JP : "english" to ja_JP : "japanese" in lang2yast1.ycp
  YaST1 doesn't know "japanese" but this entry is also used for
  the package selection in YaST2.

-------------------------------------------------------------------
Fri Mar  9 14:58:10 CET 2001 - kkaempf@suse.de

- recognize firewall cd

-------------------------------------------------------------------
Thu Mar  8 20:50:01 CET 2001 - kkaempf@suse.de

- clean up neededforbuild
  add yast2-base, -core, and -agents to Requires

-------------------------------------------------------------------
Thu Mar  8 13:30:31 CET 2001 - kkaempf@suse.de

- dont show "save to floppy" if no floppy present (#6634)

-------------------------------------------------------------------
Tue Mar  6 17:11:27 CET 2001 - kkaempf@suse.de

- check for partition table overflow on BSD disks (#6614)

-------------------------------------------------------------------
Mon Mar  5 15:31:13 CET 2001 - kkaempf@suse.de

- recognize arch_alpha during kernel selection (#6581)
- no kernel selection on IA64 (#6597)

-------------------------------------------------------------------
Mon Mar  5 13:06:30 CET 2001 - kkaempf@suse.de

- compute last used partition for BSD partitions (# 6580)

-------------------------------------------------------------------
Tue Feb 27 17:54:58 MET 2001 - gs@suse.de

- ppc_fix: eject CD works also if there are several CD devices
           (module package_utils.ycp)

-------------------------------------------------------------------
Fri Feb 23 19:43:13 CET 2001 - mike@suse.de

- ppc_fix: more than 9 pdisk partitions, format hfs partition

-------------------------------------------------------------------
Fri Feb 23 15:53:39 CET 2001 - mfabian@suse.de

- gs@suse.de fixed the syntax error I introduced in
  inst_finish.ycp. Sorry.
- powerpc kernel selection by gs@suse.de

-------------------------------------------------------------------
Fri Feb 23 11:58:35 CET 2001 - kukuk@suse.de

- Reset kernel_is list for sparc64 and PPC [Bug #6489]

-------------------------------------------------------------------
Thu Feb 22 14:54:56 CET 2001 - mfabian@suse.de

- fix from ms@suse.de:
  update fine tune scripts to work with the new
  saxtools package ( start xbound as background process )

-------------------------------------------------------------------
Thu Feb 22 14:30:38 CET 2001 - mfabian@suse.de

- add entries for Korean and Japanese to lang2yast1.ycp
- workaround for Japanese: set RC_LANG. See also bug 5712.

-------------------------------------------------------------------
Wed Feb 21 16:31:26 CET 2001 - snwint@suse.de

- remove /var/X11R6/bin/X link in YaST2.start

-------------------------------------------------------------------
Wed Feb 21 16:29:55 CET 2001 - snwint@suse.de

- remove /var/X11R6/bin/X link in YaST2.start

-------------------------------------------------------------------
Wed Feb 21 14:37:18 CET 2001 - snwint@suse.de

- accidentally removed x11 detection in YaST2.start (ppc only); fixed

-------------------------------------------------------------------
Wed Feb 21 09:47:22 CET 2001 - kkaempf@suse.de

- only check lba_support on i386 (bug #6341)

-------------------------------------------------------------------
Tue Feb 20 10:34:07 CET 2001 - snwint@suse.de

- accidentally removed x11 detection in YaST2.start (ppc only); fixed

-------------------------------------------------------------------
Mon Feb 19 12:09:17 CET 2001 - kkaempf@suse.de

- dont refer to exact kernel version (bug #6403)
- treat primary partitions in BSD and FAT alike (bug #6394)

-------------------------------------------------------------------
Sat Feb 17 12:38:04 CET 2001 - kukuk@suse.de

- Switch for all Sun Framebuffer driver from XFree86 4.0.2 into
  the sunfb module.
- dosilo: Rename label "linux.suse" into "suse"

-------------------------------------------------------------------
Wed Feb 14 10:13:33 CET 2001 - snwint@suse.de

- no braille detection on ppc

-------------------------------------------------------------------
Fri Feb  9 11:19:12 CET 2001 - sh@suse.de

- Re-imported monitor DB - now includes some more Sun monitors

-------------------------------------------------------------------
Wed Feb  7 14:46:06 CET 2001 - sh@suse.de

- Fix for bug #6263: Language selection box loses keyboard focus
  Set focus to the selbox, now simply hitting "Return" doesn't
  proceed to the next dialog any more.

-------------------------------------------------------------------
Wed Feb  7 12:10:46 CET 2001 - kkaempf@suse.de

- honor answer for "show logging"

-------------------------------------------------------------------
Wed Feb  7 09:42:16 CET 2001 - kkaempf@suse.de

- remove USE_KERNEL_NFSD from rc.config (bug #6262)

-------------------------------------------------------------------
Tue Feb  6 11:09:52 CET 2001 - kkaempf@suse.de

- fix partition check for BSD partitions (bug #6249)

-------------------------------------------------------------------
Tue Feb  6 10:42:06 CET 2001 - kkaempf@suse.de

- fix kernel installation (2.2 and 2.4) for Sparc64 and PPC

-------------------------------------------------------------------
Sun Feb  4 21:24:06 CET 2001 - kukuk@suse.de

- custom_part_check_generated.ycp: Fix second check for broken
  PROM version (1GB limit), too

-------------------------------------------------------------------
Sun Feb  4 15:41:01 CET 2001 - kukuk@suse.de

- dosilo: add workaround for new mk_initrd return codes

-------------------------------------------------------------------
Fri Feb  2 13:28:32 CET 2001 - kkaempf@suse.de

- added "lt_LT" : "Lithuania" to language selection

-------------------------------------------------------------------
Tue Jan 30 14:46:47 CET 2001 - kkaempf@suse.de

- support live_eval_mode for LiveCD

-------------------------------------------------------------------
Mon Jan 29 17:27:09 CET 2001 - kkaempf@suse.de

- fix /dev/NULL -> /dev/null (bug 6182)
- update sparc-kernel (schubi)
- call silo (schubi)

-------------------------------------------------------------------
Mon Jan 29 17:13:07 CET 2001 - kkaempf@suse.de

- drop "id" (indonesia) from language list

-------------------------------------------------------------------
Mon Jan 29 14:38:40 CET 2001 - kukuk@suse.de

- keyboard_raw.ycp: Fix dutch type5 keyboard description

-------------------------------------------------------------------
Sat Jan 27 16:32:17 CET 2001 - kukuk@suse.de

- dosilo: Make it useable after installation

-------------------------------------------------------------------
Fri Jan 26 10:00:39 CET 2001 - kkaempf@suse.de

- removed unneeded unimap settings for ISO-2 console fonts
- added ca_ES and gl_ES to consolefonts

-------------------------------------------------------------------
Thu Jan 25 11:18:16 CET 2001 - mike@suse.de

- menulogo.png deleted, not needed anymore

-------------------------------------------------------------------
Wed Jan 24 10:49:32 CET 2001 - kkaempf@suse.de

- enabled "ca_ES" (catalan) in language selection

-------------------------------------------------------------------
Tue Jan 23 16:13:09 CET 2001 - kkaempf@suse.de

- dont check for graphics or mouse if serial console is active

-------------------------------------------------------------------
Tue Jan 23 14:52:46 CET 2001 - kkaempf@suse.de

- write swap partition to global data

-------------------------------------------------------------------
Tue Jan 23 13:28:54 CET 2001 - kkaempf@suse.de

- write proper data to /etc/yast.inf so linuxrc can swapoff
  and set language correctly

-------------------------------------------------------------------
Tue Jan 23 12:49:19 CET 2001 - kkaempf@suse.de

- rename of update.tgz to update.tar.gz

-------------------------------------------------------------------
Mon Jan 22 21:39:01 CET 2001 - kkaempf@suse.de

- fix for initial console message in YaST2.firstboot

-------------------------------------------------------------------
Mon Jan 22 18:13:56 CET 2001 - kkaempf@suse.de

- pass root device to mk_initrd in chroot environment

-------------------------------------------------------------------
Mon Jan 22 17:27:16 CET 2001 - mike@suse.de

- dumpe2fs with option -h to avoid enormous logging

-------------------------------------------------------------------
Mon Jan 22 15:04:12 CET 2001 - sh@suse.de

- Re-imported monitor DB:
  10% higher sync range for LCDs to compensate for -10%
  safety decrease during X11 config
  + some new monitors

-------------------------------------------------------------------
Mon Jan 22 13:21:11 CET 2001 - sh@suse.de

- V2.1.148
- New title graphics from <wimer@suse.de> that no longer are
  cut off to the right

-------------------------------------------------------------------
Sun Jan 21 18:48:45 MET 2001 - schubi@suse.de

- update from 6.2 works

-------------------------------------------------------------------
Sun Jan 21 16:53:30 MET 2001 - schubi@suse.de

- logging of dumpe2fs reduced, is important for update <6.3

-------------------------------------------------------------------
Sun Jan 21 15:07:23 MET 2001 - schubi@suse.de

- new menu position (new logo) in lilo

-------------------------------------------------------------------
Sun Jan 21 13:47:28 MET 2001 - schubi@suse.de

- Update although there are packages which need a manual selection

-------------------------------------------------------------------
Sat Jan 20 12:24:08 MET 2001 - schubi@suse.de

- Warning to update manuell packages
- Made softboot while update

-------------------------------------------------------------------
Fri Jan 19 20:34:19 MET 2001 - tom@suse.de

- Fixed bug #6012: Now restoring original partition state on `back

-------------------------------------------------------------------
Fri Jan 19 18:28:26 CET 2001 - kukuk@suse.de

- Don't set defaultdepth in the moment for Sun Framebuffer

-------------------------------------------------------------------
Fri Jan 19 17:22:58 CET 2001 - sh@suse.de

- V2.1.141
  updated monitor DB (fix for bug #5177: display DB outdated)

-------------------------------------------------------------------
Fri Jan 19 14:12:34 CET 2001 - mike@suse.de

- bug fix 5016: custom partitioner sees a other OS

-------------------------------------------------------------------
Fri Jan 19 14:05:06 CET 2001 - kkaempf@suse.de

- after update:
  properly merge initrd modules from linuxrc and hwinfo
  properly merge modules.conf settings
  properly set USB
  Changing installed kernels which are no longer supported.
  Writing Lilo on floppy while update and retry if an error
  has been occured

-------------------------------------------------------------------
Fri Jan 19 13:43:00 CET 2001 - kkaempf@suse.de

- re-construct INITRD_MODULES after update to match current hardware
  and kernel.

-------------------------------------------------------------------
Fri Jan 19 11:50:04 CET 2001 - kkaempf@suse.de

- write all data needed for re-start at end of first update
- properly initialize initrd modules at startup
- Bugfix 5880: shrinkable in table-widget removed ( inst_sw_single)

-------------------------------------------------------------------
Fri Jan 19 11:12:02 CET 2001 - mike@suse.de

- bugfix 5857: Layout logging of installation
  bugfix 5933: Save and exit-button changed
               message in changeCD changed

-------------------------------------------------------------------
Thu Jan 18 19:53:36 CET 2001 - kkaempf@suse.de

- dont configure X11 with serial console (bug 5951)

-------------------------------------------------------------------
Thu Jan 18 19:37:12 CET 2001 - kkaempf@suse.de

- enable "korean"
- create extended part as "Win Ext LBA" if it starts above cyl 1024

-------------------------------------------------------------------
Thu Jan 18 19:36:57 MET 2001 - tom@suse.de

- added functionality for emulate 3 buttons (Bug #5802)

-------------------------------------------------------------------
Thu Jan 18 19:03:40 CET 2001 - sh@suse.de

- V2.1.131
- Added new column for encoding (ISO-8859-1 etc.) in consolefonts
  and changed the call to SetConsole() accordingly

-------------------------------------------------------------------
Thu Jan 18 13:14:59 CET 2001 - kkaempf@suse.de

- alternative bugfix 5579 to write correct /var/lib/YaST/install.inf
- pass installMap correctly to inst_rpmcopy

-------------------------------------------------------------------
Thu Jan 18 09:28:46 CET 2001 - kkaempf@suse.de

- read correct image to determine kernel version

-------------------------------------------------------------------
Wed Jan 17 19:29:17 CET 2001 - kkaempf@suse.de

- fully implemented driver update feature

- fully implemented vendor driver CD feature with
  fallback to floppy

-------------------------------------------------------------------
Wed Jan 17 13:45:27 CET 2001 - kkaempf@suse.de

- fix chroot call for driver update script (bug #5810)

-------------------------------------------------------------------
Wed Jan 17 09:40:29 MET 2001 - schubi@suse.de

- not mounting partitions with the option noauto while update

-------------------------------------------------------------------
Tue Jan 16 20:21:02 CET 2001 - kkaempf@suse.de

- correctly detect driver update (bug 5799)

-------------------------------------------------------------------
Tue Jan 16 19:13:04 CET 2001 - kkaempf@suse.de

- replace "/mnt" to "/" instead of "" (bug 5512)
- fix syntax error in keymap2yast1 (bug 5782)

-------------------------------------------------------------------
Tue Jan 16 15:24:45 CET 2001 - kkaempf@suse.de

- start/stop usbmgr before probing for printers

-------------------------------------------------------------------
Tue Jan 16 11:58:47 MET 2001 - schubi@suse.de

- Checking dependencies and disk space while UPGRADE

-------------------------------------------------------------------
Mon Jan 15 21:38:15 MET 2001 - schubi@suse.de

- calling GetInstSource at the beginning of the update

-------------------------------------------------------------------
Mon Jan 15 19:06:55 CET 2001 - snwint@suse.de

- add memtest86 to lilo.conf

-------------------------------------------------------------------
Mon Jan 15 14:57:50 CET 2001 - kkaempf@suse.de

- leave RC_LANG alone (bug 5712)

-------------------------------------------------------------------
Mon Jan 15 14:41:58 CET 2001 - snwint@suse.de

- fixed Screen[vga] bug

-------------------------------------------------------------------
Mon Jan 15 13:24:21 CET 2001 - sh@suse.de

- Fixed bug #5114: Title graphics too small
  Changed title graphics to much wider images (2000 pixels wide)

-------------------------------------------------------------------
Sun Jan 14 18:30:14 MET 2001 - tom@suse.de

- Added comment as suggested by ke in bug #5484.

-------------------------------------------------------------------
Sun Jan 14 18:13:50 MET 2001 - tom@suse.de

- Fixed Bug 5638: NVIDIA Warning now appears when enabling 3D acceleration.

-------------------------------------------------------------------
Sun Jan 14 15:48:10 CET 2001 - kkaempf@suse.de

- show partitions being created or formatted (bug #5649)

-------------------------------------------------------------------
Sat Jan 13 19:12:18 CET 2001 - kkaempf@suse.de

- write mtab to target (bug 5512)
- add comment for translators to log popups

-------------------------------------------------------------------
Sat Jan 13 18:19:45 CET 2001 - kkaempf@suse.de

- correctly re-read installMap in continue_mode

-------------------------------------------------------------------
Sat Jan 13 17:59:35 CET 2001 - kkaempf@suse.de

- disable kernel modprobe (bug #5639)

-------------------------------------------------------------------
Sat Jan 13 14:33:23 MET 2001 - schubi@suse.de

- Calling SuSEConfig
- Writing installMap to user_settings

-------------------------------------------------------------------
Fri Jan 12 21:15:22 CET 2001 - mike@suse.de

-  maximum of hda and sda devices changed
   changed message of error popup

-------------------------------------------------------------------
Fri Jan 12 20:03:46 CET 2001 - sh@suse.de

- display only the first device of any kind (printer, sound card,
  modem/isdn card/net card) in inst_ask_config

-------------------------------------------------------------------
Fri Jan 12 15:33:12 CET 2001 - kkaempf@suse.de

- dont leave LILO screen empty (bug 4942)
- user popup "not enough disk space " changed ( schubi )

-------------------------------------------------------------------
Fri Jan 12 13:23:39 CET 2001 - kkaempf@suse.de

- pass full path to vendor install script

-------------------------------------------------------------------
Fri Jan 12 13:01:01 CET 2001 - kkaempf@suse.de

- dont load modules in "manual" mode (bug #5575)

-------------------------------------------------------------------
Fri Jan 12 11:22:22 CET 2001 - kukuk@suse.de

- inst_sunfb.ycp: Write glx modules into filelist for 3D fb cards
- Aborting installation after disk-space exhausted (schubi)

-------------------------------------------------------------------
Fri Jan 12 10:45:13 CET 2001 - smueller@suse.de

- removed debug logging in autoinst modules

-------------------------------------------------------------------
Fri Jan 12 10:21:10 CET 2001 - kkaempf@suse.de

- check for existance of kernels before access

-------------------------------------------------------------------
Fri Jan 12 10:11:07 CET 2001 - kkaempf@suse.de

- provide check.boot in filelist

-------------------------------------------------------------------
Fri Jan 12 10:08:16 CET 2001 - kkaempf@suse.de

- fix write of /var/lib/YaST/install.inf

-------------------------------------------------------------------
Thu Jan 11 21:05:41 CET 2001 - kkaempf@suse.de

- implemented full functionality for vendor.ycp (vendor driver CD)

-------------------------------------------------------------------
Thu Jan 11 20:40:51 MET 2001 - tom@suse.de

- Corrected wrong sync values in X configuration (#5539)

-------------------------------------------------------------------
Thu Jan 11 18:29:15 CET 2001 - kkaempf@suse.de

- add vendor.ycp to filelist
- Installation from partition fixed Bugfix 5480

-------------------------------------------------------------------
Thu Jan 11 16:55:09 CET 2001 - smueller@suse.de

- remember settings during autoinstall process
- user-logging added for non installed packages ( BUG ID 5417)

-------------------------------------------------------------------
Thu Jan 11 15:47:41 CET 2001 - kukuk@suse.de

- YaST2.start: Sync mouse protocoll with template, change keyboard
               section to autoprobed results, too.

-------------------------------------------------------------------
Thu Jan 11 13:33:31 CET 2001 - kkaempf@suse.de

- dont always copy kernel headers in inst_suseconfig (bug #5503)

-------------------------------------------------------------------
Thu Jan 11 13:19:42 CET 2001 - kkaempf@suse.de

- use yast2's copy of install.inf in package_utils

-------------------------------------------------------------------
Thu Jan 11 13:12:55 CET 2001 - kkaempf@suse.de

- write install.inf to installed system (for later use)

-------------------------------------------------------------------
Wed Jan 10 20:38:00 MET 2001 - tom@suse.de

- Fixed bug #5461
  Fixed bug #5411 (schubi)

-------------------------------------------------------------------
Wed Jan 10 18:31:23 CET 2001 - kkaempf@suse.de

- bugfix #5453
- bugfixes in ChangeCD ( schubi )

-------------------------------------------------------------------
Wed Jan 10 17:19:26 MET 2001 - schubi@suse.de

- bugfix in spec-file

-------------------------------------------------------------------
Wed Jan 10 16:08:13 CET 2001 - kukuk@suse.de

- inst_sunfb.ycp: Add XFree86 4.0 support for SPARC framebuffer

-------------------------------------------------------------------
Wed Jan 10 15:16:33 MET 2001 - tom@suse.de

- switch off 32 bpp for XFree 4 config.
  correct partition handling in the "delete Windows" case

-------------------------------------------------------------------
Wed Jan 10 14:00:58 MET 2001 - schubi@suse.de

- Booting from floppy with grafical-lilo works after update the
  system.

-------------------------------------------------------------------
Wed Jan 10 11:57:52 CET 2001 - kukuk@suse.de

- dosilo: Use /proc/mounts instead of mount
- inst_config_x11.ycp: Add more Sun framebuffer cards for inst_sunfb

-------------------------------------------------------------------
Wed Jan 10 11:55:00 CET 2001 - smueller@suse.de

- implemented disabling of SCR with dummyagent during config_mode

-------------------------------------------------------------------
Wed Jan 10 11:39:34 CET 2001 - kkaempf@suse.de

- pass lba capability to lilo (bug #5418)

-------------------------------------------------------------------
Tue Jan  9 18:19:03 CET 2001 - kkaempf@suse.de

- dont force usbcore on sparc (bug #5368)

-------------------------------------------------------------------
Tue Jan  9 18:11:17 CET 2001 - kkaempf@suse.de

- write dummy install.inf before calling PKGINFO (bug 5361)

-------------------------------------------------------------------
Tue Jan  9 15:44:53 CET 2001 - kkaempf@suse.de

- add usb mouse to manual selection list (bug #5355)

-------------------------------------------------------------------
Tue Jan  9 12:16:50 CET 2001 - kkaempf@suse.de

- honor xkblayout if present (bug #5341)

-------------------------------------------------------------------
Tue Jan  9 11:55:43 CET 2001 - kkaempf@suse.de

- do a hard reboot if user de-selects kernel 2.2 (bug #5344)

-------------------------------------------------------------------
Tue Jan  9 11:28:35 MET 2001 - tom@suse.de

- replaced dosfsck with parted, added scandisk hint in resizer module

-------------------------------------------------------------------
Mon Jan  8 18:28:39 CET 2001 - snwint@suse.de

- fixed (hopefully) quoting while reading install.inf

-------------------------------------------------------------------
Mon Jan  8 17:10:36 CET 2001 - kkaempf@suse.de

- remove X11 link before init, yast2.firstboot will do this

-------------------------------------------------------------------
Mon Jan  8 16:16:25 CET 2001 - snwint@suse.de

- set lilo timeout to 8s

-------------------------------------------------------------------
Mon Jan  8 16:05:03 CET 2001 - kkaempf@suse.de

- dont use xfree86 3.x vga16 or fbdev server any more (bug 5214)

-------------------------------------------------------------------
Sun Jan  7 20:43:09 MET 2001 - schubi@suse.de

- update from NFS with CD1,CD2...directories

-------------------------------------------------------------------
Sun Jan  7 20:08:26 MET 2001 - tom@suse.de

- added nvidia warning in inst_config_x11.ycp

-------------------------------------------------------------------
Sun Jan  7 13:43:45 MET 2001 - schubi@suse.de

- Rebooting after CD1 while updating the system

-------------------------------------------------------------------
Sat Jan  6 16:15:07 CET 2001 - kkaempf@suse.de

- fill vendor CD update module with life

-------------------------------------------------------------------
Sat Jan  6 13:35:49 CET 2001 - kkaempf@suse.de

- add missing "/boot" to path (bug 5268)

-------------------------------------------------------------------
Sat Jan  6 13:05:37 CET 2001 - kkaempf@suse.de

- patch y2xr40 for FireGL 2/3

-------------------------------------------------------------------
Sat Jan  6 12:47:21 CET 2001 - kkaempf@suse.de

- start X with PseudoColor if VGA(16) (bug #5243)

-------------------------------------------------------------------
Fri Jan  5 22:27:04 CET 2001 - kkaempf@suse.de

- recognize request for 3DLabs server at startup

-------------------------------------------------------------------
Fri Jan  5 13:41:57 MET 2001 - tom@suse.de

- resizer now handles extended partitions

-------------------------------------------------------------------
Thu Jan  4 18:44:47 CET 2001 - kkaempf@suse.de

- treat part 3 on BSD as extended (e.g. spanning multiple partitions)

-------------------------------------------------------------------
Thu Jan  4 14:13:54 CET 2001 - kkaempf@suse.de

- implement driver update functionality

-------------------------------------------------------------------
Thu Jan  4 13:13:13 MET 2001 - schubi@suse.de

- Bugfix in installPackageInformation ( rm -F )

-------------------------------------------------------------------
Wed Jan  3 21:20:45 CET 2001 - mike@suse.de

- bugfix Bug 2503 4390 detect used_fs

-------------------------------------------------------------------
Wed Jan  3 19:13:43 CET 2001 - kkaempf@suse.de

- fix architecture variable handling

-------------------------------------------------------------------
Wed Jan  3 10:15:41 CET 2001 - kkaempf@suse.de

- dont call xhost or su in /sbin/yast2, let susewm handle this

-------------------------------------------------------------------
Wed Jan  3 09:55:16 CET 2001 - kkaempf@suse.de

- dont explain "default+office" on non-i386

-------------------------------------------------------------------
Tue Jan  2 20:39:28 MET 2001 - tom@suse.de

- fixed bugs #4376 and #4849

-------------------------------------------------------------------
Tue Jan  2 19:22:50 MET 2001 - schubi@suse.de

- call RPM-rebuild with Shell

-------------------------------------------------------------------
Tue Jan  2 15:06:27 CET 2001 - kkaempf@suse.de

- fix lba support check

-------------------------------------------------------------------
Fri Dec 22 17:08:26 MET 2000 - schubi@suse.de

- Bug fixes in kernel-installation

-------------------------------------------------------------------
Wed Dec 20 19:34:53 MET 2000 - tom@suse.de

- corrected X11-3D setup

-------------------------------------------------------------------
Wed Dec 20 12:00:37 CET 2000 - sh@suse.de

- Moved hw_setup_launcher.ycp from include to include/ui
- V2.1.58

-------------------------------------------------------------------
Wed Dec 20 11:35:06 CET 2000 - kkaempf@suse.de

- add include/ui to filelist

-------------------------------------------------------------------
Tue Dec 19 19:31:37 MET 2000 - schubi@suse.de

- kill pkginfo-server removed

-------------------------------------------------------------------
Tue Dec 19 11:46:53 CET 2000 - kkaempf@suse.de

- dont resize Win2000 partitions, let M$ get their act together first

-------------------------------------------------------------------
Mon Dec 18 18:13:57 CET 2000 - kkaempf@suse.de

- better determine version of installed kernel image

-------------------------------------------------------------------
Mon Dec 18 13:27:42 CET 2000 - mike@suse.de

- Fixed Bug 4769
  reiserfs on /boot -> no warning
  check if bios supports lba -> no warning if boot-partition is >1024 cyl

-------------------------------------------------------------------
Sat Dec 16 18:45:49 MET 2000 - schubi@suse.de

-  killing pkginfo while installation
   saving package-description into system
   bugixes in ChangeCD
   installation-logging for user improved

-------------------------------------------------------------------
Fri Dec 15 17:31:39 CET 2000 - kkaempf@suse.de

- prepare for loading vendor-specific driver CDs

-------------------------------------------------------------------
Fri Dec 15 17:09:22 CET 2000 - kkaempf@suse.de

- tell the partitioner about ia64

-------------------------------------------------------------------
Fri Dec 15 09:36:30 CET 2000 - kkaempf@suse.de

- dont put usbdevs in /etc/fstab, usbmgr handles this now

-------------------------------------------------------------------
Thu Dec 14 18:59:06 CET 2000 - kkaempf@suse.de

- usbdevfs is available for ppc now (bug #4694)

-------------------------------------------------------------------
Thu Dec 14 16:02:58 CET 2000 - sh@suse.de

- Fixed bug #4633: Set keyboard focus in text field for package search
- Fixed bug #4632: Added popup for empty results for package search
- V2.1.48

-------------------------------------------------------------------
Thu Dec 14 15:39:16 CET 2000 - kkaempf@suse.de

- activate /boot only if LILO is in MBR

-------------------------------------------------------------------
Wed Dec 13 19:41:46 MET 2000 - schubi@suse.de

- runlevel switching removed, SuSEconfig handles this

-------------------------------------------------------------------
Wed Dec 13 19:26:50 CET 2000 - kkaempf@suse.de

- correct path for kernel includes

-------------------------------------------------------------------
Wed Dec 13 19:02:37 CET 2000 - kkaempf@suse.de

- mount ntfs partitions with umask=022

-------------------------------------------------------------------
Wed Dec 13 18:41:14 CET 2000 - mike@suse.de

- yast2 now starts y2controlcenter

-------------------------------------------------------------------
Wed Dec 13 17:27:47 MET 2000 - schubi@suse.de

- rpm-rebuild added

-------------------------------------------------------------------
Wed Dec 13 15:44:05 CET 2000 - kkaempf@suse.de

- automatically use free space on disk only if it's enough
  for a default installation (w/o office)

-------------------------------------------------------------------
Wed Dec 13 12:25:55 CET 2000 - kkaempf@suse.de

- create version correct include and depmods for all installed kernels

-------------------------------------------------------------------
Wed Dec 13 11:19:45 CET 2000 - kkaempf@suse.de

- flush rc.config agent at end of x11 configuration

-------------------------------------------------------------------
Wed Dec 13 10:15:26 CET 2000 - kkaempf@suse.de

- convert /sbin/init.d -> /etc/init.d in start scripts

-------------------------------------------------------------------
Tue Dec 12 16:23:50 CET 2000 - kkaempf@suse.de

- enable VESA framebuffer in lilo if needed and system is capable

-------------------------------------------------------------------
Mon Dec 11 12:28:31 CET 2000 - kkaempf@suse.de

- support Sun Type5/UK keyboard properly

-------------------------------------------------------------------
Mon Dec 11 11:01:36 CET 2000 - mike@suse.de

- bugfix 4524 reiserfs partition now possible

-------------------------------------------------------------------
Mon Dec 11 09:46:46 CET 2000 - kkaempf@suse.de

- force install usbcore to get usbdevfs
  run depmod for all installed kernels
  rm /etc/install.inf at end of continue_mode only

-------------------------------------------------------------------
Mon Dec 11 09:33:13 CET 2000 - kkaempf@suse.de

- install kernel source configs for all installed kernels

-------------------------------------------------------------------
Sun Dec 10 21:06:00 MET 2000 - schubi@suse.de

- update-mode in installation.ycp added

-------------------------------------------------------------------
Sun Dec 10 15:46:17 CET 2000 - kkaempf@suse.de

- modprobe usbcore to mount usbdevfs

-------------------------------------------------------------------
Sun Dec 10 14:15:02 CET 2000 - kkaempf@suse.de

- make appropriate mountpoints for cdrecorder, dvd, cdrom
  tell mk_lilo_conf about kernel 2.4 and initrd_24

-------------------------------------------------------------------
Sat Dec  9 17:47:36 CET 2000 - kkaempf@suse.de

- adapt mk_lilo_conf to multiple kernels

-------------------------------------------------------------------
Sat Dec  9 16:52:16 CET 2000 - kkaempf@suse.de

- activate kernel 2.4 installation

-------------------------------------------------------------------
Sat Dec  9 14:45:16 CET 2000 - dan@suse.cz

- remove '/etc/install.inf' after inst_ask_config

-------------------------------------------------------------------
Fri Dec  8 19:26:04 CET 2000 - mike@suse.de

- fixed bug in inst_custom test mode

-------------------------------------------------------------------
Fri Dec  8 16:00:07 CET 2000 - arvin@suse.de

- fixed variable name in inst_ask_config.ycp

-------------------------------------------------------------------
Thu Dec  7 19:27:55 CET 2000 - kkaempf@suse.de

- use () for each double-quote
  add "--enable-testsuite" to configure to do just this
  fix update mounts in respect to targetroot

-------------------------------------------------------------------
Thu Dec  7 15:41:21 CET 2000 - kkaempf@suse.de

- fix typo in filename

-------------------------------------------------------------------
Thu Dec  7 15:30:17 CET 2000 - kkaempf@suse.de

- fix mount calls in update

-------------------------------------------------------------------
Thu Dec  7 14:00:26 CET 2000 - kkaempf@suse.de

- dont use double qouted symbols or term, use expressions

-------------------------------------------------------------------
Thu Dec  7 12:47:31 CET 2000 - kkaempf@suse.de

- fix monitor selection

-------------------------------------------------------------------
Tue Dec  5 18:52:15 CET 2000 - kkaempf@suse.de

- do graceful exit on resize errors

-------------------------------------------------------------------
Tue Dec  5 11:49:31 CET 2000 - kkaempf@suse.de

- windows resizing enabled

-------------------------------------------------------------------
Mon Dec  4 18:57:53 CET 2000 - kkaempf@suse.de

- gcc not needed, just gpp
  re-read settings in continue mode
  correct text for curses fallback
  adapt to splitted translation packages

-------------------------------------------------------------------
Mon Dec  4 18:05:17 CET 2000 - kkaempf@suse.de

- strip auto_part_create to match requirements

-------------------------------------------------------------------
Sat Dec  2 16:21:42 CET 2000 - kkaempf@suse.de

- move all UI related code for auto partitioner to auto_part_ui.ycp

-------------------------------------------------------------------
Sat Dec  2 01:57:32 CET 2000 - kkaempf@suse.de

- split up inst_target_part to support testing and
  re-use code for partition resizer

-------------------------------------------------------------------
Fri Dec  1 15:40:07 CET 2000 - arvin@suse.de

- If either the x server could not be started or the computer
  has to less memory, ncurses interface is started and a message
  is displayed to inform the user. (Fix for bug #4272)

-------------------------------------------------------------------
Thu Nov 30 12:18:25 CET 2000 - arvin@suse.de

- unmount agent instsource after use

-------------------------------------------------------------------
Wed Nov 29 22:44:00 CET 2000 - kkaempf@suse.de

- force flush of rc.config agent

-------------------------------------------------------------------
Wed Nov 29 12:27:23 CET 2000 - kkaempf@suse.de

- respect data from setup/descr/info

-------------------------------------------------------------------
Tue Nov 28 19:31:05 CET 2000 - kkaempf@suse.de

- adopt to fixed Y2_TARGET_ROOT handling of target agent

-------------------------------------------------------------------
Tue Nov 21 12:52:25 CET 2000 - kkaempf@suse.de

- dont refer to k_laptop any more

-------------------------------------------------------------------
Mon Nov 20 17:58:49 CET 2000 - kkaempf@suse.de

- make use of target agent

-------------------------------------------------------------------
Fri Nov 17 17:10:08 CET 2000 - kkaempf@suse.de

- use proper agents

-------------------------------------------------------------------
Fri Nov 17 12:26:19 CET 2000 - kkaempf@suse.de

- drop y2t_inst from requires

-------------------------------------------------------------------
Thu Nov  9 17:15:55 CET 2000 - kkaempf@suse.de

- update workflow integrated
  general code cleanup
  workflow for product cd integrated

-------------------------------------------------------------------
Fri Nov  3 09:52:04 CET 2000 - kkaempf@suse.de

- merge with ppc and s390 branch

-------------------------------------------------------------------
Mon Oct 23 10:16:49 CEST 2000 - kkaempf@suse.de

- disable .dumpto calls in inst_finish
  version 2.0.71

-------------------------------------------------------------------
Thu Oct 19 09:28:59 CEST 2000 - mike@suse.de

- s390 fixes
  version 2.0.77

-------------------------------------------------------------------
Wed Oct 18 14:57:13 CEST 2000 - choeger@suse.de

- added product cd detection

-------------------------------------------------------------------
Wed Oct 18 11:48:54 CEST 2000 - choeger@suse.de

- changed the color of the lilo menu to green

-------------------------------------------------------------------
Wed Oct 18 11:45:16 CEST 2000 - kkaempf@suse.de

- allow back from imap to lan at end of installation
  version 2.0.70

-------------------------------------------------------------------
Fri Oct 13 17:42:05 CEST 2000 - kkaempf@suse.de

- also recognize /dev/cciss/... as raid device
  same in mk_lilo_conf
  version 2.0.69

-------------------------------------------------------------------
Thu Oct  5 08:59:07 CEST 2000 - mike@suse.de

- fixed Makefile
  version 2.0.76

-------------------------------------------------------------------
Thu Oct  5 08:51:45 CEST 2000 - mike@suse.de

- s390 support
  version 2.0.75

-------------------------------------------------------------------
Thu Sep 28 14:42:40 CEST 2000 - choeger@suse.de

- workflow for imap server cd implemented
  version 2.0.68

-------------------------------------------------------------------
Tue Sep 26 09:27:16 CEST 2000 - kkaempf@suse.de

- add '-p' to all mkdir calls
- fix alpha custom partition
- probe floppies for ZIP (IDE Zips report as floppy, not disk)
  version 2.0.74

-------------------------------------------------------------------
Fri Sep 22 15:39:36 CEST 2000 - mike@suse.de

- ppc: limit boot region to 4MB if possible
  version 2.0.73

-------------------------------------------------------------------
Fri Sep  8 16:33:41 CEST 2000 - mike@suse.de

- ppc fixes (no msdos floppy needed, warning if on prep/chrp /boot
  is missing, first root login string beautified)
  version 2.0.72

-------------------------------------------------------------------
Mon Aug 28 16:33:53 CEST 2000 - kkaempf@suse.de

- create mountpoints for installation with mkdir -p
  usbdevfs is available for ppc now
  version 2.0.71

-------------------------------------------------------------------
Wed Aug 23 12:34:31 CEST 2000 - kkaempf@suse.de

- new keyboard defines for ppc
  special yast1 keyboard handling for ppc/macs
  version 2.0.70

-------------------------------------------------------------------
Tue Aug 22 17:04:34 CEST 2000 - kkaempf@suse.de

- ignore more Apple partition names
  version 2.0.69

-------------------------------------------------------------------
Thu Aug 17 13:21:29 CEST 2000 - mike@suse.de

- check for a corrupt partition table (partition magic 5.0 can corrupt the
  partition tabe)
 version 2.0.67

-------------------------------------------------------------------
Tue Aug  8 17:09:33 CEST 2000 - mike@suse.de

- enhancement fpr SPARC AXP and PPC
  version 2.0.68

-------------------------------------------------------------------
Mon Aug  7 13:13:08 CEST 2000 - kkaempf@suse.de

- set GMT to "-u" on sparc
  check for dos/windows/nt partitions on i386 architectures only
  version 2.0.67

-------------------------------------------------------------------
Wed Aug  2 11:48:02 CEST 2000 - kkaempf@suse.de

- remove /etc/install.inf at end of installation
  version 2.0.66

-------------------------------------------------------------------
Fri Jul 28 12:27:37 CEST 2000 - kkaempf@suse.de

- default to 640x480 if DDC string does not contain frequency values
  dont select highest monitor resol, most monitors lie about this
  version 2.0.65

-------------------------------------------------------------------
Wed Jul 26 15:12:36 CEST 2000 - kkaempf@suse.de

- fix x11 keyboard handling for sparc
  fix YaST2 startup for XFree86 4.0
  require y2t_inst in specfile
  clean up /tmp
  version 2.0.64

-------------------------------------------------------------------
Tue Jul 25 13:46:23 CEST 2000 - kkaempf@suse.de

- call package module in live_eval_mode to get x11 server data
  set have_x11=true in live_eval_mode
  version 2.0.63

-------------------------------------------------------------------
Mon Jul 24 17:40:00 CEST 2000 - kkaempf@suse.de

- bumped to 2.0.62 due to checkin clash

-------------------------------------------------------------------
Mon Jul 24 16:37:14 CEST 2000 - kkaempf@suse.de

- always allow 640x480 as selectable resolution
  use unicode font at runtime
  pass module name to "su -c"
  better -probeonly parsing from x11 server
  version 2.0.61

-------------------------------------------------------------------
Mon Jul 24 12:24:03 CEST 2000 - kkaempf@suse.de

- always close each opened dialog (bug 3611)
  version 2.0.60

-------------------------------------------------------------------
Fri Jul 21 16:31:20 MEST 2000 - gs@suse.de

- added portuguese, delete brasil
  version 2.0.59

-------------------------------------------------------------------
Thu Jul 20 15:46:24 CEST 2000 - kkaempf@suse.de

- enter all supported video modes to xf86config
  reboot if VGA16 is selected (clash with fbdev)
  check for x server alias existance befor using
  version 2.0.58

-------------------------------------------------------------------
Wed Jul 19 17:42:05 MEST 2000 - gs@suse.de

- condition of warnig popup in package post install mode changed
  version 2.0.57

-------------------------------------------------------------------
Tue Jul 18 18:49:08 CEST 2000 - kkaempf@suse.de

- take VGA16 as default X11 server for unknown graphic cards
  version 2.0.56

-------------------------------------------------------------------
Tue Jul 18 12:56:09 CEST 2000 - kkaempf@suse.de

- fix x11 server selection bug (3d/non-3d)
  version 2.0.55

-------------------------------------------------------------------
Mon Jul 17 19:06:46 CEST 2000 - kkaempf@suse.de

- restrict vsync to 100khz
  correctly construct video data
  version 2.0.54

-------------------------------------------------------------------
Mon Jul 17 11:54:03 CEST 2000 - kkaempf@suse.de

- sparc port: SILO workflow added
  version 2.0.53

-------------------------------------------------------------------
Mon Jul 17 11:41:23 CEST 2000 - kkaempf@suse.de

- only mount floppy if present (bug #3410)
  version 2.0.52

-------------------------------------------------------------------
Mon Jul 17 11:27:12 CEST 2000 - kkaempf@suse.de

- always install vga16 and fbdev
  force reboot if laptop kernel was installed
  version 2.0.51

-------------------------------------------------------------------
Sun Jul 16 17:28:31 CEST 2000 - kkaempf@suse.de

- pass x11 options to isax
  fix czech keyboard
  allow X4 fbdev if the user asked for it
  version 2.0.50

-------------------------------------------------------------------
Sat Jul 15 15:32:42 CEST 2000 - kkaempf@suse.de

- remove bogus help, fix typos
  version 2.0.49

-------------------------------------------------------------------
Sat Jul 15 10:12:42 CEST 2000 - kkaempf@suse.de

- never use nv/nvidia
  never use 4.0 fbdev
  version 2.0.48

-------------------------------------------------------------------
Fri Jul 14 18:25:15 CEST 2000 - kkaempf@suse.de

- fixed custom installer
  decrease space safety threshold
  version 2.0.47

-------------------------------------------------------------------
Fri Jul 14 15:27:31 CEST 2000 - kkaempf@suse.de

- fixed linear lilo bug
  fixed passing bios drivecodes to lilo
  version 2.0.46

-------------------------------------------------------------------
Fri Jul 14 13:02:34 MEST 2000 - tom@suse.de

- added y2merge.pl
  version 2.0.45

-------------------------------------------------------------------
Fri Jul 14 10:40:23 CEST 2000 - kkaempf@suse.de

- added client component password (bug #3403)
  version 2.0.44

-------------------------------------------------------------------
Thu Jul 13 12:19:30 CEST 2000 - kkaempf@suse.de

- fix voodoo handling
  fix nfs install
  version 2.0.43

-------------------------------------------------------------------
Thu Jul 13 11:03:17 CEST 2000 - kkaempf@suse.de

- remove mk_initrd, now in aaa_base
  version 2.0.42

-------------------------------------------------------------------
Wed Jul 12 17:54:22 CEST 2000 - kkaempf@suse.de

- remove cmdline copy (libhd kludge)

-------------------------------------------------------------------
Wed Jul 12 11:50:56 CEST 2000 - kkaempf@suse.de

- fix for free space immediately before empty extended part.
  version 2.0.41

-------------------------------------------------------------------
Wed Jul 12 11:25:26 CEST 2000 - kkaempf@suse.de

- special handling for voodoo1/2 add-on cards
  version 2.0.40

-------------------------------------------------------------------
Wed Jul 12 09:06:50 CEST 2000 - kkaempf@suse.de

- sparc patches
  version 2.0.39

-------------------------------------------------------------------
Tue Jul 11 17:33:08 CEST 2000 - kkaempf@suse.de

- fix space requirements calculation (new du.dir)
  remember if hard-boot is needed (smp, pcmcia)
  version 2.0.38

-------------------------------------------------------------------
Tue Jul 11 14:32:15 CEST 2000 - kkaempf@suse.de

- fix X11 start bug
  version 2.0.37

-------------------------------------------------------------------
Tue Jul 11 14:17:00 CEST 2000 - kkaempf@suse.de

- restart network after hard reboot
  version 2.0.36

-------------------------------------------------------------------
Tue Jul 11 11:57:08 CEST 2000 - kkaempf@suse.de

- dont offer zip drives for installation
  add /zip mountpoint to fstab
  version 2.0.35

-------------------------------------------------------------------
Tue Jul 11 11:29:41 CEST 2000 - kkaempf@suse.de

- re-read partitions after custom partitioning
  version 2.0.34

-------------------------------------------------------------------
Tue Jul 11 10:45:33 CEST 2000 - kkaempf@suse.de

- fix x11 start
  eject cdroms on ppc
  version 2.0.33

-------------------------------------------------------------------
Mon Jul 10 17:43:50 CEST 2000 - kkaempf@suse.de

- fix raid support
  version 2.0.32

-------------------------------------------------------------------
Fri Jul  7 18:49:08 CEST 2000 - @suse.de

- fix pdisk read for ppc
  fix parport ZIP init
  version 2.0.31

-------------------------------------------------------------------
Fri Jul  7 15:38:14 CEST 2000 - kkaempf@suse.de

- fix system probing for PPC
  version 2.0.29

-------------------------------------------------------------------
Fri Jul  7 12:09:30 CEST 2000 - kkaempf@suse.de

- fix NFS install from sub-dirs per CD
  version 2.0.28

-------------------------------------------------------------------
Tue Jul  4 22:25:07 CEST 2000 - kkaempf@suse.de

- fix dolilo activate partition (snwint@suse.de)
  version 2.0.27

-------------------------------------------------------------------
Tue Jul  4 16:42:29 CEST 2000 - kkaempf@suse.de

- support new dolilo options
  version 2.0.26

-------------------------------------------------------------------
Tue Jul  4 14:15:49 CEST 2000 - kkaempf@suse.de

- allow module as argument to "yast2" script
  activate /boot partition in mk_lilo_conf
  version 2.0.25

-------------------------------------------------------------------
Tue Jul  4 12:54:56 CEST 2000 - kkaempf@suse.de

- handle systems without mouse correctly
  version 2.0.24

-------------------------------------------------------------------
Mon Jul  3 12:31:44 CEST 2000 - kkaempf@suse.de

- dont Include() translatable strings
  version 2.0.23

-------------------------------------------------------------------
Thu Jun 29 11:34:32 CEST 2000 - kkaempf@suse.de

- remove noarch
  fixed copying of XF86Config
  version 2.0.22

-------------------------------------------------------------------
Wed Jun 28 19:35:17 CEST 2000 - kkaempf@suse.de

- correct monitor database to reflect documentation
  version 2.0.21

-------------------------------------------------------------------
Wed Jun 28 18:52:49 CEST 2000 - kkaempf@suse.de

- remove FROM_HEADER from sendmail.rc.config

-------------------------------------------------------------------
Wed Jun 28 17:53:58 CEST 2000 - kkaempf@suse.de

- fix sync range handling, decrease max values by 10%
  version 2.0.19

-------------------------------------------------------------------
Wed Jun 28 17:10:20 CEST 2000 - kkaempf@suse.de

- added comments and sparc support to keyboard_raw.ycp
  version 2.0.18

-------------------------------------------------------------------
Wed Jun 28 17:09:57 CEST 2000 - kkaempf@suse.de

- fixed wrong handling of xkbdprotocol

-------------------------------------------------------------------
Wed Jun 28 13:02:57 CEST 2000 - kkaempf@suse.de

- add x11 config setup tools for XFree86 4.0
  version 2.0.17

-------------------------------------------------------------------
Wed Jun 28 12:36:37 CEST 2000 - kkaempf@suse.de

- dont change consolefont for blinux
  version 2.0.16

-------------------------------------------------------------------
Wed Jun 28 12:23:38 CEST 2000 - kkaempf@suse.de

- fix monitor probing

-------------------------------------------------------------------
Wed Jun 28 12:09:14 CEST 2000 - kkaempf@suse.de

- add blinux support
  version 2.0.15

-------------------------------------------------------------------
Wed Jun 28 11:57:47 CEST 2000 - kkaempf@suse.de

- select and install correct kernel for sun4u architecture

-------------------------------------------------------------------
Wed Jun 28 11:39:07 CEST 2000 - kkaempf@suse.de

- fixed XFree86 4.0 startup to prevent sig11
  version 2.0.14

-------------------------------------------------------------------
Wed Jun 28 09:00:33 CEST 2000 - kkaempf@suse.de

- new XFree86 4.0, re-enable SetLanguage and SetKeyboard
  version 2.0.13

-------------------------------------------------------------------
Mon Jun 26 16:08:15 CEST 2000 - kkaempf@suse.de

- new title graphics
  version 2.0.12

-------------------------------------------------------------------
Mon Jun 19 17:40:00 CEST 2000 - kkaempf@suse.de

- correct xf86config
  use binaries from saxtools package
  version 2.0.11
-------------------------------------------------------------------
Fri Jun 16 18:00:38 CEST 2000 - kkaempf@suse.de

- make symlink for /usr/X11R6/bin/X (not in xf86 package any more)
  version 2.0.10

-------------------------------------------------------------------
Fri Jun 16 17:37:30 CEST 2000 - kkaempf@suse.de

- back out workarounds for aaa_base bugs
  version 2.0.9

-------------------------------------------------------------------
Fri Jun  9 15:06:42 CEST 2000 - kkaempf@suse.de

- start using ag_shell and Include()
  version 2.0.8

-------------------------------------------------------------------
Fri Jun  9 12:50:47 CEST 2000 - kkaempf@suse.de

- .probe adaptions, no more "byclass" probing
  corrected inst_ask_config
  version 2.0.7

-------------------------------------------------------------------
Thu Jun  8 15:45:12 CEST 2000 - kkaempf@suse.de

- scripts fixed for XFree86 4.0
  SetLanguage disabled for continue_mode
  version 2.0.6

-------------------------------------------------------------------
Thu Jun  8 13:46:19 CEST 2000 - kkaempf@suse.de

- set LD_LIBRARY_PATH
  version 2.0.5

-------------------------------------------------------------------
Thu Jun  8 11:40:28 CEST 2000 - kkaempf@suse.de

- fixed driver lookup
  added initrd scripts
  version 2.0.4

-------------------------------------------------------------------
Thu Jun  8 10:53:13 CEST 2000 - kkaempf@suse.de

- added dolilo
  version 2.0.3

-------------------------------------------------------------------
Wed Jun  7 13:53:54 CEST 2000 - kkaempf@suse.de

- .ycp are not executable
  use XFree86 3.3.x on startup

-------------------------------------------------------------------
Tue Jun  6 12:04:21 CEST 2000 - kkaempf@suse.de

- syntax change for makefs/makereiserfs/packager clients

-------------------------------------------------------------------
Wed May 31 10:22:36 CEST 2000 - kkaempf@suse.de

- allow for optional translation of timezone list

-------------------------------------------------------------------
Tue May 30 19:28:26 CEST 2000 - kkaempf@suse.de

- allow for optional translation of keyboard and mouse list

-------------------------------------------------------------------
Wed May 24 22:18:50 CEST 2000 - kkaempf@suse.de

- merge ppc changes
  new abort dialogue
  adapt to new .probe paths

-------------------------------------------------------------------
Tue May 23 18:37:36 CEST 2000 - kkaempf@suse.de

- backport sparc changes from old yast2

-------------------------------------------------------------------
Fri May 19 14:05:27 CEST 2000 - kkaempf@suse.de

- add data files for x11 configuration

-------------------------------------------------------------------
Fri May 19 12:55:32 CEST 2000 - kkaempf@suse.de

- add start scripts for yast2

-------------------------------------------------------------------
Wed May 17 12:59:02 CEST 2000 - kkaempf@suse.de

- Initial version based on SuSE 6.4 (i386)
<|MERGE_RESOLUTION|>--- conflicted
+++ resolved
@@ -1,17 +1,12 @@
 -------------------------------------------------------------------
-<<<<<<< HEAD
-Sat Oct 15 19:11:39 UTC 2016 - kanderssen@suse.com
-=======
 Tue Oct 18 13:18:55 CEST 2016 - schubi@suse.de
 
 - Add-on module: Do not escape characters like ":" in the path
   string (bnc#966413).
-- 3.1.207
-
--------------------------------------------------------------------
-Thu Oct  6 16:57:39 UTC 2016 - kanderssen@suse.com
->>>>>>> ad391f3f
-
+- 3.2.2
+
+-------------------------------------------------------------------
+Sat Oct 15 19:11:39 UTC 2016 - kanderssen@suse.com
 - Network: Added method to adapt old configuration of enslaved
   interfaces. (bsc#962824)
 - 3.2.1
