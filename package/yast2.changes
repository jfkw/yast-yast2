--- conflicted
+++ resolved
@@ -1,5 +1,10 @@
 -------------------------------------------------------------------
-<<<<<<< HEAD
+Thu Jul 28 16:23:46 CEST 2011 - mvidner@suse.cz
+
+- Fixed NetworkInterfaces::GetTypeFromIfcfg to recognize bridges (bnc#704999).
+- 2.21.8
+
+-------------------------------------------------------------------
 Wed Jul 27 09:29:36 UTC 2011 - lslezak@suse.cz
 
 - command line - properly display multiline help texts (bnc#708553)
@@ -7,59 +12,6 @@
 
 -------------------------------------------------------------------
 Fri Jul 22 16:18:30 CEST 2011 - mvidner@suse.cz
-=======
-Thu Jul 28 16:23:46 CEST 2011 - mvidner@suse.cz
-
-- Fixed NetworkInterfaces::GetTypeFromIfcfg to recognize bridges (bnc#704999).
-- 2.17.105
-
--------------------------------------------------------------------
-Thu Jul 28 13:46:22 CEST 2011 - jsuchome@suse.cz
-
-- adapt the message shown when compliance check fails
-- 2.17.104 
-
--------------------------------------------------------------------
-Wed Jul 27 09:29:36 UTC 2011 - lslezak@suse.cz
-
-- command line - properly display multiline help texts (bnc#708553)
-- 2.17.103
-
--------------------------------------------------------------------
-Tue Jul 26 15:47:38 CEST 2011 - jsuchome@suse.cz
-
-- give full paths to public key files to isCompliant (bnc#706646)
-- 2.17.102
-
--------------------------------------------------------------------
-Fri Jul 22 16:09:08 CEST 2011 - jsuchome@suse.cz
-
-- do not use SourceProvideSignedFile for product profile
-  (bnc#706646)
-- 2.17.101
-
--------------------------------------------------------------------
-Fri Jun 24 09:15:27 CEST 2011 - jsuchome@suse.cz
-
-- show different popup when adding add-on,
-  remove profile if it should not be copied (bnc#701473)
-- 2.17.100
-
--------------------------------------------------------------------
-Thu Jun 23 15:28:19 UTC 2011 - lslezak@suse.cz
-
-- read GPG keys in UTF-8 locale to properly read non-ASCII
-  characters, UTF-8 characters caused SLMS webyast module crashing
-  (bnc#696312)
-
--------------------------------------------------------------------
-Tue Jun 21 15:39:34 CEST 2011 - locilka@suse.cz
-
-- Fixed group desktop files by adding Exec=/sbin/yast2 (BNC#470482)
-
--------------------------------------------------------------------
-Fri Jun 17 16:06:26 CEST 2011 - mvidner@suse.cz
->>>>>>> 50a39b24
 
 - FCoE detection in NetworkStorage::isDiskOnNetwork (bnc#677251, FATE#306855).
 - Added NetworkInterfaces::GetTypeFromIfcfg which knows
