--- conflicted
+++ resolved
@@ -1,16 +1,15 @@
 -------------------------------------------------------------------
-<<<<<<< HEAD
-Tue Sep 24 10:03:12 UTC 2013 - jreidinger@suse.com
-
-- allow nested ipv4 in ipv6 (BNC#828683)
-- 3.0.9
-=======
-Thu Sep 19 17:59:55 UTC 2013 - lslezak@suse.cz
+Thu Sep 26 17:59:55 UTC 2013 - lslezak@suse.cz
 
 - do not use *.spec.in template, use *.spec file with RPM macros
   instead
 - 3.1.0
->>>>>>> e0a77efc
+
+-------------------------------------------------------------------
+Tue Sep 24 10:03:12 UTC 2013 - jreidinger@suse.com
+
+- allow nested ipv4 in ipv6 (BNC#828683)
+- 3.0.9
 
 -------------------------------------------------------------------
 Tue Sep  3 08:47:37 UTC 2013 - mfilka@suse.com
