-------------------------------------------------------------------
<<<<<<< HEAD
Thu Apr 17 15:08:41 UTC 2014 - mvidner@suse.com

- rewrote URLRecode.pm to URLRecode.rb so that 'yast2 repositories'
  can run without Perl bindings
=======
Thu Apr 17 11:11:01 CEST 2014 - locilka@suse.com

- Decreased number of logs coming from Hooks (to enhance logs
  readability)
- 3.1.50

-------------------------------------------------------------------
Thu Apr 17 08:22:23 UTC 2014 - vmoravec@suse.com

- Add path to deprecation warnings (bnc#873973)
- Fix enabling LSB services during installation (bnc#873929)
- 3.1.49

-------------------------------------------------------------------
Wed Apr 16 13:02:54 UTC 2014 - jreidinger@suse.com

- ensure that dialog was closed even if exception is raised
  (bnc#873916)
- save_y2logs: store versions of packages in inst-sys
- 3.1.48

-------------------------------------------------------------------
Wed Apr 16 11:46:55 UTC 2014 - mfilka@suse.com

- bnc#869661
  - fixed internal error raised in inst_lan during update
- 3.1.47

-------------------------------------------------------------------
Tue Apr 15 09:09:57 CEST 2014 - locilka@suse.com

- Changed Product.FindBaseProducts to throw an exception if no
  base products are found in installation (bnc#873458, bnc#873377)
- 3.1.46

-------------------------------------------------------------------
Mon Apr 14 15:11:22 CEST 2014 - locilka@suse.com

- Changed OSRelease not to read content file instead of os-release
  file in inst-sys (bnc#873366)
- Changed Product to use OSRelease.ReleaseInformation as :name
  instead of creating it from ReleaseName and ReleaseVersion,
  these are only used as fallback (bnc#873366)
- 3.1.45

-------------------------------------------------------------------
Thu Apr 10 11:07:13 CEST 2014 - locilka@suse.com

- Prefering os-release file to content file (which is used only as
  a fallback now) both in installation and on a running system
  (bnc#871261)
>>>>>>> cccacbca
- 3.1.44

-------------------------------------------------------------------
Thu Apr 10 09:06:02 UTC 2014 - mvidner@suse.com

- Enable wizard title on the left instead of on top during the
  installation (bnc#868859).
- 3.1.43

-------------------------------------------------------------------
Thu Apr 10 08:04:42 UTC 2014 - jsrain@suse.cz

- adjusted Product.FindBaseProducts to be usable during
  installation (needed for fix of bnc#871158)
- 3.1.42

-------------------------------------------------------------------
Wed Apr  9 07:09:37 UTC 2014 - jsrain@suse.cz

- added tabs for release notes into slide show dialog (bnc#871158)
- 3.1.41

-------------------------------------------------------------------
Wed Apr  9 06:35:54 UTC 2014 - jreidinger@suse.com

- save_y2logs: save also log from perl-Bootloader (bnc#872486)
- 3.1.40

-------------------------------------------------------------------
Tue Apr  8 15:01:00 CEST 2014 - locilka@suse.com

- Changed way of reading the product information: Reads it from
  /content file if it exists, then from /etc/os-release, then it
  throws exception if there is no other place to read (bnc#871261)
- 3.1.39

-------------------------------------------------------------------
Tue Apr  8 11:40:15 UTC 2014 - lslezak@suse.cz

- fixed "uninitialized constant Yast2::HwDetection::SCR" error
  (bnc#871783), fixed testsuite
- 3.1.38

-------------------------------------------------------------------
Wed Apr  2 09:18:51 UTC 2014 - jreidinger@suse.com

- add control option to enable sshd in installation (bnc#865056)
- 3.1.37

-------------------------------------------------------------------
Tue Apr  1 13:58:20 CEST 2014 - gs@suse.de

- Add info about text mode navigation in trees to general help
  (bnc #840672)

-------------------------------------------------------------------
Mon Mar 31 19:48:07 UTC 2014 - vmoravec@suse.com

- Fix failing tests
- 3.1.36

-------------------------------------------------------------------
Mon Mar 31 14:54:17 UTC 2014 - vmoravec@suse.com

- Fix enabling services in inst-sys (bnc#870949)
- 3.1.35

-------------------------------------------------------------------
Fri Mar 28 13:13:54 UTC 2014 - vmoravec@suse.com

- Add more systemd unit commands to SystemdService
- 3.1.34

-------------------------------------------------------------------
Fri Mar 28 13:07:16 UTC 2014 - vmoravec@suse.com

- Don't change service name which might be frozen string
  (bnc#870803)
- 3.1.33

-------------------------------------------------------------------
Thu Mar 27 10:15:12 UTC 2014 - vmoravec@suse.com

- Fix for template systemd units properties
- 3.1.32

-------------------------------------------------------------------
Thu Mar 27 10:03:16 UTC 2014 - lslezak@suse.cz

- fixed popup_test
- 3.1.31

-------------------------------------------------------------------
Wed Mar 26 17:02:08 UTC 2014 - lslezak@suse.cz

- fixed syntax error in Popup.Feedback()
- 3.1.30

-------------------------------------------------------------------
Wed Mar 26 16:25:32 UTC 2014 - vmoravec@suse.com

- Deprecate and refactor Service module with SystemdService backend
- Add support for /bin/service_start script in installation system
  that has no running systemd
- 3.1.29

-------------------------------------------------------------------
Wed Mar 26 15:45:45 CET 2014 - locilka@suse.com

- Throwing exception Yast::OSReleaseFileMissingError from
  OSRelease if /etc/os-release file is missing (bnc#869091)
- 3.1.28

-------------------------------------------------------------------
Wed Mar 26 10:04:24 CET 2014 - locilka@suse.com

- Refactored SUSEFirewallServices to throw exceptions when user
  or code tries to handle unknown services (bnc#867377)
- Adjusted CWMFirewallInterfaces to handle the new exception
  and inform user about it (bnc#867377)
- 3.1.27

-------------------------------------------------------------------
Tue Mar 25 14:34:29 UTC 2014 - lslezak@suse.cz

- added Popup.Feedback for displaying progress popup when running
  a block of code
- 3.1.26

-------------------------------------------------------------------
Tue Mar 25 08:09:09 CET 2014 - jsuchome@suse.cz

- better check if chef-client is running (bnc#868483)

-------------------------------------------------------------------
Mon Mar 24 12:16:08 UTC 2014 - vmoravec@suse.com

- Add support for systemd target with SystemdTarget module 

-------------------------------------------------------------------
Thu Mar 13 14:34:42 CET 2014 - gs@suse.de

- Check IPv4 and IPv6 for running network (bnc#868001)
- 3.1.25

-------------------------------------------------------------------
Tue Mar 11 13:41:08 UTC 2014 - vmoravec@suse.com

- Adapt System.Status for latest systemctl (bnc#867378)
- 3.1.24

-------------------------------------------------------------------
Thu Mar  6 15:21:44 UTC 2014 - vmoravec@suse.com

- Allow raising exceptions for not found systemd units;
  updates the expectations for bnc#853300
- 3.1.23

-------------------------------------------------------------------
Thu Mar  6 07:48:29 UTC 2014 - vmoravec@suse.com

- Add systemd service support; needed by fate#314946
- 3.1.22

-------------------------------------------------------------------
Tue Mar  4 12:20:41 UTC 2014 - vmoravec@suse.com

- Allow the Service module to configure services witout
  systemd unit files (bnc#864934)
- 3.1.21

-------------------------------------------------------------------
Thu Feb 27 09:56:16 UTC 2014 - vmoravec@suse.com

- Add systemd socket support (bnc#853300)
- 3.1.20

-------------------------------------------------------------------
Mon Feb 10 13:18:52 UTC 2014 - lslezak@suse.cz

- added memory detection code (gh#yast/yast-packager#33)
- 3.1.19

-------------------------------------------------------------------
Wed Feb  5 11:26:09 CET 2014 - jsuchome@suse.cz

- Check for Chef outside in the yast2 shell script to catch modules
  not using CommandLine (bnc#803358)
- 3.1.18

-------------------------------------------------------------------
Thu Jan 30 09:27:43 UTC 2014 - mfilka@suse.com

- bnc#861078
  - detected network service set properly when running in
    installation mode
- 3.1.17

-------------------------------------------------------------------
Tue Jan 21 14:57:14 UTC 2014 - jreidinger@suse.com

- remove from wizard icons for title as proposed by Ken
  (fate#314695)
- 3.1.16

-------------------------------------------------------------------
Tue Jan 21 08:26:38 UTC 2014 - mfilka@suse.com

- fate#316768
  - use wicked tools for network service restart / reload when 
    running in installation mode
- 3.1.15

-------------------------------------------------------------------
Thu Jan 16 15:56:21 UTC 2014 - jreidinger@suse.com

- make the package owner of /usr/share/YaST2/lib
- 3.1.14

-------------------------------------------------------------------
Wed Jan  8 13:12:19 CET 2014 - locilka@suse.com

- Upgrade mode in installer is newly set by Linuxrc (bnc#857847)
- 3.1.13

-------------------------------------------------------------------
Fri Dec 20 09:29:58 UTC 2013 - vmoravec@suse.com

- Add fail and abort hooks for installation
- 3.1.12

-------------------------------------------------------------------
Thu Dec 12 13:14:11 UTC 2013 - mfilka@suse.com

- changed API for querying network configuration backend
- 3.1.11

-------------------------------------------------------------------
Tue Dec 10 11:40:46 UTC 2013 - mfilka@suse.com

- bnc#851769
  - fixed reading bridge configuration
  - thanks to Waldemar Spitz <wspitz@uni-bonn.de>
- 3.1.10

-------------------------------------------------------------------
Tue Dec 10 08:37:31 UTC 2013 - vmoravec@suse.com

- add hook file #output method
- 3.1.9

-------------------------------------------------------------------
Wed Dec  4 12:39:02 UTC 2013 - jreidinger@suse.com

- deprecate yast --install, --upgrade and --remove and use zypper
  instead. Suggest using zypper directly from command line.
  (FATE#316458)
- 3.1.8

-------------------------------------------------------------------
Tue Dec  3 13:34:50 UTC 2013 - vmoravec@suse.com

- Update hooks
- 3.1.7

-------------------------------------------------------------------
Thu Nov 28 12:42:12 UTC 2013 - vmoravec@suse.com

- Add hook into installation workflow
- 3.1.6

-------------------------------------------------------------------
Mon Nov 25 11:48:21 UTC 2013 - jreidinger@suse.com

- Make sure the system ruby is used (BNC#845897)
  ( thanks to Marc Schütz <schuetzm@gmx.net>)
- Add hooks module (FATE#315992) (vmoravec)
- Fix rspec run on OS-12.3
- 3.1.5

-------------------------------------------------------------------
Thu Nov 21 08:48:50 UTC 2013 - lslezak@suse.cz

- PKGMGR_ACTION_AT_EXIT: change the default action to "summary",
  added combobox for changing the value

-------------------------------------------------------------------
Wed Nov 20 13:36:39 UTC 2013 - lslezak@suse.cz

- removed support for automatic 2nd stage (the 2nd stage has been
  dropped completely) (FATE#314695)
- 3.1.4

-------------------------------------------------------------------
Fri Nov 15 16:23:46 CET 2013 - jsuchome@suse.cz

- Warn the user if Chef could overwrite her changes (bnc#803358).

-------------------------------------------------------------------
Fri Nov 15 13:59:06 UTC 2013 - jreidinger@suse.com

- Removed unused API from NetworkInterfaces

-------------------------------------------------------------------
Wed Nov 13 17:08:09 CET 2013 - aschnell@suse.de

- use correct binary prefix (see bnc#849276)

-------------------------------------------------------------------
Mon Nov 11 10:48:14 UTC 2013 - jsrain@suse.cz

- added dedicated "Show Release Notes" button support for NCurses
  (fate#314695)

-------------------------------------------------------------------
Mon Nov  4 16:56:18 CET 2013 - locilka@suse.com

- Removed obsolete clients: password, remotechooser, remoteinstall
  (gh#yast/yast-yast2#100)

-------------------------------------------------------------------
Fri Nov  1 14:54:16 CET 2013 - locilka@suse.com

- Removed checking for a fallback control file, that file is always
  outdated and cannot work for all products
  (gh#yast/yast-installation#86)
- 3.1.3

-------------------------------------------------------------------
Thu Oct 31 21:50:05 CET 2013 - locilka@suse.com

- Configuration of Kernel modules loaded on boot has been moved
  to /etc/modules-load.d/*.conf files. Adapted Kernel library
  internal handling (bnc#838185).
- 3.1.2

-------------------------------------------------------------------
Tue Oct 22 11:17:25 UTC 2013 - mfilka@suse.com

- bnc#846550
  - deleting aliases works even for devices with name according
    new scheme

-------------------------------------------------------------------
Tue Oct 22 10:57:46 CEST 2013 - locilka@suse.com

- Added Linuxrc.keys (FATE#314982)
- 3.1.1

-------------------------------------------------------------------
Wed Oct  9 13:45:40 UTC 2013 - jreidinger@suse.com

- Install binaries to /usr/sbin instead of /sbin to be consistent 
  with rest of world and use common specs. Symlinks are kept for
  backward compatibility.
- do not create sym links in sbin for zast or camel case yast

-------------------------------------------------------------------
Thu Sep 26 17:59:55 UTC 2013 - lslezak@suse.cz

- do not use *.spec.in template, use *.spec file with RPM macros
  instead
- 3.1.0

-------------------------------------------------------------------
Tue Sep 24 10:03:12 UTC 2013 - jreidinger@suse.com

- allow nested ipv4 in ipv6 (BNC#828683)
- 3.0.9

-------------------------------------------------------------------
Tue Sep  3 08:47:37 UTC 2013 - mfilka@suse.com

- bnc#837517
    - fixed misinterpreting IPv6 prefixes when converting to netmask
- 3.0.8 

-------------------------------------------------------------------
Thu Aug 29 05:57:29 UTC 2013 - jreidinger@suse.com

- use ruby builtin IP regexp and clean a bit code
- 3.0.7

-------------------------------------------------------------------
Wed Aug 28 08:13:21 UTC 2013 - jreidinger@suse.com

- removed output redirection for /sbin/yast2, now it ends up in
  ~/.xsession-errors like for every other X program (BNC#766555)
- 3.0.6

-------------------------------------------------------------------
Thu Aug 22 11:22:26 CEST 2013 - jsuchome@suse.cz

- prevent accessing /etc/os-release during tests from Product.rb
  constructor
- 3.0.5 

-------------------------------------------------------------------
Thu Aug 22 08:17:06 CEST 2013 - jsuchome@suse.cz

- replace SuSERelease with OSRelease, which uses /etc/os-release
  (bnc#833955,fate#316268)
- 3.0.4

-------------------------------------------------------------------
Tue Aug 13 16:45:59 CEST 2013 - locilka@suse.com

- Changed some y2milestone into y2debug in GetTypeFrom* in
  NetworkInterfaces to decrease overfilling Yast log
- 3.0.3

-------------------------------------------------------------------
Fri Aug  9 07:02:01 UTC 2013 - mfilka@suse.com

- bnc#798620
    - disabled starting firewall during second stage. It could
    cause deadlock in systemd initialization sequence.
- 3.0.2 

-------------------------------------------------------------------
Thu Aug  8 13:57:09 CEST 2013 - tgoettlicher@suse.de

- fixed navigation in yast2-cc without mouse (bnc#651350)

-------------------------------------------------------------------
Mon Aug  5 10:47:14 CEST 2013 - jsuchome@suse.cz

- added support for handling product profiles (port of fate#310730)
- 3.0.1 

-------------------------------------------------------------------
Wed Jul 31 08:45:41 UTC 2013 - yast-devel@opensuse.org

- converted from YCP to Ruby by YCP Killer
  (https://github.com/yast/ycp-killer)
- version 3.0.0

-------------------------------------------------------------------
Mon Jul 29 11:21:23 UTC 2013 - lslezak@suse.cz

- PackageSystem.ycp - do not initialize the target system in the
  first installation stage when running in instsys, there is no RPM
  DB in the RAM disk image (bnc#742420#c7)

-------------------------------------------------------------------
Thu Jul 18 11:57:12 UTC 2013 - mfilka@suse.com

- added net device type detection based on sysfs
- fixed type detection workflow
- 2.24.5 

-------------------------------------------------------------------
Fri Jul 12 08:20:12 UTC 2013 - mfilka@suse.com

- fixed device type detection when commiting new device into
  NetworkInterfaces' cache. Fixes bnc#809053.
- changes API for device type detection - incompatible to previous
  versions
- 2.24.4

-------------------------------------------------------------------
Fri Jun 28 12:08:50 UTC 2013 - mfilka@suse.com

- bnc#817797 
    - data imported into NetworkInterfaces cannot be overwritten by 
    subsequent Read anymore
- 2.24.3

-------------------------------------------------------------------
Thu Jun 27 16:10:13 CEST 2013 - jsuchome@suse.cz

- show gpg key info in a term that allows copying the text
  (bnc#611456)
 -2.24.2

-------------------------------------------------------------------
Thu Jun 13 06:24:11 UTC 2013 - lslezak@suse.cz

- updated the testsuite to make the transition to Ruby easier

-------------------------------------------------------------------
Mon May 27 14:16:53 CEST 2013 - locilka@suse.com

- Reverted resetting disabled steps (bnc#813072)
- 2.24.1

-------------------------------------------------------------------
Tue May 21 15:24:25 CEST 2013 - jsuchome@suse.cz

- do not propose desktop kernel for minimal installation
  (bnc#819335) 
- 2.24.0

-------------------------------------------------------------------
Thu May 16 12:41:09 UTC 2013 - jsrain@suse.cz

- handle GPG keys in AutoUpgrade the same as in AutoYaST
  (bnc#820166)
- 2.23.29

-------------------------------------------------------------------
Tue May 14 11:43:45 UTC 2013 - mfilka@suse.com

- bnc#819327
    - InfiniBand device is not available on s390 arch.
- 2.23.28

-------------------------------------------------------------------
Tue May 14 09:17:11 CEST 2013 - tgoettlicher@suse.de

- accept any version of libyui
- 2.23.27

-------------------------------------------------------------------
Mon May 13 12:43:33 CEST 2013 - locilka@suse.com

- Fixing resetting steps in installation (bnc#813072)
- 2.23.26

-------------------------------------------------------------------
Fri May  3 17:04:22 UTC 2013 - locilka@suse.com

- Added functionality for checking network entry with optional
  netmask in IP or CIDR format (bnc#800592).
- Using new IP::CheckNetwork in Firewall (bnc#800592).
- ValidNetwork definition moved to IP module.
- 2.23.25

-------------------------------------------------------------------
Thu May  2 10:32:13 UTC 2013 - locilka@suse.com

- Re-enabling all disabled items (steps, proposals) if stagemode
  has changed (bnc#813072)
- 2.23.24

-------------------------------------------------------------------
Thu May  2 10:04:01 UTC 2013 - lslezak@suse.cz

- correct function signature for Pkg::CallbackErrorScanDb()
  callback

-------------------------------------------------------------------
Fri Mar 15 16:35:14 CET 2013 - jsuchome@suse.cz

- testsuite adapted to previous change (new code in Enable call)

-------------------------------------------------------------------
Wed Mar  6 10:07:05 CET 2013 - tgoettlicher@suse.de

- applied lnussel's patch:
  Don't use Info function to check enable state (bnc#807507)
- 2.23.23

-------------------------------------------------------------------
Tue Mar  5 15:56:58 CET 2013 - mvidner@suse.cz

- Changed to use network.service alias link, that is installed by
  the NetworkManager.service while "systemctl enable" and obsoletes
  the NETWORKMANAGER=yes/no variable in /etc/sysconfig/network/config
  (bnc#764055,bnc#764336,bnc#798348, by mt@suse.com)
- Requires sysconfig >= 0.80.0
- 2.23.22

-------------------------------------------------------------------
Wed Feb 13 18:10:19 CET 2013 - aschnell@suse.de

- added CommandLine::PrintTable, String::Repeat and
  String::SuperPad
- 2.23.21

-------------------------------------------------------------------
Fri Feb  1 08:55:18 UTC 2013 - lslezak@suse.cz

- added perl-XML-XPath dependency (needed by RegistrationStatus.pm)
- 2.23.20

-------------------------------------------------------------------
Thu Jan 17 17:00:06 CET 2013 - locilka@suse.com

- Extended checking for service in Service module by also checking
  in /etc/init.d as a fallback (bnc#795929 comment#20).
- 2.23.19

-------------------------------------------------------------------
Wed Jan 16 10:57:28 CET 2013 - locilka@suse.com

- Testcase for Service module moved here from yast2-iscsi-client

-------------------------------------------------------------------
Mon Jan 14 10:17:53 UTC 2013 - locilka@suse.com

- Runlevel definitions (targets) are now in /usr/lib/systemd/system
  (bnc#795929)
- Checking for systemd scripts in more directories (bnc#795929)
- 2.23.18

-------------------------------------------------------------------
Mon Jan  7 08:10:08 UTC 2013 - locilka@suse.com

- SuSEfirewall2 has merged *_init and *_setup services into one
  systemd service (bnc#795929).
- 2.23.17

-------------------------------------------------------------------
Fri Jan 04 16:37:07 CET 2013 - aschnell@suse.de

- fixed path for get_kernel_version (bnc#794084)
- 2.23.16

-------------------------------------------------------------------
Tue Dec 18 14:34:07 UTC 2012 - locilka@suse.com

- Adapted Service module to use systemd directly instead of via
  init.d (FATE #312568)
- 2.23.15

-------------------------------------------------------------------
Fri Dec  7 12:08:58 UTC 2012 - lslezak@suse.cz

- allow some characters in URL password field (bnc#786757)

-------------------------------------------------------------------
Thu Nov 29 17:04:52 CET 2012 - tgoettlicher@suse.de

- fixed bnc#791294: frame for firewall settings 
- 2.23.14

-------------------------------------------------------------------
Tue Nov 27 12:15:32 CET 2012 - gs@suse.de

- Added sysconfig variables (solver options) PKGMGR_VERIFY_SYSTEM,
  PKGMGR_AUTO_CHECK, PKGMGR_REEVALUATE_RECOMMENDED

-------------------------------------------------------------------
Mon Nov 26 13:50:09 UTC 2012 - locilka@suse.com

- Dropped obsolete Runlevel YCP module

-------------------------------------------------------------------
Tue Nov 20 16:52:28 UTC 2012 - jdsn@suse.de

- move RegistrationStatus.pm from wagon to yast2 (fate#312712)
- new version for proper package dependencies in wagon
- 2.23.13

-------------------------------------------------------------------
Tue Nov 13 17:37:41 CET 2012 - tgoettlicher@suse.de

- confirmed license GPL v2
- 2.23.12

-------------------------------------------------------------------
Fri Nov  2 11:43:01 CET 2012 - jsuchome@suse.cz

- move Log Viewer client here from dropped repair module
  (bnc#787070)
- 2.23.11

-------------------------------------------------------------------
Tue Oct 30 08:26:28 CET 2012 - jsuchome@suse.cz

- Kernel::InformAboutKernelChange - always return boolean
- fixed build dependencies
- 2.23.10 

-------------------------------------------------------------------
Mon Oct 29 14:52:40 CET 2012 - jsuchome@suse.cz

- use Kernel::InformAboutKernelChange after package installation
- do not read SuSEconfig log 
- 2.23.9

-------------------------------------------------------------------
Thu Oct 25 14:12:12 CEST 2012 - jsuchome@suse.cz

- added Kernel::InformAboutKernelChange - replacement for only
  non-SuSEconfig part of inst_suseconfig
- 2.23.8 

-------------------------------------------------------------------
Fri Oct 19 11:36:26 CEST 2012 - jsuchome@suse.cz

- added Syslog module, simple API to write into system log 
- 2.23.7

-------------------------------------------------------------------
Thu Oct 11 14:49:04 CEST 2012 - jsuchome@suse.cz

- removed calls to /sbin/SuSEconfig, packages should care of 
  updating configurations on their own

-------------------------------------------------------------------
Mon Oct 01 06:17:16 UTC 2012 - mfilka@suse.com

- extended support for IPv6
- 2.23.6 

-------------------------------------------------------------------
Mon Sep 24 17:38:52 CEST 2012 - locilka@suse.com

- Fixed detection whether firewall is running (BNC #779455) and
  unified with starting and stopping the service via Service API.

-------------------------------------------------------------------
Tue Sep 18 22:32:59 CEST 2012 - jsuchome@suse.cz

- added San Marino to the list of countries (bnc#780639)
- 2.23.5 

-------------------------------------------------------------------
Mon Aug 27 08:51:54 CEST 2012 - tgoettlicher@suse.de

- fix bnc#776567 YaST doesn't support input method
- 2.23.4

-------------------------------------------------------------------
Fri Aug 17 15:47:42 CEST 2012 - locilka@suse.com

- Fixed a typo (BNC #766703)
- Added support for iSCSI Target into the Firewall proposal
  (BNC #766300)

-------------------------------------------------------------------
Tue Aug  7 14:53:33 CEST 2012 - jsuchome@suse.cz

- fixed checking for systemd status (bnc#774799)
- 2.23.3 

-------------------------------------------------------------------
Tue Jun 26 11:45:26 CEST 2012 - gs@suse.de

- added color schemes "highcontrast" and "inverted" to description
  of Y2NCURSES_COLOR_THEME in sysconfig.yast2 

-------------------------------------------------------------------
Fri Jun 22 11:25:10 UTC 2012 - tgoettlicher@suse.de

- search for UI plugins at new and old location
- 2.23.2 

-------------------------------------------------------------------
Thu May 10 07:17:40 UTC 2012 - mfilka@suse.com

- removed ShellSafeWrite as it is not needed anymore with new ag_ini - bnc#750325
- 2.23.0 

-------------------------------------------------------------------
Thu Mar 29 14:02:47 CEST 2012 - jsuchome@suse.cz

- merged proofed texts
- 2.22.6

-------------------------------------------------------------------
Wed Mar 28 11:58:34 CEST 2012 - gs@suse.de

- Revert the change in FileUtils::Exists() (change is not needed
  here but will cause failure of testsuites)
- 2.22.5 

-------------------------------------------------------------------
Wed Feb 22 12:57:01 UTC 2012 - mfilka@suse.com

- bnc#694582 - added @ as it is allowed in authority part of URI.
- improve Exists(), don't return 'true' if SCR::Read() returned nil
- fixed testsuite for WorkFlow.ycp - corrupted due to above Exists() fix
- added String::YesNo
- 2.22.4 

-------------------------------------------------------------------
Tue Jan 31 14:44:38 CET 2012 - tgoettlicher@suse.de

- Fixed typo

-------------------------------------------------------------------
Fri Jan 13 14:35:47 CET 2012 - mvidner@suse.cz

- Internet test: fail early if NetworkManager has crashed
  (bnc#739390).
- 2.22.3

-------------------------------------------------------------------
Fri Jan  6 15:06:00 CET 2012 - mvidner@suse.cz

- Relicensed ConfigHistory from GPL-2.0 to GPL-2.0+
  to match the rest of the package (bnc#728950).
- 2.22.2

-------------------------------------------------------------------
Fri Jan  6 14:57:57 CET 2012 - jreidinger@suse.com

- forbid appending to IPADDR additional suffix if there is already
  one. Original name have preference (bnc#735109).

-------------------------------------------------------------------
Fri Jan  6 14:56:00 CET 2012 - mvidner@suse.cz

- create user-unreadable ifcfg files without a race (bnc#713661, CVE-2011-3177)
- 2.22.1

-------------------------------------------------------------------
Fri Jan  6 14:47:16 CET 2012 - mvidner@suse.cz

- Moved NetworkStorage from yast2.rpm to yast2-network.rpm
  (bnc#726057)
- 2.22.0

-------------------------------------------------------------------
Wed Nov  2 14:49:31 CET 2011 - locilka@suse.cz

- Unified starting, stopping and checking for firewall status
  (bnc#727445)
- 2.21.25

-------------------------------------------------------------------
Tue Oct 25 15:45:33 CEST 2011 - locilka@suse.cz

- Added new function String::ReplaceWith that is a replacement for
  often used mergestring(splitstring(...))

-------------------------------------------------------------------
Thu Oct 20 11:54:34 CEST 2011 - locilka@suse.cz

- Fixed script for generating translations for firewall services
  defined by other packages
- Regenerated translations for firewall services defined by other
  packages (bnc#722877)

-------------------------------------------------------------------
Wed Oct  5 10:21:02 UTC 2011 - jsrain@suse.cz

- removed list of controller modules not to be included in ititrd
  (bnc#719696)
- 2.21.24

-------------------------------------------------------------------
Thu Sep 29 14:54:07 UTC 2011 - lslezak@suse.cz

- Service::RunInitScriptWithTimeOut() - fixed memory leak,
  release the process info at the end

-------------------------------------------------------------------
Mon Sep 26 10:58:19 UTC 2011 - jsrain@suse.cz

- simplify usage of save_y2logs (bnc#673990)

-------------------------------------------------------------------
Fri Sep 23 12:00:45 UTC 2011 - lslezak@suse.cz

- use Pkg::ResolvableProperties() instead of obsoleted
  Pkg::TargetProducts()
- removed obsoleted Pkg::CallbackAcceptNonTrustedGpgKey() and the
  related dialog
- 2.21.23

-------------------------------------------------------------------
Fri Sep 16 11:46:38 CEST 2011 - visnov@suse.de

- Added UIHelper library module - contains useful
  UI helpers from now obsolete Wizard_hw
- Drop Wizard_hw
- Added Wizard::SetDesktopTitleAndIcon
- Added Desktop::ParseSingleDesktopFile
- 2.21.22

-------------------------------------------------------------------
Thu Sep 15 15:23:50 CEST 2011 - mvidner@suse.cz

- Added the interface name patterns emN, pN and pNpM.
  It fixes recognizing them as configured (bnc#713644)
  and unbreaks the proposed bridged configuration (bnc#713048).
- 2.21.21

-------------------------------------------------------------------
Wed Sep 14 07:31:48 UTC 2011 - lslezak@suse.cz

- .etc.sysctl_conf agent - support also ';' comment character
- 2.21.20

-------------------------------------------------------------------
Tue Sep 13 10:39:42 CEST 2011 - locilka@suse.cz

- Fixed SuSEfirewall2 SCR agent to understand single-quoted and
  double-quoted, single and multi-line variables and also
  single-line variables without any quotes (bnc#716013).
- 2.21.19

-------------------------------------------------------------------
Fri Sep  9 15:56:48 CEST 2011 - locilka@suse.cz

- Using ButtonBox in Wizard where possible (bnc#571939)

-------------------------------------------------------------------
Thu Sep  8 16:13:26 UTC 2011 - lslezak@suse.cz

- adapted to systemd (bnc#664548)
- 2.21.18

-------------------------------------------------------------------
Thu Sep  8 11:33:46 CEST 2011 - jsuchome@suse.cz

- added agent for /etc/sysctl.conf (fate#312343)
- 2.21.17

-------------------------------------------------------------------
Thu Sep  8 09:29:27 UTC 2011 - lslezak@suse.cz

- GPG.ycp - fixed initialization after creating a new GPG key,
  fixed creating a GPG key in KDE desktop or after logging via
  plain "su" (gpg agent problem) (bnc#715242)

-------------------------------------------------------------------
Mon Sep  5 16:40:22 UTC 2011 - lslezak@suse.cz

- added new Systemd.ycp module for handling systemd configuration,
  (needed for bnc#707418)
- 2.21.16

-------------------------------------------------------------------
Thu Sep  1 06:40:43 UTC 2011 - jsrain@suse.cz

- enhanced the help command-line parameters (bnc#712271)
- 2.21.15

-------------------------------------------------------------------
Wed Aug 31 16:21:31 CEST 2011 - mvidner@suse.cz

- Update Deleted and OriginalDevices in NetworkInterfaces::Write.
  Thanks to Justus Winter
- 2.21.14

-------------------------------------------------------------------
Wed Aug 31 07:40:54 UTC 2011 - lslezak@suse.cz

- fixed trusting a GPG key (wrong id check) (bnc#713068)
- added String::FindMountPoint() function (moved from yast2-wagon
  to share it with other modules)
- 2.21.13

-------------------------------------------------------------------
Fri Aug 26 13:26:32 CEST 2011 - locilka@suse.cz

- Fixed handling of FW_SERVICES_ACCEPT_* in SuSEFirewall modules to
  understand flags as the fifth parameter (bnc#712670)
- Fixed SuSEfirewall2 SCR agent to parse the sysconfig file
  properly (bnc#712670)
- 2.21.12

-------------------------------------------------------------------
Mon Aug  8 11:07:38 UTC 2011 - lslezak@suse.cz

- improved GPG key import dialog: changed "Import" button to
  "Trust" (bnc#694213), display expiration warning for expired
  keys, better layout for displaying GPG key properties, hide
  additional help text in ncurses UI (so the GPG key properties are
  displayed completely)
- 2.21.11

-------------------------------------------------------------------
Fri Aug  5 12:35:57 CEST 2011 - tgoettlicher@suse.de

- fixed .desktop file (bnc #681249)

-------------------------------------------------------------------
Wed Aug  3 09:04:32 UTC 2011 - lslezak@suse.cz

- use term "Software manager" instead of "Package manager"
  (bnc#585679)
- 2.21.10

-------------------------------------------------------------------
Tue Aug  2 09:19:26 CEST 2011 - locilka@suse.cz

- Fixed Get/SetBroadcastAllowedPorts in SuSEFirewall to keep
  user-entered values instead of translating them magically into
  list of ports (bnc#694782).
- 2.21.9

-------------------------------------------------------------------
Thu Jul 28 16:23:46 CEST 2011 - mvidner@suse.cz

- Fixed NetworkInterfaces::GetTypeFromIfcfg to recognize bridges (bnc#704999).
- 2.21.8

-------------------------------------------------------------------
Wed Jul 27 09:29:36 UTC 2011 - lslezak@suse.cz

- command line - properly display multiline help texts (bnc#708553)
- 2.21.7

-------------------------------------------------------------------
Fri Jul 22 16:18:30 CEST 2011 - mvidner@suse.cz

- FCoE detection in NetworkStorage::isDiskOnNetwork (bnc#677251, FATE#306855).
- Added NetworkInterfaces::GetTypeFromIfcfg which knows
  ETHERDEVICE=>vlan (FATE#311380).
- 2.21.6

-------------------------------------------------------------------
Fri Jul 22 16:10:07 CEST 2011 - locilka@suse.cz

- Removed obsoleted X-KDE-SubstituteUID from desktop files
  (bnc#540627)

-------------------------------------------------------------------
Thu Jul 21 15:15:51 CEST 2011 - locilka@suse.cz

- Fixed SuSEfirewall2 config library: By default any unassigned
  network interface is automatically assigned to the external
  firewall zone (bnc#547309).
- Fixed CWM library for opening ports in firewall not to list any
  empty strings returned by network module, just interface names
  (bnc#547309).
- 2.21.5

-------------------------------------------------------------------
Mon Jul 18 08:26:12 CEST 2011 - jsrain@suse.cz

- fixed typo (bnc#702662)

-------------------------------------------------------------------
Tue Jun 28 13:50:16 UTC 2011 - lslezak@suse.cz

- Suppress decimal zeroes for kB sizes (e.g. display "743 kB"
  instead of "743.00 kB") (bnc#495045)
- 2.21.4

-------------------------------------------------------------------
Thu Jun 23 15:28:19 UTC 2011 - lslezak@suse.cz

- read GPG keys in UTF-8 locale to properly read non-ASCII
  characters, UTF-8 characters caused SLMS webyast module crashing
  (bnc#696312)
- 2.21.3

-------------------------------------------------------------------
Thu Jun 23 09:48:12 UTC 2011 - lslezak@suse.cz

- Fixed abort callback to abort installation completely
  (bnc#673629)
- 2.21.2

-------------------------------------------------------------------
Tue Jun 21 15:39:34 CEST 2011 - locilka@suse.cz

- Fixed group desktop files by adding Exec=/sbin/yast2 (BNC#470482)

-------------------------------------------------------------------
Thu Jun 16 17:40:28 CEST 2011 - tgoettlicher@suse.de

- Fixed crushed progress bar (bnc #675443)
- Version bump
- 2.21.1

-------------------------------------------------------------------
Thu Jun 16 14:55:22 CEST 2011 - locilka@suse.cz

- Fixed regexp in Custom broadcast definition in
  SuSEFirewallExpertRules (BNC #676972).
- 2.20.15

-------------------------------------------------------------------
Thu May 19 14:40:07 CEST 2011 - mvidner@suse.cz

- Don't assume YaST has crashed (and scare the user with a pop-up)
  simply if a YCP script returns false (bnc#645434).
- 2.20.14

-------------------------------------------------------------------
Wed Mar 16 10:46:07 CET 2011 - tgoettlicher@suse.de

- Fixed dependencies (bnc #667938)
- 2.20.13

-------------------------------------------------------------------
Tue Feb  8 16:37:35 CET 2011 - jsrain@suse.cz

- do not define splash screen resolution to mkinitrd if boot splash
  is not installed (bnc#670225)
- 2.20.12

-------------------------------------------------------------------
Wed Jan 19 13:49:18 CET 2011 - jsrain@suse.cz

- adaptations for unattended migration (fate#310481)
- 2.20.11

-------------------------------------------------------------------
Tue Jan 18 16:37:53 CET 2011 - aschnell@suse.de

- call snapper from yast2 script

-------------------------------------------------------------------
Tue Jan  4 13:42:54 UTC 2011 - lslezak@suse.cz

- check PackageKit status, suggest to quit the daemon if it is
  running (bnc#659522)
- 2.20.10

-------------------------------------------------------------------
Mon Jan  3 17:25:36 UTC 2011 - lslezak@suse.cz

- fixed VLAN config type detection (wrong regexp)
- 2.20.9

-------------------------------------------------------------------
Mon Jan  3 16:49:18 UTC 2011 - lslezak@suse.cz

- don't abort when package checksum verification failes, ask to
  download the file again (bnc#657608)
- 2.20.8

-------------------------------------------------------------------
Wed Dec 22 18:58:19 CET 2010 - mzugec@suse.cz

- ifcfg-ethX.Y style config files for VLAN(fate#309240)
- 2.20.7 

-------------------------------------------------------------------
Mon Dec 20 11:27:17 CET 2010 - mzugec@suse.cz

- fate#306855: FCoE boot support
- 2.20.6 

-------------------------------------------------------------------
Tue Nov 16 15:45:30 CET 2010 - mzugec@suse.cz

- save log file into home directory by default (bnc#653601)
- 2.20.5 

-------------------------------------------------------------------
Fri Nov 12 15:42:50 CET 2010 - mzugec@suse.cz

- FileChanges: fixed testsuite 

-------------------------------------------------------------------
Fri Nov 12 11:03:58 CET 2010 - mzugec@suse.cz

- yast2 added bind-utils dependency (bnc#651893)
- 2.20.4 

-------------------------------------------------------------------
Fri Nov 12 10:23:17 CET 2010 - mzugec@suse.cz

- FileChanges: test rpm command exit value 

-------------------------------------------------------------------
Fri Nov  5 12:40:03 UTC 2010 - lslezak@suse.cz

- PackageCallbacks: removed the retry/abort/skip dialog from
  DoneProvide callback - the user is asked via MediaChange
  callback, don't ask twice when aborting.
- 2.20.3

-------------------------------------------------------------------
Tue Nov  2 15:09:00 UTC 2010 - lslezak@suse.cz

- updated to match the changed StartPackage callback signature
- 2.20.2

-------------------------------------------------------------------
Mon Oct 18 15:04:37 UTC 2010 - lslezak@suse.cz

- don't display extra error popup when a download fails, the error
  is reported later via MediaChange callback anyway (bnc#625987)
- 2.20.1

-------------------------------------------------------------------
Wed Oct 13 10:07:55 CEST 2010 - jsuchome@suse.cz

- open LongError popup instead of Error if the message is too long 
  (bnc#611596)

-------------------------------------------------------------------
Thu Oct  7 07:21:57 UTC 2010 - lslezak@suse.cz

- just log problemDeltaDownload callbacks - libzypp automatically
  tries full rpm if patch/delta cannot be downloaded, displaying 
  error popup breaks unattended installation (bnc#377569)
- 2.20.0

-------------------------------------------------------------------
Mon Jul 19 14:56:51 CEST 2010 - mzugec@suse.cz

- yast2 bash completion - show all yast modules (bnc#621848)
- thanks to Andrea Florio

-------------------------------------------------------------------
Fri Apr 30 13:32:22 CEST 2010 - jsuchome@suse.cz

- ag_anyxml: do not die on broken XML (bnc#600928)
- 2.19.13 

-------------------------------------------------------------------
Thu Apr 29 12:15:50 CEST 2010 - jsrain@suse.cz

- fixed typo (bnc#594384)

-------------------------------------------------------------------
Mon Apr 19 07:49:25 UTC 2010 - lslezak@suse.cz

- URLRecode.pm - fixed "deprecated defined(%hash)" warning
  (bnc#596920)
- 2.19.12

-------------------------------------------------------------------
Thu Apr  8 13:11:14 CEST 2010 - gs@suse.de

- yast2 start script: don't start YaST on console in UTF-8 mode
  by default and don't fix settings, but respect and trust the 
  locale ('testutf8' is removed, see bnc#556555 and bnc#436378).
- 2.19.11  

-------------------------------------------------------------------
Fri Mar 26 02:19:19 EDT 2010 - cmeng@novell.com

- Add a new category High Availability (bnc #575787)

-------------------------------------------------------------------
Mon Mar 22 09:12:32 CET 2010 - mzugec@suse.cz

- L3: autoinstallation with manual setup (bnc#568653)
- 2.19.10 

-------------------------------------------------------------------
Tue Mar 16 15:28:33 CET 2010 - jsuchome@suse.cz

- SERVICES.pm moved to webyast-services-ws (bnc#587876) 
- 2.19.9

-------------------------------------------------------------------
Wed Mar 10 16:32:25 CET 2010 - locilka@suse.cz

- Added special comments for translators to RTL languages
  (BNC #584466).

-------------------------------------------------------------------
Wed Mar 10 15:43:17 CET 2010 - mvidner@suse.cz

- Mode::test(): check getenv instead of the UI
  so that it works also in WebYaST (bnc#243624#c13).
- 2.19.8

-------------------------------------------------------------------
Wed Mar  3 23:08:31 CET 2010 - jsuchome@suse.cz

- SERVICES.pm: added support for enabling/disabling service 
- 2.19.7

-------------------------------------------------------------------
Wed Feb 17 10:09:00 CET 2010 - jsrain@suse.cz

- do not save unmodified interfaces (fate#308978)

-------------------------------------------------------------------
Thu Feb 11 16:10:40 CET 2010 - juhliarik@suse.cz

- added fix for deleting splash from initrd (bnc#292013)

-------------------------------------------------------------------
Mon Feb  8 16:13:49 CET 2010 - locilka@suse.cz

- Fixed SuSEFirewall::ActivateConfiguration to return a boolean
  value in all scenarios (BNC #577932).

-------------------------------------------------------------------
Mon Feb  8 15:23:54 CET 2010 - locilka@suse.cz

- Showing also zone of interface for 'Open Port in Firewall'
  details (BNC #483455).
- 2.19.6

-------------------------------------------------------------------
Tue Feb  2 17:20:29 CET 2010 - locilka@suse.cz

- Fixed generating unique step IDs for Wizard too keep the same
  durign one YaST run (BNC #575092).

-------------------------------------------------------------------
Mon Jan 18 14:36:37 CET 2010 - jsuchome@suse.cz

- SERVICES.pm: read descriptions (bnc#570298); get single service
  status from the Read function (bnc#570968)
- 2.19.5

-------------------------------------------------------------------
Fri Jan 15 11:44:39 CET 2010 - aschnell@suse.de

- extended Report and Popup module (needed for fate #304500)
- 2.19.4

-------------------------------------------------------------------
Thu Jan 14 17:53:48 CET 2010 - mzugec@suse.cz

- NetworkStorage: adapt functions needed for iBFT (bnc#551380)
- 2.19.3 

-------------------------------------------------------------------
Thu Jan 14 16:48:19 CET 2010 - kmachalkova@suse.cz

- Added Recommends: xdg-utils. xdg-su is now used in .desktop files
  of root-only YaST modules (bnc#540627) 
- 2.19.2

-------------------------------------------------------------------
Tue Jan 12 11:15:45 UTC 2010 - lslezak@suse.cz

- GPG.ycp - run gpg in C locale (bnc#544680)
- GPG.ycp - return success/error result in GPG::Init() and
  GPG::CreateKey() functions (bnc#544682)

-------------------------------------------------------------------
Thu Jan  7 14:26:21 CET 2010 - jsrain@suse.cz

- updated start-up script to behave correctly if QT CC is to be
  used without QT back-end (bnc#545331)

-------------------------------------------------------------------
Tue Jan  5 15:07:54 UTC 2010 - lslezak@suse.cz

- added missing UI::SetProductName() call - display the proper
  product name in help texts (using &product; macro) (bnc#535483)
- 2.19.1

-------------------------------------------------------------------
Mon Dec  7 13:03:25 CET 2009 - jsrain@suse.cz

- translate module names properly in NCurses CC (bnc#553644)

-------------------------------------------------------------------
Thu Nov 26 19:40:24 CET 2009 - locilka@suse.cz

- Fixed access rights for /etc/install.inf (bnc #500124)

-------------------------------------------------------------------
Thu Nov 26 18:10:42 CET 2009 - kmachalkova@suse.cz

- Fixed striping trailing \n from Hostname::CurrentHostname() 
  (bnc#553213)
- 2.19.0

-------------------------------------------------------------------
Thu Nov 26 07:51:09 UTC 2009 - lslezak@suse.cz

- PackageLock - use "Software Management" term consistently
  (bnc#558625)

-------------------------------------------------------------------
Thu Nov 19 16:51:55 CET 2009 - locilka@susue.cz

- REGISTERPRODUCT from content file moved to control file to
  globals->require_registration (FATE #305578)
- Extended SuSEFirewallServices module (FATE #306804)

-------------------------------------------------------------------
Tue Nov 10 10:07:01 CET 2009 - jsuchome@suse.cz

- SERVICES.pm: use ruby-bindings to read yml file (bnc#551276)

-------------------------------------------------------------------
Fri Nov  6 14:05:03 CET 2009 - jsrain@suse.cz

- issue an error message instead of trying to start YaST in
  NCurses without a terminal available (bnc#502688)

-------------------------------------------------------------------
Mon Oct 26 16:53:20 CET 2009 - mzugec@suse.cz

- NetworkPopup: display link state (FaTE#307166)
- 2.18.28 

-------------------------------------------------------------------
Wed Oct 21 15:02:15 CEST 2009 - mzugec@suse.cz

- Internet.ycp: skip interface status test in case of NM (bnc#535837)
- 2.18.27 

-------------------------------------------------------------------
Mon Oct 19 16:53:58 CEST 2009 - lslezak@suse.cz

- added explicit gpg2 Requires (bnc#544683)

-------------------------------------------------------------------
Fri Sep 25 17:52:49 CEST 2009 - mzugec@suse.cz

- separation of netmask and prefix validation in Netmask module
- 2.18.26 

-------------------------------------------------------------------
Mon Sep 14 13:46:56 CEST 2009 - mvidner@suse.cz

- YaST would not start from the GNOME menu (Unknown option -S) bnc#537470.
- 2.18.25

-------------------------------------------------------------------
Mon Sep  7 15:20:03 CEST 2009 - jsuchome@suse.cz

- package new YaPI file SERVICES.pm (fate #306696)
- 2.18.24 

-------------------------------------------------------------------
Fri Sep  4 18:29:35 CEST 2009 - kmachalkova@suse.cz

- ProductControl: support for disabling AC sub-items and sub-proposals
  (related to FaTE #303859 and bnc#534862)
- 2.18.23

-------------------------------------------------------------------
Mon Aug 10 14:12:33 CEST 2009 - mvidner@suse.cz

- save_y2logs: print usage to stderr (bnc#522842).
  This is to notify users who use "$0 > l.tgz" instead of "$0 l.tgz"

-------------------------------------------------------------------
Wed Jul 29 14:44:48 CEST 2009 - jsrain@suse.cz

- select kernel-desktop by default if exists
- 2.18.22

-------------------------------------------------------------------
Thu Jul 16 14:06:37 CEST 2009 - jsuchome@suse.cz

- Wizard.ycp: use Fancy UI for 1024x576 screen size (fate#306298)
- 2.18.21

-------------------------------------------------------------------
Thu Jul  9 13:55:26 CEST 2009 - lslezak@suse.cz

- Call UI::RecalcLayout() after changing push button label
  (bnc#510282)
- Improved automatic retry after download failure (more attepts,
  logarithmic back-off, retry download in more cases) (bnc#119813)
- 2.18.20

-------------------------------------------------------------------
Wed Jul 08 11:29:44 CEST 2009 - aschnell@suse.de

- added GetIntegerFeature() and SetIntegerFeature() to
  ProductFeatures module
- 2.18.19

-------------------------------------------------------------------
Fri Jun 19 13:01:19 CEST 2009 - jsrain@suse.cz

- removed cyclic dependency between YCP modules preventing from
  correct build
- 2.18.18

-------------------------------------------------------------------
Tue Jun 16 16:44:49 CEST 2009 - mvidner@suse.cz

- Using autodocs-ycp.ami, which contains a fix for automake 1.11.

-------------------------------------------------------------------
Thu Jun 11 18:09:25 CEST 2009 - lslezak@suse.cz

- use float::tolstring() function in String::FormatSize() and
  String::FormatSizeWithPrecision() to use the current
  locale decimal separator (bnc#372671)

-------------------------------------------------------------------
Thu Jun 11 15:55:55 CEST 2009 - jsrain@suse.cz

- Getting hostname info from /etc/HOSTNAME only if the file exists.

-------------------------------------------------------------------
Wed Jun  3 12:25:28 CEST 2009 - jsrain@suse.cz

- prefer Gtk front-end when running xfce (bnc#509121)

-------------------------------------------------------------------
Mon Jun  1 11:52:53 CEST 2009 - mzugec@suse.cz

- new variable Internet::test to store status of test (bnc#506721)
- 2.18.17 

-------------------------------------------------------------------
Tue May 26 19:02:36 CEST 2009 - juhliarik@suse.cz

- added fix for problem with parsing command line (bnc#462276) 

-------------------------------------------------------------------
Fri May 22 10:47:43 CEST 2009 - mvidner@suse.cz

- yast2-completion.sh: removed <(process substitution) so that it
  works even with POSIXLY_CORRECT=1 (bnc#504844).

-------------------------------------------------------------------
Wed May 20 12:45:47 CEST 2009 - aschnell@suse.de

- moved .proc.mounts agent from yast2-installation to yast2 (bnc
  #504429)

-------------------------------------------------------------------
Tue May  5 14:18:28 CEST 2009 - jsrain@suse.cz
 
- remove all passwords from install.inf in save_y2log (bnc#500130)

-------------------------------------------------------------------
Wed Apr 29 09:15:49 CEST 2009 - lslezak@suse.cz

- media change popup - display also the URL in the short summary
  (bnc#439069)
- 2.18.15

-------------------------------------------------------------------
Tue Apr 28 15:18:49 CEST 2009 - lslezak@suse.cz

- URL.ycp - escape also non-ASCII characters in URL, added
  URLRecode.pm module (bnc#446395)
- URL.ycp - fixed processing of smb:// URLs (bnc#495109)

-------------------------------------------------------------------
Mon Apr 20 16:11:35 CEST 2009 - jsrain@suse.cz

- at start-up, check that /sys, /proc and /dev are not empty and
  prevent YaST from start if they are (bnc#450643)

-------------------------------------------------------------------
Thu Apr  9 10:04:19 CEST 2009 - lslezak@suse.cz

- PackageSystem.ycp - check nil result of Pkg::PkgCommit() call
  which indicates an error (bnc#157551)

-------------------------------------------------------------------
Wed Apr  8 11:27:13 CEST 2009 - lslezak@suse.cz

- PackageCallbacks.ycp - don't read non existing y2logRPM file
  (bnc#456446)

-------------------------------------------------------------------
Tue Apr  7 15:31:35 CEST 2009 - jreidinger@suse.cz

- Add to CWM widget for unified table CWMTable
- 2.18.14 

-------------------------------------------------------------------
Fri Apr  3 13:26:58 CEST 2009 - lslezak@suse.cz

- Do not display "No package source" popup, just log a warning
  (bnc#485587)

-------------------------------------------------------------------
Fri Apr  3 12:29:54 CEST 2009 - jsrain@suse.cz

- save_y2logs additionally collects /var/log/zypper.log and
  /var/log/pk_backend_zypp

-------------------------------------------------------------------
Wed Mar 25 16:41:53 CET 2009 - lslezak@suse.cz

- Fixed layout of the authentication popup

-------------------------------------------------------------------
Tue Mar 17 20:05:45 CET 2009 - lslezak@suse.cz

- moved functions RunCommandWithTimeout() and RunDumbTimeout()
  from SourceManager.ycp to Misc.ycp

-------------------------------------------------------------------
Tue Mar 17 12:42:56 CET 2009 - jsrain@suse.cz

- fixed typo (bnc #483915)
- report when GTK UI is wanted but not installed (bnc #472448)

-------------------------------------------------------------------
Mon Mar 16 10:03:31 CET 2009 - ug@suse.de

- docu for Popup::ShowTextTimed fixed

-------------------------------------------------------------------
Fri Mar 06 12:15:09 CET 2009 - aschnell@suse.de

- added Event.ycp to easy use of UI events
- 2.18.13

-------------------------------------------------------------------
Fri Mar  6 09:03:14 CET 2009 - jsrain@suse.cz

- fixed textdomain

-------------------------------------------------------------------
Thu Mar  5 09:23:43 CET 2009 - jsuchome@suse.cz

- GPG.ycp: --batch option is needed for hiding password popup

-------------------------------------------------------------------
Tue Feb 24 18:24:42 CET 2009 - mzugec@suse.cz

- - NetworkInterfaces - possible to not use LABEL for aliases
(bnc#471253)
- 2.18.12 

-------------------------------------------------------------------
Tue Feb 24 14:34:50 CET 2009 - locilka@suse.cz

- Added support for `reboot_same_step return value (bnc #475650).
- 2.18.11

-------------------------------------------------------------------
Mon Feb 23 12:43:46 CET 2009 - locilka@suse.cz

- Fixing ProductControl to avoid leaving a workflow with the `auto
  result - reruns the very first dialog (bnc #468677).

-------------------------------------------------------------------
Wed Feb 18 18:05:49 CET 2009 - mzugec@suse.cz

- NetworkInterfaces.GetDeviceTypes-added bond for s390 (bnc#476490) 
- 2.18.10

-------------------------------------------------------------------
Wed Feb 18 15:37:29 CET 2009 - jsrain@suse.cz

- use PAE kernel only if there is >3GB of RAM or NX flag is present
  (bnc#467328)

-------------------------------------------------------------------
Mon Feb 16 10:45:05 CET 2009 - mzugec@suse.cz

- assign to GetInstArgs.args first map, not first argument (bnc#475169)
- 2.18.9 

-------------------------------------------------------------------
Thu Feb 12 12:52:47 CET 2009 - coolo@suse.de

- add dummy Exec line to the group desktop files to shutup kbuildsycoca
- 2.18.8

-------------------------------------------------------------------
Fri Feb  6 12:27:50 CET 2009 - ug@suse.de

- read X-SuSE-DocTeamID from desktop files
- 2.18.7

-------------------------------------------------------------------
Fri Feb  6 10:40:17 CET 2009 - locilka@suse.cz

- InstError module moved here from yast2-installation-2.18.5
- 2.18.6

-------------------------------------------------------------------
Wed Feb 04 17:02:01 CET 2009 - aschnell@suse.de

- avoid broken pipe in scripts (bnc #467891)
- 2.18.5

-------------------------------------------------------------------
Tue Feb  3 09:27:34 CET 2009 - mvidner@suse.cz

- Fixed prefix detection if called "bash -x yast2" (bnc#458385 c12).

-------------------------------------------------------------------
Fri Jan 30 11:14:42 CET 2009 - jsrain@suse.cz

- fixed bash completion (bnc #470544)

-------------------------------------------------------------------
Wed Jan 28 11:55:29 CET 2009 - lslezak@suse.cz

- PackagesUI - removed textdomain switches

-------------------------------------------------------------------
Tue Jan 27 17:36:15 CET 2009 - locilka@suse.cz

- Added ag_freespace - SCR agent for checking free space in
  directories (mounted partitions) (bnc #460477).
- 2.18.4

-------------------------------------------------------------------
Tue Jan 27 16:35:14 CET 2009 - aschnell@suse.de

- added String::StartsWith() function
- 2.18.3

-------------------------------------------------------------------
Mon Jan 26 14:09:34 CET 2009 - mzugec@suse.cz

- new Wizard::OpenCancelOKDialog() function
- 2.18.2 

-------------------------------------------------------------------
Mon Jan 26 13:08:55 CET 2009 - locilka@suse.cz

- Fixing ProductControl to avoid leaving a workflow by with the
  `back result - reruns the very first dialog (bnc #468677).

-------------------------------------------------------------------
Thu Jan 22 18:41:41 CET 2009 - lslezak@suse.cz

- added String::FormatTime() for formatting time in seconds to
  a printable string (HH:MM:SS or MM:SS format)
- PackagesUI - added installation summary dialog (bnc#431854)
- added PKGMGR_ACTION_AT_EXIT sysconfig variable for configuring
  the default package manager behavior at exit
- 2.18.1

-------------------------------------------------------------------
Mon Jan 19 17:38:12 CET 2009 - lslezak@suse.cz

- URL.ycp - fixed parsing and building IPv6 URLs, testsuite update
  (bnc#465820)

-------------------------------------------------------------------
Tue Jan  6 12:12:09 CET 2009 - jsrain@suse.cz

- added String::RemoveShortcut to allow using widget labels in help
  texts to ensure translations are in sync (bnc #307220)
- 2.18.0

-------------------------------------------------------------------
Tue Dec 30 14:37:45 CET 2008 - lslezak@suse.cz

- use "Installed Size" label in the summary table during package
  installation (bnc#355326)
- better help text for package installation progress dialog
  (bnc#443142)

-------------------------------------------------------------------
Tue Dec 23 08:38:26 CET 2008 - lslezak@suse.cz

- CommandLine.ycp - fixed handling of multiline help texts in
  'xmlhelp' command (bnc#430848)

-------------------------------------------------------------------
Mon Dec 22 13:02:28 CET 2008 - lslezak@suse.cz

- PackageCallbacks.ycp - do not log a password in URL (bnc#460978)

-------------------------------------------------------------------
Wed Dec 17 14:35:22 CET 2008 - lslezak@suse.cz

- PackageSystem::DoInstallAndRemove() - check the system and offer
  to fix it when there are inconsistencies, do not commit the
  changes if there are unresolved dependencies (bnc#439373)

-------------------------------------------------------------------
Wed Dec 17 14:16:19 CET 2008 - locilka@suse.cz

- Escaping parameters when calling /usr/bin/genDDNSkey
  (bnc #459739)

-------------------------------------------------------------------
Mon Dec 15 13:20:41 CET 2008 - lslezak@suse.cz

- PackageSystem::DoInstallAndRemove() - reset the fixsystem solver
  flag and do not install extra (unrelated) packages (bnc#439373)
- 2.17.60

-------------------------------------------------------------------
Mon Dec  8 12:33:02 CET 2008 - jsuchome@suse.cz

- menu.ycp: do not wait for integer return value of YOU (bnc#457167)
- 2.17.59

-------------------------------------------------------------------
Fri Dec  5 15:32:57 CET 2008 - lslezak@suse.cz

- PackagesUI.ycp - properly pass the mode parameter to the packager
  widget (bnc#456472)
- 2.17.58

-------------------------------------------------------------------
Fri Dec  5 09:34:54 CET 2008 - lslezak@suse.cz

- PackageSystem::DoInstallAndRemove() - updated to API change in
  pkg-bindings (bnc#450528)
- 2.17.57

-------------------------------------------------------------------
Wed Dec  3 15:55:44 CET 2008 - kmachalkova@suse.cz

- Take translations of group and module names in ncurses CC from
  system-wide desktop_translations.mo - they are not part of YaST
  .desktop files anymore (bnc#450494) 

-------------------------------------------------------------------
Wed Dec 03 14:39:30 CET 2008 - aschnell@suse.de

- save xorg conf and log in save_y2logs
- 2.17.56

-------------------------------------------------------------------
Wed Dec  3 10:28:01 CET 2008 - lslezak@suse.cz

- PackageSystem::DoInstallAndRemove() - do not install recommended
  packages for already installed packages (bnc#445476)
- 2.17.55

-------------------------------------------------------------------
Tue Dec  2 15:18:00 CET 2008 - mzugec@suse.cz

- NetworkStorage:: for LVM detection use pvs instead of pvscan 

-------------------------------------------------------------------
Tue Dec  2 14:05:30 CET 2008 - mzugec@suse.cz

- improved rootfs on network-based disk detection (bnc#445004)
- 2.17.54 

-------------------------------------------------------------------
Mon Dec  1 11:44:18 CET 2008 - mzugec@suse.cz

- Confirm::Detection() - exception for s390 (bnc#429562) 

-------------------------------------------------------------------
Fri Nov 28 16:55:00 CET 2008 - locilka@suse.cz

- Fixed the ag_netd agent to reset the STDOUT handler to :raw just
  for itself, otherwise UTF-8 chars read from disk are broken
  (bnc #447487).
- 2.17.53

-------------------------------------------------------------------
Thu Nov 27 17:15:15 CET 2008 - locilka@suse.cz

- Fixed counting the current overall SlideShow progress status
  (bnc #449792).

-------------------------------------------------------------------
Tue Nov 25 12:38:23 CET 2008 - lslezak@suse.cz

- reverted back the kernel-maxcpus change (bnc#444658)
- 2.17.52

-------------------------------------------------------------------
Tue Nov 18 19:10:22 CET 2008 - lslezak@suse.cz

- select kernel-maxcpus on x86_64 when there are more than 128
  processors (bnc#444658)
- register AcceptUnknownGpgKey callback (bnc#445664)
- 2.17.51

-------------------------------------------------------------------
Fri Nov 14 16:26:33 CET 2008 - sh@suse.de

- Consistent behaviour for Wizard::HideAbortButton() (bnc #444176)
  Still broken usability-wise, but now broken in a consistent way
- V 2.17.50 

-------------------------------------------------------------------
Wed Nov 12 18:28:46 CET 2008 - jdsn@suse.de

- revert change to disable x11 setup on Itanium(ia64) (bnc#439612)
- 2.17.49

-------------------------------------------------------------------
Fri Nov  7 17:37:50 CET 2008 - locilka@suse.cz

- Checking downloaded files signatures (WorkflowManager)
  (bnc #409927).
- 2.17.48

-------------------------------------------------------------------
Fri Nov  7 12:40:08 CET 2008 - lslezak@suse.cz

- added URL::HidePassword() and URL::HidePasswordToken() functions
  (bnc#441944)
- 2.17.47

-------------------------------------------------------------------
Thu Nov  6 18:45:38 CET 2008 - jdsn@suse.de

- disable x11 setup on Itanium/ia64 (bnc#439612) 
- 2.17.46

-------------------------------------------------------------------
Wed Nov 05 19:14:39 CET 2008 - aschnell@suse.de

- added Integer::Clamp (also used for #429908)
- 2.17.45

-------------------------------------------------------------------
Wed Nov 05 14:25:37 CET 2008 - aschnell@suse.de

- added Integer::Min and Integer::Max (needed for bnc #429908)
- 2.17.44

-------------------------------------------------------------------
Tue Nov  4 16:02:34 CET 2008 - mzugec@suse.cz

- UI::TimeoutUserInput() instead of UI::UserInput() for Hardware 
  Detection (bnc#429562)
- 2.17.43 

-------------------------------------------------------------------
Thu Oct 30 16:44:23 CET 2008 - lslezak@suse.cz

- added .sysconfig.services agent for reading/writing
  /etc/sysconfig/services file (bnc#440243)
- 2.17.42

-------------------------------------------------------------------
Mon Oct 27 13:00:20 CET 2008 - visnov@suse.cz

- SlideShow: check stage progress against overflow 
- 2.17.41

-------------------------------------------------------------------
Mon Oct 20 17:59:57 CEST 2008 - lslezak@suse.cz

- moved PackagesUI.ycp from yast2-packager, added
  RunPackageSelector() and RunPatternSelector() functions
  (bnc#435479)
- 2.17.40

-------------------------------------------------------------------
Mon Oct 20 12:33:54 CEST 2008 - kmachalkova@suse.cz

- bash ag_showexports moved from yast2-nfs-client package here 
  (bnc#257910) 

-------------------------------------------------------------------
Thu Oct 16 15:15:02 CEST 2008 - locilka@suse.cz

- Enhancing ProductControl to show internal steps names if debug
  mode is enabled (needed for WAGON);

-------------------------------------------------------------------
Wed Oct 15 14:59:02 CEST 2008 - locilka@suse.cz

- Removing SetFocus from Popup::AnyQuestion (bnc #435399).

-------------------------------------------------------------------
Mon Oct 13 12:53:12 CEST 2008 - lslezak@suse.cz

- fixed syntax error in media change callback (bnc#434721)
- 2.17.39

-------------------------------------------------------------------
Mon Oct 13 10:37:58 CEST 2008 - locilka@suse.cz

- Used Ricardo's patch for Popup dialog layout (bnc #433183).

-------------------------------------------------------------------
Wed Oct  8 09:33:20 CEST 2008 - lslezak@suse.cz

- display "Skip Autorefresh" button instead of "Abort" when an
  error occurs during autorefresh (bnc#427017)

-------------------------------------------------------------------
Tue Oct  7 17:48:31 CEST 2008 - lslezak@suse.cz

- fixed reference markers (%1) in a popup message (bnc#432518)
- 2.17.38

-------------------------------------------------------------------
Mon Oct  6 14:38:59 CEST 2008 - locilka@suse.cz

- Module PackagesProposal extended to handle also patterns
  (bnc #431580, bnc #431503)

-------------------------------------------------------------------
Mon Oct  6 13:23:09 CEST 2008 - visnov@suse.cz

- Added icon to hardware detection confirmation (bnc #431276)
- 2.17.37

-------------------------------------------------------------------
Fri Oct  3 00:26:13 CEST 2008 - locilka@suse.cz

- Fixed Makefiles by using [[:upper:]]*.ycp where needed.
- 2.17.36

-------------------------------------------------------------------
Thu Oct  2 22:15:31 CEST 2008 - locilka@suse.cz

- Added new PackagesProposal module which provides unified API for
  YaST modules in installation that want to select resolvables for
  installation (bnc #431580).

-------------------------------------------------------------------
Thu Oct  2 14:31:38 CEST 2008 - mzugec@suse.de

- Service  - log output in case of error 

-------------------------------------------------------------------
Thu Oct  2 11:31:35 CEST 2008 - kmachalkova@suse.cz

- Hostname.ycp: Improved FQDN lookup - read /etc/HOSTNAME and use 
  'linux.site' if all else fails (bnc#429792) 

-------------------------------------------------------------------
Wed Oct  1 17:07:00 CEST 2008 - visnov@suse.cz

- Show old action logs when rebuilding slideshow dialog (bnc #431261)

-------------------------------------------------------------------
Tue Sep 30 15:27:45 CEST 2008 - tgoettlicher@suse.de

- Fixed forgotten unregister from agent

-------------------------------------------------------------------
Mon Sep 29 16:52:39 CEST 2008 - visnov@suse.cz

- updated man page with exit codes
- save also zypp history in save_y2logs
- 2.17.35

-------------------------------------------------------------------
Fri Sep 29 14:55:50 CEST 2008 - tgoettlicher@suse.de

- Fixed bnc #418443: Yast modules windows have no title 
- 2.17.34

-------------------------------------------------------------------
Mon Sep 29 10:38:07 CEST 2008 - locilka@suse.cz

- Added possibility to restart YaST from any module by checking for
  /var/lib/YaST2/restart_yast (FATE #304118).
- 2.17.33

-------------------------------------------------------------------
Fri Sep 26 12:15:53 CEST 2008 - locilka@suse.cz

- Disabling firewall functions in Stage::initial (bnc #429861).
- 2.17.32

-------------------------------------------------------------------
Fri Sep 26 10:24:15 CEST 2008 - lslezak@suse.cz

- SlideShow.ycp - fixed division by zero when the installed
  packages are very small (bnc#429933)

-------------------------------------------------------------------
Thu Sep 25 17:20:38 CEST 2008 - jdsn@suse.de

- added new control center group: support (fate#303458)
- 2.17.31

-------------------------------------------------------------------
Thu Sep 25 15:03:02 CEST 2008 - lslezak@suse.cz

- reverted back the base product detection, fixed in pkg-bindings
  (bnc#413444)
- display the affected repository while importing a GPG key,
  updated GPG callbacks (bnc#370223)
- 2.17.30

-------------------------------------------------------------------
Thu Sep 25 13:30:01 CEST 2008 - locilka@suse.cz

- Fixed VNC handling in Firewall Proposal (bnc #427708).

-------------------------------------------------------------------
Tue Sep 23 11:37:32 CEST 2008 - locilka@suse.cz

- Fixed Popup::ErrorDetails (bnc #429068).
- 2.17.29

-------------------------------------------------------------------
Tue Sep 23 10:17:23 CEST 2008 - kmachalkova@suse.cz

- Added Service::Find function - return the first of the list of 
  services which is available (has init script)
  (needed for bnc#423026)
- 2.17.28

-------------------------------------------------------------------
Mon Sep 22 12:58:46 CEST 2008 - visnov@suse.cz

- don't initialize UI in SlideShow.ycp if not necessary (bnc#427345)

-------------------------------------------------------------------
Thu Sep 18 12:44:25 CEST 2008 - lslezak@suse.cz

- fixed base product detection (use /etc/products.d/baseproduct
  symlink) (bnc#413444)
- 2.17.27

-------------------------------------------------------------------
Wed Sep 17 18:51:08 CEST 2008 - locilka@suse.cz

- Handling new 'add_on_mode' key in product control file
  (bnc #427002).

-------------------------------------------------------------------
Wed Sep 17 16:14:08 CEST 2008 - locilka@suse.cz

- Fixed aborting the installation/upgrade (bnc #406401).

-------------------------------------------------------------------
Wed Sep 17 15:57:00 CEST 2008 - lslezak@suse.cz

- PackageCallbacks.ycp - fixed `ButtonBox definition (bnc#426965)

-------------------------------------------------------------------
Wed Sep 17 14:07:08 CEST 2008 - lslezak@suse.cz

- Progress.ycp - check whether widget `progress_replace_point
  exists (bnc#412453)
- display a link to Yast Bug Reporting Howto page in the "crash"
  dialog (bnc#421805)
- 2.17.26

-------------------------------------------------------------------
Tue Sep 16 17:22:42 CEST 2008 - lslezak@suse.cz

- added Service::EnabledServices() and .sysconfig.cron agent
  (access to /etc/sysconfig/cron file) (bnc#425864)
- 2.17.25

-------------------------------------------------------------------
Tue Sep 16 08:46:18 CEST 2008 - locilka@suse.cz

- Fixed ncurses menu (bnc #426507).
- 2.17.24

-------------------------------------------------------------------
Mon Sep 15 12:36:02 CEST 2008 - locilka@suse.cz

- Ignoring backslashes at ends of lines in SuSEfirewall
  configuration file (bnc #426000).
- Using one-record-perl-line style in SuSEfirewall for some
  variables to keep them human-readable (bnc #426000).

-------------------------------------------------------------------
Fri Sep 12 15:50:25 CEST 2008 - lslezak@suse.cz

- display a warning when a package installation or download error
  is ignored, suggest verification of the system (fate#303527)
- 2.17.23

-------------------------------------------------------------------
Thu Sep 11 15:35:45 CEST 2008 - jsrain@suse.cz

- require yast2-branding instead of yast2-theme (fate #301794)
- 2.17.22

-------------------------------------------------------------------
Thu Sep 11 07:55:19 CEST 2008 - jsrain@suse.cz

- merged texts from proofread

-------------------------------------------------------------------
Wed Sep 10 14:47:48 CEST 2008 - aschnell@suse.de

- allow whitespace at line-end in /etc/fstab (see bnc #401521)

-------------------------------------------------------------------
Wed Sep 10 07:24:35 CEST 2008 - lslezak@suse.cz

- fixed UI definition in MediaChange callback (incorrectly defined
  ButtonBox widget) (bnc#424349)
- 2.17.21

-------------------------------------------------------------------
Tue Sep  9 15:38:57 CEST 2008 - locilka@suse.cz

- .barexml SCR agent dropped (bnc #424263).

-------------------------------------------------------------------
Tue Sep  9 15:26:12 CEST 2008 - mzugec@suse.de

- fixed NetworkInterfaces::FreeDevice() function
- 2.17.20 

-------------------------------------------------------------------
Tue Sep  9 10:24:41 CEST 2008 - locilka@suse.cz

- Modules 'Slides' and 'SlideShow' moved here from packager.
- 2.17.19

-------------------------------------------------------------------
Mon Sep  8 10:02:12 CEST 2008 - mzugec@suse.cz

- fix for testsuite 

-------------------------------------------------------------------
Fri Sep  5 14:23:55 CEST 2008 - mzugec@suse.cz

- added support for InfiniBand network devices (fate#304870), 
  (fate#304115)
- 2.17.18 

-------------------------------------------------------------------
Thu Sep  4 17:48:02 CEST 2008 - locilka@suse.cz

- Adding question icon for ModuleLoading::Load (bnc #421002).
- Fixed Confirm module (bnc #423272).

-------------------------------------------------------------------
Thu Sep  4 14:31:14 CEST 2008 - locilka@suse.cz

- Fixing Popup YCP module to workaround a UI Syntax Error while
  using ButtonBox widget (bnc #422612).
- Checking UI::OpenDialog return value and closing the dialog only
  if successful (bnc #422612).
- 2.17.17

-------------------------------------------------------------------
Thu Sep  4 12:26:33 CEST 2008 - jsuchome@suse.cz

- InstExtensionImage.ycp: added function for unloading image;
  LoadExtension and UnLoadExtension have argument for progress text

-------------------------------------------------------------------
Thu Sep  4 10:37:53 CEST 2008 - locilka@suse.cz

- One more `ButtonBox in SignatureCheckDialogs (bnc #392171).

-------------------------------------------------------------------
Tue Sep  2 11:18:36 CEST 2008 - locilka@suse.cz

- Extended control file handling to accept 'execute' module
  parameter to be called instead of 'name'/inst_'name'
  (BNC #401319).
- 2.17.16

-------------------------------------------------------------------
Thu Aug 28 11:55:05 CEST 2008 - locilka@suse.cz

- Adapted Popup, Confirm, CWM, ALog, GPGWidgets, NetworkPopup,
  PackageCallbacks, SignatureCheckDialogs, FileChanges, Initrd,
  and ModuleLoading libraries to use new YButtonBox widget
  (FATE #303446).
- Adjusted RPM dependencies.
- 2.17.15

-------------------------------------------------------------------
Wed Aug 27 10:03:54 CEST 2008 - jsrain@suse.cz

- added configuration files changes tracking in SNV as preview

-------------------------------------------------------------------
Mon Aug 25 14:10:23 CEST 2008 - ug@suse.de

- post-patterns for autoyast added
- 2.17.14

-------------------------------------------------------------------
Fri Aug 22 10:18:51 CEST 2008 - jsrain@suse.cz

- remove 'usbhid' from blacklisted modules for initrd (bnc #398420)

-------------------------------------------------------------------
Wed Aug 20 12:46:23 CEST 2008 - ug@suse.de

- fixed the Linuxrc::SaveInstallInf function to copy the 
  install.inf
- 2.17.13

-------------------------------------------------------------------
Tue Aug 19 15:55:31 CEST 2008 - mvidner@suse.cz

- Use zenity or kdialog instead of xmessage if available, for
  accessibility (bnc#418032, bnc#343903).

-------------------------------------------------------------------
Mon Aug 18 13:05:54 CEST 2008 - jsrain@suse.cz

- fixed bash completion (bnc #417755)
- 2.17.12

-------------------------------------------------------------------
Tue Aug 12 17:44:57 CEST 2008 - mvidner@suse.cz

- /sbin/yast, network.scr: Fedora portability, thanks to Oracle.
- Added Distro, a module to distinguish between distributions,
  to facilitate porting YaST.

-------------------------------------------------------------------
Mon Aug 11 13:54:29 CEST 2008 - kmachalkova@suse.cz

- Hostname::Current.*: Do not split FQDN into pieces if it is of the 
  form of IP address (bnc#415109)
- CWMFirewallInterfaces: widget-exists check added
- 2.17.11

-------------------------------------------------------------------
Mon Aug 11 12:42:18 CEST 2008 - locilka@suse.cz

- Fixing PortAliases to recover from faulty data.

-------------------------------------------------------------------
Fri Aug  8 13:19:03 CEST 2008 - locilka@suse.cz

- Fixed the latest Progress patch to pass the testsuite.
- 2.17.10

-------------------------------------------------------------------
Fri Aug  8 10:28:38 CEST 2008 - jsuchome@suse.cz

- anyxml agent documentation added to anyxml.scr (bnc#405291) 

-------------------------------------------------------------------
Wed Aug  6 14:23:14 CEST 2008 - tgoettlicher@suse.de

- Fixed bnc #413516: HideBackButton() always hides back button
  in wizard

-------------------------------------------------------------------
Wed Aug  6 10:34:07 CEST 2008 - locilka@suse.cz

- Converting old built-in allowed services configuration in
  firewall to services defined by packages (bnc #399217).

-------------------------------------------------------------------
Wed Jul 30 11:53:35 CEST 2008 - lslezak@suse.cz

- PackageLock::Connect() - display more details about owner of the
  zypp lock (bnc#280537)

-------------------------------------------------------------------
Fri Jul 25 16:00:44 CEST 2008 - mzugec@suse.cz

- support for tunnel devices in NetworkInterfaces (FaTE#302184)
- 2.17.9

-------------------------------------------------------------------
Tue Jul 22 20:12:41 CEST 2008 - locilka@suse.cz

- Added new DnsServerAPI::GetReverseIPforIPv6 function.
- 2.17.8

-------------------------------------------------------------------
Thu Jul 17 12:25:25 CEST 2008 - jsuchome@suse.cz

- ag_anyxml: return every value as string (bnc#409491) 

-------------------------------------------------------------------
Wed Jul 16 18:41:13 CEST 2008 - locilka@suse.cz

- Support for conflicting services has been dropped from
  SuSEFirewall* modules (replaced by services defined by packages).

-------------------------------------------------------------------
Tue Jul 15 13:37:09 CEST 2008 - locilka@suse.cz

- Fixed Linuxrc::SaveInstallInf function to really copy the
  /etc/install.inf at the end of the installation.
- Fixed ycpdoc warnings for SuSEFirewall*.ycp (added/fixed docu.)

-------------------------------------------------------------------
Fri Jul 11 11:11:11 CEST 2008 - locilka@suse.cz

- Unified icons in Popup library using Icon library.
- Extended Icon library with 'question' icon.
- 2.17.7

-------------------------------------------------------------------
Thu Jul 10 19:02:22 CEST 2008 - mvidner@suse.cz

- CWMTab: Added a nesting stack (bnc#406138); added LastTab() so
  that some modules continue to work (bnc#134386).

-------------------------------------------------------------------
Wed Jul  9 15:22:52 CEST 2008 - locilka@suse.cz

- Making ProductControl::InitAutomaticConfiguration public to make
  it possible to call it directly from first stage installation
  worker (bnc #404122).

-------------------------------------------------------------------
Tue Jul  8 11:28:39 CEST 2008 - locilka@suse.cz

- By default, firewall packages are just checked whether they are
  installed. CWM Firewall Interfaces does not offer to install them
  (bnc #388773).
- 2.17.6

-------------------------------------------------------------------
Mon Jul  7 17:05:37 CEST 2008 - locilka@suse.cz

- Dropped deprecated functions from Wizard module:
  ReplaceNextButton, ReplaceBackButton, ReplaceAbortButton.
- Added more documentation (examples).

-------------------------------------------------------------------
Sun Jul  6 22:18:42 CEST 2008 - mzugec@suse.de

- possibility to disable FileChanges popup (bnc#383718)

-------------------------------------------------------------------
Tue Jul  1 17:43:02 CEST 2008 - mzugec@suse.de

- new function is NetworkService::Networkv6Running()
- rewrite IP/PREFIXLEN for aliases in NetworkInterfaces
- 2.17.5 

-------------------------------------------------------------------
Fri Jun 27 10:53:23 CEST 2008 - lslezak@suse.cz

- adapted to the new patch messages and patch scripts callbacks
  (bnc#401220)
- 2.17.4

-------------------------------------------------------------------
Thu Jun 19 11:05:22 CEST 2008 - aschnell@suse.de

- added Integer::RangeFrom, Integer::IsPowerOfTwo and Integer::Sum
- 2.17.3

-------------------------------------------------------------------
Wed Jun 18 12:42:14 CEST 2008 - mzugec@suse.de

- moved DnsServerAPI testsuites to yast2-dns-server
- 2.17.2

-------------------------------------------------------------------
Wed Jun 18 10:19:41 CEST 2008 - mzugec@suse.de

- use PREFIXLEN in NetworkInterfaces
- fixed testsuites (added IPv6 tests)
- 2.17.1

-------------------------------------------------------------------
Mon Jun 16 12:42:24 CEST 2008 - locilka@suse.cz

- Added "ellipsis" to the "Firewall Details" generic button
  (bnc #395433).

-------------------------------------------------------------------
Fri Jun 13 16:57:42 CEST 2008 - aschnell@suse.de

- added Integer.ycp module with Range function
- 2.17.0

-------------------------------------------------------------------
Fri Jun 13 15:02:15 CEST 2008 - locilka@suse.cz

- Opening fallback ports in case of SSH and / or VNC installation
  when firewall services (defined by packages) are not installed
  (bnc #398855).
- DnsServerAPI testsuites moved here from yast2-dns-server.
- Adjusted RPM dependencies (Conflicts: yast2-dns-server < 2.17.0).

-------------------------------------------------------------------
Wed Jun 11 12:01:02 CEST 2008 - locilka@suse.cz

- All SUSEFirewallServices were dropped, since now we only support
  services defined by packages.

-------------------------------------------------------------------
Mon Jun  9 16:52:24 CEST 2008 - mzugec@suse.cz

- DnsServerApi.pm moved from dns-server (bnc#392606)

-------------------------------------------------------------------
Fri Jun  6 17:27:09 CEST 2008 - mzugec@suse.cz

- installation onto nfs - STARTMODE='nfsroot' (bnc#397410)

-------------------------------------------------------------------
Fri Jun  6 12:50:02 CEST 2008 - locilka@suse.cz

- Fixed Progress stages layout, stage-mark has a reseved space now
  (bnc #395752).
- Using 'rpmqpack' in PackageSystem::PackageInstalled because it is
  a way faster than 'rpm' itself.

-------------------------------------------------------------------
Wed Jun  4 16:32:13 CEST 2008 - lslezak@suse.cz

- added PackageLock::Connect() - similar to PackageLock::Check()
  but [Abort] is always displayed and [Continue] is optional
  (bnc#293356)

-------------------------------------------------------------------
Tue Jun  3 16:49:06 CEST 2008 - locilka@suse.cz

- Always calling NetworkInterfaces::Read in SuSEFirewall::Read
  (bnc #396646)

-------------------------------------------------------------------
Fri May 23 12:23:25 CEST 2008 - jsrain@suse.cz

- adjusted button handling in CWM (bnc#392983)
- 2.16.71

-------------------------------------------------------------------
Thu May 22 15:53:55 CEST 2008 - lslezak@suse.cz

- Added Product::ReadProducts() to explicitly read products from
  the package manager (bnc#390738)
- 2.16.70

-------------------------------------------------------------------
Thu May 22 10:56:19 CEST 2008 - mzugec@suse.cz

- test if disk is network based in NetworkStorage (bnc#384420)
- 2.16.69

-------------------------------------------------------------------
Tue May 20 13:51:55 CEST 2008 - locilka@suse.cz

- Updated SuSEfirewall2 service-translations (generated from PDB).

-------------------------------------------------------------------
Fri May 16 16:40:22 CEST 2008 - jsrain@suse.cz

- added categories Settings and System into desktop file
  (bnc #382778)

-------------------------------------------------------------------
Fri May 16 16:27:19 CEST 2008 - sh@suse.de

- Fixed bnc #374704: Missing wizard icons
  Now providing a default icon until the YCP app sets one
- V 2.16.68

-------------------------------------------------------------------
Wed May 14 09:47:19 CEST 2008 - jsrain@suse.cz

- propagate the yast2 --gtk and --qt switches from control center
  to running individual modules (bnc #389714)
- 2.16.67

-------------------------------------------------------------------
Tue May 13 13:49:40 CEST 2008 - mzugec@suse.cz

- isDiskOnNetwork::NetworkStorage added test for nfs (bnc#384420)
- 2.16.66

-------------------------------------------------------------------
Tue May 13 12:41:55 CEST 2008 - lslezak@suse.cz

- PackageSystem::EnsureSourceInit() - do not display "No package
  source defined" when installing from liveCD (bnc#389688)
- 2.16.65

-------------------------------------------------------------------
Mon May 12 13:42:11 CEST 2008 - mvidner@suse.cz

- Report::{Long,}{Message,Warning,Error}: log the text before popping
  up a dialog so that eager bug reporters have the last message in the
  log (bnc#381594#c15).

-------------------------------------------------------------------
Fri May 09 12:19:58 CEST 2008 - aschnell@suse.de

- Fixed keyboard on PPC during installation (bnc #387567)
- 2.16.64

-------------------------------------------------------------------
Fri May  9 10:03:05 CEST 2008 - locilka@suse.cz

- Fixed TSIG key generation (bnc #387099).
- 2.16.63

-------------------------------------------------------------------
Wed May  7 09:52:21 CEST 2008 - lslezak@suse.cz

- Progress:: store the current values correctly when a nested
  progress is started

-------------------------------------------------------------------
Mon May  5 14:52:54 CEST 2008 - mvidner@suse.cz

- Pass client arguments as literal strings, not YCP values.
  It broke for "/tmp/windomain\theuser-tmpdir" (bnc#382883).
- Fixed the bnc#382216 fix for non-/usr prefix.
- 2.16.62

-------------------------------------------------------------------
Fri May  2 14:07:24 CEST 2008 - lslezak@suse.cz

- Mode::test(), PakageCallbacks - do not call UI:: functions in
  command line mode (do not initialize UI) (another fix for
  bnc#374259)
- 2.16.61

-------------------------------------------------------------------
Wed Apr 30 12:02:38 CEST 2008 - lslezak@suse.cz

- Product.ycp - properly set 'name' and 'short_name' (bnc#368104)

-------------------------------------------------------------------
Tue Apr 29 15:26:54 CEST 2008 - lslezak@suse.cz

- moved ag_content agent (.content_file path) from yast2-instserver
  package here so it can be shared by yast2-instserver and
  yast2-product-creator (bnc#339126)
- 2.16.60

-------------------------------------------------------------------
Mon Apr 28 15:35:47 CEST 2008 - lslezak@suse.cz

- Abort completete autorefresh when [Abort] is pressed after
  a download problem (bnc #382377)
- 2.16.59

-------------------------------------------------------------------
Fri Apr 25 11:18:24 CEST 2008 - lslezak@suse.cz

- do not use UI:: call while importing PackageCallbaks module
  (initializes UI even in command line mode) (bnc#374259)
- 2.16.58

-------------------------------------------------------------------
Thu Apr 24 09:55:15 CEST 2008 - jsuchome@suse.cz

- added missing anyxml.scr
- 2.16.57

-------------------------------------------------------------------
Wed Apr 23 14:59:43 CEST 2008 - locilka@suse.cz

- Fixing CWMFirewallInterfaces to appropriately handle interfaces
  in unprotected internal zone (bnc #382686).
- 2.16.56

-------------------------------------------------------------------
Wed Apr 23 13:27:18 CEST 2008 - mvidner@suse.cz

- Make the yast2 script work even with trailing slashes in $PATH
  (bnc#382216).

-------------------------------------------------------------------
Wed Apr 23 11:50:23 CEST 2008 - lslezak@suse.cz

- PackageSystem.ycp - do not initialize the package callbacks,
  they are already initialized in PackageCallbacks constructor
- Product.ycp - do not initialize the package manager, read the
  installed product from /etc/SuSE-relase file instead (bnc#380652)
- 2.16.55

-------------------------------------------------------------------
Tue Apr 22 15:15:59 CEST 2008 - jsrain@suse.cz

- rename MODLIST variable to YAST_MODLIST to prevent conflicts
  with zypper (bnc #382097)

-------------------------------------------------------------------
Mon Apr 21 12:20:01 CEST 2008 - jsrain@suse.cz

- fixed CWM testsuite
- 2.16.54

-------------------------------------------------------------------
Fri Apr 18 15:29:46 CEST 2008 - lslezak@suse.cz

- Kernel.ycp - check XEN detection result for nil, nil means XEN
  was not found

-------------------------------------------------------------------
Thu Apr 17 20:31:39 CEST 2008 - locilka@suse.cz

- Using `InputFiled instead of obsolete `TextEntry (in CWM).
- Adjusted CWM testsuite.
- 2.16.53

-------------------------------------------------------------------
Wed Apr 16 13:30:31 CEST 2008 - kmachalkova@suse.cz

- Wizard.ycp: Generic tree dialog introduced - left help panel
  might be removed, but menu tree must stay (FaTE #303291 related)

-------------------------------------------------------------------
Tue Apr 15 11:13:04 CEST 2008 - lslezak@suse.cz

- PackageCallbacks.ycp - added RegisterEmptyProgressCallbacks() and
  RestorePreviousProgressCallbacks() functions for disabling and
  restoring progress callbacks (bnc#377919)
- 2.16.52

-------------------------------------------------------------------
Mon Apr 14 16:42:44 CEST 2008 - sh@suse.de

- Open wizard dialogs with `opt(`wizardDialog) in Wizard.ycp
- V 2.16.51

-------------------------------------------------------------------
Mon Apr 14 14:16:55 CEST 2008 - lslezak@suse.cz

- Products.ycp - the target and the sources must be initialized
  and the solver must be run to obtain the list of installed
  products (bnc #368104)

-------------------------------------------------------------------
Mon Apr 14 11:44:17 CEST 2008 - locilka@suse.cz

- Enhanced firewall-services translations script to generate a bit
  more usefule output for translators.

-------------------------------------------------------------------
Mon Apr 14 08:49:05 CEST 2008 - jsrain@suse.cz

- regenerated yast2-services-translations (bnc #373969)
- 2.16.50

-------------------------------------------------------------------
Sun Apr 13 14:42:01 CEST 2008 - aschnell@suse.de

- refactoring and fixing LogView.ycp (bnc #371983)
- 2.16.49

-------------------------------------------------------------------
Fri Apr 11 18:38:02 CEST 2008 - locilka@suse.cz

- New Wizard::OpenOKDialog() (FATE #120373).

-------------------------------------------------------------------
Fri Apr 11 10:50:20 CEST 2008 - mvidner@suse.cz

- FileChanges::FileChangedFromPackage: fixed to actually consider the
  file parameter

-------------------------------------------------------------------
Thu Apr 10 13:55:25 CEST 2008 - kmachalkova@suse.cz

- Hostname.ycp: new functions for retrieving current FQDN, hostname
  and domain name (for FaTE #302863)
- 2.16.48

-------------------------------------------------------------------
Thu Apr 10 10:09:20 CEST 2008 - kmachalkova@suse.cz

- Progress.ycp: use UI::GetDisplay info only when it is really
  needed, not on global level (it instantiates UI and makes CLI
  deaf-dumb in ncurses which set terminal echo to off) (bnc #374259)

-------------------------------------------------------------------
Wed Apr  9 14:57:17 CEST 2008 - jsrain@suse.cz

- use only one 'tail' command in LogView if not using grep to
  filter a log in order to avoid buffering (bnc #371983)
- 2.16.47

-------------------------------------------------------------------
Wed Apr  9 10:33:04 CEST 2008 - locilka@suse.cz

- Added support for Samba Broadcast Reply (FATE #300970).
- Updated Firewall Services translations.
- Renamed SuSEfirewall2 SCR agent to help to make SCR lazy.

-------------------------------------------------------------------
Tue Apr  8 12:14:52 CEST 2008 - lslezak@suse.cz

- call Pkg::TargetInit() in PackageSystem::EnsureTargetInit()
  to load installed packages
- only PAE version of kernel-xen is shipped (kernel-xenpae is now
  kernel-xen)

-------------------------------------------------------------------
Fri Apr  4 15:16:13 CEST 2008 - locilka@suse.cz

- Added GetInstArgs::automatic_configuration for easier handling
  of the automatic configuration process.
- InstExtensionImage changed to use new 'extend' command
  (bnc #376870).
- Function AddXenSupport doesn't change FW_FORWARD_ALWAYS_INOUT_DEV
  anymore. The whole functionality is handled by SuSEfirewall2
  itself (bnc #375482).
- 2.16.46

-------------------------------------------------------------------
Fri Apr  4 14:54:19 CEST 2008 - jsrain@suse.cz

- avoid calling PackageCallbacksInit::InitPackageCallbacks () to
  prevent testsuites of other packages from failing
- 2.16.45

-------------------------------------------------------------------
Thu Apr  3 07:53:51 CEST 2008 - lslezak@suse.cz

- fixed build (missing in -M option in Makefile.am)
- 2.16.44

-------------------------------------------------------------------
Wed Apr  2 22:10:10 CET 2008 - mzugec@suse.de

- added type "password" into CWM
- 2.16.43

-------------------------------------------------------------------
Wed Apr  2 16:31:13 CEST 2008 - lslezak@suse.cz

- moved package callbacks implementation from yast2-packager
  to yast2 (to break cyclic dependency) (fate#302296)
- 2.16.42

-------------------------------------------------------------------
Wed Apr  2 16:21:09 CEST 2008 - locilka@suse.cz

- SCR Agent for managing /etc/ssh/sshd_config has been moved here
  from yast2-sshd.
- Adjusted RPM dependencies.
- 2.16.41

-------------------------------------------------------------------
Tue Apr 01 20:49:22 CEST 2008 - aschnell@suse.de

- let String::FormatSizeWithPrecision return "1 MB" instead of
  "1024 kB" and alike
- fixed String::FormatSizeWithPrecision to return a unit for small
  values

-------------------------------------------------------------------
Tue Apr  1 09:46:44 CEST 2008 - jsrain@suse.cz

- merged texts from proofread

-------------------------------------------------------------------
Mon Mar 31 15:55:25 CEST 2008 - mvidner@suse.cz

- Don't document a feature that is unclear and was never there
  (bnc#373187).

-------------------------------------------------------------------
Wed Mar 26 16:19:46 CET 2008 - jsuchome@suse.cz

- added new anyxml agent, now using perl-XML-Simple library
  (bnc #366867)
- 2.16.40

-------------------------------------------------------------------
Wed Mar 19 17:22:30 CET 2008 - locilka@suse.cz

- anyxml agent renamed to barexml (bnc #366867)
- 2.16.39

-------------------------------------------------------------------
Wed Mar 19 15:36:55 CET 2008 - jsrain@suse.cz

- fixed efika detection (bnc #369045)

-------------------------------------------------------------------
Tue Mar 18 13:22:01 CET 2008 - locilka@suse.cz

- Changed the default value for use-automatic-configuration in
  ProductControl module, now it's false (Also because of AutoYaST).
- Better logging.
- 2.16.38

-------------------------------------------------------------------
Mon Mar 17 14:50:16 CET 2008 - aschnell@suse.de

- added LogViewCore.ycp
- added WaitForEvent to Wizard.ycp
- 2.16.37

-------------------------------------------------------------------
Mon Mar 17 12:43:32 CET 2008 - jsrain@suse.cz

- added 'StartupNotify=true' to the desktop file (bnc #304964)

-------------------------------------------------------------------
Fri Mar 14 12:26:39 CET 2008 - locilka@suse.cz

- Several changes in ProductControl modules for automatic
  configuration and easies enabling and disabling modules.
- DisabledModules and DisabledProposals were made local and acces
  to them is available via functional API only. Both for
  (fate #303396).
- 2.16.36

-------------------------------------------------------------------
Fri Mar 14 11:29:13 CET 2008 - jsrain@suse.cz

- fixed textdomain

-------------------------------------------------------------------
Wed Mar 12 17:16:20 CET 2008 - locilka@suse.cz

- Adjusted ProductControl to evaluate `accept and `ok as if it was
  `next (bnc #369846).
- 2.16.35

-------------------------------------------------------------------
Tue Mar 11 16:14:30 CET 2008 - jsrain@suse.cz

- added infrastructure to detect configuration files changed not
  by YaST and warn users about such changes possibly getting lost
  (fate #303374)

-------------------------------------------------------------------
Tue Mar 11 13:00:07 CET 2008 - lslezak@suse.cz

- improved String::FormatRateMessage() (needed for bnc #168935)
- 2.16.34

-------------------------------------------------------------------
Wed Mar  5 17:37:15 CET 2008 - lslezak@suse.cz

- register Refresh callbacks (required for FATE #30962, bnc #231745)
- 2.16.33

-------------------------------------------------------------------
Wed Mar 05 16:39:25 CET 2008 - aschnell@suse.de

- set Qt style during installation

-------------------------------------------------------------------
Wed Mar  5 15:37:35 CET 2008 - locilka@suse.cz

- Do not try to change the Wizard widget if no such widget exists
  (ncurses) reuse the Back button instead (bnc #367213).
- 2.16.31

-------------------------------------------------------------------
Tue Mar  4 13:53:43 CET 2008 - locilka@suse.cz

- Replacing obsolete ag_background with new ag_process in Service
  YCP module.
- Adjusted RPM dependencies.

-------------------------------------------------------------------
Wed Feb 27 14:38:42 CET 2008 - coolo@suse.de

- new version
- V 2.16.30

-------------------------------------------------------------------
Fri Feb 22 15:34:10 CET 2008 - jsuchome@suse.cz

- added ProductControl::EnableModule, ProductControl::DisabledModule

-------------------------------------------------------------------
Thu Feb 21 18:09:33 CET 2008 - sh@suse.de

- Added new UI packages to Requires/BuildRequires in .spec file
- No more fullscreen for sw_single (coolo's wish)
- V 2.16.29

-------------------------------------------------------------------
Mon Feb 18 20:51:30 CET 2008 - coolo@suse.de

- fix build
- 2.16.28

-------------------------------------------------------------------
Mon Feb 18 17:10:17 CET 2008 - mzugec@suse.de

- NetworkService::NetworkRunningPopup() changed to confirmation

-------------------------------------------------------------------
Mon Feb 18 14:13:07 CET 2008 - lslezak@suse.cz

- URL::Parse() - parse "dir:///" correctly

-------------------------------------------------------------------
Fri Feb 15 13:53:34 CET 2008 - jsrain@suse.cz

- added variables to define whether installing from RPM packages
  or images

-------------------------------------------------------------------
Thu Feb 14 11:59:42 CET 2008 - mzugec@suse.de

- added Confirm::RunningNetwork() for bnc#360571
- 2.16.27

-------------------------------------------------------------------
Wed Feb 13 12:15:22 CET 2008 - jsrain@suse.cz

- Defined filename of file to force update instead of installation

-------------------------------------------------------------------
Fri Feb  8 10:40:25 CET 2008 - locilka@suse.cz

- Umounts performed by InstExtensionImage use -f -l -d (force,
  lazy, free the used loop device as well).

-------------------------------------------------------------------
Thu Feb  7 15:50:24 CET 2008 - locilka@suse.cz

- Module InstExtensionImage moved here from installation.
- Added possibility to disintegrate extensions integrated by
  InstExtensionImage module.
- 2.16.26

-------------------------------------------------------------------
Wed Feb  6 16:51:28 CET 2008 - locilka@suse.cz

- Restoring buttons in ProductControl after every single client
  call to prevent from breaking the installation workflow.

-------------------------------------------------------------------
Tue Feb  5 10:36:52 CET 2008 - kmachalkova@suse.cz

- Progress.ycp: Use the presence of progress bar widget to determine
  whether some progress is running (querying progress counter is not
  enough, previous modules might have failed to reset it correctly)

-------------------------------------------------------------------
Mon Feb  4 18:07:47 CET 2008 - mzugec@suse.de

- Confirm::RunningNetwork() moved to
  NetworkService::NetworkRunningPopup()

-------------------------------------------------------------------
Fri Feb  1 13:00:18 CET 2008 - locilka@suse.cz

- Added new functions into the URL module: MakeMapFromParams and
  MakeParamsFromMap.
- Fixed deprecated find() calls in URL module.
- 2.16.25

-------------------------------------------------------------------
Mon Jan 28 16:28:34 CET 2008 - locilka@suse.cz

- Adjusted SCR agent for SuSEfirewall2 sysconfig file. Values can
  use also single quotes, not only double-quotes (bnc#327565).

-------------------------------------------------------------------
Mon Jan 28 13:14:13 CET 2008 - locilka@suse.cz

- Removing useless Wizard() calls in ProductControl to minimize the
  Wizard redrawing.

-------------------------------------------------------------------
Mon Jan 28 13:00:19 CET 2008 - aschnell@suse.de

- support Qt and Gtk frontend in startup scripts
- 2.16.24

-------------------------------------------------------------------
Sun Jan 27 21:22:06 CET 2008 - coolo@suse.de

- fixing changelog

-------------------------------------------------------------------
Thu Jan 24 15:16:44 CET 2008 - mzugec@suse.cz

- replace deprecated NetworkDevices by NetworkInterfaces
- 2.16.23

-------------------------------------------------------------------
Thu Jan 24 10:09:37 CET 2008 - lslezak@suse.cz

- Fixed testing UI::WidgetExists() call result (it can return nil,
  it must be explicitly compared to true)
- Added pre-requires for fillup into .spec file (for filling up
  sysconfig.yast2 template)
- 2.16.23

-------------------------------------------------------------------
Tue Jan 22 13:25:44 CET 2008 - lslezak@suse.cz

- Progress::New() can be called recursively - a nested progress
  can run inside the main progress (part of bug #352007)
- added wizard/doc/examples/progress_*.ycp examples how to use
  this feature
- 2.16.22

-------------------------------------------------------------------
Mon Jan 21 14:49:30 CET 2008 - locilka@suse.cz

- Disabled HTTP and HTTPS services in list of hard-coded
  SuSEfirewall2 services (replaced with services defined by pkgs).
- Disabled also SSH, DHCP server/client, NIS client.
- Function GetFilenameFromServiceDefinedByPackage has been made
  global.
- Fixed SuSEFirewall testsuite and possibly conflicting services.

-------------------------------------------------------------------
Fri Jan 18 18:04:57 CET 2008 - kmachalkova@suse.cz

- Re-enabled threading in ncurses UI (bug #164999, FaTE #301899)

-------------------------------------------------------------------
Thu Jan 17 13:15:45 CET 2008 - lslezak@suse.cz

- use `BusyIndicator widget for `tick subprogress in Progress::
  (#351933)
- register AcceptWrongDigest AcceptUnknownDigest callbacks
- 2.16.21

-------------------------------------------------------------------
Fri Jan 11 14:11:16 CET 2008 - mzugec@suse.de

- remove ocurrences of deprecated NetworkInterfaces::device_name

-------------------------------------------------------------------
Tue Jan  8 17:20:27 CET 2008 - mzugec@suse.cz

- added NetworkInterfaces module (NetworkDevices will be deprecated)
- 2.16.20

-------------------------------------------------------------------
Tue Jan  8 13:06:46 CET 2008 - jsrain@suse.cz

- disable tab-completion after -i, --install, --remove and
  -- update (#341706)

-------------------------------------------------------------------
Tue Jan  8 11:40:54 CET 2008 - kmachalkova@suse.cz

- Fixed crash when running text-mode menu as non-root user (new
  libyui throws an exception if SelectionBox entry is nil)

-------------------------------------------------------------------
Tue Jan  8 10:42:05 CET 2008 - jsrain@suse.cz

- offer possibility to define UI via cmdline parameter (#348817)

-------------------------------------------------------------------
Fri Jan  4 10:47:10 CET 2008 - lslezak@suse.cz

- Progress:: do not replace the subprocess widget, try to reuse the
  existing widget if possible (avoids screen flickering) (#350584)
- 2.16.19

-------------------------------------------------------------------
Thu Dec 13 17:47:39 CET 2007 - mzugec@suse.de

- NetworkDevices::CleanCacheRead() to reset and re-read
.sysconfig.network.ifcfg* because of network proposal (#170558)
- NetworkDevices::GetDeviceTypes() - list of netcard devices for
this architecture
- NetworkDevices::GetDevTypeDescription() moved from network module
(routines/summary device_types, routines/complex device_names)
- 2.16.18

-------------------------------------------------------------------
Mon Dec 10 12:31:44 CET 2007 - locilka@suse.cz

- Adjusted RPM dependencies:
    * Conflicts yast2-country < 2.16.3 because of moving some files
      from that package here.
    * yast2-pkg-bindings >= 2.16.5 needed already in build-time.

-------------------------------------------------------------------
Fri Dec  7 13:34:11 CET 2007 - lslezak@suse.cz

- Progress:: - added support for subprogress
  (see Progress::Subprogress*() functions)
- InitPackageCallbacks() - register Process* callbacks
- 2.16.17

-------------------------------------------------------------------
Fri Dec  7 13:22:17 CET 2007 - jsuchome@suse.cz

- country.ycp and country_long.ycp moved here from yast2-country
  to remove a dependency on yast2-country by some packages

-------------------------------------------------------------------
Fri Dec  7 11:18:01 CET 2007 - jsrain@suse.cz

- fixed validation of CWM tab widget (#346751)

-------------------------------------------------------------------
Thu Dec  6 17:36:11 CET 2007 - mzugec@suse.cz

- added vlan into device types list

-------------------------------------------------------------------
Wed Dec  5 17:32:22 CET 2007 - sh@suse.de

- Dropped obsolete --noborder option for /sbin/yast2

-------------------------------------------------------------------
Mon Dec  3 16:43:50 CET 2007 - locilka@suse.cz

- Adjusted RPM dependencies: mod_UI in yast2-core.
- Updated Progress with icons to rather use Image-Dimm support
  if available.
- Added new Icon YCP module to provide basic acces to icon files.
- Popup::ConfirmAbort now uses Icons.
- 2.16.16

-------------------------------------------------------------------
Mon Dec  3 14:24:02 CET 2007 - ug@suse.de

- XMLToYCPString added to convert an XML string to
  YCP data

-------------------------------------------------------------------
Thu Nov 29 15:35:40 CET 2007 - locilka@suse.cz

- Progress module has been extended to show icons for stages.
  Function NewProgressIcons() just extends the New() function
  with list of images to be shown.

-------------------------------------------------------------------
Thu Nov 29 13:19:11 CET 2007 - mzugec@suse.cz

- for AY Confirm::Detection popup has timeout 10 seconds (#192181)
- 2.16.15

-------------------------------------------------------------------
Tue Nov 27 19:13:03 CET 2007 - sh@suse.de

- Require yast2-core >= 2.16.10 in .spec
- 2.16.14

-------------------------------------------------------------------
Tue Nov 27 16:48:57 CET 2007 - mvidner@suse.cz

- Wizard::ShowReleaseNotesButton id is string, not any.
- 2.16.13

-------------------------------------------------------------------
Tue Nov 27 13:47:41 CET 2007 - mvidner@suse.cz

- /sbin/yast2: Factored out the y2base loop. Exit it on failure (#343258).

-------------------------------------------------------------------
Fri Nov 23 16:21:28 CET 2007 - mzugec@suse.cz

- fixed URL module for "smb" type
- 2.16.12

-------------------------------------------------------------------
Thu Nov 22 17:45:45 CET 2007 - locilka@suse.cz

- Fixed URL.ycp documentation, added some examples.

-------------------------------------------------------------------
Wed Nov 21 15:36:03 CET 2007 - mzugec@suse.cz

- title-style capitalization of GetDeviceType() (#223873)

-------------------------------------------------------------------
Tue Nov 20 10:50:24 CET 2007 - locilka@suse.cz

- Added new Internet::ShutdownAllLocalDHCPClients function
  for killing dhcpcd (#308577).

-------------------------------------------------------------------
Mon Nov 19 17:58:09 CET 2007 - kmachalkova@suse.cz

- Initialize locale variables (UTF-8 or not) properly to prevent
  displaying garbled characters in console (#335246) (thanks, mfabian
  and werner)

-------------------------------------------------------------------
Fri Nov 16 11:03:43 CET 2007 - locilka@suse.cz

- SCR agent for any_XML has been moved from yast2-packager-2.16.5
  to yast2-2.16.11 (#332187).
- Adjusted RPM dependencies.
- 2.16.11

-------------------------------------------------------------------
Fri Nov  9 12:23:00 CET 2007 - jsrain@suse.cz

- added manpage for yast (#336004)
- initialize product name during live installation properly
  (#297609)
- changed labels of software confirmation popup to Install/Cancel,
  resp. Uninstall/Cancel (#215195)
- 2.16.10

-------------------------------------------------------------------
Wed Nov  7 20:59:53 CET 2007 - mzugec@suse.cz

- added new function ListDevicesExcept(string)
- 2.16.9

-------------------------------------------------------------------
Tue Nov  6 18:22:47 CET 2007 - locilka@suse.cz

- Added new YCP module AutoinstData (which holds all data shared
  between Autoinstallation and other YaST modules) to break cyclic
  dependencies.
- Adjusted RPM dependencies.
- 2.16.8

-------------------------------------------------------------------
Mon Nov  5 11:19:38 CET 2007 - locilka@suse.cz

- Dirinstall-related global data added to Installation YCP module.
- 2.16.7

-------------------------------------------------------------------
Fri Nov  2 14:27:14 CET 2007 - locilka@suse.cz

- YCP module Internet moved from yast2-network to yast2 to remove
  RPM dependencies.
- Adjusted RPM dependencies.
- Added some more texts for firewall services defined by packages.
- Some functions from Internet were moved to newly created
  InternetDevices because of dependency on Provirer module.
- 2.16.6

-------------------------------------------------------------------
Thu Nov  1 16:44:07 CET 2007 - locilka@suse.cz

- Update/backup-related variables were moved from  Update::* to
  Installation::update_* to remove RPM dependencies.
- 2.16.5

-------------------------------------------------------------------
Wed Oct 31 13:19:42 CET 2007 - locilka@suse.cz

- installedVersion and updateVersion moved from 'Update' to
  'Installation' YCP module to remove dependencies.
- 2.16.4

-------------------------------------------------------------------
Tue Oct 30 17:24:06 CET 2007 - locilka@suse.cz

- Modules Hotplug and HwStatus moved here from yast2-installation
  to remove yast2-storage dependency on yast2-installation.
- Adjusted RPM dependencies.
- 2.16.3

-------------------------------------------------------------------
Tue Oct 23 08:10:22 CEST 2007 - jsrain@suse.cz

- kernel-bigsmp renamed to kernel-pae
- 2.16.2

-------------------------------------------------------------------
Thu Oct 11 11:52:23 CEST 2007 - locilka@suse.cz

- New function FileUtils::MD5sum.
- Merging every single workflow only once, skipping duplicate
  additional workflows even if provided by a different file name
  (#332436).
- Merging control-file texts in WorkflowManager as well (#271608).

-------------------------------------------------------------------
Thu Oct  4 16:29:01 CEST 2007 - jsrain@suse.cz

- install bigsmp kernel regardless the memory size (Fate #159006)
- 2.16.1

-------------------------------------------------------------------
Wed Oct  3 09:39:45 CEST 2007 - mvidner@suse.cz

- Do not try to package COPYRIGHT.english, it is gone from
  devtools (#299144).
- 2.16.0

-------------------------------------------------------------------
Wed Sep 26 18:06:50 CEST 2007 - kmachalkova@suse.cz

- Text-mode control center: do not show groups containing no modules
  to the user (#309452)

-------------------------------------------------------------------
Wed Sep 12 11:24:50 CEST 2007 - jsrain@suse.cz

- reverted Fate #159006 (always using bigsmp kernel if PAE detected)
  (#309468)
- 2.15.58

-------------------------------------------------------------------
Tue Sep 11 10:23:08 CEST 2007 - varkoly@suse.de

- Fixed Provides list (#309420)

-------------------------------------------------------------------
Mon Sep 10 11:41:49 CEST 2007 - locilka@suse.cz

- Fixed agent for /content file to correctly identify the key and
  the value (#305495).
- 2.15.57

-------------------------------------------------------------------
Thu Sep  6 14:30:06 CEST 2007 - tgoettlicher@suse.de

- fixed mouse cursor for links (#304679)
- 2.15.56

-------------------------------------------------------------------
Wed Sep  5 12:48:58 CEST 2007 - jsrain@suse.cz

- handle missing /usr/bin/id properly (#307375)
- 2.15.55

-------------------------------------------------------------------
Mon Sep  3 14:25:19 CEST 2007 - mvidner@suse.cz

- Mail via AutoYaST: do not omit the colon separator in /etc/aliases;
  fixed warnings about undefined variables (#304190).
- 2.15.54

-------------------------------------------------------------------
Mon Sep  3 13:08:17 CEST 2007 - lslezak@suse.cz

- added fallback for "kernel-iseries64" - use "kernel-ppc64",
  when it's not available (#302246)
- properly check whether a kernel package is available (use package
  name instead of 'provides' capability), fixed check in 'repair'
  mode (#302246, #299683)
- added Package::PackageAvailable() and Package::PackageInstaled()
  functions to check whether a package is available or installed
  (they check package name in contrast to Package::IsAvailable()
  and Package::IsInstalled() which check 'provides' capability)
- 2.15.53

-------------------------------------------------------------------
Mon Sep  3 08:24:32 CEST 2007 - mvidner@suse.cz

- Use xmessage only if y2base fails. Don't use it for harmless
  warnings (#265263#c59).
- 2.15.52

-------------------------------------------------------------------
Fri Aug 31 10:34:10 CEST 2007 - locilka@suse.cz

- Fixing evaluation of unreadable cpuflags in Kernel.ycp (#303842).
- 2.15.51

-------------------------------------------------------------------
Thu Aug 30 11:25:02 CEST 2007 - jsrain@suse.cz

- removed the -s/--style option from manpage and help (#300362)

-------------------------------------------------------------------
Thu Aug 30 10:51:17 CEST 2007 - jsrain@suse.cz

- updated list of fallback kernels (no longer kernel-smp) (#304646)
- 2.15.50

-------------------------------------------------------------------
Thu Aug 30 10:23:29 CEST 2007 - jsrain@suse.cz

- updated list of modules not to add to initrd (#298726)
- 2.15.49

-------------------------------------------------------------------
Tue Aug 28 15:54:17 CEST 2007 - mzugec@suse.cz

- add filter and log for output of NetworkDevices::List() (#303858)

-------------------------------------------------------------------
Tue Aug 28 12:12:49 CEST 2007 - locilka@suse.cz

- Fixed SuSEFirewall to better handle erroneous data from
  NetworkDevices module (#303858).

-------------------------------------------------------------------
Mon Aug 27 11:59:50 CEST 2007 - sh@suse.de

- Fixed bug #304776: save_y2logs usage message

-------------------------------------------------------------------
Fri Aug 24 13:21:57 CEST 2007 - mzugec@suse.cz

- add "ath" into "netcard" macro in NetworkDevices (#288450)
- 2.15.48

-------------------------------------------------------------------
Sun Aug 12 12:13:36 CEST 2007 - coolo@suse.de

- avoid conflicts without version

-------------------------------------------------------------------
Fri Aug 10 13:56:42 CEST 2007 - locilka@suse.cz

- Preselect "Add Online Repositories Before Installation" check-box
  in the "Installation Mode" dialog (#299207).
- 2.15.47

-------------------------------------------------------------------
Fri Aug 10 12:28:27 CEST 2007 - jsrain@suse.cz

- conflict older versions of packages which files were moved here
  from (#294054)
- 2.15.46

-------------------------------------------------------------------
Fri Aug 10 11:10:34 CEST 2007 - locilka@suse.cz

- Updated firewall-related texts for services defined by packages.

-------------------------------------------------------------------
Thu Aug  2 14:54:01 CEST 2007 - lslezak@suse.cz

- register download callbacks (#292629)
- 2.15.45

-------------------------------------------------------------------
Mon Jul 30 13:08:04 CEST 2007 - jsrain@suse.cz

- install bigsmp kernel regardless the memory size (Fate #159006)
- 2.15.42

-------------------------------------------------------------------
Thu Jul 26 10:07:51 CEST 2007 - jsrain@suse.cz

- added Provides: yast2-devel to yast2-devel-doc
- 2.15.43

-------------------------------------------------------------------
Wed Jul 25 14:46:56 CEST 2007 - locilka@suse.cz

- Renamed yast2-devel to yast2-devel-doc (FATE #302461).
- 2.15.42

-------------------------------------------------------------------
Sun Jul 22 10:02:08 CEST 2007 - mzugec@suse.de

- don't use getcfg in IsConnected function
- 2.15.41

-------------------------------------------------------------------
Wed Jul 18 16:56:45 CEST 2007 - lslezak@suse.cz

- PackageCallbacksInit.ycp - register ProgressReport callbacks
- 2.15.40

-------------------------------------------------------------------
Thu Jul 12 15:01:28 CEST 2007 - jsrain@suse.cz

- disabled rpmlint checks for .desktop files in order to build
- 2.15.39

-------------------------------------------------------------------
Wed Jul  4 11:47:40 CEST 2007 - locilka@suse.cz

- Fixed initrd testsuite
- 2.15.38

-------------------------------------------------------------------
Mon Jul  2 15:16:20 CEST 2007 - locilka@suse.cz

- Fixed adding of firewall custom rules in case of empty
  destination port but source port set (#284998).

-------------------------------------------------------------------
Thu Jun 28 21:33:42 CEST 2007 - jsrain@suse.cz

- added mode for live CD installation
- several updates for live CD installation

-------------------------------------------------------------------
Thu Jun 21 17:35:48 CEST 2007 - adrian@suse.de

- fix changelog entry order

-------------------------------------------------------------------
Wed Jun 20 11:56:36 CEST 2007 - locilka@suse.cz

- Extending Installation module to provide persistent information
  in Instalaltion Mode dialog.

-------------------------------------------------------------------
Tue Jun 19 13:02:27 CEST 2007 - kmachalkova@suse.cz

- Respect user's choice and never unset LANG (yast2-funcs)
- Do not append .UTF-8 suffix to POSIX and C locale (/sbin/yast2)
  (#285178)
- 2.15.37

-------------------------------------------------------------------
Tue Jun 19 08:28:57 CEST 2007 - locilka@suse.cz

- Allowing to go back in the installation workflow even if the
  workflow has changed. The condition must be explicitly set in
  the control file.

-------------------------------------------------------------------
Mon Jun 18 17:13:55 CEST 2007 - jsrain@suse.cz

- check patch lenght before calling substring (#283146)

-------------------------------------------------------------------
Thu Jun 14 15:57:58 CEST 2007 - kmachalkova@suse.cz

- Enable setting color theme of ncurses UI (Y2NCURSES_COLOR_THEME
  variable added to sysconfig, exported by /sbin/yast2 if defined)
  (FaTE #301893))

-------------------------------------------------------------------
Tue Jun 12 18:05:51 CEST 2007 - mzugec@suse.cz

- fixed CheckDomain function - allow "." character at the end
of domain name (suse.cz.)
- 2.15.36

-------------------------------------------------------------------
Thu Jun  7 10:14:06 CEST 2007 - lslezak@suse.cz

- speed up PackageSystem::InstallKernel() - call rpm directly
  instead of starting the package manager
- display licenses in the command line mode properly,
  fixed prompt when removing packages (#270910)

-------------------------------------------------------------------
Tue Jun  5 21:22:50 CEST 2007 - locilka@suse.cz

- Extended PackageLock::Check function to allow to 'Retry' getting
  the package management lock (#280383).

-------------------------------------------------------------------
Fri Jun  1 09:51:24 CEST 2007 - mzugec@suse.cz

- add function NetworkService::isNetworkRunning()
- NetworkStorage moved here from yast2-network
- 2.15.35

-------------------------------------------------------------------
Wed May 30 13:48:27 CEST 2007 - sh@suse.de

- Fixed bug #278790: save_y2logs complains about missing RPM DB

-------------------------------------------------------------------
Tue May 29 15:53:15 CEST 2007 - lslezak@suse.cz

- updated metadata in the sysconfig file (#278612)

-------------------------------------------------------------------
Fri May 25 10:59:56 CEST 2007 - jsrain@suse.cz

- fixed spec file (removed duplicate .desktop files translations)
- removed translations from .desktop-files (#271209)
- 2.15.34

-------------------------------------------------------------------
Mon May 21 16:04:31 CEST 2007 - kmachalkova@suse.cz

- Do not show empty xmessage window if nothing is printed to stderr
  after yast module has exited (mvidner's patch for #265263)

-------------------------------------------------------------------
Mon May 21 13:39:58 CEST 2007 - jsrain@suse.cz

- fixed chrp board detection (PPC) (#273606)
- do not check UI mode when enabling the 'Use LDAP' widget in
  service dialog (#274649)

-------------------------------------------------------------------
Thu May 17 17:57:17 CEST 2007 - lslezak@suse.cz

- Fixed testsuite for String.ycp
- 2.15.33

-------------------------------------------------------------------
Thu May 17 17:08:57 CEST 2007 - kmachalkova@suse.cz

- Do not request link state of network devices from ethtool (ask
  sysfs instead) so that yast2 does not require ethtool (#256382)

-------------------------------------------------------------------
Wed May 16 11:52:52 CEST 2007 - locilka@suse.cz

- Added checking for allowed "ssh" TCP port into
  SuSEFirewallProposal module additionaly to "service:sshd"
  (related to #274761).

-------------------------------------------------------------------
Wed May  9 13:47:10 CEST 2007 - lslezak@suse.cz

- fixed units - use "kB" instead of "KB" in strings (#270935)

-------------------------------------------------------------------
Mon May  7 14:47:41 CEST 2007 - mvidner@suse.cz

- save_y2logs: do not query the RPM database if there is none, as
  in the inst-sys (#270321).

-------------------------------------------------------------------
Fri May  4 15:28:26 CEST 2007 - locilka@suse.cz

- Added new refresh-srv-def-by-pkgs-trans.sh script that creates
  a YCP file containing translations for services defined by
  packages (FATE #30068).
- Added yast2-services-translations.ycp file with translations,
  textdomain is "firewall-services".
- Changed SuSEFirewallProposal to use new definition of services
  instead the old one from SuSEFirewallServices.
- Fixed BuildRequires (yast2-perl-bindings) after moving
  Mail-related perl modules to yast2 package.
- 2.15.32

-------------------------------------------------------------------
Thu May  3 14:44:05 CEST 2007 - varkoly@suse.de

- Add new module file MailAlias.ycp (269867 - build cycle between
  yast2-users and yast2-mail)
- 2.15.31

-------------------------------------------------------------------
Thu May  3 14:20:41 CEST 2007 - locilka@suse.cz

- Present more information to the user when calling a YaST client
  fails (#267886).

-------------------------------------------------------------------
Thu Apr 19 16:30:05 CEST 2007 - mzugec@suse.cz

- added GetIP(device) function to get first+additional addresses (#264393)
- 2.15.30

-------------------------------------------------------------------
Thu Apr 19 11:09:13 CEST 2007 - jsrain@suse.cz

- fixed path to GNOME control center (#245970)

-------------------------------------------------------------------
Wed Apr 18 08:33:37 CEST 2007 - locilka@suse.cz

- FileUtils::CheckAndCreatePatch function has been fixed not to
  turn "/" into empty string (#203363).
- 2.15.29

-------------------------------------------------------------------
Fri Apr 13 16:36:09 CEST 2007 - locilka@suse.cz

- Added 'modified' flag into SuSEFirewallServices module. This
  makes SuSEFirewall module to restart SuSEfirewall2 in case of
  changed only SuSEFirewallServices settings.

-------------------------------------------------------------------
Thu Apr 12 14:05:24 CEST 2007 - locilka@suse.cz

- Added new SetNeededPortsAndProtocols() function into
  SuSEFirewallServices module. It allows to modify services defined
  by packages described in FATE #300687.
- 2.15.28

-------------------------------------------------------------------
Thu Apr 12 13:09:40 CEST 2007 - mvidner@suse.cz

- Detect Efika board type, handle it like Pegasos (#259827).
- Fixed /sbin/yast2 to pass on the return value of y2base and of the
  control center (#263412).
- Let /sbin/yast2 redirect its output to xmessage if appropriate
  (#211392).
- 2.15.27

-------------------------------------------------------------------
Wed Apr 11 10:14:42 CEST 2007 - lslezak@suse.cz

- properly detect PV/FV Xen machine (#255217)
- 2.15.26

-------------------------------------------------------------------
Fri Apr  6 15:34:36 CEST 2007 - locilka@suse.cz

- Adding new Installation::reboot_net_settings that will point to
  a file storing current nework services settings when rebooting
  a computer during installation (#258742).
- Adding comments for Installation::* variables
- 2.15.25

-------------------------------------------------------------------
Fri Apr  6 11:18:10 CEST 2007 - lslezak@suse.cz

- register Pkg::CallbackAuthentication() callback (#190609)
- 2.15.24

-------------------------------------------------------------------
Mon Apr  2 14:15:53 CEST 2007 - jsuchome@suse.cz

- fixed restarting after Patch CD update (#259825)
- 2.15.23

-------------------------------------------------------------------
Mon Apr  2 14:11:12 CEST 2007 - lslezak@suse.cz

- register new callbacks Pkg::CallbackSourceCreateInit/Destroy()
  and Pkg::CallbackSourceReportInit/Destroy() (#251726)

-------------------------------------------------------------------
Mon Apr  2 10:59:49 CEST 2007 - locilka@suse.cz

- Changed Firewall proposal to be unified with other network
  proposals, e.g., "Firewall is enabled (disable)" (#259778).

-------------------------------------------------------------------
Fri Mar 30 08:23:46 CEST 2007 - locilka@suse.cz

- SCR agent proc_meminfo.scr moved from yast2-storage to yast2

-------------------------------------------------------------------
Thu Mar 29 15:45:49 CEST 2007 - locilka@suse.cz

- Added new WorkflowManager testsuite
- Added some debugging functions into WorkflowManager
- Changed ProductControl for easier testing

-------------------------------------------------------------------
Wed Mar 28 17:09:39 CEST 2007 - locilka@suse.cz

- Some testsuites have been moved from yast2-packager to yast2
- 2.15.22

-------------------------------------------------------------------
Wed Mar 28 15:59:03 CEST 2007 - locilka@suse.cz

- A new YCP module WorkflowManager has been created in order to
  unifys Add-On and Patterns in their possibility to influence the
  installation and configuration workflow (FATE #129).
- 2.15.21

-------------------------------------------------------------------
Fri Mar 23 12:47:17 CET 2007 - jsrain@suse.cz

- use Qt control center instead of Gtk and vice versa if the preffered
  one doesn't exist, fixed path to Gtk control center (#255745)
- fixed focus switching when changing dialogs in tree dialog (#239775)

-------------------------------------------------------------------
Wed Mar 21 16:12:54 CET 2007 - locilka@suse.cz

- Using SuSEFirewall::SuSEFirewallIsInstalled also internally in
  some SuSEFirewall functions.

-------------------------------------------------------------------
Wed Mar 21 07:50:59 CET 2007 - lslezak@suse.cz

- added hwinfo/classnames.ycp (from yast2-tune) (#253486)
- 2.15.20

-------------------------------------------------------------------
Mon Mar 19 16:37:40 CET 2007 - jsrain@suse.cz

- fixed selecting proper dialog in DialogTree in case of widget
  validation failed (#253488)

-------------------------------------------------------------------
Tue Mar 13 10:07:05 CET 2007 - jsrain@suse.cz

- added yast2-perl-bindings to Requires (#253514)

-------------------------------------------------------------------
Mon Mar 12 11:54:18 CET 2007 - mzugec@suse.cz

- sysconfig/network: use IPADDR/PREFIXLEN as default instead of NETMASK (#231997)
- 2.15.19

-------------------------------------------------------------------
Mon Mar 12 08:42:07 CET 2007 - locilka@suse.cz

- Modules 'Product' and 'Installation' (installation settings) were
  moved from 'yast2-installation' to 'yast2' to minimize
  cross-package dependencies.
- Adjusted package-conflicts.
- 2.15.18

-------------------------------------------------------------------
Fri Mar  9 08:57:01 CET 2007 - locilka@suse.cz

- Changing 'xenbr0' in SuSEfirewall2's FW_FORWARD_ALWAYS_INOUT_DEV
  to 'xenbr+' to match all XEN bridges. XEN bridge name is newly
  dependent on network interface number (#233934).

-------------------------------------------------------------------
Thu Mar  8 18:21:35 CET 2007 - jsuchome@suse.cz

- added SLPAPI.pm, Perl API for SLP agent (#238680)
- 2.15.17

-------------------------------------------------------------------
Thu Mar  8 16:57:17 CET 2007 - locilka@suse.cz

- Module GetInstArgs moved from yast2-installation to yast2, many
  clients required yast2-installation only because of this module.
- Added documentation of functions into that module.

-------------------------------------------------------------------
Thu Mar  8 16:30:09 CET 2007 - jsrain@suse.cz

- added xinetd support to the CWM service start widget

-------------------------------------------------------------------
Wed Mar  7 13:26:03 CET 2007 - jsrain@suse.cz

- build correctly URL in case of multiple leading slashes in the
  path (#179623)

-------------------------------------------------------------------
Tue Mar  6 22:25:24 CET 2007 - locilka@suse.cz

- Adding more documentation into the FileUtils module (examples).

-------------------------------------------------------------------
Tue Mar  6 13:49:56 CET 2007 - locilka@suse.cz

- When updating the SuSEfirewall2 network interfaces, consider that
  interfaces needn't be assigned to zones only by SuSEFirewall but
  also by network modules. Do not change assignments which have
  been made already.

-------------------------------------------------------------------
Mon Mar  5 10:57:48 CET 2007 - locilka@suse.cz

- fixed SuSEFirewall testsuite
- 2.15.16

-------------------------------------------------------------------
Mon Mar  5 10:42:34 CET 2007 - jsrain@suse.cz

- fixed testsuite

-------------------------------------------------------------------
Fri Mar  2 08:54:41 CET 2007 - lslezak@suse.cz

- install Xen paravirtual drivers (xen-kmp-* package) if running in
  a fully virtualized guest (#241564)
- register new yast agents when a patch or a package has been
  installed (#250179)
- 2.15.15

-------------------------------------------------------------------
Thu Mar  1 17:58:14 CET 2007 - kmachalkova@suse.cz

- Added checking for root user into ncurses menu. If the user is not
  root, show notify popup and list only the modules that do not need
  root privileges (#246015)

-------------------------------------------------------------------
Thu Mar  1 16:43:01 CET 2007 - jsuchome@suse.cz

- Added command line help text describing format of the [string]
  type options (#248201)

-------------------------------------------------------------------
Wed Feb 28 15:20:00 CET 2007 - locilka@suse.cz

- Making yast2.rpm independent on SuSEfirewall2. The package is
  checked and installed in SuSEFirewall::Read() function. If user
  decides not to install it, Firewall functionality is disabled.
  Installing the SuSEfirewall2 package is possible only on the
  running system (#245506).
- Checking for firewall definitions installed during one YaST run.
  This check is forced when something tries to use unknown service
  definition.
- Disabling possibility to configure firewall in Installation in
  Network proposal when SuSEfirewall2 package is not installed.
- Changing directory of service definitions to
  /etc/sysconfig/SuSEfirewall2.d/services (bugzilla #247352
  comment #13).

-------------------------------------------------------------------
Wed Feb 28 11:26:14 CET 2007 - lslezak@suse.cz

- ProductControl::Run() - return `abort also in the firstboot
  stage (#247552)
- 2.15.14

-------------------------------------------------------------------
Tue Feb 27 12:47:36 CET 2007 - locilka@suse.cz

- Added and fixed support for Firewall Custom Rules (FATE #100068,
  FATE #120042).
- 2.15.13

-------------------------------------------------------------------
Fri Feb 23 11:30:05 CET 2007 - lslezak@suse.cz

- error handling in Package::Available*() - return nil if no
  installation source is available (#225484)
- 2.15.12

-------------------------------------------------------------------
Mon Feb 19 14:04:18 CET 2007 - lslezak@suse.cz

- NetworkPopup - fixed NFS browsing (the same problem was
  in #71064), display scan results in a simple popup
- 2.15.11

-------------------------------------------------------------------
Fri Feb 16 12:50:35 CET 2007 - lslezak@suse.cz

- added String::FormatFilename() and URL::FormatUrl() - functions
  for removing the middle part of an URL/file name (#221163)
- 2.15.10

-------------------------------------------------------------------
Thu Feb 15 09:24:32 CET 2007 - aosthof@suse.de

- Fixed ComputePackage() in library/system/src/Kernel.ycp to be
  able to check provided kernel packages in installed system

-------------------------------------------------------------------
Thu Feb 15 07:31:47 CET 2007 - lslezak@suse.cz

- register ScanDB callbacks (#219953)
- String.ycp - functions for formatting dowload rate string
  (required for #168935)
- /sbin/yast2 - added control center switching, configurable via
  sysconfig (fate #301082) (mmeeks)
- 2.15.9

-------------------------------------------------------------------
Tue Feb 13 17:17:43 CET 2007 - mvidner@suse.cz

- ModulesConf::RunDepmod: do it also on s390 (#192120).

-------------------------------------------------------------------
Mon Feb 12 13:08:46 CET 2007 - lslezak@suse.cz

- register TrustGpgKey() callback handler (#242087, #240771)
- 2.15.8

-------------------------------------------------------------------
Mon Feb 12 11:00:53 CET 2007 - jsrain@suse.cz

- added control center switching, configurable via sysconfig
  (fate #301082) (mmeeks)

-------------------------------------------------------------------
Fri Feb  9 14:55:20 CET 2007 - mvidner@suse.cz

- Set Mode::testMode () == "testsuite" automatically when running with
  yast2-testsuite (#243624).
- Adjusted SuSEFirewall testsuite to match the current
  Mode::testMode () implementation
- 2.15.7

-------------------------------------------------------------------
Fri Feb  9 13:14:43 CET 2007 - locilka@suse.cz

- Using SCR::UnregisterAgent() instead of SCR::UnmountAgent in
  SetDesktopIcon() in Wizard.ycp (#244046).

-------------------------------------------------------------------
Thu Feb  8 16:46:18 CET 2007 - locilka@suse.cz

- Tuning firewall services defined by packages (FATE #300687).
- Added a lot of documentation and examples and comments into the
  SuSEFirewall YCP module.
- 2.15.6

-------------------------------------------------------------------
Thu Feb  8 11:06:41 CET 2007 - kmachalkova@suse.cz

- Use UI::RunInTerminal in menu.ycp for text-mode only. In all other
  cases run appropriate module in Qt(Gtk)
- 2.15.5

-------------------------------------------------------------------
Wed Feb  7 16:15:41 CET 2007 - locilka@suse.cz

- Added support for firewall services defined by packages
  (FATE #300687).
- Adjusted SuSEFirewall testsuite.

-------------------------------------------------------------------
Mon Jan 29 16:10:53 CET 2007 - mzugec@suse.de

- Internet connection test fails on s390 (#238246)
- 2.15.4

-------------------------------------------------------------------
Tue Jan 23 10:03:01 CET 2007 - jsrain@suse.cz

- use --whatprovides when quering for an installed package (#76181)

-------------------------------------------------------------------
Mon Jan 22 17:53:17 CET 2007 - mzugec@suse.cz

- 2.15.3
- #237353 - use cache to avoid multiple confirmations for the same purpose

-------------------------------------------------------------------
Fri Jan 19 10:16:05 CET 2007 - jsuchome@suse.cz

- added new API to Popup: MessageDetails, WarningDetails, ErrorDetails,
  NotifyDetails (popup with text and Details button for extra info)

-------------------------------------------------------------------
Fri Jan 19 09:09:33 CET 2007 - locilka@suse.cz

- Added two new remarkable functions GetFirewallKernelModules and
  SetFirewallKernelModules into the SuSEFirewall module. They will
  allow to open FTP service in SuSEfirewall2.
- Adjusted testsuite on Firewall

-------------------------------------------------------------------
Thu Jan 18 15:16:45 CET 2007 - kmachalkova@suse.cz

- Avoid displaying empty strings in NetworkPopup (#220813, #223498)

-------------------------------------------------------------------
Tue Jan  9 11:23:04 CET 2007 - mzugec@suse.cz

- add bond device

-------------------------------------------------------------------
Mon Jan  8 18:09:00 CET 2007 - locilka@suse.cz

- Fixed handling Y2_GEOMETRY="-geometry XxY[+OffsX+OffsY]" and
  "--geometry XxY[+OffsX+OffsY]" in /sbin/yast2 call (#232568).

-------------------------------------------------------------------
Fri Jan  5 13:20:26 CET 2007 - lslezak@suse.cz

- gpg library: fixed export of a key, export key in ASCII or
  binary format, added passphrase widget/popup, API documentation,
  example code
- 2.15.2

-------------------------------------------------------------------
Thu Jan  4 15:45:00 CET 2007 - locilka@suse.cz

- Changed y2error() to y2warning() when using default value is
  Misc::SysconfigRead() (#231744).

-------------------------------------------------------------------
Thu Dec 21 10:19:00 CET 2006 - lslezak@suse.cz

- added a gpg library - a wrapper for gpg binary (GPG.ycp),
  CWM widgets (GPGWidgets.ycp)  (initial version)

-------------------------------------------------------------------
Thu Dec 14 15:06:25 CET 2006 - lslezak@suse.cz

- added Label::SkipButton() (#228370)

-------------------------------------------------------------------
Wed Dec 13 09:11:24 CET 2006 - lslezak@suse.cz

- URL.ycp: fixed url building and checking in Estonian locale
  (use [[:alpha:]] instead of [a-z] in regexps) (#227256)
- 2.15.1

-------------------------------------------------------------------
Thu Dec  7 15:30:30 CET 2006 - lslezak@suse.cz

- menu.ycp: `restart_menu is not needed anymore (#148683)

-------------------------------------------------------------------
Tue Dec  5 11:20:10 CET 2006 - kmachalkova@suse.cz

- Adapt ncurses menu.ycp for running yast modules as separate
  processes (#148683, #221254, #222547)
- Do not change LANG and LC_CTYPE when stdin does not support
  utf8 (testutf8 returns 0) (partly #179989)
- 2.15.0

-------------------------------------------------------------------
Tue Nov 28 09:04:31 CET 2006 - jsrain@suse.cz

- fixed board detection on PPC (#223872)
- 2.14.15

-------------------------------------------------------------------
Tue Nov 21 11:16:27 CET 2006 - mvidner@suse.cz

- Implemented yast2 --remove and yast2 --update (#222757).
  (It needs yast2-packager-2.14.8 to work.)
- 2.14.14

-------------------------------------------------------------------
Tue Nov 14 10:49:04 CET 2006 - kmachalkova@suse.cz

- Better selection of fastest available network device (checking
  for cable connection and status for NICs) (#214897)
- 2.14.13

-------------------------------------------------------------------
Mon Nov 13 17:26:19 CET 2006 - locilka@suse.cz

- Tuning the previous change not to use .target.tmpdir but using
  "/var/lib/YaST2" instead.
- 2.14.12

-------------------------------------------------------------------
Mon Nov 13 14:27:39 CET 2006 - locilka@suse.cz

- Calling /sbin/SuSEfirewall2 (start|stop) instead of
  Service::Start()/Service::Stop() for SuSEfirewall2_(init && setup)
  (#215416).
- Extended testsuite of SuSEFirewall module.
- 2.14.11

-------------------------------------------------------------------
Wed Nov  8 09:44:03 CET 2006 - mvidner@suse.cz

- Resubmitting to fix the build.
- 2.14.10

-------------------------------------------------------------------
Mon Nov  6 15:20:34 CET 2006 - mzugec@suse.cz

- #177560 - fixed corrupting sysconfig files after setting locale to et_EE
- set value to boolean if contains "yes" or "no"
- 2.14.9

-------------------------------------------------------------------
Fri Nov  3 15:37:06 CET 2006 - locilka@suse.cz

- Fixed handling of missign SuSE-release files (partly #217013).

-------------------------------------------------------------------
Fri Nov  3 10:58:21 CET 2006 - mvidner@suse.cz

- Manual page: documented the command line interface (jfriedl).

-------------------------------------------------------------------
Mon Oct 30 09:29:21 CET 2006 - locilka@suse.cz

- Stopping/Starting and/or Enabling/Disabling all SuSEfirewall2
  services even if one of them fails. Partly preventing from not
  writing the new status of services (bugzilla #215416).
- Restarting firewall in SuSEFirewall::ActivateConfiguration() even
  if the configuration is not changed but there are some RPC
  services in the configuration (bugzilla #186186).
- 2.14.8

-------------------------------------------------------------------
Wed Oct 25 11:13:38 CEST 2006 - locilka@suse.cz

- Writing the client's return value to the log (ProductControl)
  for easier debugging (#214886).

-------------------------------------------------------------------
Tue Oct 24 15:50:54 CEST 2006 - lslezak@suse.cz

- .etc.policykit agent - added documentation
- fixed script callback registration

-------------------------------------------------------------------
Tue Oct 24 09:44:20 CEST 2006 - jsrain@suse.cz

- lazy initialization of list of YaST modules for bash completion
  (#212928)

-------------------------------------------------------------------
Mon Oct 23 17:14:04 CEST 2006 - lslezak@suse.cz

- added .etc.policykit agent (reads/writes
  /etc/PolicyKit/privilege.d/*.privilege files), used for
  handling powermanagement permissions (fate #301180, bug #214272)
- 2.14.7

-------------------------------------------------------------------
Wed Oct 18 15:12:08 CEST 2006 - locilka@suse.cz

- Returning `abort from ProductControl::Run in case of Abort button
  pressed during the second stage installation (FATE #300422).
- 2.14.6

-------------------------------------------------------------------
Wed Oct 18 13:47:50 CEST 2006 - kmachalkova@suse.cz

- NetworkDevices: return device type (e.g. netcard, modem,..) in
  human readable form
- NetworkPopup: display more information (besides device id also
  type, name and IP address)
- Moved NetworkPopup.ycp from library/wizard to library/network
- 2.14.5

-------------------------------------------------------------------
Mon Oct 16 16:34:58 CEST 2006 - lslezak@suse.cz

- register script callbacks (feature #100233)
- 2.14.4

-------------------------------------------------------------------
Mon Oct 16 11:23:48 CEST 2006 - mvidner@suse.cz

- /sbin/yast2: make ldd "not found" messages visible so that there is
  a hint about why a UI plugin is not working (#211392).

-------------------------------------------------------------------
Tue Oct 10 18:02:17 CEST 2006 - mvidner@suse.cz

- It is now configurable whether to use Qt or GTK GUI,
  see "man yast2" (F#301083).
- 2.14.3

-------------------------------------------------------------------
Tue Oct  3 12:38:46 CEST 2006 - jsrain@suse.cz

- reverted bigsmp kernel usage
- 2.14.2

-------------------------------------------------------------------
Mon Oct  2 16:38:20 CEST 2006 - jsrain@suse.cz

- merged texts from proofread
- install bigsmp kernel regardless the memory size
- 2.14.1

-------------------------------------------------------------------
Wed Sep 27 11:02:10 CEST 2006 - jsrain@suse.cz

- merged 10.2-only patches to SVN repository
- fixed Cell detection (#206539)
- 2.14.0

-------------------------------------------------------------------
Mon Sep 18 16:35:26 CEST 2006 - lslezak@suse.cz

- use the new source callbacks (feature #1466),
  require yast2-pkg-bindigs >= 2.13.95
- 2.13.81

-------------------------------------------------------------------
Fri Sep 15 10:02:49 CEST 2006 - mvidner@suse.cz

- Refactored Progress.ycp (but reverted the interface change).
- 2.13.80

-------------------------------------------------------------------
Wed Aug 30 16:31:11 CEST 2006 - sh@suse.de

- Added output of "rpm -qa" to save_y2logs
  upon request at all-hands meeting 2006-08-29
- 2.13.79

-------------------------------------------------------------------
Wed Aug 30 15:23:33 CEST 2006 - locilka@suse.cz

- DnsServerPunycode module moved from yast2-dns-server to yast2
  as Punycode module.
- 2.13.78

-------------------------------------------------------------------
Wed Aug 23 16:27:16 CEST 2006 - jsrain@suse.cz

- added release-specific Xvnc parameters
- 2.13.77

-------------------------------------------------------------------
Wed Aug 23 09:59:40 CEST 2006 - jsrain@suse.cz

- kernel-smp package is dropped for 10.2
- simplified kernel package detection for PPC for 10.2 (#195049)
- 2.13.76

-------------------------------------------------------------------
Tue Aug 22 19:24:18 CEST 2006 - mvidner@suse.cz

- CWM::ShowAndRun: documented disable_buttons.

-------------------------------------------------------------------
Thu Aug 17 16:40:58 CEST 2006 - jsrain@suse.cz

- initialize patch/delta RPM callbacks
- 2.13.75

-------------------------------------------------------------------
Thu Aug 10 15:25:59 CEST 2006 - locilka@suse.cz

- Moved (x)inetd agent from yast2-inetd to yast2
- 2.13.74

-------------------------------------------------------------------
Wed Aug  9 15:37:45 CEST 2006 - jsrain@suse.cz

- fixed recognizing pegasos, cell and maple boot requirements (PPC)
  (#192957)

-------------------------------------------------------------------
Wed Aug  9 14:19:23 CEST 2006 - kmachalkova@suse.cz

- Added new Address::CheckMAC() and Address::ValidMAC() functions.
- 2.13.73

-------------------------------------------------------------------
Mon Aug  7 11:07:31 CEST 2006 - locilka@suse.cz

- Added new IP::IPv4ToBits() and IP::BitsToIPv4() functions.

-------------------------------------------------------------------
Fri Aug  4 16:21:43 CEST 2006 - jsrain@suse.cz

- added mode X-version-specific paths
- 2.13.72

-------------------------------------------------------------------
Thu Aug  3 14:51:46 CEST 2006 - mvidner@suse.cz

- Start-up speed-up: don't read all desktop files to find our icon.
  Thanks to Michael Meeks for profiling.
- 2.13.71

-------------------------------------------------------------------
Wed Aug  2 16:00:12 CEST 2006 - jsrain@suse.cz

- Added more X-version-specific paths
- 2.13.70

-------------------------------------------------------------------
Wed Aug  2 10:08:50 CEST 2006 - locilka@suse.cz

- Added new module SuSEFirewallExpertRules managing expert ACCEPT
  rules of SuSEfirewall2.
- Port-ranges-related functionality in SuSEFirewall module moved
  to new module PortRanges.

-------------------------------------------------------------------
Tue Aug  1 16:10:01 CEST 2006 - jsrain@suse.cz

- Added module and data file specifying X11 paths

-------------------------------------------------------------------
Wed Jul 26 11:40:32 CEST 2006 - locilka@suse.cz

- Added new FileUtils::CheckAndCreatePath function that checks the
  current system for path existency and offers its creation if it
  doesn't exist.
- 2.13.69

-------------------------------------------------------------------
Tue Jul 25 15:50:15 CEST 2006 - jsrain@suse.cz

- fixed error popup if log of mkinitrd could not be run (#156762)
- prevent from crash in DialogTree.ycp (#191237)

-------------------------------------------------------------------
Mon Jul 24 09:42:55 CEST 2006 - locilka@suse.cz

- Fixed handling of multiline entries in the SuSEfirewall2
  sysconfig file. Newline characters were removed when joining
  multiline entries together. By now, .sysconfig.SuSEfirewall2
  returns values as it reads them, newlines are replaced with
  spaces in SuSEFirewall::Read() (#194419).

-------------------------------------------------------------------
Tue Jul 18 16:02:46 CEST 2006 - jsrain@suse.cz

- fixed handling of translated strings in control file (eg.
  congratulate string)
- 2.13.68

-------------------------------------------------------------------
Tue Jul 18 10:24:24 CEST 2006 - locilka@suse.cz

- Fixed proposal to reflect the current status better. Network
  interfaces might be assigned to the zone with 'any' in 'EXT'.
  If there are no network interfaces but SSH port is open, proposal
  informs about it (#154401).
- If there are only dial-up interfaces, SSH port can be also
  enabled and correctly informs about the current state.

-------------------------------------------------------------------
Sun Jul 16 08:54:55 CEST 2006 - olh@suse.de

- introduce a Linuxrc::display_ip and use it instead of Arch::s390
- 2.13.67

-------------------------------------------------------------------
Fri Jul 14 17:09:02 CEST 2006 - locilka@suse.cz

- Added better checking for wrong port-ranges. Invalid ones are
  stored in the configuration but ignored for firewall functions,
  such as joining port ranges.
- Joining ranges is possible only for TCP and UDP because other
  protocols don't support port ranges.
- Removing notes about NetworkManager from the SuSEFirewall
  documentation because it isn't needed to mention it there.
- 2.13.66

-------------------------------------------------------------------
Sat Jun 24 22:23:08 CEST 2006 - locilka@suse.cz

- Adding special Xen interface "xenbr0" into the
  FW_FORWARD_ALWAYS_INOUT_DEV variable in the Network Proposal in
  case of "kernel-xenpae" package installed (#154133) (Similar to
  change in 2.13.43).
- 2.13.65

-------------------------------------------------------------------
Tue Jun 13 13:27:35 CEST 2006 - jsrain@suse.cz

- fixed encoding/decoding query part of URL (#179913)
- 2.13.64

-------------------------------------------------------------------
Mon Jun 12 17:16:34 CEST 2006 - mvidner@suse.cz

- Moved cfg_security.scr from yast2-security.rpm to yast2.rpm
- Do not sit in a networked directory when reconfiguring network
  (#61055, reapplied lost fix).
- 2.13.63

-------------------------------------------------------------------
Mon Jun 12 11:48:12 CEST 2006 - locilka@suse.cz

- Do not register Signature Callbacks in case of AutoInst (#183821)
- 2.13.62

-------------------------------------------------------------------
Fri Jun  2 12:42:04 CEST 2006 - jsrain@suse.cz

- Marked global API of following modules as stable:
    ProductFeatures, WizardHW
- 2.13.61

-------------------------------------------------------------------
Thu Jun  1 14:49:53 CEST 2006 - locilka@suse.cz

- Global API or parts of these modules were marked as Stable:
    Address, Arch, Confirm, Crash, FileUtils, Hostname, HTML,
    HWConfig, IP, Label, Map, Message, Mode, Netmask, Package,
    PackageAI, PackageSystem, Popup, Report, RichText, Sequencer,
    Service, Stage, TypeRepository, URL and Wizard
- Added some more documentation into the Wizard module
- Fixing documentation of global modules (for generated docu.)
- 2.13.60

-------------------------------------------------------------------
Thu May 18 12:28:09 CEST 2006 - locilka@suse.cz

- Fixing exporting the $QT_HOME_DIR according to $user's home
  directory (#162114).
- 2.13.59

-------------------------------------------------------------------
Mon May 15 15:18:56 CEST 2006 - locilka@suse.cz

- Fixed CWMFirewallInterfaces behavior in the basic view for all
  interfaces at once. When the status of the firewall checkbox is
  changed, the current configuration is checked and possible errors
  are reported to user (#158520 c17).
- 2.13.58

-------------------------------------------------------------------
Mon May 15 12:58:42 CEST 2006 - jsrain@suse.cz

- provide more information about restart of YaST during
  installation from ProductControl (#167561)

-------------------------------------------------------------------
Thu May 11 09:23:29 CEST 2006 - lslezak@suse.cz

- select kernel-xenpae package if Xen PAE kernel is running
  (#172978)
- 2.13.57

-------------------------------------------------------------------
Wed May 10 16:30:02 CEST 2006 - locilka@suse.cz

- Added more logging into the Service.ycp module (for bug #173418)

-------------------------------------------------------------------
Thu May  4 14:15:31 CEST 2006 - jsrain@suse.cz

- read texts from control file (#170881)
- 2.13.56

-------------------------------------------------------------------
Wed May  3 17:45:59 CEST 2006 - locilka@suse.cz

- Properly handle special string 'any' in 'EXT' zone in CWM for
  firewall. Creating special functions in SuSEFirewall module for
  that (#158520).
- 2.13.55

-------------------------------------------------------------------
Tue Apr 25 20:38:04 CEST 2006 - jsrain@suse.de

- properly parse FTP URL (#166248, many others)
- 2.13.54

-------------------------------------------------------------------
Tue Apr 25 14:24:45 CEST 2006 - visnov@suse.cz

- ensure importing trusted RPM keys before initializing sources (#169121)
- 2.13.53

-------------------------------------------------------------------
Thu Apr 20 22:47:03 CEST 2006 - jsrain@suse.de

- handle installation restart with repeating last step (#167561)
- 2.13.52

-------------------------------------------------------------------
Wed Apr 19 15:02:44 CEST 2006 - jsuchome@suse.cz

- menu.ycp: check for `restart_menu possible return value (#162966)
- scripts/yast2: enable restarting curses menu
- 2.13.51

-------------------------------------------------------------------
Tue Apr 18 15:13:32 CEST 2006 - jsuchome@suse.cz

- menu.ycp: better check if menu should exit after online-update
- 2.13.50

-------------------------------------------------------------------
Fri Apr 14 19:21:11 CEST 2006 - jsrain@suse.de

- fixed handling of disabling back button (#165832)
- 2.13.49

-------------------------------------------------------------------
Fri Apr 14 14:29:17 CEST 2006 - jsuchome@suse.cz

- restart online update if there are some selected patches left to
  installation (#165540)
- 2.13.48

-------------------------------------------------------------------
Tue Apr 11 10:08:09 CEST 2006 - locilka@suse.cz

- Registering callback Pkg::CallbackAcceptFileWithoutChecksum
- 2.13.47

-------------------------------------------------------------------
Fri Apr  7 22:40:56 CEST 2006 - jsrain@suse.de

- fixed content file parser (#163702)
- 2.13.46

-------------------------------------------------------------------
Wed Apr  5 15:59:36 CEST 2006 - locilka@suse.cz

- Registered new Pkg:: callbacks
  - Pkg::CallbackAcceptUnsignedFile
  - Pkg::CallbackAcceptUnknownGpgKey
  - Pkg::CallbackImportGpgKey
  - Pkg::CallbackAcceptVerificationFailed
  - Pkg::CallbackTrustedKeyAdded
  - Pkg::CallbackTrustedKeyRemoved
- 2.13.45

-------------------------------------------------------------------
Wed Apr  5 15:09:52 CEST 2006 - sh@suse.de

- V 2.13.44
- Fixed bug #116356: save_y2logs saves into a different directory

-------------------------------------------------------------------
Wed Apr  5 11:36:03 CEST 2006 - fehr@suse.de

- changed some very verbose debug output in AsciiFile.ycp
- 2.13.43

-------------------------------------------------------------------
Wed Apr  5 11:11:44 CEST 2006 - locilka@suse.cz

- Adding special Xen interface "xenbr0" into the
  FW_FORWARD_ALWAYS_INOUT_DEV variable in the Network Proposal in
  case of "kernel-xen" package installed (#154133).

-------------------------------------------------------------------
Wed Apr  5 10:49:47 CEST 2006 - mvidner@suse.cz

- Added CWM::DisableButtons (jsuchome, #157125).

-------------------------------------------------------------------
Wed Apr  5 09:44:25 CEST 2006 - locilka@suse.cz

- Fixed wrong handling of special 'any' string in the internal
  function ArePortsOrServicesAllowed(). This part was forgotten
  from the first implementation of NetworkManager support (#162512).
- Adding FW_FORWARD_ALWAYS_INOUT_DEV variable into the Read()
  function to prepare fix for Xen handling (#154133).

-------------------------------------------------------------------
Tue Apr  4 15:31:08 CEST 2006 - locilka@suse.cz

- Added mapping for Pkg::CallbackAcceptUnsignedFile() callback
  (#162858)
- 2.13.42

-------------------------------------------------------------------
Wed Mar 29 17:04:09 CEST 2006 - mvidner@suse.cz

- Added PackageLock, a module to handle the big Zypp lock (#160319).
- 2.13.41

-------------------------------------------------------------------
Mon Mar 27 10:24:51 CEST 2006 - locilka@suse.cz

- TERM=raw -> TERM=dumb in Service::RunInitScriptWithTimeOut()

-------------------------------------------------------------------
Wed Mar 22 13:00:10 CET 2006 - locilka@suse.cz

- better testing of UTF-8 support using the testutf8 binary
  (#158001)
- 2.13.40

-------------------------------------------------------------------
Mon Mar 20 11:17:11 CET 2006 - locilka@suse.cz

- removed yast2 starting script from /usr/lib/YaST2/bin/, leaving
  it only in /sbin/ (#144237).
- replacing relative paths in /sbin/yast2 with absolute ones.
- 2.13.39

-------------------------------------------------------------------
Wed Mar 15 16:15:35 CET 2006 - jsrain@suse.de

- changed the name of kernel package on S/390 (#157605)
- 2.13.38

-------------------------------------------------------------------
Wed Mar 15 09:03:47 CET 2006 - locilka@suse.cz

- checking for testutf8 binary before running it in /sbin/yast2
  starting script (#158001)
- 2.13.37

-------------------------------------------------------------------
Mon Mar 13 14:07:54 CET 2006 - jsuchome@suse.cz

- fixed long buttons (#157420)
- 2.13.36

-------------------------------------------------------------------
Fri Mar 10 23:17:46 CET 2006 - jsrain@suse.de

- store all installation options in /etc/YaST2/Productfeatures
  (#156388)
- 2.13.35

-------------------------------------------------------------------
Fri Mar 10 17:12:00 CET 2006 - mvidner@suse.cz

- Start ncurses UI in non-threaded mode to enable spawning of
  interactive processes (like w3m for suseRegister, #150799).
- Added String::Random (#157107).
- 2.13.34

-------------------------------------------------------------------
Mon Feb 27 14:04:10 CET 2006 - lslezak@suse.cz

- Arch::is_xen0() and Arch::is_xenU() (#153235)
- 2.13.33

-------------------------------------------------------------------
Thu Feb 23 13:10:38 CET 2006 - mvidner@suse.cz

- ag_initscripts: no need to use absolute paths to awk and friends
  (#152840)
- 2.13.32

-------------------------------------------------------------------
Mon Feb 20 16:08:07 CET 2006 - mvidner@suse.cz

- Added Arch::is_laptop as a better alternative to
  Arch::has_pcmcia (#151813).
- 2.13.31

-------------------------------------------------------------------
Thu Feb 16 19:45:58 CET 2006 - olh@suse.de

- fix two typos in error path in Mode.ycp

-------------------------------------------------------------------
Tue Feb 14 17:57:57 CET 2006 - jsrain@suse.de

- added possibility to disable individual proposals
- 2.13.30

-------------------------------------------------------------------
Tue Feb 14 13:30:19 CET 2006 - olh@suse.de

- remove nubus support

-------------------------------------------------------------------
Mon Feb 13 13:06:25 CET 2006 - lslezak@suse.cz

- don't try to install kernel-*-nongpl packages
- 2.13.29

-------------------------------------------------------------------
Mon Feb 13 12:17:02 CET 2006 - locilka@suse.cz

- Killing the .background agent in the
  Service::RunInitScriptWithTimeOut function to prevent from
  undefined behavior when calling this function one by one
  without any sleep (#144891).
- Ignoring all 'skeleton' and 'skeleton.*' init scripts in the
  Rulevel editor since they are not a real init scripts.

-------------------------------------------------------------------
Mon Feb 13 09:49:13 CET 2006 - locilka@suse.cz

- Removing obsolete support for NetworkManager which have changed
  its behavior again (#149075). Changing firewall, firewall
  proposal and CWM firewall.
- 2.13.28

-------------------------------------------------------------------
Thu Feb  9 17:04:13 CET 2006 - locilka@suse.cz

- Added support for the iscsi-target (#149548) into the Firewall
  services

-------------------------------------------------------------------
Wed Feb  8 17:33:40 CET 2006 - jsrain@suse.de

- added support for localization of workflows updated from add-on
  products

-------------------------------------------------------------------
Tue Feb  7 19:33:38 CET 2006 - mvidner@suse.cz

- Use rcnetwork restart insted of rcnetwork start to handle the switch
  between ifup and NetworkManager (#148263).
- Use BuildRequires, but without openslp-devel, popt-devel.
- 2.13.27

-------------------------------------------------------------------
Thu Jan 26 09:36:21 CET 2006 - locilka@suse.cz

- Added new function String::WrapAt() to ease wrapping texts in
  dialogs and pop-up windows.
  Useful particulary for translated strings with unknown length.

-------------------------------------------------------------------
Mon Jan 23 17:36:06 CET 2006 - locilka@suse.cz

- Added new function NetworkService::ConfirmNetworkManager() to be
  called in the Read dialogs of services configuration. User has to
  confirm continuing the configuration when NetworkManager is
  enabled.
- Merged texts from proofreading.
- 2.13.26

-------------------------------------------------------------------
Mon Jan 23 17:06:18 CET 2006 - mvidner@suse.cz

- Start the network using rcnetwork start, not rcnetwork status.
  Fixes the internet test (#144829).
- 2.13.25

-------------------------------------------------------------------
Sun Jan 15 17:56:00 CET 2006 - mvidner@suse.cz

- NetworkService: use /etc/sysconfig/network/config:NETWORKMANAGER
  instead of rcnetworkmanager (#135595).
- 2.13.24

-------------------------------------------------------------------
Fri Jan 13 16:46:36 CET 2006 - jsrain@suse.cz

- hide disabled steps from installation workflow
- 2.13.23

-------------------------------------------------------------------
Fri Jan 13 15:20:02 CET 2006 - locilka@suse.cz

- Added missing function Progress::status()
  Returning whether progress 'is' on or 'off'

-------------------------------------------------------------------
Wed Jan 11 18:31:17 CET 2006 - mvidner@suse.cz

- CWMTab::CleanUp: do not reset current_tab_id, the caller may want to
  remember it for revisiting the dialog (#134386).
- Added String::NonEmpty (stringlist) and NewlineItems (string).
- Added XML::XmlError () (ug).
- 2.13.22

-------------------------------------------------------------------
Wed Jan 11 13:47:24 CET 2006 - jsrain@suse.cz

- added possibility to hide Edit button in Table/Popup
- 2.13.21

-------------------------------------------------------------------
Wed Jan 11 11:10:38 CET 2006 - locilka@suse.cz

- Fixing bug #142502
  Firewall still reported 'closed' SSH port when the Network Manager
  was used.
  Added more debugging logs.
- 2.13.20

-------------------------------------------------------------------
Mon Jan  9 17:54:49 CET 2006 - locilka@suse.cz

- Teaching SuSEFirewallProposal to work well with Network Manager
  enabled.
- 2.13.19

-------------------------------------------------------------------
Fri Jan  6 10:18:56 CET 2006 - locilka@suse.cz

- Tuning SuSEFirewall known Services
  Adding "TCP: 427" and "Broadcast: 427" to the definition of
  SLP-daemon by the feature #117 "SLP configuration module"

-------------------------------------------------------------------
Thu Jan  5 16:57:00 CET 2006 - mvidner@suse.cz

- CWM: implemented valid_chars property; added InitNull and StoreNull.
- CWM::Run: generate a fake event to allow a handler to enable/disable
  widgets before the first real UserInput takes place
- Dropped commandline.ycp, really now.
- 2.13.18

-------------------------------------------------------------------
Thu Jan  5 10:01:17 CET 2006 - locilka@suse.cz

- Adjusting environment for bugfix #129679
  Preventing Service::RunInitScript() from stuck by adding a new
  function Service::RunInitScriptWithTimeOut() using the
  .background agent
- Fixing bug #139587
  Firewall Functions IsEnabled() and IsStarted() expected that the
  firewall is not enabled or started by default in the
  installation. The [Back] button from the connection test (and
  changing firewall "enabled" to "disabled") has broken this
  expectation.

-------------------------------------------------------------------
Wed Jan  4 11:12:18 CET 2006 - visnov@suse.cz

- Dropped Require.ycp, long time obsolete library
- Dropped commandline.ycp obsolete wrapper

-------------------------------------------------------------------
Wed Jan  4 10:22:51 CET 2006 - locilka@suse.cz

- Adding Network Manager support into
        - SuSEFirewall Proposal
        - SuSEFirewall itself
        - CWM Firewall Interfaces (for other modules)
- 2.13.17

-------------------------------------------------------------------
Tue Jan  3 15:22:12 CET 2006 - visnov@suse.cz

- Show progress in command-line mode (F300349)

-------------------------------------------------------------------
Tue Jan  3 10:29:58 CET 2006 - mvidner@suse.cz

- Prevented NetworkService::Managed() from returning nil.

-------------------------------------------------------------------
Thu Dec 22 08:46:07 CET 2005 - visnov@suse.cz

- ignore .desktop comments starting with #

-------------------------------------------------------------------
Tue Dec 20 11:13:26 CET 2005 - visnov@suse.cz

- Include bash completion script
- 2.13.16

-------------------------------------------------------------------
Mon Dec 19 17:20:03 CET 2005 - mvidner@suse.cz

- Consider also NetworkManager if there are no ifcfgs during the
  firewall proposal (#139402).
- 2.13.15

-------------------------------------------------------------------
Mon Dec 19 15:34:37 CET 2005 - jsuchome@suse.cz

- merged texts from proofreading
- 2.13.14

-------------------------------------------------------------------
Wed Dec 14 16:08:39 CET 2005 - mvidner@suse.cz

- Added a bash completion script, thanks to choeger.

-------------------------------------------------------------------
Wed Dec  7 10:02:18 CET 2005 - locilka@suse.cz

- Changing firewall summary texts due to the bug/enhancement
  #119810. A bit misleading text "SSH is enabled" was changed to
  the "SSH port is open" etc. Also translatios should be now much
  more clearer.

-------------------------------------------------------------------
Tue Nov 29 14:41:40 CET 2005 - locilka@suse.cz

- Adding feature #5998 from FaTE: Port ranges
  Port ranges are supported in the whole configuration of
  SuSEFirewall2 for TCP, UDP and Broadcast. Port range has a higher
  priority than a port itsef, which means that adding a port which
  is already mentioned in some port alias will not add it again. If
  there is some port range next to the new port it will join it
  with the port range. Port ranges can be flatten when one is a
  neighbor of any other or if one covers any other. Removing a port
  from the port range will split the port range up into two port
  ranges.
- Adding port range support into port aliases
- Changing searching for port alias from grep-regexp to the
  perl-regexp (because of buggy behaviour with the 'mysql' port).
- Fixing variable types in documentation of some functions
- 2.13.13

-------------------------------------------------------------------
Thu Nov 24 12:51:20 CET 2005 - locilka@suse.cz

- Fixed the misleading documentation for GetEnableService()
  function in the SuSEFirewall module, thanks to jsmeix

-------------------------------------------------------------------
Wed Nov 23 13:41:53 CET 2005 - mvidner@suse.cz

- CWM::ProcessTerm now handles all container widgets
  (added `MarginBox, `MinWidth, `MinHeight, `MinSize).

-------------------------------------------------------------------
Wed Nov 23 12:36:26 CET 2005 - visnov@suse.cz

- 2.13.12

-------------------------------------------------------------------
Tue Nov 22 15:50:21 CET 2005 - lslezak@suse.cz

- do not log passwords (#134886)

-------------------------------------------------------------------
Wed Nov 16 15:03:58 CET 2005 - jsrain@suse.cz

- read list of modules to clone at the end of installation from
  control file

-------------------------------------------------------------------
Wed Nov 16 07:40:38 CET 2005 - lslezak@suse.cz

- Kernel.ycp - some PPC kernel RPMs have been dropped, kernel
  package selection updated (#64206)
- 2.13.11

-------------------------------------------------------------------
Tue Nov 15 18:49:54 CET 2005 - mvidner@suse.cz

- CWM:
 - added `menu_button
 - explicitly specifying an empty help produces no errors, like no_help
 - actually implemented validate_help
 - added validate_type: `function_no_popup so that the function bodies
   can be shared and only validate_help needs to differ
- CWMTab:
 - widget_names is now optional
 - generate a fake event when switching to a new tab to allow a handler
   to enabled/disable widgets before the first real UserInput takes place
 - prevent double tab initialization at tab set initialization
- 2.13.10

-------------------------------------------------------------------
Fri Nov 11 10:05:46 CET 2005 - jsrain@suse.cz

- initialize package source only if needed when installing kernel
  modules package (#132458)

-------------------------------------------------------------------
Tue Nov  8 13:37:34 CET 2005 - lslezak@suse.cz

- add %2f when the begining of FTP URL path starts with /
- 2.13.9

-------------------------------------------------------------------
Tue Nov  8 09:28:22 CET 2005 - lslezak@suse.cz

- The reserved characters can be part of URL (#96960),
  properly handle the escape sequences in parsing/building of URL
- 2.13.8

-------------------------------------------------------------------
Wed Nov  2 18:33:12 CET 2005 - mvidner@suse.cz

- CWM
 - PrepareDialog recognizes *Squash and alignment widgets.
 - "widget_names" can be omitted in ShowAndRun.
 - Added section: Widget Description Map Reference.
 - Factored out rules to format the docbook documentation.
- CWMTab
 - CreateWidget recognizes "fallback_functions" in the main map
   and the tab maps.
 - Also call "clean_up" functions for widgets inside the tabs.

-------------------------------------------------------------------
Wed Nov  2 10:54:54 CET 2005 - locilka@suse.cz

- Removing TCP port 135 from samba-server firewall definition.
- Adding "Portable Batch System (PBS)" definition into firewall
- Adding MySQL definition into firewall, enhancement #131478

-------------------------------------------------------------------
Thu Oct 27 18:14:24 CEST 2005 - mvidner@suse.cz

- CLI XML help: changed document structure, hopefully for the better.
- 2.13.7

-------------------------------------------------------------------
Fri Oct 21 16:28:01 CEST 2005 - lslezak@suse.cz

- CommandLine:: supports printing texts without trailing
  newline character (useful for progress messages); added YesNo()
  functionality for the command line mode
- Package:: supports installing packages in the command line mode
  (#91033)
- 2.13.6

-------------------------------------------------------------------
Thu Oct 20 13:14:33 CEST 2005 - jsuchome@suse.cz

- added Misc::CustomSysconfigRead for reading custom sysconfig files
- 2.13.5

-------------------------------------------------------------------
Mon Oct 10 15:38:30 CEST 2005 - mvidner@suse.cz

- Do not use modules marked with BrokenModules (#97655).
- 2.13.4

-------------------------------------------------------------------
Fri Sep 30 12:53:28 CEST 2005 - mvidner@suse.cz

- Fixed the configuration of ESCON and FICON (#82891).
- 2.13.3

-------------------------------------------------------------------
Thu Sep 29 13:44:59 CEST 2005 - visnov@suse.cz

- require yast2-hardware-detection for probing

-------------------------------------------------------------------
Tue Sep 27 11:02:16 CEST 2005 - jsrain@suse.cz

- do not prevent USB modules from being added to initrd (#66733)

-------------------------------------------------------------------
Tue Sep 27 09:56:07 CEST 2005 - lslezak@suse.cz

- Popup - display long error "as is" - escape rich text tags,
  format lines; layout fixes
- version 2.13.2

-------------------------------------------------------------------
Fri Sep 23 13:42:46 CEST 2005 - lslezak@suse.cz

- command line - multiline description of a command is possible
  (help can be string or list of strings)

-------------------------------------------------------------------
Fri Sep 23 09:43:09 CEST 2005 - locilka@suse.cz

- Adding support for VNC and SSH installations. Firewall proposal
  enables SSH on non-dial-up interfaces when installing over SSH,
  enables VNC on non-dial-up interfaces when installing over VNC.
  Firewall proposal warns when installing over SSH/VNC and SSH/VNC
  is not enabled. (enahancement #113211)
- Adding XDMCP (Remote Acces to Display Manager) support
  (enhancement #118200)
- Adding FAM (Remote File Alteration Monitor) support
  (enhancement #118196)
- 2.13.1

-------------------------------------------------------------------
Wed Sep 21 13:10:38 CEST 2005 - lslezak@suse.cz

- Support for long error and long warning messages
  (e.g. Report::LongError) (#79161)
- new popups in Popup:: module (e.g. Popup::TimedLongError)
- added [Stop] button to all timed popups
- version 2.13.0

-------------------------------------------------------------------
Wed Sep  7 16:01:13 CEST 2005 - mvidner@suse.cz

- Fixed deleting an interface after writing and returning
  to the network proposal (#115448).
- WIRELESS_WPA_PASSWORD is also secret (#65741).
- 2.12.27

-------------------------------------------------------------------
Mon Sep  5 22:39:56 CEST 2005 - locilka@suse.cz

- fixing default SuSEfirewall2 logging values using the
  GetDefaultValue() function for undefined and newly also for
  empty values  for security reasons (#100692).
- 2.12.26

-------------------------------------------------------------------
Mon Sep  5 16:55:12 CEST 2005 - jsrain@suse.cz

- translate proposal tab headers (#114677)
- 2.12.25

-------------------------------------------------------------------
Mon Aug 22 12:33:42 CEST 2005 - jsuchome@suse.cz

- added check for `cancel to ncurses menu loop (#105507)
- 2.12.24

-------------------------------------------------------------------
Thu Aug 18 13:59:50 CEST 2005 - lslezak@suse.cz

- added simple XEN detection (workaround for #100726)
- select kernel-xen if XEN is detected
- 2.12.23

-------------------------------------------------------------------
Thu Aug 18 11:05:25 CEST 2005 - locilka@suse.cz

- Do not Read() NetworkDevices when running CWMFirewallInterfaces
  in Installation or Update.
- Set SuSEFirewallProposal as 'modified' when changing the firewall
  counfiguration via CWMFirewallInterfaces in Installation or
  Update (bug #105170).

-------------------------------------------------------------------
Mon Aug 15 14:47:36 CEST 2005 - jsrain@suse.cz

- check whether VGA kernel parameter is correct (#103150)

-------------------------------------------------------------------
Fri Aug 12 13:10:37 CEST 2005 - jsrain@suse.cz

- don't prevent xfs and jfx module from being added to initrd on
  PPC (#104037)
- 2.12.22

-------------------------------------------------------------------
Fri Aug 12 13:03:29 CEST 2005 - locilka@suse.cz

- Fixed YaST in console. It had been using LANG set to "POSIX"
  which was supporsed to be empty or to contain "xx_XX" string
  (#103007).

-------------------------------------------------------------------
Fri Aug 12 10:08:14 CEST 2005 - visnov@suse.cz

- added comments for translators

-------------------------------------------------------------------
Tue Aug  9 16:10:22 CEST 2005 - mvidner@suse.cz

- Fixed init script parsing with special backslash and whitespace
  combination (#103013).

-------------------------------------------------------------------
Tue Aug  9 11:27:06 CEST 2005 - locilka@suse.cz

- Fixing bug #102951
  Adding SLP Daemon to the firewall as a known service
- 2.12.21

-------------------------------------------------------------------
Mon Aug  8 16:35:47 CEST 2005 - jsrain@suse.cz

- disable "Edit" and "Delete" buttons in hardware dialog if no item
  is present in the list (#102526)
- store vendor URL in the installed system (#102542)
- do not add unneeded modules to initrd (#102588)
- 2.12.20

-------------------------------------------------------------------
Fri Aug  5 09:08:24 CEST 2005 - jsrain@suse.cz

- added initialization of source refresh callbacks
- changed label of the menubutton in the hardware dialog
- 2.12.19

-------------------------------------------------------------------
Thu Aug  4 16:14:49 CEST 2005 - lslezak@suse.cz

- move sysconfig metadata parsing functions from Sysconfig
  to String module.
- 2.12.18

-------------------------------------------------------------------
Tue Aug  2 15:54:10 CEST 2005 - lslezak@suse.cz

- format function in WizardHW module
- 2.12.17

-------------------------------------------------------------------
Tue Aug  2 14:36:32 CEST 2005 - jsrain@suse.cz

- added support not to allow to go back in the installation
  workflow if started from the middle
- 2.12.16

-------------------------------------------------------------------
Mon Aug  1 15:06:21 CEST 2005 - locilka@suse.cz

- Changing firewall definition for samba-server by the Samba-Howto
  Allowed ports/functionality is: TCP 135, 139, 445; UDP: 137, 138;
  Broadcast: 137, 138;
  Bugzilla #81254

-------------------------------------------------------------------
Thu Jul 28 15:52:49 CEST 2005 - jsrain@suse.cz

- merged texts from proofreading

-------------------------------------------------------------------
Thu Jul 28 08:55:08 CEST 2005 - jsrain@suse.cz

- fixed stopping the workflow in the middle to reboot (eg. in case
  of kernel update)
- 2.12.15

-------------------------------------------------------------------
Thu Jul 21 13:58:55 CEST 2005 - sh@suse.de

- Now using `opt(`hvstretch) in wizard to restore old laoyut
  behaviour: center content by default
- V 2.12.14

-------------------------------------------------------------------
Thu Jul 21 09:53:02 CEST 2005 - jsrain@suse.cz

- don't report void errors in CWM

-------------------------------------------------------------------
Wed Jul 20 14:51:42 CEST 2005 - jsrain@suse.cz

- fixed incorrecr wizard command causing crash at the begin of the
  installation
- 2.12.13

-------------------------------------------------------------------
Wed Jul 20 10:35:22 CEST 2005 - jsrain@suse.cz

- added libxml2(-devel) to neededforbuild
- 2.12.12

-------------------------------------------------------------------
Tue Jul 19 16:47:38 CEST 2005 - jsrain@suse.cz

- fixed installation workflow re-load on switch from installation
  to update or vice versa
- added possibility to start the workflow from the middle
- added possibility for having more stages in the installation
  wizard navigation bar
- added support for specifying textdomain for translatable texts
  for installation wizard
- 2.12.11

-------------------------------------------------------------------
Mon Jul 18 11:42:40 CEST 2005 - sh@suse.de

- Properly check if KDE is running in /sbin/yast so the sw_single
  module is started full-screen if that works flawlessly (KDE)
- V 2.12.10

-------------------------------------------------------------------
Mon Jul 11 18:20:44 CEST 2005 - sh@suse.de

- Fixed NCurses wizard layout behaviour:
  Properly propagate content strechability to layout parent
- V 2.12.9

-------------------------------------------------------------------
Fri Jul  8 16:03:01 CEST 2005 - visnov@suse.cz

- adapt build dependencies for blocxx
- 2.12.8

-------------------------------------------------------------------
Fri Jul  1 12:48:43 CEST 2005 - jsrain@suse.cz

- added support functions fir general hardware summary dialog
- added possibility to get selected tab from CWMTab
- 2.12.7

-------------------------------------------------------------------
Tue Jun 14 16:05:05 CEST 2005 - lslezak@suse.cz

- command line - fixed example definition in xmlhelp output
- 2.12.6

-------------------------------------------------------------------
Mon Jun 13 17:04:03 CEST 2005 - lslezak@suse.cz

- command line - 'xmlhelp' command (store command line help of
  a client in XML format)

-------------------------------------------------------------------
Mon Jun  6 10:24:53 CEST 2005 - jsrain@suse.cz

- keep order of initrd modules from installation system in the
  target system
- 2.12.5

-------------------------------------------------------------------
Tue May 31 10:32:54 CEST 2005 - jsrain@suse.cz

- create initial ProductFeatures file via fillup (#79278)

-------------------------------------------------------------------
Wed May 25 14:26:50 CEST 2005 - locilka@suse.cz

- Fixed SuSEFirewall testsuite after adding 'bootps' port to the
  DHCP Server definition

-------------------------------------------------------------------
Wed May 25 13:25:04 CEST 2005 - mvidner@suse.cz

- CWM: added a standalone radio button widget

-------------------------------------------------------------------
Thu May 19 11:51:29 CEST 2005 - locilka@suse.cz

- Fixed bug in CWMTsigKeys
  Key name containing the 't' letter had been ending on that
  character because of wrong implementation of regexp with '\\t'

-------------------------------------------------------------------
Mon May  9 09:51:10 CEST 2005 - locilka@suse.cz

- Adding "Requires: SuSEfirewall2" into the yast2 package instead
  of the yast2-firewall

-------------------------------------------------------------------
Tue May  3 16:42:41 CEST 2005 - jsrain@suse.cz

- made the hardcoded fallback list of VGA modes in Initrd.ycp
  public (via global function)

-------------------------------------------------------------------
Tue May  3 11:27:04 CEST 2005 - locilka@suse.cz

- Added 'bootps' port allowing broadcast into the DHCP Server
  definition for SuSEFirewallServices

-------------------------------------------------------------------
Thu Apr 28 14:04:57 CEST 2005 - jsrain@suse.cz

- if YOU updates any YaST package, restart NCurses control center
  (#80591)

-------------------------------------------------------------------
Thu Apr 28 10:08:20 CEST 2005 - jsrain@suse.cz

- updated ProductControl.ycp to privide inst_finish steps
- 2.12.4

-------------------------------------------------------------------
Fri Apr 22 13:39:55 CEST 2005 - mvidner@suse.cz

- Do not use "default" as an identifier.

-------------------------------------------------------------------
Mon Apr 18 15:43:43 CEST 2005 - jsrain@suse.cz

- added testsuite for new ProductFeatures.ycp
- 2.12.3

-------------------------------------------------------------------
Mon Apr 18 14:40:43 CEST 2005 - jsrain@suse.cz

- updated manual page and help of yast2 (#70892)
- changed interface of ProductFeatures.ycp
- 2.12.2

-------------------------------------------------------------------
Tue Apr  5 14:45:07 CEST 2005 - visnov@suse.cz

- fix NFB
- 2.12.1

-------------------------------------------------------------------
Mon Apr  4 10:27:58 CEST 2005 - jsrain@suse.cz

- after running online update, exit ncurses control center (#63542)

-------------------------------------------------------------------
Thu Mar 31 13:05:13 CEST 2005 - jsrain@suse.cz

- initialize product macro for help texts from /etc/*-release
  (#61247)

-------------------------------------------------------------------
Thu Mar 31 11:10:12 CEST 2005 - locilka@suse.cz

- Changed firewall proposal texts to be clearly translatable
  (#73612)

-------------------------------------------------------------------
Thu Mar 24 13:07:15 CET 2005 - jsrain@suse.cz

- changed kernel packages for PPC (#72344)

-------------------------------------------------------------------
Mon Mar 21 16:25:33 CET 2005 - sh@suse.de

- Fixed bug #72799: Help/Steps buttons not translated
- V 2.11.48

-------------------------------------------------------------------
Mon Mar 21 13:51:43 CET 2005 - jsrain@suse.cz

- fixed setting bootsplash resolutino if framebuffer modes couldn't
  be detected (#74052)
- 2.11.47

-------------------------------------------------------------------
Fri Mar 18 14:17:30 CET 2005 - jsrain@suse.cz

- fixed determining if firewall is enabled (#73819)
- 2.11.46

-------------------------------------------------------------------
Wed Mar 16 16:50:03 CET 2005 - visnov@suse.cz

- 2.11.45

-------------------------------------------------------------------
Tue Mar 15 13:40:39 CET 2005 - visnov@suse.cz

- added check-all-syntax script for validating all YCP clients
  and modules (#63942)

-------------------------------------------------------------------
Mon Mar 14 16:36:55 CET 2005 - mvidner@suse.cz

- Don't allow single quotes inside ifcfg-* variables,
  especially NAME (#72164).
- NetworkDevices::ConcealSecrets: only nonempty; also WIRELESS_WPA_PSK.
- 2.11.44

-------------------------------------------------------------------
Sat Mar 12 04:44:45 CET 2005 - nashif@suse.de

- optionally add addon selections using the control file (#72257)
- 2.11.43

-------------------------------------------------------------------
Fri Mar 11 15:38:51 CET 2005 - mvidner@suse.cz

- Added NetworkDevices::ConcealSecrets not to log sensitive
  information (#65741).
- 2.11.42

-------------------------------------------------------------------
Fri Mar 11 10:45:17 CET 2005 - locilka@suse.cz

- Added new testsuite for SuSEFirewall module
- Added new testsuite for PortAliases module

-------------------------------------------------------------------
Wed Mar  9 13:17:46 CET 2005 - locilka@suse.cz

- Adjusting to changed /etc/services
  "ipsec-msft" has been changed to "ipsec-nat-t"
- 2.11.41

-------------------------------------------------------------------
Fri Mar  4 14:09:28 CET 2005 - lslezak@suse.cz

- HWConfig.ycp - /etc/sysconfig/hardware/hwcfg-* file access
- 2.11.40

-------------------------------------------------------------------
Fri Mar  4 10:25:56 CET 2005 - locilka@suse.cz

- fixed bug #67335
  Aborting unchanged SuSEfirewall configuration
- 2.11.39

-------------------------------------------------------------------
Thu Mar  3 13:40:45 CET 2005 - jsrain@suse.cz

- prevent Initrd module from automatical reading in Mode::config
  (#67256)

-------------------------------------------------------------------
Wed Mar  2 11:22:33 CET 2005 - locilka@suse.cz

- merged proofed texts
- 2.11.38

-------------------------------------------------------------------
Fri Feb 25 15:24:07 CET 2005 - lslezak@suse.cz

- command line - fixed checking of the mandatory keys - don't
  abort in "unsupported" mode, testsuite updated
- 2.11.37

-------------------------------------------------------------------
Fri Feb 25 13:20:17 CET 2005 - visnov@suse.cz

- 2.11.35

-------------------------------------------------------------------
Fri Feb 25 13:11:07 CET 2005 - lslezak@suse.cz

- commandline - don't check mandatory keys when the command line
  mode is "unsupported", testsuite updated
- 2.11.36

-------------------------------------------------------------------
Thu Feb 24 12:00:54 CET 2005 - fehr@suse.de

- Add AsciiFile::ReplaceLine
- 2.11.34

-------------------------------------------------------------------
Thu Feb 24 08:54:01 CET 2005 - visnov@suse.cz

- reading INCOMPLETE_TRANSLATION_TRESHOLD enabled
- 2.11.33

-------------------------------------------------------------------
Wed Feb 23 14:25:44 CET 2005 - lslezak@suse.cz

- command line - use command 'abort' instead of 'quit',
  testsuite updated

-------------------------------------------------------------------
Mon Feb 21 18:31:12 CET 2005 - nashif@suse.de

- Fixed reading of global variable which breaks testsuites

-------------------------------------------------------------------
Mon Feb 21 16:22:21 CET 2005 - nashif@suse.de

- Added incomplete_translation_treshold to product features

-------------------------------------------------------------------
Fri Feb 18 11:33:32 CET 2005 - visnov@suse.cz

- Don't show desktop files with "Hidden" set to yes in ncurses menu

-------------------------------------------------------------------
Thu Feb 17 07:16:41 CET 2005 - nashif@suse.de

- Added function to reset install.inf data to initiate a reread of
  the file

-------------------------------------------------------------------
Tue Feb 15 15:55:55 CET 2005 - locilka@suse.cz

- added name of the device for configuring interfaces
- added missing comments for SuSEFirewall functions

-------------------------------------------------------------------
Mon Feb 14 11:30:44 CET 2005 - jsrain@suse.cz

- added functions to disable and enable the CWM Firewall Interfaces
  widget
- 2.11.30

-------------------------------------------------------------------
Thu Feb 10 16:35:17 CET 2005 - mvidner@suse.cz

- Do not propose a dynamic address if the product (OES) says
  force_static_ip (#50524).
- 2.11.29

-------------------------------------------------------------------
Wed Feb  9 19:19:42 CET 2005 - nashif@suse.de

- control file and saved features from installation is now saved
  into /etc/YaST2,  /var/lib is too risky

-------------------------------------------------------------------
Wed Feb  9 15:12:00 CET 2005 - jsrain@suse.cz

- merged variables for kernel parameters in ProductFeatures into
  one (#50369)

-------------------------------------------------------------------
Wed Feb  9 12:03:50 CET 2005 - locilka@suse.cz

- Fixed reading SuSEfirewall2 configuration to be done only once
  in network proposal.

-------------------------------------------------------------------
Tue Feb  8 17:03:02 CET 2005 - sh@suse.de

- Added icons to standard popups
- V 2.11.26

-------------------------------------------------------------------
Tue Feb  8 16:09:19 CET 2005 - nashif@suse.de

- Moved ProductControl. Hooks from installation

-------------------------------------------------------------------
Tue Feb  8 14:48:37 CET 2005 - nashif@suse.de

- Moved XML module to library

-------------------------------------------------------------------
Tue Feb  8 10:48:25 CET 2005 - jsrain@suse.cz

- added richtext and (multi)selection box widget support to CWM
- enable release notes in inst. proposal also for NCurses

-------------------------------------------------------------------
Tue Feb  8 10:10:52 CET 2005 - jsuchome@suse.cz

- merged texts from proofreading
- 2.11.25

-------------------------------------------------------------------
Tue Feb  8 09:46:32 CET 2005 - jsuchome@suse.cz

- build with CustomDialogs.ycp
- 2.11.24

-------------------------------------------------------------------
Mon Feb  7 06:17:22 CET 2005 - nashif@suse.de

- Fixed call to inst_suseconfig
- Added variable to Directory used for custom workflows

-------------------------------------------------------------------
Fri Feb  4 17:44:21 CET 2005 - mvidner@suse.cz

- Added String::OptParens, String::OptFormat.
- 2.11.23

-------------------------------------------------------------------
Tue Feb  1 12:56:56 CET 2005 - lslezak@suse.cz

- fixed finish call handling (don't call finish handler (Write)
  when module is not initialized)
- 2.11.22

-------------------------------------------------------------------
Mon Jan 31 17:47:43 CET 2005 - sh@suse.de

- Added Show|HideReleaseNotesButton() to Wizard::
- V 2.11.21

-------------------------------------------------------------------
Mon Jan 31 10:46:33 CET 2005 - locilka@suse.cz

- added samba-server allowing broadcast feature (#50311)
- 2.11.20

-------------------------------------------------------------------
Fri Jan 28 09:57:54 CET 2005 - mlazar@suse.cz

- fixed runlevel agent: don't dump error msg if service script
  isn't readable

-------------------------------------------------------------------
Thu Jan 27 13:29:28 CET 2005 - mvidner@suse.cz

- NetworkDevices: canonicalize STARTMODE (~#50095), also on Import.
- 2.11.19

-------------------------------------------------------------------
Thu Jan 27 12:34:14 CET 2005 - locilka@suse.cz

- Rewritten SuSEFirewall::ActivateConfiguration() function
- Fixed some y2error message

-------------------------------------------------------------------
Wed Jan 26 16:39:19 CET 2005 - mvidner@suse.cz

- Fixed a typo preventing from adding an Altix XP interface (#50044).

-------------------------------------------------------------------
Tue Jan 25 12:39:26 CET 2005 - locilka@suse.cz

- removed SuSEfirewall2_final init script (bugzilla #50157)
- 2.11.18

-------------------------------------------------------------------
Fri Jan 21 10:50:28 CET 2005 - lslezak@suse.cz

- an option in command line mode specification can have
  more help texts (depending on command)
- improved command line mode support test (test also empty map)
- version 2.11.17

-------------------------------------------------------------------
Tue Jan 18 14:56:33 CET 2005 - lslezak@suse.cz

- command line - new simple mode (no commands),
  lazy initialization (bug #44083)
- version 2.11.16

-------------------------------------------------------------------
Wed Jan 12 16:16:20 CET 2005 - lslezak@suse.cz

- command line mode enhancements: accept integer type,
  added CommandLine::PrintVerbose(), cutom help option,
  testsuite update, small fixes
- version 2.11.15

-------------------------------------------------------------------
Tue Jan 11 16:52:35 CET 2005 - jsrain@suse.cz

-reverted fix of #49483

-------------------------------------------------------------------
Mon Jan 10 14:03:48 CET 2005 - jsrain@suse.cz

- added new function to compute additional packages (eg. -nongpl)
  for any base kernel package to Kernel.ycp

-------------------------------------------------------------------
Fri Jan  7 10:53:19 CET 2005 - locilka@suse.cz

- added new functions into String module
  TextTable() & UnderlinedHeader()

-------------------------------------------------------------------
Thu Jan  6 10:43:19 CET 2005 - jsrain@suse.cz

- prevent vga= kernel parameter from being used on IA64 (#49483)

-------------------------------------------------------------------
Wed Jan  5 16:52:31 CET 2005 - jsrain@suse.cz

- changed Kernel.ycp to functional interface
- 2.11.14

-------------------------------------------------------------------
Tue Jan  4 09:41:35 CET 2005 - jsrain@suse.cz

- fixed handling of sysconfig/kernel:MODULES_LOADED_ON_BOOT if
  changed externally during installation (#46971)

-------------------------------------------------------------------
Mon Jan  3 10:47:34 CET 2005 - locilka@suse.cz

- Added new implementation of SuSEfirewall2 broadcast configuration
  into SuSEFirewall module
- 2.11.13

-------------------------------------------------------------------
Tue Dec 21 17:13:26 CET 2004 - mvidner@suse.cz

- Added Hostname::Validhost (#22802).
- Substitute VERSION in Version.ycp also at "make" time (#40492).
- Support FW_ALLOW_FW_BROADCAST_* (locilka).
- 2.11.12

-------------------------------------------------------------------
Tue Dec 21 11:46:19 CET 2004 - jsrain@suse.cz

- fixed validation of widgets inside CWM Tab widget
- added possibility to set functions for immediate service
  start/stop in the CWMServiceStart widget

-------------------------------------------------------------------
Tue Dec 14 17:17:12 CET 2004 - mvidner@suse.cz

- Added Progress::set, fixed docs a bit.
- 2.11.11

-------------------------------------------------------------------
Fri Dec  3 16:45:39 CET 2004 - mvidner@suse.cz

- NetworkDevices: Canonicalize netmask data (#46885).

-------------------------------------------------------------------
Wed Dec  1 11:37:39 CET 2004 - locilka@suse.cz

- Added handling for 'all' parameter in old firewall functions
  in SuSEFirewall module
- Added CharacterDevice file-type into FileUtils.ycp.
- Created testsuite for FileUtils module.

-------------------------------------------------------------------
Wed Dec  1 10:56:06 CET 2004 - mvidner@suse.cz

- NetworkDevices: Improved ifcfg name handling,
  particularly mobile ipv6 (#48696).

-------------------------------------------------------------------
Tue Nov 30 12:40:31 CET 2004 - locilka@suse.cz

- Moved CWMFirewallInterfaces from yast2-firewall to yast2 rpm

-------------------------------------------------------------------
Tue Nov 30 10:47:06 CET 2004 - visnov@suse.cz

- added testsuite infrastructure for library/modules

-------------------------------------------------------------------
Thu Nov 25 09:50:51 CET 2004 - locilka@suse.cz

- added SuSEFirewallServices and PortAliases YCP Modules into
  library/network.

-------------------------------------------------------------------
Wed Nov 17 17:21:29 CET 2004 - arvin@suse.de

- fixed handling of command line arguments with space (bug #48264)

-------------------------------------------------------------------
Tue Nov 16 12:15:15 CET 2004  - fehr@suse.de

- add evms logfiles to save_y2logs if present

-------------------------------------------------------------------
Fri Nov 12 17:53:01 CET 2004 - mvidner@suse.cz

- Added NetworkDevices::DeleteAlias (#48191).

-------------------------------------------------------------------
Fri Nov 12 15:27:24 CET 2004 - locilka@suse.cz

- FileUtils have now GetFileRealType and GetFileType functions
  with output depending on the type of requested file.
- Increased documentation for FileUtils.

-------------------------------------------------------------------
Thu Nov 11 18:09:15 CET 2004 - arvin@suse.de

- always use Directory::logdir

-------------------------------------------------------------------
Thu Nov 11 16:28:56 CET 2004 - locilka@suse.cz

- Created FileUtils module for getting information about system
  files and directories.

-------------------------------------------------------------------
Thu Nov 11 15:32:43 CET 2004 - mvidner@suse.cz

- Added String::ValidCharsFilename, NetworkDevices::ValidCharsIfcfg
  (#46803)
- Added character set functions to String.
- PackageSystem::InstallKernel: return early if the module list is
  empty, thus slashing "yast2 lan" startup time.
- Desktop::RunViaDesktop now accepts arguments (#46828).

-------------------------------------------------------------------
Wed Nov 10 10:45:21 CET 2004 - mvidner@suse.cz

- Moved NetworkDevices from yast2-network to yast2.
- 2.11.7

-------------------------------------------------------------------
Mon Nov  8 15:07:10 CET 2004 - visnov@suse.cz

- yast2-pkg-bindings added to requires

-------------------------------------------------------------------
Mon Nov  8 12:53:46 CET 2004 - jsrain@suse.cz

- added optional "no_help" key to CWM widget description map
  in order to suppress errors in log if no help wanted (#47938)
- added protection against removing used TSIG keys to the CWM
  TSIG keys management widget (#47480)

-------------------------------------------------------------------
Thu Nov  4 17:56:47 CET 2004 - sh@suse.de

- Added save_y2logs script for easier bug reporting
- V 2.11.6

-------------------------------------------------------------------
Thu Nov  4 11:00:06 CET 2004 - mvidner@suse.cz

- Added String::FirstChunk.
- 2.11.5

-------------------------------------------------------------------
Wed Nov 03 14:32:15 CET 2004 - arvin@suse.de

- removed deprecated lookup

-------------------------------------------------------------------
Tue Nov  2 16:36:35 CET 2004 - mvidner@suse.cz

- Allow overriding sbindir so that we can install to a prefix.
- Merged changes from the 9.2 branch.

-------------------------------------------------------------------
Mon Nov  1 14:29:34 CET 2004 - visnov@suse.cz

- set product name in wizard when opening a dialog (#46247)

-------------------------------------------------------------------
Mon Nov  1 10:32:10 CET 2004 - visnov@suse.cz

- fix processing of command line arguments in Mode and Stage

-------------------------------------------------------------------
Mon Nov  1 09:34:44 CET 2004 - msvec@suse.cz

- use ll_LL in .desktop files (#47668)

-------------------------------------------------------------------
Mon Nov  1 08:00:06 CET 2004 - jsrain@suse.cz

- fixed parameters to sformat in Commandline.ycp
- 2.11.3

-------------------------------------------------------------------
Tue Oct 26 12:35:59 CEST 2004 - jsrain@suse.cz

- Mode.ycp split to Mode.ycp, Stage.ycp, Linuxrc.ycp and
  Installation.ycp (yast2-installation), clean-up
- adapted the code to the clean-up
- 2.11.2

-------------------------------------------------------------------
Tue Oct 19 13:29:57 CEST 2004 - locilka@suse.de

- added several messages into Message.ycp
- added several labels into Label.ycp
- added two functions into Confirm.ycp
- 2.11.1

-------------------------------------------------------------------
Mon Oct 11 14:53:47 CEST 2004 - jsrain@suse.cz

- changed Arch.ycp to functional interface, probing the settings
  when they are needed (instead of constructor)
- update Initrd.ycp not to use Arch:: in its constructor
- 2.11.0

-------------------------------------------------------------------
Mon Oct  4 16:42:21 CEST 2004 - mvidner@suse.cz

- Moved the "cd /" workaround to yast2-network (#46055).
- 2.10.27

-------------------------------------------------------------------
Fri Oct  1 13:44:58 CEST 2004 - sh@suse.de

- Fixed bug #46598: Layout broken due to 800x600 default size
- V 2.10.24

-------------------------------------------------------------------
Wed Sep 29 13:51:00 CEST 2004 - visnov@suse.cz

- always reinitialize target (#45356)
- 2.10.23

-------------------------------------------------------------------
Wed Sep 29 10:10:37 CEST 2004 - mvidner@suse.cz

- Fixed Package::FunctionsAI["DoInstall" and "DoRemove"] (#45463).
- 2.10.22

-------------------------------------------------------------------
Mon Sep 27 15:09:44 CEST 2004 - arvin@suse.de

- fixed generation of desktop files

-------------------------------------------------------------------
Sat Sep 25 10:55:58 CEST 2004 - mvidner@suse.cz

- Change directory to / in /sbin/yast2 (#46055).
- 2.10.20

-------------------------------------------------------------------
Fri Sep 24 19:03:41 CEST 2004 - mvidner@suse.cz

- Added Desktop::RunViaDesktop (#37864).
- 2.10.19

-------------------------------------------------------------------
Fri Sep 24 08:07:29 CEST 2004 - visnov@suse.cz

- always initialize SourceCache when installing packages
- use installed kernel to compute kernel packages (#45905)
- 2.10.18

-------------------------------------------------------------------
Thu Sep 23 09:49:52 CEST 2004 - mvidner@suse.cz

- Fixed empty runlevel editor (#45858).

-------------------------------------------------------------------
Tue Sep 21 11:31:00 CEST 2004 - arvin@suse.de

- adapted path for qtrc (bug #44803)

-------------------------------------------------------------------
Tue Sep 14 16:58:38 CEST 2004 - mvidner@suse.cz

- Ignore /etc/init.d/Makefile (#45198).

-------------------------------------------------------------------
Tue Sep 14 10:51:01 CEST 2004 - jsrain@suse.cz

- added ProductFeatures::enable_firewall and firewall_ssh_enable
  to control firewall behavior in the proposal

-------------------------------------------------------------------
Mon Sep 13 11:25:06 CEST 2004 - jsrain@suse.cz

- fixed reordering of items in Table/Popup's table (#45097)
- added ProductFeatures::fam_local_only
- 2.10.14

-------------------------------------------------------------------
Mon Sep  6 12:42:27 CEST 2004 - visnov@suse.cz

- moved ComputeKernelPackages to Kernel.ycp
- use Kernel::ComputePackages in Package (#44394)
- 2.10.13

-------------------------------------------------------------------
Mon Sep  6 11:53:31 CEST 2004 - jsrain@suse.cz

- mark licenses as confirmed when accepted (in PackageSystem.ycp
  and Require.ycp)

-------------------------------------------------------------------
Thu Sep  2 13:01:38 CEST 2004 - locilka@suse.cz

- added String::escapetags - function for escaping HTML/XML tags

-------------------------------------------------------------------
Mon Aug 30 15:10:19 CEST 2004 - arvin@suse.de

- add nongpl kernel package during installation (bug #44394)

-------------------------------------------------------------------
Fri Aug 27 15:10:55 CEST 2004 - arvin@suse.de

- merged proof read messages

-------------------------------------------------------------------
Fri Aug 27 11:19:51 CEST 2004 - mvidner@suse.cz

- LogView grep: properly quote the regex; it is a basic regex.

-------------------------------------------------------------------
Fri Aug 20 06:27:01 CEST 2004 - nashif@suse.de

- Own schema directory
- 2.10.10

-------------------------------------------------------------------
Thu Aug 19 13:14:02 CEST 2004 - visnov@suse.cz

- allow in commandline also GUI handler returning symbols (#43935)

-------------------------------------------------------------------
Tue Aug 17 11:26:37 CEST 2004 - jsrain@suse.cz

- fixed function type casting in Table/Popup routines
- prevent 'usbhid' module from being added to initrd (#36766)

-------------------------------------------------------------------
Mon Aug 16 23:36:18 CEST 2004 - nashif@suse.de

- fixed testsuites (added Testsuite.ycp to testedfiles or modified output
  according to the change of logging function references) (jsrain)
- type cast fixes
- CWM: fixed structure validation

-------------------------------------------------------------------
Thu Aug 12 23:27:19 CEST 2004 - nashif@suse.de

- Disable Commandline interface during firstboot phase
- 2.10.7

-------------------------------------------------------------------
Tue Aug  3 15:41:32 CEST 2004 - jsrain@suse.cz

- fixed types in CWM, changed interface of CWM::ShowAndRun ()
- split the CWMServiceStart widget into multiple widgets (one for
  each part)
- 2.10.6

-------------------------------------------------------------------
Fri Jul 30 11:37:44 CEST 2004 - jsrain@suse.cz

- adapted CWMServiceStart.ycp functionality for box product

-------------------------------------------------------------------
Thu Jul 29 09:47:51 CEST 2004 - nashif@suse.de

- New module for interaction with linuxrc(yast.inf and install.inf
  handling)
- Move functions from misc to Linuxrc

-------------------------------------------------------------------
Thu Jul 29 08:34:41 CEST 2004 - nashif@suse.de

- Defined more variables in ProductFeatures
- Removed live_eval variable

-------------------------------------------------------------------
Tue Jul 20 13:48:00 CEST 2004 - jsrain@suse.cz

- enhanced the TSIG keys management widget to do more checks before
  creating a new TSIG key (#40845)

-------------------------------------------------------------------
Mon Jul 19 12:26:40 CEST 2004 - jsrain@suse.cz

- enhnced functionality of Package*.ycp modules (popups with custom
  message, package check for read functions with error feedback)

-------------------------------------------------------------------
Wed Jul 14 11:27:23 CEST 2004 - jsrain@suse.cz

- fixed typos in CWMServiceStart.ycp

-------------------------------------------------------------------
Tue Jul 13 09:02:49 CEST 2004 - locilka@suse.de

- added new Message module
- 2.10.3

-------------------------------------------------------------------
Mon Jun 21 13:24:03 CEST 2004 - jsrain@suse.cz

- added CWM widget for TSIG keys management

-------------------------------------------------------------------
Fri Jun 18 15:28:07 CEST 2004 - lslezak@suse.cz

- CommandLine: read text or password from console

-------------------------------------------------------------------
Fri Jun 18 10:16:04 CEST 2004 - jsrain@suse.cz

- added CWM widget for service starting (like the Start-up dialog
  in DNS server component)

-------------------------------------------------------------------
Thu Jun 17 10:00:53 CEST 2004 - msvec@suse.cz

- updated testsuite
- 2.10.2

-------------------------------------------------------------------
Wed Jun 16 16:16:58 CEST 2004 - jsrain@suse.cz

- added suport for navigation tree and tabs to CWM
- updated the LogView popup to be able to be used as widget for CWM
- do not add 'desktop' to kernel command line

-------------------------------------------------------------------
Wed Jun 16 10:36:53 CEST 2004 - msvec@suse.cz

- fixed 'yast2 -l' output (#42087)
- 2.9.75

-------------------------------------------------------------------
Fri Jun 11 01:01:14 CEST 2004 - nashif@suse.de

- Added software-proposal variable to product features

-------------------------------------------------------------------
Tue Jun  8 04:35:25 CEST 2004 - nashif@suse.de

- Fixed bug #41696: yast uses elevator=anticipatory instead of
  elevator=as
- URL with empty host is valid (i.e. file:///test.xml )

-------------------------------------------------------------------
Fri May 28 16:48:12 CEST 2004 - sh@suse.de

- Fixed bug #41305: License agreement after abort in NCurses

-------------------------------------------------------------------
Wed May 26 15:12:17 CEST 2004 - mvidner@suse.cz

- Fixed agent definition for /etc/sysconfig/hardware
  to handle multiline values (#39350).
- 2.9.72

-------------------------------------------------------------------
Tue May 25 18:27:15 CEST 2004 - arvin@suse.de

- install kernel-bigsmp even with a bit less than 4GB of RAM
  (bug #40729)

-------------------------------------------------------------------
Tue May 25 13:48:01 CEST 2004 - jsrain@suse.cz

- set the I/O scheduler in ProductFeatures (#41038)
- 2.9.70

-------------------------------------------------------------------
Wed May 19 03:30:13 CEST 2004 - nashif@suse.de

- Added a timeout for ShowText popup when called via
  Report. (Report::ShowText)

-------------------------------------------------------------------
Mon May 17 10:42:57 CEST 2004 - msvec@suse.cz

- added PadZero general function for padding with zeros

-------------------------------------------------------------------
Wed May 12 15:30:47 CEST 2004 - msvec@suse.cz

- improved ncurses menu responsiveness (#38363)
- 2.9.68

-------------------------------------------------------------------
Wed May  5 16:20:30 CEST 2004 - gs@suse.de

- yast2 start script: check whether the terminal supports UTF-8
  and adapt language settings (bug #39606)
- 2.9.67

-------------------------------------------------------------------
Tue May 04 10:12:45 CEST 2004 - arvin@suse.de

- merged proofread messages

-------------------------------------------------------------------
Fri Apr 23 15:58:47 CEST 2004 - mvidner@suse.cz

- do not copy network aliases from install.inf
  to modprobe.conf (#39135)
- 2.9.65

-------------------------------------------------------------------
Thu Apr 22 11:09:32 CEST 2004 - arvin@suse.de

- run unicode_{start,stop} only if they are present (bug #35714)

-------------------------------------------------------------------
Mon Apr 19 13:05:04 CEST 2004 - arvin@suse.de

- merged proofread messages

-------------------------------------------------------------------
Fri Apr 16 18:11:07 CEST 2004 - nashif@suse.de

- Save runtime product variables

-------------------------------------------------------------------
Thu Apr  8 13:56:41 CEST 2004 - jsrain@suse.cz

- use the 'desktop' kernel parameter only for desktop products

-------------------------------------------------------------------
Wed Apr  7 19:25:31 CEST 2004 - nashif@suse.de

- #38596: Also use saved id

-------------------------------------------------------------------
Wed Apr  7 18:21:39 CEST 2004 - nashif@suse.de

- Workaround for #38596, broken recursion for iterators

-------------------------------------------------------------------
Tue Apr  6 18:53:56 CEST 2004 - nashif@suse.de

- update/upgrade defaults added to product feature set (#38486)

-------------------------------------------------------------------
Mon Apr  5 18:00:23 CEST 2004 - nashif@suse.de

- Removed unconfigurable options from report summary
- Added optional list of package to product features
- 2.9.60

-------------------------------------------------------------------
Fri Apr  2 22:16:33 CEST 2004 - nashif@suse.de

- Fixed wrapper functions for new wizard
- 2.9.59

-------------------------------------------------------------------
Fri Apr 02 15:59:59 CEST 2004 - arvin@suse.de

- finally changed license to GPL for good

-------------------------------------------------------------------
Fri Apr  2 06:41:58 CEST 2004 - nashif@suse.de

- added wrapper functions around Tree and Menu enabled Wizards to
  support ncurses mode (#37581)

-------------------------------------------------------------------
Thu Apr 01 14:28:23 CEST 2004 - arvin@suse.de

- don't set download callbacks globaly (bug #37151)

-------------------------------------------------------------------
Wed Mar 31 19:52:42 CEST 2004 - nashif@suse.de

- New ProductFeature variables

-------------------------------------------------------------------
Wed Mar 31 17:53:05 CEST 2004 - msvec@suse.cz

- added /etc/YaST2 dir (for log.conf)
- 2.9.54

-------------------------------------------------------------------
Wed Mar 31 14:06:43 CEST 2004 - gs@suse.de

- show header of ShowText popup (bug #37171)

-------------------------------------------------------------------
Wed Mar 31 12:20:54 CEST 2004 - arvin@suse.de

- added product feature about suboptimal distribution (bug #36823)

-------------------------------------------------------------------
Wed Mar 31 10:32:13 CEST 2004 - jsrain@suse.de

- remove ide-scsi from initrd during update (#37591)

-------------------------------------------------------------------
Tue Mar 30 18:04:43 CEST 2004 - jsrain@suse.de

- fixed map validator of CWM

-------------------------------------------------------------------
Mon Mar 29 16:18:49 CEST 2004 - jsrain@suse.de

- fixed behavior of combo box for adding new option if it is
  editable (#37267)
- 2.9.52

-------------------------------------------------------------------
Mon Mar 29 15:27:24 CEST 2004 - adrian@suse.de

- hide YaST groups desktop files in the desktop world

-------------------------------------------------------------------
Mon Mar 29 11:13:30 CEST 2004 - arvin@suse.de

- fixed kernel selection on i386 smp systems (bug #35876)

-------------------------------------------------------------------
Mon Mar 29 09:19:19 CEST 2004 - jsrain@suse.de

- adapted CWM to updated 'is' builtin
- fixed Initrd testsuite
- 2.9.50

-------------------------------------------------------------------
Fri Mar 26 15:03:49 CET 2004 - arvin@suse.de

- added uml detection to Arch module

-------------------------------------------------------------------
Wed Mar 24 16:59:37 CET 2004 - adrian@suse.de

- fix yast qt ui themeing, export QT_HOME_DIR again
  (got broken due to login shell usage bye kdesu)

-------------------------------------------------------------------
Wed Mar 24 11:17:25 CET 2004 - arvin@suse.de

- fixed function name (bug #36783)

-------------------------------------------------------------------
Tue Mar 23 16:54:37 CET 2004 - mvidner@suse.cz

- added Confirm::MustBeRoot to easily alert the user (#35363)

-------------------------------------------------------------------
Tue Mar 23 09:05:39 CET 2004 - lslezak@suse.cz

- fixed parsing quoted string in String::ParseOptions() (#36223)
- testsuite update

-------------------------------------------------------------------
Mon Mar 22 17:09:55 CET 2004 - msvec@suse.cz

- support for sort keys in ncurses menu (#36466)
- 2.9.47

-------------------------------------------------------------------
Mon Mar 22 14:11:58 CET 2004 - jsrain@suse.cz

- fixed unwanted hiding of helps during progress bar run
- don't abort installing packages via Require and PackageSystem
  if dependency solving fails and system wasn't consistent before
  installing them

-------------------------------------------------------------------
Mon Mar 22 13:38:27 CET 2004 - sh@suse.de

- V 2.9.46
- Fixed bug #35768: Wizard buttons not retranslated

-------------------------------------------------------------------
Fri Mar 19 15:41:00 CET 2004 - sh@suse.de

- V 2.9.45
- Improved handling for all Popup::*timed*() dialogs:
  Use UI::TimeoutUserInput() now, no more confusing busy cursor,
  less delays (no more sleep() )

-------------------------------------------------------------------
Wed Mar 17 19:10:15 CET 2004 - fehr@suse.de

- add functions {Set,Get}Utf8Lang() to Encoding module

-------------------------------------------------------------------
Wed Mar 17 11:48:25 CET 2004 - arvin@suse.de

- added download progress callbacks (bug #31445)

-------------------------------------------------------------------
Mon Mar 15 16:49:00 CET 2004 - fehr@suse.de

- add functions {Set,Get}EncLang() && GetCodePage() to Encoding module
- add global boolean evms_config to ProductFeatures.ycp

-------------------------------------------------------------------
Mon Mar 15 14:59:41 CET 2004 - arvin@suse.de

- adapted "yast -l" to desktop files (bug #35019)

-------------------------------------------------------------------
Fri Mar 12 15:35:56 CET 2004 - nashif@suse.de

- Custom wizard added (sh@suse.de)

-------------------------------------------------------------------
Thu Mar 11 18:17:52 CET 2004 - msvec@suse.cz

- proper event ID type handling (#35602)

-------------------------------------------------------------------
Wed Mar 10 14:05:43 CET 2004 - msvec@suse.cz

- accept nil from some UI calls (should fix the failing testsuites)
- added function for creation of FQ hostname

-------------------------------------------------------------------
Wed Mar 10 09:26:03 CET 2004 - arvin@suse.de

- install kernel-um in uml

-------------------------------------------------------------------
Wed Mar 10 07:03:41 CET 2004 - nashif@suse.de

- Fixed Progress for new Wizard
- 2.9.39

-------------------------------------------------------------------
Wed Mar 10 01:42:25 CET 2004 - sh@suse.de

- V 2.9.37
- Migration to new wizard

-------------------------------------------------------------------
Mon Mar  8 17:53:29 CET 2004 - sh@suse.de

- Changed X cursor theme (adrian)

-------------------------------------------------------------------
Mon Mar  8 15:56:52 CET 2004 - msvec@suse.cz

- Added Wizard::SetDesktopIcon to set the title icon
- 2.9.35

-------------------------------------------------------------------
Fri Mar  5 14:31:39 CET 2004 - mvidner@suse.cz

- Added Popup::AnyQuestionRichText.
- {Require,PackageSystem}::DoInstallAndRemove:
  ask for license acceptance (#35250).

-------------------------------------------------------------------
Fri Mar  5 12:43:40 CET 2004 - msvec@suse.cz

- make runlevel testsuite use Service
- add warnings about usage of obsolete interface
- 2.9.33

-------------------------------------------------------------------
Thu Mar  4 20:05:13 CET 2004 - visnov@suse.cz

- 2.9.32
- late initialization of Wizard and Progress (for command line)

-------------------------------------------------------------------
Thu Mar  4 17:24:56 CET 2004 - msvec@suse.cz

- fixed docu installation dirs
- replaced sequencer include with dummy one using Sequencer

-------------------------------------------------------------------
Thu Mar  4 16:09:18 CET 2004 - visnov@suse.cz

- added type info (kkaempf, visnov)

-------------------------------------------------------------------
Thu Mar  4 15:47:00 CET 2004 - msvec@suse.cz

- improved the packages testing client
- fixed ncurses menu generation (#35186)

-------------------------------------------------------------------
Tue Mar  2 15:50:16 CET 2004 - msvec@suse.cz

- fixed Package interface
- added documentation and testing client

-------------------------------------------------------------------
Tue Mar  2 10:58:54 CET 2004 - msvec@suse.cz

- improved (fixed) agent for sysconfig/hardware
- 2.9.31

-------------------------------------------------------------------
Fri Feb 27 03:28:39 CET 2004 - nashif@suse.de

- Adapt for new control file based installation

-------------------------------------------------------------------
Thu Feb 26 12:32:12 CET 2004 - jsrain@suse.de

- preventing modules uhci-hcd, ehci-hcd, ohci-hcd from being put
  into initrd (#35032)

-------------------------------------------------------------------
Tue Feb 24 13:03:03 CET 2004 - visnov@suse.cz

- don't duplicate history entries in interactive command line (#34610)

-------------------------------------------------------------------
Tue Feb 24 11:37:17 CET 2004 - kkaempf@suse.de

- treat x86_64 as 'wintel' architecture (#34853)

-------------------------------------------------------------------
Mon Feb 23 13:02:40 CET 2004 - mvidner@suse.cz

- Services: don't omit boot.hotplug-beta, boot.restore_permissions (#34775)
- 2.9.28

-------------------------------------------------------------------
Fri Feb 20 19:45:58 CET 2004 - arvin@suse.de

- disable accept button during Progress (bug #30303)

-------------------------------------------------------------------
Fri Feb 20 09:38:13 CET 2004 - jsrain@suse.de

- fixed redrawing of fields in Table/Popup table widget after an
  option was changed

-------------------------------------------------------------------
Thu Feb 19 18:04:31 CET 2004 - jsrain@suse.de

- added agent for handling /etc/sysconfig/hardware/hwcfg-*

-------------------------------------------------------------------
Thu Feb 19 15:33:17 CET 2004 - arvin@suse.de

- removed function Kernel::IDERecorders since "ide-scsi" is not
  used anymore (bug #34694)

-------------------------------------------------------------------
Thu Feb 19 13:24:44 CET 2004 - mvidner@suse.cz

- changed sort to use "<" instead of "<=" because of the switch
  to std::sort

-------------------------------------------------------------------
Thu Feb 19 11:15:17 CET 2004 - visnov@suse.cz

- restore AsciiFile::AssertLineValid behavior as in 9.0

-------------------------------------------------------------------
Tue Feb 17 18:12:25 CET 2004 - sh@suse.de

- Use correct kernel image name on S/390
- 2.9.25

-------------------------------------------------------------------
Tue Feb 17 15:37:45 CET 2004 - sh@suse.de

- Fixed bug #34617: New kernel names on S/390
- 2.9.24

-------------------------------------------------------------------
Tue Feb 17 12:00:56 CET 2004 - sh@suse.de

- Applied olh's patch for bug #34602: PPC kernel renamed
- 2.9.23

-------------------------------------------------------------------
Mon Feb 16 18:27:14 CET 2004 - arvin@suse.de

- recognize newer macs (bug #34587)

-------------------------------------------------------------------
Mon Feb 16 17:06:46 CET 2004 - jsrain@suse.de

- kernel image is now /boot/vmlinux on all PPC subarchs (#34588)
- 2.9.21

-------------------------------------------------------------------
Mon Feb 16 11:20:53 CET 2004 - arvin@suse.de

- removed obsolete Mode::hardBoot

-------------------------------------------------------------------
Thu Feb 12 17:50:24 CET 2004 - lslezak@suse.cz

- CWM: added better `back event handling, correctly displaying
  option names in the new option checkbox (jsrain)
- added function String::FormatSizeWithPrecision,
  updated testsuite
- version 2.9.19

-------------------------------------------------------------------
Wed Feb 11 11:02:20 CET 2004 - msvec@suse.cz

- adapt remote clients for the new interpreter

-------------------------------------------------------------------
Tue Feb 10 17:45:16 CET 2004 - arvin@suse.de

- adapted kernel determination to kernel 2.6 names

-------------------------------------------------------------------
Tue Feb 10 10:33:05 CET 2004 - arvin@suse.de

- finally removed configdir from file list (doesn't help anymore)

-------------------------------------------------------------------
Sat Feb 07 20:19:29 CET 2004 - arvin@suse.de

- removed config files (*.y2cc)

-------------------------------------------------------------------
Sat Feb  7 16:29:32 CET 2004 - msvec@suse.cz

- own configdir until all modules are updated
- 2.9.15

-------------------------------------------------------------------
Fri Feb  6 14:34:35 CET 2004 - msvec@suse.cz

- call %suse_update_desktop_file for the group files
- use the group .desktop files also in the ncurses menu
- 2.9.14

-------------------------------------------------------------------
Tue Feb  3 12:39:35 CET 2004 - msvec@suse.cz

- added yast2 groups .desktop files
- 2.9.13

-------------------------------------------------------------------
Tue Feb  3 09:27:50 CET 2004 - visnov@suse.cz

- implemented non-strict checking of command line options

-------------------------------------------------------------------
Sat Jan 31 21:58:23 CET 2004 - arvin@suse.de

- added function to build a url from tokens

-------------------------------------------------------------------
Fri Jan 30 16:46:34 CET 2004 - mvidner@suse.cz

- removed lookups in Service to fix configuration modules testsuites
- 2.9.11

-------------------------------------------------------------------
Thu Jan 29 18:09:39 CET 2004 - msvec@suse.cz

- more testsuite fixes
- 2.9.10

-------------------------------------------------------------------
Thu Jan 29 11:32:55 CET 2004 - jsrain@suse.de

- fixed cwm testsuite
- fixed file list
- 2.9.9

-------------------------------------------------------------------
Tue Jan 27 09:19:21 CET 2004 - jsrain@suse.de

- removed hwinfo from neededforbuild
- fixed testsuite for initrd

-------------------------------------------------------------------
Mon Jan 26 17:14:59 CET 2004 - jsrain@suse.de

- added hwinfo to neededforbuild
- 2.9.8

-------------------------------------------------------------------
Mon Jan 26 15:08:56 CET 2004 - msvec@suse.cz

- converted wizard sequencer to module
- 2.9.7

-------------------------------------------------------------------
Fri Jan 23 16:11:46 CET 2004 - msvec@suse.cz

- added agents for sysconfig/sysctl and /suseconfig
- 2.9.6

-------------------------------------------------------------------
Fri Jan 23 12:29:29 CET 2004 - arvin@suse.de

- fixed Require.ycp for brand new interpreter

-------------------------------------------------------------------
Mon Jan 19 08:52:19 CET 2004 - jsrain@suse.de

- merged the new interpreter branch

-------------------------------------------------------------------
Mon Dec 15 15:58:45 CET 2003 - jsrain@suse.de

- Moved Label.ycp and Popup.ycp from source/yast2/library/wizard/src
  to source/yas t2/library/module because of building with the new
  interpreter

-------------------------------------------------------------------
Mon Dec 15 11:34:19 CET 2003 - msvec@suse.cz

- better services handling: Service (from Runlevel)

-------------------------------------------------------------------
Fri Dec  5 09:41:45 CET 2003 - jsrain@suse.de

- added Mode::commandline variable, setting it an appropriate way

-------------------------------------------------------------------
Wed Dec  3 18:20:13 CET 2003 - msvec@suse.cz

- use common Makefile.am (needs recent devtools)

-------------------------------------------------------------------
Mon Nov 24 00:32:55 CET 2003 - ro@suse.de

- remove file conflict with yast2-pam (Autologin.ycp moved there)

-------------------------------------------------------------------
Mon Nov 17 18:10:50 CET 2003 - arvin@suse.de

- adapted plugindir detection for NPTL

-------------------------------------------------------------------
Fri Nov 14 11:16:31 CET 2003 - gs@suse.de

- use ncurses file selection widgets

-------------------------------------------------------------------
Wed Oct 29 13:55:00 CET 2003 - visnov@suse.cz

- fix testsuite
- 2.9.2

-------------------------------------------------------------------
Fri Oct 24 15:55:36 CEST 2003 - ms@suse.de

- moved x11 subdir to installation

-------------------------------------------------------------------
Fri Oct 17 11:01:59 CEST 2003 - jsrain@suse.de

- Fixed "blinking" of Table/Popup's buttons when table content was
  reordered

-------------------------------------------------------------------
Fri Oct  3 14:18:55 CEST 2003 - jsrain@suse.de

- Table/Popup stuff splitt off from CWM.ycp to separate file
- Added support for "Changed" column to Table/Popup

-------------------------------------------------------------------
Wed Oct  1 10:47:19 CEST 2003 - jsuchome@suse.cz

- added Autologin.ycp module to handle autologin configuration
- 2.9.0

-------------------------------------------------------------------
Wed Sep 17 16:18:48 CEST 2003 - gs@suse.de

- script/yast2: start textmode yast in UTF-8 environment (bug #30512)
- 2.8.31

-------------------------------------------------------------------
Wed Sep 17 08:59:45 CEST 2003 - visnov@suse.de

- enable interactive mode for command line again
- 2.8.30

-------------------------------------------------------------------
Mon Sep 15 17:56:07 CEST 2003 - jsrain@suse.de

- fixed X11Version.ycp to prefix Require:: when calling function
  from Require.ycp module
- 2.8.29

-------------------------------------------------------------------
Mon Sep 15 10:18:36 CEST 2003 - ms@suse.de

- fixed X11Version.ycp to use 'import "Require"' instead of
  'include "require.ycp"'

-------------------------------------------------------------------
Thu Sep 11 21:02:32 CEST 2003 - arvin@suse.de

- cool mouse cursor theme for 2nd stage installation (bug #30552)

-------------------------------------------------------------------
Thu Sep 11 18:58:37 CEST 2003 - gs@suse.de

- file_popups.ycp: bugfix for SaveFileAs() bug #29745

-------------------------------------------------------------------
Wed Sep 10 15:24:28 CEST 2003 - gs@suse.de

- V 2.8.27
- menu/menu.ycp: replace <key> by [key] in help text (to avoid
  misinterpretation in RichText)

-------------------------------------------------------------------
Fri Sep  5 14:34:09 CEST 2003 - visnov@suse.de

- library/commandline: care about command line only in normal mode (#30144)

-------------------------------------------------------------------
Thu Sep 04 17:51:12 CEST 2003 - arvin@suse.de

- proof-read messages

-------------------------------------------------------------------
Mon Sep  1 16:56:22 CEST 2003 - visnov@suse.de

- do not print module help twice in the header
- revert capitalization for the command line actions/options from
  proofreader
- 2.8.25

-------------------------------------------------------------------
Mon Sep  1 15:50:49 CEST 2003 - jsrain@suse.de

- added support for immutable options to Table/Popup

-------------------------------------------------------------------
Mon Sep 01 09:56:12 CEST 2003 - arvin@suse.de

- handle repair mode in Popup::ConfirmAbort

-------------------------------------------------------------------
Fri Aug 29 14:18:39 CEST 2003 - visnov@suse.de

- fix error reporting, use RichText::Rich2Plain()

-------------------------------------------------------------------
Wed Aug 27 16:14:09 CEST 2003 - msvec@suse.cz

- new module for confirmation of detection (#26515)
- 2.8.23

-------------------------------------------------------------------
Wed Aug 27 16:04:18 CEST 2003 - gs@suse.de

- yast2 script: set language to english only on console if LANG is
  japanese, korean or chinese

-------------------------------------------------------------------
Tue Aug 19 13:15:38 CEST 2003 - arvin@suse.de

- removed include file common_functions.ycp

-------------------------------------------------------------------
Tue Aug 19 08:52:50 CEST 2003 - arvin@suse.de

- optimized String::CutBlanks

-------------------------------------------------------------------
Fri Aug 15 15:16:37 CEST 2003 - arvin@suse.de

- added Popup::ShowText

-------------------------------------------------------------------
Thu Aug 14 14:35:30 CEST 2003 - arvin@suse.de

- removed y2menu for good
- added /usr/share/YaST2/include to file list (bug #28807)
- removed common_popups.ycp and common_messages.ycp for good

-------------------------------------------------------------------
Mon Aug 11 15:40:00 CEST 2003 - gs@suse.de

- yast2 script: start y2base menu ncurses (instead of y2menu)

-------------------------------------------------------------------
Fri Aug  8 14:47:14 CEST 2003 - gs@suse.de

- bugfix in file_popups.ycp/PopupDir(dir) (if the argument is an
  empty string, 'pwd' is the directory)
- menu.ycp: improved layout and usability

-------------------------------------------------------------------
Wed Aug  6 12:27:01 CEST 2003 - fehr@suse.de

- added function CutRegexMatch to String.ycp it can be used to
  remove matches of a regular expression from a string
- 2.8.16

-------------------------------------------------------------------
Mon Aug  4 14:21:17 CEST 2003 - jsrain@suse.de

- added possiblity to restart command getting log after performing
  operation from LogView popup
- 2.8.15

-------------------------------------------------------------------
Fri Aug 01 16:12:05 CEST 2003 - arvin@suse.de

- added directory for desktop files

-------------------------------------------------------------------
Tue Jul 29 14:48:06 CEST 2003 - jsrain@suse.de

- passing whole event information from CWM to handlers

-------------------------------------------------------------------
Wed Jul 23 09:33:04 CEST 2003 - jsrain@suse.de

- updated CWM to use WaitForEvent instead of UserInput, tables of
  table/popup dialogs display popup on double-click or enter key
- allow to specify command to display log directly, not only as
  filename and argument for grep for LogView

-------------------------------------------------------------------
Tue Jul 22 16:19:53 CEST 2003 - msvec@suse.cz

- further String updates and fixes
- 2.8.13

-------------------------------------------------------------------
Wed Jul  9 10:06:34 CEST 2003 - fehr@suse.de

- remove Mode::language, now handled in Laguage module (#27115)

-------------------------------------------------------------------
Mon Jul  7 14:06:06 CEST 2003 - visnov@suse.de

- let TypeRepository module use the simple types

-------------------------------------------------------------------
Fri Jul  4 16:55:41 CEST 2003 - msvec@suse.cz

- added a first library of simple types:
    IP, Netmask, Hostname, Address, String, URL
- 2.8.12

-------------------------------------------------------------------
Wed Jul  2 08:52:29 CEST 2003 - visnov@suse.de

- propagate y2base exit code from yast2 script

-------------------------------------------------------------------
Tue Jul  1 10:19:44 CEST 2003 - jsrain@suse.de

- updates of CWM module, added validation of used structures and
  some wrappers for more complex tasks

-------------------------------------------------------------------
Thu Jun 26 13:38:26 CEST 2003 - visnov@suse.de

- print to stderr in non-interactive mode

-------------------------------------------------------------------
Wed Jun 25 13:11:47 CEST 2003 - visnov@suse.de

- fixed Perl/encoding problem in commandline agent
- fixed padding of helps in commandline
- quiet is now default, verbose an option

-------------------------------------------------------------------
Tue Jun 24 11:05:50 CEST 2003 - visnov@suse.de

- 2.8.11

-------------------------------------------------------------------
Tue Jun 24 10:52:31 CEST 2003 - jsrain@suse.de

- added testsuite for CWM module

-------------------------------------------------------------------
Tue Jun 24 10:42:34 CEST 2003 - visnov@suse.cz

- removed modules directory at the top-level

-------------------------------------------------------------------
Mon Jun 23 17:06:34 CEST 2003 - jsrain@suse.de

- moved YCP libraries to own subdirectory (visnov@suse.cz)
- added CWM module for simple manipulation with widgets, including
  common routines for Table/Popup-style dialogs
- added LogView module for displaying logs with advanced
  functionality
- 2.8.10

-------------------------------------------------------------------
Fri Jun 20 13:38:28 CEST 2003 - mvidner@suse.cz

- Runlevel editor: call insserv with force
  when writing multiple services (#27370).
- Moved MailAliases out, to be put to yast2-mail-aliases (#18212).
- Reverted yast2-network from Requires
- 2.8.9

-------------------------------------------------------------------
Wed Jun 18 11:22:41 CEST 2003 - visnov@suse.de

- disabled ipaddress type for command line
- disabled interactive mode for command line
- reverted yast2-network from neededforbuild
- version 2.8.8

-------------------------------------------------------------------
Wed Jun 18 10:42:22 CEST 2003 - lslezak@suse.de

- spec file: added yast2-network to Requires/neededforbuild
- version 2.8.7

-------------------------------------------------------------------
Mon Jun 16 16:06:43 CEST 2003 - lslezak@suse.cz

- new NetworkPopup:: module (common network browsing popups)
- version 2.8.6

-------------------------------------------------------------------
Wed Jun 11 18:09:37 CEST 2003 - arvin@suse.de

- added /usr/share/doc/packages/yast2 to file list (2nd try)

-------------------------------------------------------------------
Wed Jun 11 17:04:50 CEST 2003 - visnov@suse.de

- added command line interface
- 2.8.4

-------------------------------------------------------------------
Wed Jun 11 16:08:13 CEST 2003 - arvin@suse.de

- added /usr/share/doc/packages/yast2 to file list

-------------------------------------------------------------------
Fri Jun  6 12:54:25 CEST 2003 - mvidner@suse.cz

- common_popups: fixed an embarassing syntax error
- 2.8.3

-------------------------------------------------------------------
Fri Jun  6 10:03:29 CEST 2003 - mvidner@suse.cz

- common_popups: revert from Label to common_messages.
- Fixed file list (lslezak).
- Directory: added tmpdir (msvec).
- 2.8.2

-------------------------------------------------------------------
Tue Jun  3 18:28:06 CEST 2003 - sh@suse.de

- Fixed bug #27213: Default sort order in NCurses control center

-------------------------------------------------------------------
Fri May 30 10:03:23 CEST 2003 - mvidner@suse.cz

- Added Label and Popup, replacements for common_{messages,popups}.
- ag_initscripts: recognize X-UnitedLinux-Default-Enabled.
- 2.8.1

-------------------------------------------------------------------
Thu Apr 24 11:08:10 CEST 2003 - kkaempf@suse.de

- rename 'axp' to 'alpha'

-------------------------------------------------------------------
Wed Apr 23 11:51:42 CEST 2003 - ms@suse.de

- added getX11Link function to solve the X11 link
  within the installed system

-------------------------------------------------------------------
Wed Mar 19 12:00:53 CET 2003 - ms@suse.de

- added textdomain to X11Version.ycp (#25627)
- added sax2 to RequireAndConflict() (#25628)

-------------------------------------------------------------------
Mon Mar 17 17:11:52 CET 2003 - arvin@suse.de

- correctly remove ampersand in button lables in y2menu (bug
  #25364)

-------------------------------------------------------------------
Fri Mar 14 17:03:30 CET 2003 - sh@suse.de

- V 2.7.29
- Removed excess quotes in yast2 script when starting in kcontrol

-------------------------------------------------------------------
Fri Mar 14 16:45:19 CET 2003 - sh@suse.de

- V 2.7.28
- Moved yast2_kde functionality into yast2 script
  (Fix for 25230: kcontrol YaST2 module not working)

-------------------------------------------------------------------
Wed Mar 12 11:42:02 CET 2003 - sh@suse.de

- Applied Adrian's patch to use the correct ~/.qtrc in yast2-funcs

-------------------------------------------------------------------
Tue Mar 11 15:24:30 CET 2003 - arvin@suse.de

- fixed syntax in start script (bug #25080)

-------------------------------------------------------------------
Mon Mar 10 14:56:22 CET 2003 - gs@suse.de

- Fixed bugs #24866/#24865 in ncurses file selector (show links;
  set focus to the directory list)

-------------------------------------------------------------------
Sun Mar  9 19:28:07 CET 2003 - nashif@suse.de

- Fixed bug #24953: beta message during installation does not time out

-------------------------------------------------------------------
Fri Mar  7 16:06:09 CET 2003 - sh@suse.de

- Dropped "Notify" header for notify popups (#24782)

-------------------------------------------------------------------
Fri Mar  7 14:20:31 CET 2003 - sh@suse.de

- Fixed bug #24809: sw_single window outside screen
  Now only using --fullscreen for sw_single with KDE running

-------------------------------------------------------------------
Fri Mar  7 13:39:03 CET 2003 - sh@suse.de

- Fixed bug #24790 - Wrong Qt style in y2cc modules after inst.
  (Adrian)

-------------------------------------------------------------------
Wed Mar  5 15:25:12 CET 2003 - ms@suse.de

- added scr agent for /etc/sysconfig/displaymanager handling (#24669)
- do not check for packages in autoinst mode (#24706)

-------------------------------------------------------------------
Mon Mar  3 17:14:44 CET 2003 - jsrain@suse.de

- added scr agent for /etc/sysconfig/hotplug handling (#22580)

-------------------------------------------------------------------
Mon Mar 03 13:02:47 CET 2003 - arvin@suse.de

- once more merged proofread texts

-------------------------------------------------------------------
Mon Mar 03 11:59:24 CET 2003 - arvin@suse.de

- fixed testsuite

-------------------------------------------------------------------
Fri Feb 28 17:25:39 CET 2003 - ms@suse.de

- use require.ycp for package checks in X11Version.ycp (#24488)

-------------------------------------------------------------------
Fri Feb 28 17:16:04 CET 2003 - kkaempf@suse.de

- honor 'manual' on kernel command line (#24462)

-------------------------------------------------------------------
Tue Feb 25 18:46:42 CET 2003 - kkaempf@suse.de

- fix mkdir silence option.

-------------------------------------------------------------------
Tue Feb 25 13:44:23 CET 2003 - kkaempf@suse.de

- suppress warning if /tmp/.qt already exists (#24243)

-------------------------------------------------------------------
Mon Feb 24 11:05:02 CET 2003 - jsrain@suse.de

- added `opt (`notify) to Wizard_hw::ConfiguredContent table to
  allow double click handling (#24095)
- 2.7.15

-------------------------------------------------------------------
Thu Feb 20 11:39:23 CET 2003 - arvin@suse.de

- use title-style capitalization for menu names (bug #23848)

-------------------------------------------------------------------
Wed Feb 19 10:52:05 CET 2003 - arvin@suse.de

- fixed DoNotAcceptButtonLabel (used during beta notice)

-------------------------------------------------------------------
Tue Feb 18 11:56:24 CET 2003 - arvin@suse.de

- added AsciiFile module from yast2-storage

-------------------------------------------------------------------
Mon Feb 17 17:17:42 CET 2003 - arvin@suse.de

- disable x11 setup on mips
- make Next and Accept the default button

-------------------------------------------------------------------
Mon Feb 10 20:53:53 CET 2003 - arvin@suse.de

- setup complete environment for qt during installation

-------------------------------------------------------------------
Mon Feb 10 18:18:00 CET 2003 - arvin@suse.de

- make anti aliased fonts work

-------------------------------------------------------------------
Thu Feb  6 17:01:26 CET 2003 - sh@suse.de

- New command line options for "yast2" script: --fullscreen --noborder
- Always start "sw_single" in full screen mode

-------------------------------------------------------------------
Wed Feb 05 17:10:45 CET 2003 - arvin@suse.de

- merged proofread messages

-------------------------------------------------------------------
Mon Feb  3 18:13:21 CET 2003 - sh@suse.de

- V 2.7.7
- Added default function key handling

-------------------------------------------------------------------
Mon Feb 03 17:40:14 CET 2003 - arvin@suse.de

- new pot file handling

-------------------------------------------------------------------
Mon Jan 27 16:12:51 CET 2003 - arvin@suse.de

- added popt to neededforbuild

-------------------------------------------------------------------
Mon Jan 27 15:48:51 CET 2003 - msvec@suse.de

- network groups: Network Devices and Network Services
- 2.7.4

-------------------------------------------------------------------
Fri Jan 24 15:56:26 CET 2003 - mvidner@suse.de

- Added readconfig.ycp to the file list. Fixes autoyast.

-------------------------------------------------------------------
Fri Jan 17 12:28:21 CET 2003 - mvidner@suse.de

- Reverted sequencer checking: allow superfluous aliases.
- 2.7.3

-------------------------------------------------------------------
Tue Jan 14 11:14:19 CET 2003 - mvidner@suse.de

- Added function key shortcuts to common dialogs (try F1 in curses).
- Report: added global settings for easier access (nashif).
- 2.7.2

-------------------------------------------------------------------
Mon Jan 13 13:13:04 CET 2003 - jsrain@suse.de

- added crashes handling module

-------------------------------------------------------------------
Fri Jan 10 12:58:45 CET 2003 - mvidner@suse.de

- mail table agent: Prevent returning strings as integers/booleans (~#21804).

-------------------------------------------------------------------
Fri Dec 20 15:23:50 CET 2002 - mvidner@suse.de

- file_popups: in qt, use the new widgets
- Arch: fallback for .probe.system being nil (msvec)
- workaround for CallFunction scope bug (#22486) (msvec)
- sequencer: check that all aliases are used (msvec)
- common_messages: DoNotAcceptButtonLabel (arvin)
- Wizard: use opt(key_F1) for Help (gs)
- 2.7.1

-------------------------------------------------------------------
Wed Nov 13 15:14:33 CET 2002 - ms@suse.de

- forgot to add hwinfo and hwinfo-devel to neededforbuild

-------------------------------------------------------------------
Wed Nov 13 12:07:47 CET 2002 - ms@suse.de

- fixed GetVersion() function within the X11Version module. The code
  to obtain the XFree86 version used to configure the installed
  card was really broken. I add a libhd based C program to check
  whether XFree86 4 or 3 is used to configure the card. This program
  is called from the GetVersion() function now.

-------------------------------------------------------------------
Mon Oct 21 15:45:19 CEST 2002 - arvin@suse.de

- print warning if qt frontend is installed but does not work
  (bug #20805)

-------------------------------------------------------------------
Thu Oct 17 13:38:33 CEST 2002 - arvin@suse.de

- fixed arrows in ncurses menu (#19902)

-------------------------------------------------------------------
Fri Oct 11 15:18:14 CEST 2002 - msvec@suse.cz

- fixed translations in the ncurses menu (#20801)
- 2.6.39

-------------------------------------------------------------------
Fri Oct 11 11:07:01 CEST 2002 - arvin@suse.de

- added lost password.ycp (bug #20087)

-------------------------------------------------------------------
Fri Sep 20 14:36:49 CEST 2002 - kkaempf@suse.de

- access content only in initial mode
- 2.6.37

-------------------------------------------------------------------
Fri Sep 20 13:13:05 CEST 2002 - kkaempf@suse.de

- read initial language from content file
- 2.6.36

-------------------------------------------------------------------
Wed Sep 18 16:01:32 CEST 2002 - arvin@suse.de

- does not provides/obsoletes the old yast

-------------------------------------------------------------------
Thu Sep 12 12:20:55 CEST 2002 - kkaempf@suse.de

- define IgnoreButtonLabel in WFM and UI
- 2.6.34

-------------------------------------------------------------------
Tue Sep 10 16:03:47 CEST 2002 - arvin@suse.de

- added provide/obsolete y2t_menu (bug #19325)

-------------------------------------------------------------------
Sat Sep 07 23:00:24 CEST 2002 - arvin@suse.de

- added help text in y2menu

-------------------------------------------------------------------
Thu Sep 05 17:48:13 CEST 2002 - arvin@suse.de

- wizard loads it's images from the theme dir

-------------------------------------------------------------------
Wed Sep  4 19:08:56 CEST 2002 - mvidner@suse.cz

- ncurses menu: fixed shortcut cycling in the group menu (#18258).
- 2.6.30

-------------------------------------------------------------------
Mon Sep  2 17:44:13 CEST 2002 - mvidner@suse.cz

- ag_initscripts: fixed parsing Short-Descriptions.

-------------------------------------------------------------------
Sat Aug 31 01:16:44 CEST 2002 - schwab@suse.de

- Don't waste tons of memory in y2menu.

-------------------------------------------------------------------
Fri Aug 30 11:35:30 CEST 2002 - arvin@suse.de

- moved X11Version.ycp from yast2-installation here

-------------------------------------------------------------------
Thu Aug 29 15:28:48 CEST 2002 - sh@suse.de

- Adapted wizard colors to new grey style images by wimer@suse.de

-------------------------------------------------------------------
Thu Aug 29 11:25:47 CEST 2002 - mvidner@suse.cz

- wizard: prevent temporary (but visible) truncations
  of dialog captions (#18517).

-------------------------------------------------------------------
Wed Aug 28 18:29:15 CEST 2002 - mvidner@suse.cz

- mail aliases: fixed line continuation processing (#18487).
- file_popups::PopupDir: fixed the Selected directory heading.
- 2.6.28

-------------------------------------------------------------------
Tue Aug 27 20:00:00 CEST 2002 - jsuchome@suse.cz

- provide/obsolete old translation packages

-------------------------------------------------------------------
Thu Aug 22 12:09:46 CEST 2002 - arvin@suse.de

- make links to yast2 relative (bug #18170)

-------------------------------------------------------------------
Tue Aug 20 19:07:38 CEST 2002 - arvin@suse.de

- added variable Mode::x11_setup_needed and Arch::x11_setup_needed

-------------------------------------------------------------------
Tue Aug 20 11:29:36 CEST 2002 - arvin@suse.de

- added ncurses based y2menu by Marco Skambraks

-------------------------------------------------------------------
Sun Aug 18 20:24:48 CEST 2002 - kkaempf@suse.de

- honor /etc/install.inf:UseSSH (#18053)

-------------------------------------------------------------------
Fri Aug 16 17:31:33 CEST 2002 - arvin@suse.de

- marked more texts for translation

-------------------------------------------------------------------
Wed Aug 14 11:54:01 CEST 2002 - arvin@suse.de

- removed links to /sbin/yast2 with non ascii characters to
  prevent screen corruption is some locales

-------------------------------------------------------------------
Tue Aug 13 14:20:37 CEST 2002 - arvin@suse.de

- merged proofread texts

-------------------------------------------------------------------
Mon Aug 12 17:23:44 CEST 2002 - kkaempf@suse.de

- read /etc/install.inf:InstMode correctly for Mode::boot
- 2.6.20

-------------------------------------------------------------------
Sun Aug 11 21:16:04 CEST 2002 - mvidner@suse.cz

- Runlevel: use full path of service scripts; force removal
  (#17608 workaround)
- 2.6.19

-------------------------------------------------------------------
Fri Aug  9 15:32:54 CEST 2002 - mvidner@suse.cz

- Fixed falling back to ncurses when DISPLAY is set
  but yast2-qt is not installed.
- Added Runlevel::error_msg, to inform the user what went wrong.
- 2.6.18

-------------------------------------------------------------------
Tue Aug 06 11:31:46 CEST 2002 - arvin@suse.de

- fixed detection of autoinst in Mode.ycp

-------------------------------------------------------------------
Mon Aug 05 18:13:04 CEST 2002 - arvin@suse.de

- adaption for new /etc/install.inf agent

-------------------------------------------------------------------
Wed Jul 31 13:49:39 CEST 2002 - mvidner@suse.cz

- Moved private runlevel files back to yast2-runlevel.
- 2.6.15

-------------------------------------------------------------------
Mon Jul 29 11:51:52 CEST 2002 - msvec@suse.cz

- included some general purpose agents
- 2.6.14

-------------------------------------------------------------------
Wed Jul 24 19:28:17 CEST 2002 - jsuchome@suse.cz

- Added runlevel module files.

-------------------------------------------------------------------
Fri Jul 19 16:50:44 CEST 2002 - mvidner@suse.cz

- Moved aliases handling from yast2-mail (bug #11730).
- 2.6.13

-------------------------------------------------------------------
Fri Jul 19 12:01:11 CEST 2002 - mvidner@suse.cz

- Added Wizard::{Set,Restore}ScreenShotName ().
- Moved sysconfig/ypserv definition from yast2-nis-server.
- 2.6.12

-------------------------------------------------------------------
Fri Jul 19 11:24:35 CEST 2002 - sh@suse.de

- Wizard now uses consistent image names for easier OEM logo
  handling

-------------------------------------------------------------------
Tue Jul 16 16:44:03 CEST 2002 - sh@suse.de

- V 2.6.11
- provide/obsolete yast2-trans-wizard

-------------------------------------------------------------------
Fri Jul 12 17:11:52 CEST 2002 - kkaempf@suse.de

- fix sequencer and wizard testsuite
- call sequencer testsuite during build
- 2.6.10

-------------------------------------------------------------------
Fri Jul 12 10:24:37 CEST 2002 - msvec@suse.cz

- added doc and autodocs
- new module Directory: contains definitions of all directories

-------------------------------------------------------------------
Tue Jul  9 11:43:47 CEST 2002 - mvidner@suse.cz

- Provides/Obsoletes fixed for the devel subpackage

-------------------------------------------------------------------
Thu Jul 04 13:22:52 CEST 2002 - arvin@suse.de

- move non binary file from /usr/lib/YaST2 to /usr/share/YaST2

-------------------------------------------------------------------
Mon Jul  1 11:03:51 CEST 2002 - kkaempf@suse.de

- split of images to separate package

-------------------------------------------------------------------
Thu Jun 27 13:55:21 CEST 2002 - kkaempf@suse.de

- merged yast2-lib-sequencer and yast2-lib-wizard.

-------------------------------------------------------------------
Tue Jun 11 16:52:39 CEST 2002 - arvin@suse.de

- the yast2 script now handels all arguments as strings when
  calling y2base

-------------------------------------------------------------------
Thu Jun 06 17:23:36 CEST 2002 - arvin@suse.de

- various minor fixes for installation

-------------------------------------------------------------------
Wed Jun  5 11:02:17 CEST 2002 - kkaempf@suse.de

- recode shell output properly for UI (#16178)
- don't require trans packages (#16285)

-------------------------------------------------------------------
Wed May 29 12:55:31 CEST 2002 - arvin@suse.de

- fixed yast2 start scripts for lib/lib64

-------------------------------------------------------------------
Tue May 28 14:37:19 CEST 2002 - sh@suse.de

- V 2.6.4
- dropped obsolete hw_setup_launcher.ycp
- fixed file list in spec file
- fixed Makefile.am to work with new automake

-------------------------------------------------------------------
Wed May 22 21:29:28 MEST 2002 - tom@suse.de

- Moved X11 functionality from x11 to y2c_x11.

-------------------------------------------------------------------
Tue May 14 11:09:46 CEST 2002 - arvin@suse.de

- prevent ncurses frontend to start with languages that
  are known to not work correct

-------------------------------------------------------------------
Wed May  8 17:40:49 MEST 2002 - tom@suse.de

- Removed keyboard, mouse, timezone, language (now extra packages)

-------------------------------------------------------------------
Tue Apr 23 12:14:56 CEST 2002 - fehr@suse.de

- remove subdirectories storage and partitioning they are now in
  a separate package yast2-storage.
- new version 2.6.2

-------------------------------------------------------------------
Wed Apr 17 15:47:56 MEST 2002 - tom@suse.de

- (#15565) monitors.ycp newly generated with uppercase vendor and
  model strings.

-------------------------------------------------------------------
Tue Apr 16 17:28:14 CEST 2002 - gs@suse.de

- (#15600, #15727) Package Installation: check again the package
  dependencies if the user deselects an additional required package

-------------------------------------------------------------------
Mon Apr 15 19:03:30 MEST 2002 - tom@suse.de

- (#15546) Now changing lilo.conf correctly.

-------------------------------------------------------------------
Thu Apr 11 15:55:50 MEST 2002 - tom@suse.de

- (#15546) Handle VESA mode correctly for fbdev graphics.

-------------------------------------------------------------------
Wed Apr 10 16:21:16 MEST 2002 - tom@suse.de

- (#15690) Now the probe button really probes.

-------------------------------------------------------------------
Wed Apr 10 10:01:56 CEST 2002 - lnussel@suse.de

- merged modifications for certification/product CD

-------------------------------------------------------------------
Wed Mar 27 17:52:38 CET 2002 - kkaempf@suse.de

- Unpack driver update data in chrooted directory.
- y2update.tar.gz is alread copied by linuxrc, don't expect
  it below /media/floppy.

-------------------------------------------------------------------
Wed Mar 27 12:22:01 CET 2002 - kkaempf@suse.de

- Evaluate "partition" and "serverdir" when installing from
  harddisk (#15525).

-------------------------------------------------------------------
Wed Mar 27 10:41:08 CET 2002 - gs@suse.de

- Change source medium: use "serverdir" instead of "partition"
  (concerns installation from hard disk)

-------------------------------------------------------------------
Tue Mar 26 18:01:45 CET 2002 - kkaempf@suse.de

- Set all hardware to a defined state after update (#15532).
- For installation from harddisk, use "serverdir" instead of
  "partition" from install.inf (#15525).
- linuxrc mounts CD1 to /var/adm/mount during harddisk install
  (#15525).

-------------------------------------------------------------------
Tue Mar 26 17:40:04 CET 2002 - sh@suse.de

- Fixed bug #15520: can't boot into installed system

-------------------------------------------------------------------
Tue Mar 26 16:54:53 CET 2002 - ms@suse.de

- need blank as first sign for VESA and LCD vendor to ensure
  proper display at top of the monitors list (#15521)

-------------------------------------------------------------------
Tue Mar 26 15:44:13 CET 2002 - sh@suse.de

- Fixed bug #15512: Can't install base pkgs in installed system

-------------------------------------------------------------------
Tue Mar 26 15:39:22 MET 2002 - tom@suse.de

- (#15518) Renamed YaST-internal IDs in sysconfig:
  keyboard: YAST_TYPE --> YAST_KEYBOARD
  mouse:    YAST_TYPE --> YAST_MOUSE

-------------------------------------------------------------------
Tue Mar 26 15:20:53 CET 2002 - kkaempf@suse.de

- Delete runme_at_boot after updating all packages.

-------------------------------------------------------------------
Tue Mar 26 14:28:44 MET 2002 - tom@suse.de

- (#15515) YaST-internal IDs are now: keyboard: YAST_TYPE, mouse: YAST_TYPE

-------------------------------------------------------------------
Tue Mar 26 14:27:10 CET 2002 - sh@suse.de

- Fixed bug #15506: Disable "Change" menu when skipping HW config

-------------------------------------------------------------------
Mon Mar 25 17:58:20 MET 2002 - tom@suse.de

- (#14852) inst_config_x11.ycp:
  The variables currentMode and Selected_3D were first stored into the
  X11 module and then queried from the UI. Fixed.

-------------------------------------------------------------------
Mon Mar 25 17:46:16 CET 2002 - sh@suse.de

- Fixed bug #15418: selbox in inst_rootpart not wide enough

-------------------------------------------------------------------
Mon Mar 25 17:38:37 CET 2002 - kkaempf@suse.de

- make update.post script executable before starting it.
- Allow either packed or unpacked extension disk.

-------------------------------------------------------------------
Mon Mar 25 17:23:46 CET 2002 - fehr@suse.de

- make reading of exiting fstab work again (#15482)

-------------------------------------------------------------------
Mon Mar 25 17:09:45 CET 2002 - schubi@suse.de

- kdoc added in forceupdate list

-------------------------------------------------------------------
Mon Mar 25 15:54:00 CET 2002 - kkaempf@suse.de

- adapt probing for usb controllers to changed libhd requirements
  (#15483).
- dont re-calculate bootloader location if it was set manually
  (#15446).
- fix typo in monitors.ycp ("90,47" is no valid vsync).

-------------------------------------------------------------------
Mon Mar 25 14:56:40 CET 2002 - sh@suse.de

- Fixed bug #15419: confusing message in inst_suseconfig

-------------------------------------------------------------------
Mon Mar 25 14:23:42 CET 2002 - gs@suse.de

- Update: change status from "u" to "i" for uninstalled packages
  (#14727)

-------------------------------------------------------------------
Mon Mar 25 13:44:54 CET 2002 - sh@suse.de

- Fixed bug #15412: One log line for each package installed

-------------------------------------------------------------------
Mon Mar 25 13:40:39 CET 2002 - fehr@suse.de

- moved static dialog definitions for fs options into function
  GetNormalFilesystems() to make translations work (#15460)

-------------------------------------------------------------------
Mon Mar 25 12:20:21 CET 2002 - ms@suse.de

- update monitors.ycp to currently used CDB entries (#15421).

-------------------------------------------------------------------
Sun Mar 24 13:00:35 CET 2002 - kkaempf@suse.de

- delete runme_at_boot after package installation (#15430).
- remember device (index) where (wrong) SuSE medium was found (#15432).

-------------------------------------------------------------------
Fri Mar 22 18:59:40 CET 2002 - gs@suse.de

- package selection: show correct status of the package (#15400)

-------------------------------------------------------------------
Fri Mar 22 16:04:40 CET 2002 - fehr@suse.de

- removed superfluous warning about fsid change when assigning a
  mount point to LVM LV (#15388)
- changed fstab options for /proc/bus/usb from "defaults,noauto"
  to "noauto" (#15389)

-------------------------------------------------------------------
Fri Mar 22 15:47:39 CET 2002 - kkaempf@suse.de

- Call /usr/bin/setfont without parameters when Braille enabled (#13801).

-------------------------------------------------------------------
Fri Mar 22 15:14:51 CET 2002 - gs@suse.de

- Change source of installation: umount /var/adm/mount before mounting
  the new source medium (#14425)

-------------------------------------------------------------------
Fri Mar 22 15:09:48 CET 2002 - sh@suse.de

- Fixed bug #15356: killed mwm message

-------------------------------------------------------------------
Fri Mar 22 14:08:46 CET 2002 - schubi@suse.de

- bugix: Xf86config module has been overwritten while update #15376
  ( wrong if statement in inst_finish.ycp )

-------------------------------------------------------------------
Fri Mar 22 12:42:58 CET 2002 - gs@suse.de

- Update: show packages with status "d" in the "No Update" list
  (#15350)

-------------------------------------------------------------------
Thu Mar 21 18:38:41 MET 2002 - tom@suse.de

- (#14936) Now capturing `cancel and treating like `abort.

-------------------------------------------------------------------
Thu Mar 21 18:17:01 CET 2002 - arvin@suse.de

- check for yast2-qt-plugin and it's libraries in the YaST2 and
  yast2 start scripts (bug #15300 and probably bug #13831)

-------------------------------------------------------------------
Thu Mar 21 17:41:42 MET 2002 - tom@suse.de

- (#14882) Now marking probed but unused monitor-hw-data with configured = no.

-------------------------------------------------------------------
Thu Mar 21 16:37:09 CET 2002 - kkaempf@suse.de

- Drop intermediate textdomain calls, they're useless (#15294).

-------------------------------------------------------------------
Thu Mar 21 16:21:59 CET 2002 - gs@suse.de

- Package installation: respect product information AND release number
  of the source medium (#15278)

-------------------------------------------------------------------
Thu Mar 21 16:05:00 CET 2002 - schubi@suse.de

- Checking mouse protocol before calling update_Xf86config

-------------------------------------------------------------------
Thu Mar 21 15:45:27 CET 2002 - sh@suse.de

- Fixed bug #15220: Wizard buttons not translated

-------------------------------------------------------------------
Thu Mar 21 15:03:47 CET 2002 - sh@suse.de

- Fixed endless loop in language with some weird NCurses combinations

-------------------------------------------------------------------
Thu Mar 21 12:51:34 CET 2002 - gs@suse.de

- Update: do not allow status "delete" for packages which are not
  installed (#14727)

-------------------------------------------------------------------
Thu Mar 21 11:03:27 CET 2002 - ms@suse.de

- fixed check script to be valid with the new firegl driver [fglr200]

-------------------------------------------------------------------
Thu Mar 21 09:36:31 CET 2002 - schubi@suse.de

- Checking broken update correctly #13597

-------------------------------------------------------------------
Wed Mar 20 22:27:30 CET 2002 - kkaempf@suse.de

- fallback to (chipset related) vendor/device if graphics card
  doesn't provide (manufacturer related) subvendor/subdevice (#15099)

-------------------------------------------------------------------
Wed Mar 20 18:48:16 MET 2002 - tom@suse.de

- (#15098) Now reading file with default value.

-------------------------------------------------------------------
Wed Mar 20 17:15:49 CET 2002 - kkaempf@suse.de

- Also show SuSE release number when choosing root partiton (#15243).
- Properly probe cdroms during installation/update (#15275).

-------------------------------------------------------------------
Wed Mar 20 15:04:48 CET 2002 - fehr@suse.de

- fix problem with map access to non-map in GetEntryForMountpoint
  (#15229)
- fix problem with wrong partition proposal
- fix problem with wrong default filesystem (#15057)

-------------------------------------------------------------------
Wed Mar 20 14:52:44 MET 2002 - tom@suse.de

- (#15093) New frequency range: [60,62,65,68,70,72,75,78,80,85,90,100]

-------------------------------------------------------------------
Wed Mar 20 14:27:52 CET 2002 - sh@suse.de

- Fixed bug #15214: Control center after HW proposal english only
- Fixed bug #15201: Disable WM decorations for first control center

-------------------------------------------------------------------
Wed Mar 20 14:26:01 CET 2002 - lnussel@suse.de

- added -S option to yast2 shell script (for susewm)

-------------------------------------------------------------------
Wed Mar 20 14:17:42 CET 2002 - schubi@suse.de

-  Installing vnc (if needed ) while updating the system #14707

-------------------------------------------------------------------
Wed Mar 20 14:03:24 MET 2002 - tom@suse.de

- Added norwegian language.

-------------------------------------------------------------------
Wed Mar 20 12:45:54 CET 2002 - sh@suse.de

- Fixed bug #13894: Slide show progress bar shows wrong value

-------------------------------------------------------------------
Wed Mar 20 12:23:47 CET 2002 - schubi@suse.de

- Starting raidstart for partitions which are not / and have
  raid systems ( update ). #14798

-------------------------------------------------------------------
Wed Mar 20 10:35:08 CET 2002 - kkaempf@suse.de

- remember language in Mouse in order to trigger re-translation
  (#15197).

-------------------------------------------------------------------
Tue Mar 19 20:10:49 CET 2002 - sh@suse.de

- Fixed bug #14530: Explicit file names in .spec rather than *.scr

-------------------------------------------------------------------
Tue Mar 19 18:40:21 CET 2002 - gs@suse.de

- Update: re-evaluate the update packages if the status of the
  "Clean up the system ..." checkbox has changed

-------------------------------------------------------------------
Tue Mar 19 18:25:06 CET 2002 - schubi@suse.de

- Call substring with the correct parameters #15184
  ( inst_rpmupdate.ycp)

-------------------------------------------------------------------
Tue Mar 19 18:10:04 CET 2002 - kkaempf@suse.de

- Also write hardware status for already active ide, floppy, usb
  controllers, and framebuffer (#15195).
- Preliminary fix for YaST2.firstboot (#15187).

-------------------------------------------------------------------
Tue Mar 19 18:05:01 MET 2002 - tom@suse.de

- (#15096) Do not use undefined variable any more.
- (#15091) Now restoring saved monitor data in normal mode.

-------------------------------------------------------------------
Tue Mar 19 15:49:13 CET 2002 - sh@suse.de

- Fixed "update finished, empty proposal dialog" bug

-------------------------------------------------------------------
Tue Mar 19 10:31:44 CET 2002 - kkaempf@suse.de

- Properly check return code from inst_mode if update was choosen.
- just pass 'Framebuffer' entry from install.inf to lilo, don't
  look at probe results (#15168)
- add comments to /etc/sysconfig/bootloader.

-------------------------------------------------------------------
Mon Mar 18 17:27:46 MET 2002 - tom@suse.de

- (#14238) Now writing sysconfig comments for the mouse.

-------------------------------------------------------------------
Mon Mar 18 16:29:01 CET 2002 - sh@suse.de

- Fixed bug #15101: Checkboxes truncated in 80x24 ncurses proposal

-------------------------------------------------------------------
Mon Mar 18 15:36:28 CET 2002 - kkaempf@suse.de

- re-probe cdroms in installed system in order to get proper status
  for ide cdwriter devices which couldn't be detected at boot-time
  (#15126).

-------------------------------------------------------------------
Mon Mar 18 14:26:38 CET 2002 - lnussel@suse.de

- added -i option for installing packages to yast2 shell script
- added some shell magic to allow more than two parameters for modules

-------------------------------------------------------------------
Mon Mar 18 12:19:29 CET 2002 - gs@suse.de

-  Recode for copyright and author added (#15058)

-------------------------------------------------------------------
Mon Mar 18 12:10:26 CET 2002 - kkaempf@suse.de

- Bugfix for lilo/dolilo: drop "vga" from append, pass via "-v"
  to dolilo.

-------------------------------------------------------------------
Mon Mar 18 12:07:55 CET 2002 - sh@suse.de

- Fixed bug #15090: "No" in "really install" interpreted as "yes"

-------------------------------------------------------------------
Mon Mar 18 11:50:06 CET 2002 - sh@suse.de

- Fixed bug #15100: Default "off" for "start control center"

-------------------------------------------------------------------
Mon Mar 18 11:19:58 CET 2002 - snwint@suse.de

- mk_lilo_conf: put 'vga' entry into image section

-------------------------------------------------------------------
Fri Mar 15 19:01:23 MET 2002 - tom@suse.de

- (#13878) Added Estonian keyboard.

-------------------------------------------------------------------
Fri Mar 15 17:22:10 MET 2002 - tom@suse.de

- (#14855) Language: Added Slovene language.
- (#14855) Keyboard: Added Slovene keyboard to YaST2 keyboards.
- (#14855) Timezone: Cleaned up existing lang --> timezone mess (new: Slovene).

-------------------------------------------------------------------
Fri Mar 15 17:15:23 CET 2002 - kkaempf@suse.de

- drop workaround for author/copyright twist from libpkg.
- Replace "\n" in author list with ", "

-------------------------------------------------------------------
Fri Mar 15 16:32:27 CET 2002 - fehr@suse.de

- fix wrong nameing for windows mount points (#15031)

-------------------------------------------------------------------
Fri Mar 15 16:17:50 CET 2002 - kkaempf@suse.de

- ignore more cmdline parameters
- don't pass "-v" (for global vga=) to dolilo, the "vga=" in the
  append line is sufficient.

-------------------------------------------------------------------
Fri Mar 15 16:10:54 CET 2002 - gs@suse.de

- Update: do not delete "aps" if it is in use (#15015)
- Package Selection: correct update of the disk space information

-------------------------------------------------------------------
Fri Mar 15 16:08:49 CET 2002 - snwint@suse.de

- updated 'failsafe' options for lilo.conf
- append user specified boot options to 'failsafe' entry

-------------------------------------------------------------------
Fri Mar 15 14:43:27 CET 2002 - sh@suse.de

- Fixed bug #13894: Slide show pkg sizes garbled from CD2 on

-------------------------------------------------------------------
Fri Mar 15 13:32:03 MET 2002 - tom@suse.de

- (#15021) Now only removing X11-link in case of "No X11".

-------------------------------------------------------------------
Fri Mar 15 12:54:14 CET 2002 - kkaempf@suse.de

- Check also /proc/modules besides the "active" flag from hwinfo
  in order to find out if a module is already loaded (#15007).

-------------------------------------------------------------------
Thu Mar 14 17:37:23 CET 2002 - sh@suse.de

- Fixed bug #14161: wrong background grey

-------------------------------------------------------------------
Thu Mar 14 16:16:21 CET 2002 - sh@suse.de

- Fixed bug #13186: Start Y2 control center after installation
- Fixed bug #14975: Final "All is ready" popup

-------------------------------------------------------------------
Thu Mar 14 15:55:07 CET 2002 - zoz@suse.de

- fix PCMCIA startup (#14661).

-------------------------------------------------------------------
Thu Mar 14 15:43:43 MET 2002 - tom@suse.de

- Added turkish language again in language.ycp.

-------------------------------------------------------------------
Thu Mar 14 14:49:07 MET 2002 - tom@suse.de

- (#14518) Added Irish.

-------------------------------------------------------------------
Thu Mar 14 13:16:15 MET 2002 - tom@suse.de

- (#14814) Now translating old lang codes to ISO codes on entry.

-------------------------------------------------------------------
Thu Mar 14 11:08:17 CET 2002 - kkaempf@suse.de

- scripts/yast2_kde: set LANG from /etc/sysconfig/language:RC_LANG (#14607).
- scripts/yast2: honor $LANG (#14607).
- install k_smp if > 4GB physical memory detected (#14287).

-------------------------------------------------------------------
Thu Mar 14 10:56:04 CET 2002 - gs@suse.de

- (#14592) Now ask the user whether YaST2 shall delete unmaintained
  packages from the system
- (#14406), (#14805) Package selection dialog: help text added for "X"
   status and popup text changed

-------------------------------------------------------------------
Wed Mar 13 18:30:42 MET 2002 - tom@suse.de

- (#14882) Now marking faked GENERIC Monitor with cfg=no.

-------------------------------------------------------------------
Wed Mar 13 18:23:06 MET 2002 - tom@suse.de

- (#14885) Now writing "/dev/mouse" into XF86Config so xmset works in the
  running system.

-------------------------------------------------------------------
Wed Mar 13 11:48:58 EST 2002 - nashif@suse.de

- Don't probe hardware in Mode::config

-------------------------------------------------------------------
Wed Mar 13 15:41:26 CET 2002 - fehr@suse.de

- prevent upward rounding in combination of
  ByteToHumanString/kmgt_str_to_byte (#14673)

-------------------------------------------------------------------
Wed Mar 13 13:22:57 MET 2002 - tom@suse.de

- (#14446) Now also restoring hwclock-param from sysconfig
  and setting timezone again in continue mode.

-------------------------------------------------------------------
Wed Mar 13 10:15:41 CET 2002 - kkaempf@suse.de

- Fix locale for greek (ISO8859-7 -> ISO-8859-7, #14898).
- Set "acpismp=force" for UP and SMP systems if "ht" flag detected (#13531).
- Install k_smp if "BOOT_IMAGE=apic" given in cmdline (#14022).
- Dont change initrd modules aic7xxx vs. aic7xxx_old on update (#14614).
- Override instmode "cd" in install.inf, if setup/descr/info knows better
  (#14469).
- Start ncurses "menu" with first group preselected (instead of all),
  general code cleanup of menu code (#14909).

-------------------------------------------------------------------
Tue Mar 12 16:57:16 CET 2002 - gs@suse.de

- equal button size in package conflict popups (#13302)

-------------------------------------------------------------------
Tue Mar 12 16:43:56 CET 2002 - mvidner@suse.cz

- Provide keyboard shortcuts for the group and package tables in
  ncurses detailed package selection. #14737.

-------------------------------------------------------------------
Tue Mar 12 16:24:34 MET 2002 - tom@suse.de

- (#13198) Changed mouse probing strategy.
  Applied sleep before mouse probing in inst_startup.ycp.

-------------------------------------------------------------------
Tue Mar 12 10:26:15 CET 2002 - fehr@suse.de

- add hibernation partition to expert partitioner menue (#14668)
- handle raids present on system to install reasonably

-------------------------------------------------------------------
Mon Mar 11 18:07:23 MET 2002 - tom@suse.de

- (#14491) Now using new "manual" probing to get the new unique key (mouse).

-------------------------------------------------------------------
Mon Mar 11 15:55:31 CET 2002 - kkaempf@suse.de

- Skip all non-data lines in "parted print" output (#14793).
- Don't pass "manual" option to installed system.

-------------------------------------------------------------------
Mon Mar 11 15:46:55 MET 2002 - tom@suse.de

- Detect language change to avoid unnecessary package selection recalculation.

-------------------------------------------------------------------
Mon Mar 11 14:41:28 CET 2002 - sh@suse.de

- Fixed bug #14164: inst_mode should be a popup

-------------------------------------------------------------------
Mon Mar 11 10:46:46 MET 2002 - tom@suse.de

- New script by ms@suse.de for changing X11-mouse-protocol during update.

-------------------------------------------------------------------
Fri Mar  8 14:28:27 CET 2002 - kkaempf@suse.de

- clean up firsboot script to fix pcmcia/usb and usbdevfs (#14416)
- don't 'hard' probe for cdroms when checking for installation
  sources but rely on libhd configuration database instead.
  Fallback to /dev/cdrom if even this fails (#14555).
- add "vnc" package to installation list if running under vnc (#14707).
- remove duplicate portmap start from firstboot script.

-------------------------------------------------------------------
Fri Mar  8 13:35:25 MET 2002 - tom@suse.de

- (#14663) Added textdomains to import-modules.

-------------------------------------------------------------------
Fri Mar  8 12:54:55 MET 2002 - tom@suse.de

- (#13951) After having talked to ke@suse.de removed (commented out):
	ca_ES, gl_ES, hr_HR, ru_RU, tr_TR
  Added again:
	pt_BR

-------------------------------------------------------------------
Thu Mar  7 18:14:04 MET 2002 - tom@suse.de

- (#14227 addendum) Just discovered that the faked monitor also fooled the
  automatic insertion of probed but unknown monitors into the monitor DB.
  This is done so that those monitors can be selected in the monitor selection
  dialog. Furthermore for user convenience such a monitor is preselected when
  entering the monitor selection dialog. Unfortunately the libhd-faked monitor
  does fulfil all those criteria and triggered this mechanism. Fixed.

-------------------------------------------------------------------
Thu Mar  7 17:53:52 MET 2002 - tom@suse.de

- (#14227) Erroneously there was still a branch where the new behaviour of
  libhd was not honored. YaST now takes this into consideration in any case
  (hopefully) and leads the user to the monitor selection dialog again as it
  was before.

-------------------------------------------------------------------
Thu Mar  7 17:21:00 MET 2002 - tom@suse.de

- (#14606) Solved by now displaying date in numerical form because in inst-sys
  not all translations for all languages are available for system commands.
  Invented new function Timezone::GetDateTime().

-------------------------------------------------------------------
Thu Mar  7 13:46:16 CET 2002 - sh@suse.de

- Added missing "textdomain" in BootSILO.ycp

-------------------------------------------------------------------
Thu Mar  7 13:42:26 CET 2002 - sh@suse.de

- Addes missing translation markers in inst_root

-------------------------------------------------------------------
Thu Mar  7 12:34:58 CET 2002 - schubi@suse.de

- patch xf86config in update mode

-------------------------------------------------------------------
Thu Mar  7 12:11:27 CET 2002 - fehr@suse.de

- handle editing of encrypted partitions in running system correct
- change handling of back-button in LVM lv dialog

-------------------------------------------------------------------
Wed Mar  6 17:39:47 CET 2002 - schubi@suse.de

- textdomain added for software proposal #14538

-------------------------------------------------------------------
Wed Mar  6 16:58:35 CET 2002 - schubi@suse.de

- Showing error popup, if the package agent has not been initialized
  correctly

-------------------------------------------------------------------
Wed Mar  6 16:45:43 MET 2002 - tom@suse.de

- (#14540) Now setting sysconfig var DISPLAYMANAGER to  "console"  instead
  of DISPLAYMANAGER_STARTS_XSERVER to "no" if user selects "No X11".

-------------------------------------------------------------------
Wed Mar  6 15:09:39 CET 2002 - sh@suse.de

- Fixed bug #14011: Switching laguages does not switch all texts

-------------------------------------------------------------------
Wed Mar  6 14:14:02 CET 2002 - fehr@suse.de

- fix bug in handling crypto fs in running system (#13781)

-------------------------------------------------------------------
Wed Mar  6 14:03:37 CET 2002 - kkaempf@suse.de

- Drop "-a" (activate parition) flag from dolilo call if no primary
  partition can be found for activation (#13884).
- Hide information box if user de-selected "Show details" checkbox
  in "Please insert CD n" popup.
- When checking for a medium, always start with the last active
  device and check other devices only on failure.

-------------------------------------------------------------------
Tue Mar  5 19:08:18 CET 2002 - schubi@suse.de

- copy *.pkd to target system

-------------------------------------------------------------------
Tue Mar  5 17:20:47 MET 2002 - tom@suse.de

- (#4849) Corrected if-clause in constructor. Now functional in continue mode.

-------------------------------------------------------------------
Tue Mar  5 16:39:49 CET 2002 - kkaempf@suse.de

- Require "yast2-trans-inst-proposal" for yast2-instsys to get
  proper translations for the "proposal" screen.
- fix textdomain for 'proposal_bootloader' to "proposal".

-------------------------------------------------------------------
Tue Mar  5 16:30:51 MET 2002 - tom@suse.de

- (#14457) Now date/time is redisplayed on any change in the UI.

-------------------------------------------------------------------
Tue Mar  5 14:38:01 CET 2002 - schubi@suse.de

- Bugfix while changing update-upgrade-status #14473

-------------------------------------------------------------------
Tue Mar  5 14:23:14 CET 2002 - lnussel@suse.de

- filter out "\n" in helptexts (#14337)
- create the list of all modules only once when the splashscreen is displayed
  and recycle this list later when the "All" button is selected (#14472)

-------------------------------------------------------------------
Tue Mar  5 12:42:31 MET 2002 - tom@suse.de

- (#14211) Now executing SuSEconfig.3ddiag instead of switch2mesasoft.

-------------------------------------------------------------------
Tue Mar  5 11:53:58 CET 2002 - kkaempf@suse.de

- Copy setup/descr/en.pkd instead of setup/descr/english.pkd to
  installed system.

-------------------------------------------------------------------
Mon Mar  4 19:36:08 MET 2002 - tom@suse.de

- (#14116) Now considering Win partitions when assuming GMT vs. local time.

-------------------------------------------------------------------
Mon Mar  4 19:12:12 CET 2002 - fehr@suse.de

- add module loading info for xfs

-------------------------------------------------------------------
Mon Mar  4 17:57:54 CET 2002 - fehr@suse.de

- support more than 26 scsi disks (#13983)
- various fixes for usage in running system

-------------------------------------------------------------------
Mon Mar  4 17:48:28 CET 2002 - zoz@suse.de

- check usb/pci hotplug on first start and rewrite sysconfig
  properly (#14428).

-------------------------------------------------------------------
Mon Mar  4 17:23:59 CET 2002 - sh@suse.de

- Fixed the YaST2 part of bug #1218: Linuxrc displays an error
  message if the user aborted the installation

-------------------------------------------------------------------
Mon Mar  4 16:51:18 CET 2002 - kkaempf@suse.de

- check old lilo destination on update and re-use it.
- when writing lilo on update, check better if floppy or harddisk.
- write bootloader related settings to sysconfig/bootloader.

- run /sbin/raidautorun after all storage modules are loaded.

-------------------------------------------------------------------
Mon Mar  4 16:36:49 CET 2002 - sh@suse.de

- Fixed bug #14363: Don't execute SuSEconfig once more when going back

-------------------------------------------------------------------
Mon Mar  4 16:27:13 CET 2002 - gs@suse.de

- show the packages of first set or group (#14339)

-------------------------------------------------------------------
Mon Mar  4 15:06:53 CET 2002 - lnussel@suse.de

- added comment header to menu.ycp (#14379)
- replaced "Quit" with QuitButtonLabel()

-------------------------------------------------------------------
Mon Mar  4 15:02:01 CET 2002 - gs@suse.de

- add button and popup for Samba installation in dialog Choose
  installation source (#14010)

-------------------------------------------------------------------
Mon Mar  4 14:45:50 MET 2002 - tom@suse.de

- (#14117) Now showing static date/time in timezone window and proposal.

-------------------------------------------------------------------
Mon Mar  4 12:30:28 CET 2002 - sh@suse.de

- Fixed bug #14351: YaST2 SuSEconfig executes *.rpmsave modules

-------------------------------------------------------------------
Mon Mar  4 12:07:16 CET 2002 - gs@suse.de

- don't destroy the user defined software selection if the
  partitioning is changed (bug #14103)

-------------------------------------------------------------------
Mon Mar  4 09:33:48 CET 2002 - schubi@suse.de

- Showing error message after update #14250
- Deleting unsupported packages while update #14194
- Showing delete packages correctly while update #14235

-------------------------------------------------------------------
Sat Mar  2 14:31:37 CET 2002 - kkaempf@suse.de

- remember state of "details" checkbox if media not found (#14018).
- restore "instmode" properly (#14170).

-------------------------------------------------------------------
Sat Mar  2 09:32:27 CET 2002 - schubi@suse.de

- Postifx added in force update #13995

-------------------------------------------------------------------
Fri Mar  1 17:03:01 CET 2002 - fehr@suse.de

- set passno to 0 for partitions without mount point (#14130)
- determine bootable windows partitions independent of entry in
  /etc/fstab (#13884)

-------------------------------------------------------------------
Fri Mar  1 14:30:39 MET 2002 - tom@suse.de

- (#14174) X11 configuration.
  Now also considering the xserver name when deciding to use framebuffer.

-------------------------------------------------------------------
Fri Mar  1 13:42:25 CET 2002 - sh@suse.de

- Fixed bug #13630: inst_proposal reinitialized after selecting
  "No" in final installation confirmation (inst_doit)

-------------------------------------------------------------------
Fri Mar  1 09:30:25 CET 2002 - kkaempf@suse.de

- Fixed YaST2.firstboot to handle pcmcia network correctly (#13993).

-------------------------------------------------------------------
Thu Feb 28 19:19:20 MET 2002 - tom@suse.de

- (#14076) Now marking the monitor as "configured" and "needed".

-------------------------------------------------------------------
Thu Feb 28 17:39:57 MET 2002 - tom@suse.de

- (#13888) Libhd now delivers a fake monitor when no monitor can be probed.
  So inst_choose_desktop now checks for the unique_key of this fake monitor.
  Also improved logging for diagnosing purposes.

-------------------------------------------------------------------
Thu Feb 28 16:44:51 CET 2002 - sh@suse.de

- Fixed bug #13555: HW proposal error handling - added err logging

-------------------------------------------------------------------
Thu Feb 28 16:30:01 CET 2002 - sh@suse.de

- Fixed bug #13556: Installation proposal screen not re-translated

-------------------------------------------------------------------
Thu Feb 28 15:58:54 CET 2002 - gs@suse.de

- missing description for set "images" added (#1406)
- only one default button (#14067)
- correct installation of software packages in hardware configuration
  dialog (#14026)

-------------------------------------------------------------------
Thu Feb 28 11:40:28 CET 2002 - schubi@suse.de

- Installing 3d packages after rebooting #13659

-------------------------------------------------------------------
Thu Feb 28 11:35:47 CET 2002 - gs@suse.de

- improvements in popups used for software installation

-------------------------------------------------------------------
Thu Feb 28 10:36:13 CET 2002 - fehr@suse.de

- fixes the wrong default when selecting a swap partition in the
  custom partitioner and formatting is turned on.

-------------------------------------------------------------------
Wed Feb 27 17:33:07 MET 2002 - tom@suse.de

- (#13906) Invented a new function TimedOKCancelPopup() in
  common_popups.ycp. Using this function during X11-configuration.

-------------------------------------------------------------------
Wed Feb 27 17:31:07 CET 2002 - kkaempf@suse.de

- Allow splitted dirs (.../CD1, .../CD2, ...) for all network
  installs (#14009).
- Sort partitions combo box in bootloader dialogue (#14124).

-------------------------------------------------------------------
Wed Feb 27 17:27:51 CET 2002 - gs@suse.de

- proposal dialog: show a warning message, if the software selection is reset
  (bug #13942)
- set default button "Select/Deselect" in dialog Package Selection

-------------------------------------------------------------------
Wed Feb 27 14:33:37 MET 2002 - tom@suse.de

- (#13944) Now reading sysconfig with default value.
  This applies to language, keyboard, mouse and timezone.
  Moved SysconfigRead() to Misc-module.

-------------------------------------------------------------------
Wed Feb 27 11:19:50 CET 2002 - schubi@suse.de

- target.insmod to target.modprobe changed #13928
  ( update )
- LANG might not be in install.inf, get it from descr/info then.
  (#13959).

-------------------------------------------------------------------
Wed Feb 27 11:16:24 CET 2002 - kkaempf@suse.de

- fix checking VNC on startup.

-------------------------------------------------------------------
Wed Feb 27 09:11:31 CET 2002 - schubi@suse.de

- bugfix in starting update #13909

-------------------------------------------------------------------
Wed Feb 27 09:01:24 CET 2002 - schubi@suse.de

- setting keyboard while update #13610

-------------------------------------------------------------------
Tue Feb 26 20:30:58 CET 2002 - kkaempf@suse.de

- Fix "please wait" popup, wrap string in `Label().

-------------------------------------------------------------------
Tue Feb 26 19:49:53 MET 2002 - tom@suse.de

- (#13944) Now reading sysconfig with default value.
  This applies to language, keyboard, mouse and timezone.

-------------------------------------------------------------------
Tue Feb 26 19:33:21 CET 2002 - schubi@suse.de

- setting timezone moved to inst_rootpart ( update )

-------------------------------------------------------------------
Tue Feb 26 19:01:25 CET 2002 - arvin@suse.de

- fixed emergency unmounting of installation system

-------------------------------------------------------------------
Tue Feb 26 18:41:28 CET 2002 - kkaempf@suse.de

- add "sv_SV" for "swedish" to language list.

-------------------------------------------------------------------
Tue Feb 26 18:20:58 CET 2002 - fehr@suse.de

- fix syntax error in functions used during update
- add call to .lvm.init before rereading Lvm infos

-------------------------------------------------------------------
Tue Feb 26 18:17:46 CET 2002 - sh@suse.de

- Added help text for installation and hardware proposals

-------------------------------------------------------------------
Tue Feb 26 16:05:49 CET 2002 - sh@suse.de

- Removed leftover debugging condition from last checkin

-------------------------------------------------------------------
Tue Feb 26 16:00:30 CET 2002 - sh@suse.de

- "Only new installation" popup msg back from proof reading

-------------------------------------------------------------------
Tue Feb 26 15:57:11 CET 2002 - schubi@suse.de

- setting timezone after update #13651

-------------------------------------------------------------------
Tue Feb 26 15:48:31 CET 2002 - fehr@suse.de

- fix typo ia86 -> ia64 in do_propocal.ycp

-------------------------------------------------------------------
Tue Feb 26 15:43:29 CET 2002 - gs@suse.de

- software installation: show the package version in the
  description popup (bug #13750)

-------------------------------------------------------------------
Tue Feb 26 15:36:43 CET 2002 - schubi@suse.de

- initialize package agent correctly for update #13838
  ( grep and locate has not been updated )

-------------------------------------------------------------------
Tue Feb 26 15:35:42 CET 2002 - sh@suse.de

- Added notify popup when user wants to change installation mode
  and no Linux partitions were found

-------------------------------------------------------------------
Tue Feb 26 15:31:39 CET 2002 - kkaempf@suse.de

- Fix vnc password setting.

-------------------------------------------------------------------
Tue Feb 26 14:11:46 CET 2002 - kkaempf@suse.de

- fix VNC check and startup.

-------------------------------------------------------------------
Tue Feb 26 12:25:15 CET 2002 - kkaempf@suse.de

- remove "runme_on_start" early during first boot in order to
  prevent endless re-start (#13907).
- re-create "media" convenience symlinks (e.g. /cdrom->/media/cdrom)
  after update (#13756).

-------------------------------------------------------------------
Mon Feb 25 19:31:25 MET 2002 - tom@suse.de

- Corrected handling of wheel mice in Mouse.ycp.
- Extended mouse_raw.ycp with "wheels"-field.

-------------------------------------------------------------------
Mon Feb 25 19:26:28 CET 2002 - kkaempf@suse.de

- re-probe floppy and cdroms in installed system (#13828).

-------------------------------------------------------------------
Mon Feb 25 18:38:19 CET 2002 - kkaempf@suse.de

- Support installation via VNC.

-------------------------------------------------------------------
Mon Feb 25 18:20:16 CET 2002 - fehr@suse.de

- enable support for xfs, issue warning when it is used
- fix reading of fstab in installed system (#13457, #13455)
- fix wrong workflow in partitioner in installed system (#13456)

-------------------------------------------------------------------
Mon Feb 25 17:29:51 CET 2002 - sh@suse.de

- Changed order of initial installation proposals to match
  agreement with marketing and software ergonimists

-------------------------------------------------------------------
Mon Feb 25 17:16:56 CET 2002 - kkaempf@suse.de

- Enable "lo" interface when running in installed system.
- mout installation media read-only (#13846).

-------------------------------------------------------------------
Mon Feb 25 16:52:42 CET 2002 - sh@suse.de

- Fixed bug #13612: Call to obsolete Wizard::SetStage()

-------------------------------------------------------------------
Mon Feb 25 16:04:33 CET 2002 - sh@suse.de

- Fixed bug #13666: (Apparent) bad spelling

-------------------------------------------------------------------
Mon Feb 25 13:24:59 CET 2002 - kkaempf@suse.de

- write hardware status for all storage related devices (#13657).

-------------------------------------------------------------------
Mon Feb 25 13:12:26 CET 2002 - fehr@suse.de

- Fixed bug #11300, #13742 removal of a PV forgot partition marked
  for deletion
- handle active swap partition during installation

-------------------------------------------------------------------
Fri Feb 22 18:02:51 CET 2002 - gs@suse.de

- Fixed bug #13640: consider change of partitioning for software
  selection

-------------------------------------------------------------------
Fri Feb 22 17:38:41 CET 2002 - sh@suse.de

- Fixed bug #13341: Hardware Proposal must suppress missing configs

-------------------------------------------------------------------
Fri Feb 22 15:52:37 CET 2002 - lnussel@suse.de

- workaround to make textdomain call work
- Added some commandline switches to /sbin/yast2, like --list
  (Bug #13738)

-------------------------------------------------------------------
Thu Feb 21 17:19:47 CET 2002 - sh@suse.de

- Reimported monitor DB - fixed bug #13530: IBM monitor not detected

-------------------------------------------------------------------
Thu Feb 21 16:04:23 CET 2002 - kkaempf@suse.de

- Unmount installation medium in target system (#13706).
- Install "apmd" if pcmcia detected (#13713).
- Load "mousedev" if USB (wheel) mouse (#13654).
- Check for either IO or memory resource when checking for
  active storage controllers (#13567).
- Copy hardware status to target system (#13762).

-------------------------------------------------------------------
Wed Feb 20 18:06:04 CET 2002 - fehr@suse.de

- do not destroy proposal in `inst_mode when `installation is
  selected (#13644)
- reorder LVM changes in inst_predisk to make removal of PVs from
  VGs easier and make it succeed in more cases than before (#13415)

-------------------------------------------------------------------
Wed Feb 20 14:50:03 CET 2002 - sh@suse.de

- Fixed bug #13513: Double abort confirmation

-------------------------------------------------------------------
Wed Feb 20 12:45:42 CET 2002 - sh@suse.de

- Fixed bug #13594: Fallback for slide show "en" only, no longer
  "en_US", "en_GB", "en" (in this order)

-------------------------------------------------------------------
Wed Feb 20 09:52:17 CET 2002 - kkaempf@suse.de

- add agent for /etc/sysconfig/windowmanager.
- fix writing of hwstatus for disk controllers.
- fix symlink handling for cd-w and cd-rw (#13596).
- handle $(srcdir) correctly when installing .scr files.
- add "acpismp=force" to kernel command line for "ht" processors.

-------------------------------------------------------------------
Tue Feb 19 19:01:17 CET 2002 - kkaempf@suse.de

- Check for specific .S.u.S.E file, so multiple CDs can be copied
  into a single directory for network installation.

-------------------------------------------------------------------
Tue Feb 19 18:02:23 MET 2002 - tom@suse.de

- Now setting timezone info with hwclock_wrapper.

-------------------------------------------------------------------
Tue Feb 19 17:34:27 CET 2002 - kkaempf@suse.de

- Properly install "Vendor" module.
- Handle "Sourcemounted" from linuxrc and mount the medium if
  not done properly by linuxrc.

-------------------------------------------------------------------
Tue Feb 19 15:36:24 CET 2002 - fehr@suse.de

- fix missing "/data<n>" mount point in installed system (#13406)

-------------------------------------------------------------------
Tue Feb 19 13:46:34 CET 2002 - fehr@suse.de

- fix bug with windows resizing in old installation path
  (inst_target_selection.ycp, inst_target_part.ycp) (#13559)

-------------------------------------------------------------------
Tue Feb 19 13:46:17 CET 2002 - kkaempf@suse.de

- save 'configured' status of devices detected during installation
  in order to get hw-probing at boot time correct.

-------------------------------------------------------------------
Tue Feb 19 09:14:30 CET 2002 - kkaempf@suse.de

- Install SMP kernel if "ht" set in cpuinfo:flags (#13532).
- Keep old initrd, only add new modules.

-------------------------------------------------------------------
Mon Feb 18 19:18:51 CET 2002 - kkaempf@suse.de

- Handle update in Boot, merge old initrd modules with new (#13370).

-------------------------------------------------------------------
Mon Feb 18 18:58:47 MET 2002 - tom@suse.de

- Implemented reprobe functionality  for X11 config.

-------------------------------------------------------------------
Mon Feb 18 18:08:04 CET 2002 - sh@suse.de

- V 2.5.41

-------------------------------------------------------------------
Mon Feb 18 15:15:16 CET 2002 - fehr@suse.de

- Do not allow FAT partitions for system mountpoints (#13485)
- Do not allow some special characters in mountpoint (#13411)
- fix configuration of encrypted filesystems (#13268)
- fix inconsitencie in mount point suggestion (#13444)

-------------------------------------------------------------------
Mon Feb 18 14:33:53 CET 2002 - sh@suse.de

- Fixed bug #13383: Letters not mentioned as valid chars in help text

-------------------------------------------------------------------
Mon Feb 18 14:32:50 CET 2002 - kkaempf@suse.de

- Check pcmcia values in /etc/sysconfig/pcmcia instead of /etc/rc.config.

-------------------------------------------------------------------
Mon Feb 18 13:54:16 CET 2002 - sh@suse.de

- Fixed bug #10726: Installation log incomplete during slide show

-------------------------------------------------------------------
Mon Feb 18 13:52:02 CET 2002 - kkaempf@suse.de

- Move vendor driver update code to separate module.

-------------------------------------------------------------------
Mon Feb 18 13:37:42 CET 2002 - schubi@suse.de

- vim howto* and ttmkfdir added to force list #13195
- Removing release number while checking packages for force update #12187

-------------------------------------------------------------------
Fri Feb 15 16:58:00 CET 2002 - gs@suse.de

- Change source medium dialog: read the package information from
  the source medium (if mounting works)

-------------------------------------------------------------------
Fri Feb 15 10:21:54 CET 2002 - kkaempf@suse.de

- make symlinks for /sbin/yast, /sbin/YaST, /sbin/zast, and /sbin/ZaST (#13292)

-------------------------------------------------------------------
Thu Feb 14 18:27:13 CET 2002 - sh@suse.de

- inst_doit falls through back to proposal if inst_prepdisk etc. failed
- [Back] in update falls back to inst_mode

-------------------------------------------------------------------
Thu Feb 14 17:08:05 CET 2002 - kkaempf@suse.de

- recognize USB-Wheel mouse (imps2 protocol) (#13258).

-------------------------------------------------------------------
Thu Feb 14 11:13:06 CET 2002 - fehr@suse.de

- Fix ycp syntax error (#13214) when editing a dos partition
- Change second error dialog button in inst_prepdisk from
  "Cancel" to "Abort" (#13217)

-------------------------------------------------------------------
Thu Feb 14 10:25:20 CET 2002 - kkaempf@suse.de

- Make fstab entries for all /dev/fdX devices (#13235).

-------------------------------------------------------------------
Wed Feb 13 19:07:21 CET 2002 - sh@suse.de

- Changed default background color in installation start script
- Changed default geometry to 800x600 in start script

-------------------------------------------------------------------
Wed Feb 13 18:45:31 CET 2002 - sh@suse.de

- cut off one of the "easy installation" pics to get rid of tons
  of layout warnings (allow some pixels more space for buttons to
  grow)

-------------------------------------------------------------------
Wed Feb 13 18:06:23 CET 2002 - fehr@suse.de

- fix option handling for new version of mkreiserfs (#13205)

-------------------------------------------------------------------
Wed Feb 13 18:04:29 CET 2002 - gs@suse.de

- don't compare the release number of the installation source
  with the information saved on hard disk

-------------------------------------------------------------------
Wed Feb 13 16:03:41 CET 2002 - kkaempf@suse.de

- make remove button in physical volume dialog of PV work again
- remove correspondig create/remove pairs for LVM modify_targets
  (# 12083)
- add modify_targets to backup set of partition values

-------------------------------------------------------------------
Wed Feb 13 16:03:41 CET 2002 - kkaempf@suse.de

- Call BootLILO constructor for proper setting of lba_support.

-------------------------------------------------------------------
Wed Feb 13 10:39:34 CET 2002 - olh@suse.de

- default to GMT also on chrp and prep

-------------------------------------------------------------------
Wed Feb 13 10:25:52 CET 2002 - olh@suse.de

- dont call yast1 anymore on ppc
  dont write to non existant tty devices on iSeries
  handle p690 hvc console on startup
  update ask_for_TERM_variable

-------------------------------------------------------------------
Wed Feb 13 10:12:53 CET 2002 - olh@suse.de

- add support for p690 hvc console in postinstall
  activate all 41prep boot partitions on iSeries

-------------------------------------------------------------------
Wed Feb 13 10:00:56 CET 2002 - olh@suse.de

- add fixes for console font. whitespaces
- add ja_JP.sjis entry to consolefonts.ycp

-------------------------------------------------------------------
Wed Feb 13 09:53:09 CET 2002 - olh@suse.de

- add ppc64 keymaps

-------------------------------------------------------------------
Tue Feb 12 22:01:35 CET 2002 - fehr@suse.de

- fix bug in doing a valid proposal when using only primary
  partitions and /boot is needed (#13184)
- V 2.5.39

-------------------------------------------------------------------
Tue Feb 12 19:11:40 CET 2002 - kkaempf@suse.de

- remove superfluous calls to inst_ask_hardware.

-------------------------------------------------------------------
Tue Feb 12 18:38:38 CET 2002 - sh@suse.de

- V 2.5.37
- Initial call to submod Write() func in proposal (for HW config)

-------------------------------------------------------------------
Tue Feb 12 18:27:31 CET 2002 - kkaempf@suse.de

- setup "lo" during network install.

-------------------------------------------------------------------
Tue Feb 12 18:03:50 CET 2002 - sh@suse.de

- V 2.5.35

-------------------------------------------------------------------
Tue Feb 12 17:51:22 CET 2002 - sh@suse.de

- Added images for new "easy installation" layout

-------------------------------------------------------------------
Tue Feb 12 17:39:00 CET 2002 - msvec@suse.cz

- added network proposals
- 2.5.34

-------------------------------------------------------------------
Tue Feb 12 14:16:57 CET 2002 - kkaempf@suse.de

- hwclock runs only GMT on sparc and iseries.
- dont write FQHOSTNAME.

-------------------------------------------------------------------
Tue Feb 12 11:32:57 CET 2002 - kkaempf@suse.de

- write keyboard data to /etc/sysconfig/keyboard instead of sysconfig/console.

-------------------------------------------------------------------
Mon Feb 11 15:08:16 CET 2002 - kkaempf@suse.de

- re-config network device even on 'warm' boot.

-------------------------------------------------------------------
Mon Feb 11 12:59:10 CET 2002 - fehr@suse.de

- following changes in partition proposal:
  try not to create an extended partition when enough primaries are
     available
  split swap from root slots large enough if at all possible

-------------------------------------------------------------------
Thu Feb  7 16:02:24 CET 2002 - pblahos@suse.cz

- proposal_printers changed to proposal_printers

-------------------------------------------------------------------
Thu Feb  7 13:33:25 CET 2002 - kkaempf@suse.de

- save infoMap and installMap for re-use after reboot.

-------------------------------------------------------------------
Wed Feb  6 15:28:18 CET 2002 - sh@suse.de

- Provides/obsoletes yast

-------------------------------------------------------------------
Tue Feb  5 18:36:09 CET 2002 - sh@suse.de

- Timeout upon msg "now booting your system"
  unless a hard reboot is required

-------------------------------------------------------------------
Tue Feb  5 17:41:13 CET 2002 - kkaempf@suse.de

- Properly reboot when adding ide-scsi to cmdline.
- Re-config ethX for all network installation modes.
- Restart portmapper for "nfs" installation mode.

-------------------------------------------------------------------
Tue Feb  5 17:12:54 CET 2002 - kukuk@suse.de

- Try to clear terminal before we ask for TERM variable [Bug #12848]

-------------------------------------------------------------------
Tue Feb  5 17:09:31 CET 2002 - sh@suse.de

- Fixed bug #13040: yast2 should not require saxtools

-------------------------------------------------------------------
Tue Feb  5 14:17:20 CET 2002 - kkaempf@suse.de

- Make "custom" boot loader field an editable combo box (#11821).

-------------------------------------------------------------------
Mon Feb  4 12:49:42 CET 2002 - snwint@suse.de

- added 'change-rules reset' to lilo.conf to prevent lilo from rewriting
  the partition table (#11875)

-------------------------------------------------------------------
Fri Feb  1 15:24:34 CET 2002 - gs@suse.de

- Single Package Selection: optimize checks when selecting a package

-------------------------------------------------------------------
Thu Jan 31 19:26:24 CET 2002 - sh@suse.de

- Made proposal aware of language changes
- Reintroduced inst_mode unless absolutely clear if update possible

-------------------------------------------------------------------
Thu Jan 31 12:11:55 CET 2002 - kkaempf@suse.de

- recognize "imps2" mice.

-------------------------------------------------------------------
Thu Jan 31 08:22:01 CET 2002 - kkaempf@suse.de

- Fix writing of yast.inf

-------------------------------------------------------------------
Wed Jan 30 20:59:51 CET 2002 - kkaempf@suse.de

- force /dev/cdrom symlink to point to boot cdrom.
- work around linuxrc "InstMode" bug.

-------------------------------------------------------------------
Wed Jan 30 17:47:56 CET 2002 - kkaempf@suse.de

- drop ag_yast agent, do yast.inf writing in Misc module.

-------------------------------------------------------------------
Wed Jan 30 16:19:15 CET 2002 - kkaempf@suse.de

- make cd-links prior to re-mounting.

-------------------------------------------------------------------
Wed Jan 30 14:06:34 CET 2002 - gs@suse.de

- bugfix concerning software installation workflow:
  read local package description instead of information from mounted medium

-------------------------------------------------------------------
Wed Jan 30 12:05:01 CET 2002 - kkaempf@suse.de

- make device symlinks earlier.

-------------------------------------------------------------------
Tue Jan 29 19:30:33 CET 2002 - kkaempf@suse.de

- write lilo to /dev/md if /boot is on raid1.
- adapting update to new agents.

-------------------------------------------------------------------
Tue Jan 29 13:16:18 CET 2002 - arvin@suse.de

- always use ini-agent instead of rcconfig-agent;
  bugfix syntax error in Bootloader module

-------------------------------------------------------------------
Mon Jan 28 17:41:42 CET 2002 - kkaempf@suse.de

- Simplify bootloader proposal.
- Adapt to changed install.inf syntax.

-------------------------------------------------------------------
Mon Jan 28 14:53:03 CET 2002 - gs@suse.de

- internal changes concerning the initialization of the package agent

-------------------------------------------------------------------
Thu Jan 24 12:47:02 CET 2002 - gs@suse.de

- bugfixes package installation workflow (already installed system)

-------------------------------------------------------------------
Wed Jan 23 12:03:29 CET 2002 - schubi@suse.de

- include/packages added in specfile

-------------------------------------------------------------------
Tue Jan 22 15:21:53 CET 2002 - schubi@suse.de

- Saving user package selections

-------------------------------------------------------------------
Mon Jan 21 12:12:27 EST 2002 - nashif@suse.de

- Skip confirmation(inst_doit)  in autoinst mode
  if requested in control file

-------------------------------------------------------------------
Mon Jan 21 12:28:29 CET 2002 - schubi@suse.de

- bufixes in installing packages after reboot

-------------------------------------------------------------------
Fri Jan 18 16:14:05 CET 2002 - kkaempf@suse.de

- more agents moved here.
- Fixed initrd creation, corrected module order.
- Final installation workflow (3 clicks !) and button labels.

-------------------------------------------------------------------
Tue Jan 15 17:55:02 CET 2002 - kkaempf@suse.de

- move bootloader do* scripts to bootloader sub-directories.
- fix bootloader proposal and texts.

-------------------------------------------------------------------
Mon Jan 14 16:19:34 CET 2002 - kkaempf@suse.de

- add dasddev.scr etc_cryptotab.scr etc_fstab.scr parted_check.scr
  parted_print.scr pdisk.scr proc_meminfo.scr proc_swaps.scr
  run_swapon_s.scr to ycp/partitioning/agents
- remove conf directory

-------------------------------------------------------------------
Mon Jan 14 16:19:34 CET 2002 - kkaempf@suse.de

- Integrate bootloader proposal.

-------------------------------------------------------------------
Thu Jan 10 12:31:38 CET 2002 - kkaempf@suse.de

- fix filelist.

-------------------------------------------------------------------
Thu Jan 10 11:59:56 CET 2002 - sh@suse.de

- Added proposal files to spec file file list

-------------------------------------------------------------------
Wed Jan  9 15:56:24 CET 2002 - kkaempf@suse.de

- pass filesystem module needed for "/" to Boot module.

-------------------------------------------------------------------
Tue Jan  8 19:33:59 CET 2002 - kkaempf@suse.de

- integrated software and partition proposal.

-------------------------------------------------------------------
Fri Jan 04 18:31:36 CET 2002 - arvin@suse.de

- adapted the new SCROpen syntax

-------------------------------------------------------------------
Fri Jan  4 17:44:58 CET 2002 - kkaempf@suse.de

- Complete modularization, drop user_settings.
- Implement new workflow, based on proposals, requiring
  a minimum amount of mouse clicks.
- Add support for auto installation.

-------------------------------------------------------------------
Mon Dec 10 10:01:12 CET 2001 - kkaempf@suse.de

- Greek locale fix (el_GR@ISO8859-7 instead of el_GR@euro, #12587)

-------------------------------------------------------------------
Wed Nov 21 11:11:35 CET 2001 - sh@suse.de

- Fixed bug #12381: YaST2 ignores ENABLE_SUSECONFIG in rc.config

-------------------------------------------------------------------
Thu Nov 15 15:14:58 CET 2001 - sh@suse.de

- V 2.5.8
- Fixed lots of missing lookup() default values
- Migrated inst_startup to new ProgressBar wizard

-------------------------------------------------------------------
Fri Oct 19 12:25:47 CEST 2001 - ms@suse.de

- include BusID statement if r128 driver is used. This is needed
  for the r128 driver on PPC and does not influence the i386 setup
  negatively [y2xr40.pl] Bug: 11689

-------------------------------------------------------------------
Thu Oct 18 17:48:11 MEST 2001 - tom@suse.de

- (#11689) Necessary changes to provide the BusID on PPC/r128.

-------------------------------------------------------------------
Thu Oct 18 16:29:21 MEST 2001 - tom@suse.de

- (#11876) Corrected Symbols for Japanese. nec/jp --> jp.

-------------------------------------------------------------------
Tue Oct 16 14:04:51 MEST 2001 - tom@suse.de

- (#11847) X11-config. Now using new y2xr40 parameter "-o <option-csl>".

-------------------------------------------------------------------
Tue Oct 16 13:19:26 CEST 2001 - sh@suse.de

- V 2.5.4
- Migration to yast2-devtools

-------------------------------------------------------------------
Mon Oct 15 16:46:42 CEST 2001 - ms@suse.de

- include a general parameter called --option which
  requires a comma separated list of options. This is the better
  solution if we need special options for calling y2xr40.pl

-------------------------------------------------------------------
Mon Oct 15 11:01:14 CEST 2001 - sh@suse.de

- Fixed bug #11812: patch_lilo_conf produces double initrd entry

-------------------------------------------------------------------
Fri Oct 12 17:27:48 MEST 2001 - tom@suse.de

- (#11672) Extended some YCP files with special cases for PPC.

-------------------------------------------------------------------
Fri Oct  5 17:30:15 CEST 2001 - kkaempf@suse.de

- present button "format floppy" if mount fails (#1220).

-------------------------------------------------------------------
Thu Oct  4 16:53:07 CEST 2001 - lnussel@suse.de

- do not overwrite softwaresel in usersettings if it's already set

-------------------------------------------------------------------
Wed Oct  3 21:18:36 CEST 2001 - olh@suse.de

- first part of bootconfiguration for ppc (#5440) ..............

-------------------------------------------------------------------
Wed Oct  3 21:00:18 CEST 2001 - olh@suse.de

- do not create floppy link on new Macs and iSeries
  write fstab correctly, not type auto for known filesystems
  whitespaces..

-------------------------------------------------------------------
Wed Oct  3 20:54:37 CEST 2001 - olh@suse.de

- do not force xf3 on ppc. the whole Xsetup is still broken...

-------------------------------------------------------------------
Wed Oct  3 20:50:11 CEST 2001 - olh@suse.de

- add mol and sudo to package list on pmac
  small whitespace fixes

-------------------------------------------------------------------
Wed Oct  3 20:45:59 CEST 2001 - olh@suse.de

- do not call mk_initrd on ppc in inst_finish_update

-------------------------------------------------------------------
Wed Oct  3 20:38:00 CEST 2001 - olh@suse.de

- fix handling of chrp kernels, compare lowercase strings
  use name_of_kernel_image for usersettings,
  s390 and axp must be verified (#9713)

-------------------------------------------------------------------
Tue Oct  2 17:57:37 CEST 2001 - olh@suse.de

- add keymap2mac.ycp to filelist (#11336)
  fix english-us and uk list

-------------------------------------------------------------------
Fri Sep 28 10:44:52 CEST 2001 - fehr@suse.de

- add dasd-parameter to S390 boot configuration

-------------------------------------------------------------------
Thu Sep 27 15:18:59 CEST 2001 - fehr@suse.de

- remove entry bus -> "SCSI" for LVM VGs

-------------------------------------------------------------------
Thu Sep 27 13:15:23 CEST 2001 - olh@suse.de

- install pmud on pmac and remove some obsolete packages on pmac

-------------------------------------------------------------------
Thu Sep 27 12:42:29 CEST 2001 - kkaempf@suse.de

- drop 3-button emulation since it might interfere with X11
  button events (#11204).

-------------------------------------------------------------------
Wed Sep 26 14:57:07 MEST 2001 - tom@suse.de

- (#11315 addendum) Now also updating the path section.

-------------------------------------------------------------------
Wed Sep 26 12:10:46 CEST 2001 - kendy@suse.cz

- update_unique_keys.pl: call hwinfo with --all instead of --reallyall
  (#11340).

-------------------------------------------------------------------
Wed Sep 26 11:59:03 CEST 2001 - sh@suse.de

- Reimported monitor DB (bug #11252: Iiyama monitors missing)

-------------------------------------------------------------------
Wed Sep 26 11:57:54 CEST 2001 - kkaempf@suse.de

- add /sbin:/usr/sbin to runtime PATH.
- vendor.ycp: message is string, not locale.

-------------------------------------------------------------------
Tue Sep 25 16:17:51 MEST 2001 - tom@suse.de

- (#11315) X11 reconfig: Now also updating the card section.

-------------------------------------------------------------------
Tue Sep 25 14:37:36 CEST 2001 - kkaempf@suse.de

- re-probe for mountable media (floppies) after loading
  of usb-storage (#11299).

-------------------------------------------------------------------
Tue Sep 25 09:00:59 CEST 2001 - kkaempf@suse.de

- make proper re-use of messages in inst_finish_update to get
  correct translations.
- prepare a mtab for mk_initrd after update.
- if first bios drive isn't hda, lilo probably wants to know about this.

-------------------------------------------------------------------
Mon Sep 24 19:39:07 CEST 2001 - snwint@suse.de

- do not try to install lilo into a raid partition (#10329)

-------------------------------------------------------------------
Mon Sep 24 18:39:26 CEST 2001 - sh@suse.de

- Added final "all the rest" step for SuSEconfig

-------------------------------------------------------------------
Mon Sep 24 17:32:13 CEST 2001 - lnussel@suse.de

- do not mount ntfs partitions automatically during installation (#11222)

-------------------------------------------------------------------
Mon Sep 24 16:49:57 CEST 2001 - kkaempf@suse.de

- If the mouse was choosen manually, going back must present
  mouse selection again (#11235).
- No need to make a backup of /etc/fstab in inst-sys, there's none anyway.
  Then inst_finish_update gets the correct fstab (#11215).

-------------------------------------------------------------------
Mon Sep 24 16:16:13 CEST 2001 - kkaempf@suse.de

- update NVIDIA kernel modules regardless of version (#11091).

-------------------------------------------------------------------
Mon Sep 24 14:28:48 CEST 2001 - kkaempf@suse.de

- set console keyboard even when called standalone (#11223).

-------------------------------------------------------------------
Mon Sep 24 13:38:38 CEST 2001 - kkaempf@suse.de

- split language and encoding to prevent gettext from applying
  it's own recoding.

-------------------------------------------------------------------
Mon Sep 24 13:30:24 CEST 2001 - sh@suse.de

- Correctly init slide show in installed system so YOU and single
  package installation works OK

-------------------------------------------------------------------
Mon Sep 24 12:34:18 CEST 2001 - kkaempf@suse.de

- Load usb-storage last in order to not interfere with other storage
  module (9490).

-------------------------------------------------------------------
Sun Sep 23 20:58:13 CEST 2001 - mike@suse.de

- (#11188) Press back at the "suggested partitioning" screen followed by
  "next" and YaST2 says "You have rejected the proposal.
  RAID: bugfix: user are not allowed to remove RAID Devices in UI
  which are already exist.
-------------------------------------------------------------------
Sun Sep 23 18:38:08 CEST 2001 - kukuk@suse.de

- Check for color depth, not # of colors for slide show to avoid
  problems with overflow (#11178)

-------------------------------------------------------------------
Sat Sep 22 20:20:46 CEST 2001 - kukuk@suse.de

- Sync X11 font path with SaX2
- Enable jfs and ext3 on PPC (#11194)

-------------------------------------------------------------------
Sat Sep 22 19:17:31 CEST 2001 - fehr@suse.de

- add "ori_nr" entries for lvm and md devices
- add empty argument to SCR call

-------------------------------------------------------------------
Sat Sep 22 16:43:38 MEST 2001 - tom@suse.de

- (#10421) Fixed the focus switch.

-------------------------------------------------------------------
Sat Sep 22 01:08:40 CEST 2001 - mike@suse.de

- md: detect number of raid partitions per RAID only for new created RAIDs
- md: do not let the user edit or delete already existing RAIDs
- swap: activate per default all swap partitions automatically
-modules: switch on automatical load of modules when Y2 is mounting
          filesystems, so that undetectebal and not formated fs are mounted
          properly

-------------------------------------------------------------------
Fri Sep 21 18:55:07 CEST 2001 - sh@suse.de

- Fixed bug #10303: Must press 'back' twice in 'choose part. to boot'

-------------------------------------------------------------------
Fri Sep 21 17:52:28 CEST 2001 - fehr@suse.de

- allow adding of mount points to LVs in lvm runtime config
- prevent formatting of edited LV in lvm runtime config
- allow handling of ataraid devices (e.g. /dev/ataraid/d0p0)
- prevent partitions with id 0x8E from being written to fstab (#10390)

-------------------------------------------------------------------
Fri Sep 21 16:21:50 CEST 2001 - sh@suse.de, gs@suse.de

- Only ONE SlideShow::OpenSlideShowDialog() in all modes -
  avoid confusion, much more reliable in all the different modes

-------------------------------------------------------------------
Fri Sep 21 16:01:09 CEST 2001 - lnussel@suse.de

- no longer mark partitions with id 130 automatically as swap
- do not change flags for swap devices in fstab if more than one
  such entry exists
- properly hande fstab entries for moved logical partitions (#11074)
- change fstab entry for first occurence of a device, instead of
  creating a new one
- do not create directories for swap partitions

-------------------------------------------------------------------
Fri Sep 21 14:59:31 CEST 2001 - mike@suse.de

- lvm_config now works in ncurses

-------------------------------------------------------------------
Fri Sep 21 13:36:39 CEST 2001 - gs@suse.de

- installation startup always (not only in manual mode) checks whether a
  kernel module is already loaded
  (workaround for bug #10983)

-------------------------------------------------------------------
Fri Sep 21 12:59:45 CEST 2001 - sh@suse.de

- Fixed bug #9977: Abort button doesn't work during slide show

-------------------------------------------------------------------
Fri Sep 21 12:58:09 CEST 2001 - ms@suse.de

- fixed access control bug during X11 reconfiguration
  with YaST2. For further details see Bug: [10921]

-------------------------------------------------------------------
Fri Sep 21 12:46:16 CEST 2001 - fehr@suse.de

- fix impossible 0 as stripe size in LV dialog
- make lvm configuration in system work again (#10291)

-------------------------------------------------------------------
Fri Sep 21 10:44:21 CEST 2001 - kendy@suse.cz

- Update /var/lib/YaST/unique.inf during update (bug 10931, 10941)

-------------------------------------------------------------------
Fri Sep 21 10:28:47 CEST 2001 - kkaempf@suse.de

- default medianame to "CD" (11106).

-------------------------------------------------------------------
Thu Sep 20 21:31:15 CEST 2001 - fehr@suse.de

- Fixed bug #10963: Now an update on systems using encrypted fs is
  possible

-------------------------------------------------------------------
Thu Sep 20 18:26:06 CEST 2001 - sh@suse.de

- Fixed bug #10325: Save settings to floppy doesn't work
- Reading log file of mkinitrd and lilo correctly #11030
  (inst_finish_update.ycp)
- Correct cancel popup added #10951( inst_kernel.ycp )

-------------------------------------------------------------------
Thu Sep 20 18:15:10 CEST 2001 - kkaempf@suse.de

- "break" is not allowed inside "foreach" (11015).
- properly extract module arguments (11015).
- umount medium before ejecting (11053).
- offer "save & exit" in media selection (11086).

-------------------------------------------------------------------
Thu Sep 20 17:45:30 CEST 2001 - lnussel@suse.de

- do not create symlink for mountpoint if it would point to itself

-------------------------------------------------------------------
Thu Sep 20 15:55:27 CEST 2001 - lnussel@suse.de

- fstab entries for mount flags, passno etc are no longer changed
  for existing entries

-------------------------------------------------------------------
Thu Sep 20 15:21:01 CEST 2001 - mike@suse.de

- bug 11063: YaST2 trys to change fsids of pdisk-label partitions, and
  popups therefore irritating popups

-------------------------------------------------------------------
Thu Sep 20 15:08:24 CEST 2001 - fehr@suse.de

- fix problem when root fs is md of personality raid5 (#10747)

-------------------------------------------------------------------
Thu Sep 20 14:06:25 MEST 2001 - tom@suse.de

- (#10920) Now the presence of the dummy packages is checked at first.

-------------------------------------------------------------------
Thu Sep 20 12:03:37 CEST 2001 - kkaempf@suse.de

- Remove old release number file before installing new one (#10992).

-------------------------------------------------------------------
Thu Sep 20 11:55:08 CEST 2001 - sh@suse.de

- Fixed bug #10684: Monitor DB outdated

-------------------------------------------------------------------
Thu Sep 20 11:52:20 CEST 2001 - fehr@suse.de

- Do not delete modify_targets in inst_sw_select.ycp except when
  using a while disk for installation

-------------------------------------------------------------------
Thu Sep 20 10:43:06 CEST 2001 - lnussel@suse.de

- Fixed root filesystem on raid leads to corrupted fstab (#10418)

-------------------------------------------------------------------
Wed Sep 19 20:42:44 CEST 2001 - mike@suse.de

- Bugfix: if zero partition table: resync /proc/partitions
  Added warning, if "/" is /dev/md and there is no /boot
- Downgrade versions correctly #10906 ( inst_sw_update.ycp )

-------------------------------------------------------------------
Wed Sep 19 16:59:15 CEST 2001 - snwint@suse.de

- YaST2.start: mtab might be missing, avoid error message
- unmounting proc filesystem in inst_finish_update.ycp
- start X-Server for testing with "-ac", needed when starting
  from inside YCC.

-------------------------------------------------------------------
Wed Sep 19 15:07:17 CEST 2001 - fehr@suse.de

- force a hard reboot when root filesystem is on a md device
- Logging reduced in inst_rpmupdate.ycp

-------------------------------------------------------------------
Wed Sep 19 14:12:54 CEST 2001 - sh@suse.de

- Fixed bug #10909: Complaint about slide show init in log file
- Added more packages for version 6.2 in forceUpdate.ycp
- No error, if the versions of updated packages differs from common.pkd

-------------------------------------------------------------------
Wed Sep 19 12:36:08 CEST 2001 - kkaempf@suse.de

- Fix installing package information to updated target.
- Eject CDs on PPC only when unmounting.

-------------------------------------------------------------------
Wed Sep 19 11:02:17 CEST 2001 - kkaempf@suse.de

- Fix "Lithuanian" with native translation in language list.
- Properly label progress bar during swap formatting.
- Use predefined button labels for continue/cancel/retry if partitioning
  or formatting fails.
- preselect first partition #10840 (inst_rootpart.ycp)
- /sbin/yast2: add "-f" to 'rm'.

-------------------------------------------------------------------
Tue Sep 18 22:20:19 CEST 2001 - schubi@suse.de

- Silly testpopup in inst_finish_update removed.
- packages for 7.2 added #10874" (forceUpdate.ycp)

-------------------------------------------------------------------
Tue Sep 18 20:52:59 CEST 2001 - schubi@suse.de

- Recognize update mode after reboot ( installation.ycp )
- /mnt to Installation::destdir changed ; checking modus improved in
  inst_sw_backup.ycp

-------------------------------------------------------------------
Tue Sep 18 20:41:06 CEST 2001 - sh@suse.de

- V 2.4.84
- Fixed bug #10859: Inconsistent "needed from CD" values

-------------------------------------------------------------------
Tue Sep 18 19:30:40 MEST 2001 - tom@suse.de

- (#10762) Popups displayed in Richtext now (with scroll bars).

-------------------------------------------------------------------
Tue Sep 18 18:45:00 CEST 2001 - sh@suse.de

- Fixed bug #10411: Show difference between pkg deleting and inst.
- Fixed bug #10793: Unmounting /mnt after update.

-------------------------------------------------------------------
Tue Sep 18 18:25:52 MEST 2001 - tom@suse.de

- Added script call when switching 3D <--> 2D mode. (#10761)
- Module inst_config_x11.ycp

-------------------------------------------------------------------
Tue Sep 18 18:23:17 CEST 2001 - kkaempf@suse.de

- only use "switch2mesasoft" for non-3d x11 setups.

-------------------------------------------------------------------
Tue Sep 18 17:33:10 CEST 2001 - lnussel@suse.de

- do not try to create or change /etc/raidtab if raid is active
  while the user has changed nothing

-------------------------------------------------------------------
Tue Sep 18 16:17:10 CEST 2001 - mike@suse.de

- bug 10673: need /boot if no ext2 on /
- bug 10686: swap <= 1GB
- show raid size correct: existing raid and raid in LVM
- ignore automatic inserted mountpoints
- pdisk: size of partition for inst_doit fixed

-------------------------------------------------------------------
Tue Sep 18 15:37:35 CEST 2001 - fehr@suse.de

- shut down LVM VGs and umount /etc/lvmtab.d in inst_finish.ycp

-------------------------------------------------------------------
Tue Sep 18 15:14:33 CEST 2001 - lnussel@suse.de

- workaround for '&'-character not displayed in ncurses menu

-------------------------------------------------------------------
Tue Sep 18 11:58:18 CEST 2001 - lnussel@suse.de

- removed the texdomain switching from menu.ycp (Bug #10819)
- only create fstab entry for partitions if user explicitly
  entererd a mountpoint, instead of inventing one

-------------------------------------------------------------------
Tue Sep 18 09:45:55 CEST 2001 - kkaempf@suse.de

- properly pass encoding ("UTF-8", "ISO-8859-X", ...) via SetLanguage() (#10807).
- drop unsupported "korean" from language list.
- properly detect that X11 couldn't be started and present
  and appropriate error message.
- just skip unknown options.
- stop SCR and all agents on target before umounting filesystems
  from WFM.
- remove faked /etc/mtab from target.
- Installation::normal_mode = true if running in installed system.
  (neither initila_mode, nor continue_mode).
- fix parport zip module loading.

-------------------------------------------------------------------
Mon Sep 17 21:31:56 CEST 2001 - kkaempf@suse.de

- write language back to /etc/yast.inf (#9790).
- umount all filesystems in target, except "/". Umount this
  from WFM after stopping SCR (#10685).
- Reading language from user_settings while selection kernel
- Showing correct counter of updated packages
- Button -Old Version- changed #10559
- ChangeCD --> ChangeMedium
- include package_utils removed #10763

-------------------------------------------------------------------
Mon Sep 17 10:06:30 CEST 2001 - kkaempf@suse.de

- use "lt-brim-8x14" font and "iso-8859-13" encoding for 'Lithuanian'.

-------------------------------------------------------------------
Sun Sep 16 13:47:05 CEST 2001 - kkaempf@suse.de

- only symlink /dev/cdrom once (#10370).

-------------------------------------------------------------------
Fri Sep 14 21:28:38 CEST 2001 - kukuk@suse.de

- On SPARC print error message about SILO, not LILO

-------------------------------------------------------------------
Fri Sep 14 19:35:01 CEST 2001 - kkaempf@suse.de

- adapt language list accoring to doc department.

-------------------------------------------------------------------
Fri Sep 14 19:29:31 MEST 2001 - tom@suse.de

- Bugfix #9986: Reduced suggestion refresh to 75 Hz.

-------------------------------------------------------------------
Fri Sep 14 18:53:28 CEST 2001 - mike@suse.de

- bug 10200: check the proposal for failures
  make a boot partition if possible
  bug 10347: set whole_diskflag
  bug 10044: set a message when proposal is discarded

-------------------------------------------------------------------
Fri Sep 14 18:39:10 CEST 2001 - kkaempf@suse.de

- fix inst_environment for standalone mode (#10413).
- respect user choice to NOT install a module (#10665).

-------------------------------------------------------------------
Fri Sep 14 16:24:31 MEST 2001 - tom@suse.de

- Fixed Bug #10651: Autoadjusting refresh/resolution/color-depth now correct.

-------------------------------------------------------------------
Fri Sep 14 14:04:39 CEST 2001 - kkaempf@suse.de

- set correct Installation::encoding in continue_mode (#10611).

-------------------------------------------------------------------
Fri Sep 14 11:58:13 CEST 2001 - mike@suse.de

- dont reread partition data always at start of inst_custom
  activate lvm if at least one vg exist
- check if textmode due to memory restrictions or x11 failure (#10134).
- use Arch and Installation modules in inst_environment (#10413).
- pkginfo release common.pkd before releasing CD 1 #10555

-------------------------------------------------------------------
Fri Sep 14 10:57:16 CEST 2001 - kkaempf@suse.de

- correct handling of 'splitted' media (#10532)
- touch/remove /var/run/yast.pid

-------------------------------------------------------------------
Thu Sep 13 17:10:14 CEST 2001 - snwint@suse.de

- dolilo: new mk_initrd needs fb resolution for splash screen config
- Taking long language for kernel description #10556 #1552
- No penguin progress bar in kernel selection module #10311
- Button -Old Version- changed #10559

-------------------------------------------------------------------
Thu Sep 13 16:58:40 CEST 2001 - kkaempf@suse.de

- dont probe mouse on serial console.
- dont probe mouse outside of initial_mode.
- sort languages by ascii equivalent.

-------------------------------------------------------------------
Thu Sep 13 12:46:11 CEST 2001 - kkaempf@suse.de

- enable software selection on S/390 (froh@suse.de).
- show proper boot-loader partition even if we don't have lilo (froh@suse.de).
- load input, hid, and mousedev if USB-mouse detected (#9228).
- default medium is CD (#10374)
- re-enable WFM::SetLanguage(), regexp bug in glibc identified,
  workaround in liby2 applied. (#10496)
- use /boot/zilo-kernel/image instead of /boot/vmlinuz on S/390 (froh@suse.de).
- sort language list alphabetically (#10516).

-------------------------------------------------------------------
Wed Sep 12 13:53:33 CEST 2001 - kkaempf@suse.de

- drop all WFM::SetLanguage()
- Unmounting partitions correctly while going back #10125
- REQUIRES are ordered; qt, qt-japanese.... in the selection box
- Warning popup for single selection removed while going backward
  in the software selection #10339

-------------------------------------------------------------------
Wed Sep 12 12:47:48 CEST 2001 - snwint@suse.de

- revert latest vmware changes to YaST2.start

-------------------------------------------------------------------
Wed Sep 12 12:07:01 CEST 2001 - kkaempf@suse.de

- drop initial WFM::SetLanguage()

-------------------------------------------------------------------
Tue Sep 11 15:15:23 CEST 2001 - kkaempf@suse.de

- Initial zipl configuration for S/390.

-------------------------------------------------------------------
Tue Sep 11 14:26:28 CEST 2001 - kkaempf@suse.de

- Unmount .probe and .disk agent before package installation.

-------------------------------------------------------------------
Tue Sep 11 11:25:39 CEST 2001 - kkaempf@suse.de

- call SetLanguage in UI and WFM.

-------------------------------------------------------------------
Mon Sep 10 18:54:56 CEST 2001 - snwint@suse.de

- create 'failsafe' instead of 'suse' entry in lilo.conf
- don't overwrite existing vmlinuz.suse

-------------------------------------------------------------------
Mon Sep 10 15:06:12 CEST 2001 - snwint@suse.de

- make YaST2.start work with vmware

-------------------------------------------------------------------
Mon Sep 10 12:29:04 CEST 2001 - sh@suse.de

- Fixed bug #10350: YaST2 doesn't look good with anti-aliasing

-------------------------------------------------------------------
Fri Sep  7 13:24:52 CEST 2001 - sh@suse.de

- Fixed bug #10244: No slide show unless at least 800x600x256col
- center slide show image

-------------------------------------------------------------------
Fri Sep  7 12:32:10 CEST 2001 - sh@suse.de

- V2.4.64

-------------------------------------------------------------------
Fri Sep  7 12:29:41 CEST 2001 - pblahos@suse.cz

- hotplug is started instead of usbmgr during YaST2.firstboot

-------------------------------------------------------------------
Fri Sep  7 12:25:24 CEST 2001 - sh@suse.de

- CD remaining times more pessimistic

-------------------------------------------------------------------
Fri Sep  7 09:59:31 CEST 2001 - kkaempf@suse.de

- fix textmode recognition with help of GetDisplayInfo().

-------------------------------------------------------------------
Thu Sep  6 16:56:32 CEST 2001 - kkaempf@suse.de

- fix X11 resolution dedection if 3D is selected.

-------------------------------------------------------------------
Thu Sep  6 15:05:17 CEST 2001 - sh@suse.de

- V 2.4.62
- Correctly reinitialize packager in continue mode
  -> correct remaining times / progress bar display

-------------------------------------------------------------------
Thu Sep  6 10:37:08 CEST 2001 - kkaempf@suse.de

- drop extraction of boot parameter from lilo setup, already
  done at startup. (#10223)
- fix reading of local package information.
- check if mount point is in use in InstMedia

-------------------------------------------------------------------
Wed Sep  5 18:11:25 CEST 2001 - schubi@suse.de

- Do not upgrade a package which produces package conflicts.

-------------------------------------------------------------------
Wed Sep  5 18:10:25 CEST 2001 - sh@suse.de

- Fixed bug #10063: bad display of hd partitions in inst_doit
  Re-used existing function from partitioning

-------------------------------------------------------------------
Wed Sep  5 17:33:57 CEST 2001 - sh@suse.de

- Fixed bug #10084: zero size for k_deflt

-------------------------------------------------------------------
Wed Sep  5 14:23:22 CEST 2001 - kkaempf@suse.de

- add belgian keyboard to keyboard list (#9577)

-------------------------------------------------------------------
Wed Sep  5 11:24:21 CEST 2001 - kkaempf@suse.de

- fix runtime installation and configuration of X11.

-------------------------------------------------------------------
Wed Sep  5 08:58:45 CEST 2001 - kkaempf@suse.de

- dont unmount installation medium if wrong product id detected,
  honor user request to ignore this fact.

-------------------------------------------------------------------
Tue Sep  4 18:07:07 CEST 2001 - kkaempf@suse.de

- use plain ascii language names if running in text mode (#10026).
- correct parameter for setEnvironment

-------------------------------------------------------------------
Tue Sep  4 18:05:05 CEST 2001 - fehr@suse.de

- add dummy parameter to SCR::Write(.lvm.deactivate)
- deactivate lvm only when running in inst-sys

-------------------------------------------------------------------
Tue Sep  4 17:50:15 CEST 2001 - mike@suse.de

- partproposal always creates /boot
  bugfix inst_do_resize: resize always when a "resize" is in targetmap
  software installation in installed system fixed

-------------------------------------------------------------------
Tue Sep  4 17:48:56 CEST 2001 - sh@suse.de

- Reimported monitor db

-------------------------------------------------------------------
Tue Sep  4 17:41:18 CEST 2001 - kkaempf@suse.de

- get {install,delete}_list in inst_rpmcopy from user_settings if
  not passed otherwise.

-------------------------------------------------------------------
Tue Sep  4 16:16:39 CEST 2001 - snwint@suse.de

- YaST start script: use vmware server module, not vga16

-------------------------------------------------------------------
Tue Sep  4 13:17:16 CEST 2001 - kukuk@suse.de

- inst_silo_expert.ycp: Initialize PROM/boot-device variablen
- inst_disk.ycp: Fix allowed filesystems on sparc [Bug #9678]

-------------------------------------------------------------------
Mon Sep  3 16:29:14 CEST 2001 - kkaempf@suse.de

- recognize IDE CD-R(W) drives and set up ide-scsi automatically.
- Hard reboot after update, if the installed kernel differs from
  the kernel which has been booted #10103
- Checking dependencies in -only update modus- too #10043

-------------------------------------------------------------------
Mon Sep  3 16:06:51 CEST 2001 - kendy@suse.cz

- keyboard_raw.ycp: group(shift_toggle) is not needed for the
  Czech and Slovak keyboards any more...
  (In fact, it breaks them.)

-------------------------------------------------------------------
Mon Sep  3 12:07:58 CEST 2001 - kkaempf@suse.de

- sort keyboards alphabetically.
- Error popup for dolilo #9729

-------------------------------------------------------------------
Sat Sep  1 15:54:42 CEST 2001 - kukuk@suse.de

- Show warning about PROMs with 1GB bug only on sparc32
- If /boot is selected for the boot manager, this is Ok on SPARC.
  Remove extra warning on SPARC since it is wrong here.
- Disable gpm if we install over serial console

-------------------------------------------------------------------
Fri Aug 31 17:45:22 CEST 2001 - kkaempf@suse.de

- fix installation path handling and mounting
  should now work for CD, DVD, Harddisk, Nfs, and Smb

-------------------------------------------------------------------
Thu Aug 30 12:43:39 CEST 2001 - kkaempf@suse.de

- modularized SlideShow.
- New help text in upgrade frame
- properly recode output of commands to utf-8
- allow change of installation medium on server (Nfs/Ftp/Smb)
- Short language description in inst_sw_select removed.
- fixed some parse errors <msvec@suse.cz>
- added abuild parse check <msvec@suse.cz>

-------------------------------------------------------------------
Thu Aug 30 00:58:43 CEST 2001 - kkaempf@suse.de

- unmount wrong medium.

-------------------------------------------------------------------
Thu Aug 30 00:25:53 CEST 2001 - kkaempf@suse.de

- always give all alternatives in ChangeCDPopup.
- always do a hard reboot after installation from first medium.

-------------------------------------------------------------------
Wed Aug 29 22:40:24 CEST 2001 - kkaempf@suse.de

- properly handle media release and product codes.
- initialize PKGINFO to installed data in continue_mode.

-------------------------------------------------------------------
Wed Aug 29 17:35:55 CEST 2001 - kkaempf@suse.de

- re-read installation data in continue_mode.

-------------------------------------------------------------------
Tue Aug 28 22:36:37 CEST 2001 - kkaempf@suse.de

- properly switch SCR during update.
- write YaST information after re-mounting installation medium.
- fix re-mounting of source medium in continue_mode
- re-init PKGINFO environment in continue_mode
- Packagelist added which have to be updated without checking version.

-------------------------------------------------------------------
Tue Aug 28 18:31:24 CEST 2001 - kkaempf@suse.de

- use "Installation" module in update.

-------------------------------------------------------------------
Tue Aug 28 18:13:39 CEST 2001 - kukuk@suse.de

- Fix dosilo script for new /proc behaviour with kernel 2.4.x
  print a message about SuSE Linux version before loading the
  kernel

-------------------------------------------------------------------
Tue Aug 28 17:34:49 CEST 2001 - sh@suse.de

- Fixed bug #9900: No ISDN for SPARC
- inst_rpmcopy now displays remaining times for each CD
- slide show

-------------------------------------------------------------------
Tue Aug 28 16:39:23 CEST 2001 - kendy@suse.cz

- inst_hw_config.ycp: maps describing the devices to configure can
  have a list "force_reread". It is useful for modules which
  call another one to configure something (e.g. TV may call Sound)

-------------------------------------------------------------------
Tue Aug 28 16:19:36 CEST 2001 - mike@suse.de

- fix: part_proposal only for arch == i386

-------------------------------------------------------------------
Mon Aug 27 20:40:34 CEST 2001 - kkaempf@suse.de

- Clean up SCR/WFM handling. WFM is always local, SCR is always the target.
- Introduce modules for Installation, InstMedia, PackageIO, and MediaUI.
- Prepare for multiple DVD installation.
- Prepare for Ftp, Harddisk, and SMB installation.
- Finally clean up installMap handling.

-------------------------------------------------------------------
Thu Aug 23 16:23:28 CEST 2001 - kukuk@suse.de

- Don't reboot if we use k_deflt on UltraSPARC

-------------------------------------------------------------------
Thu Aug 23 09:21:24 CEST 2001 - pblahos@suse.cz

- Fixed: there were 2 arrows in progressbar shown during hw probe.

-------------------------------------------------------------------
Wed Aug 22 17:30:07 CEST 2001 - kkaempf@suse.de

- fixed X11 setup

-------------------------------------------------------------------
Mon Aug 20 20:22:58 CEST 2001 - mike@suse.de

- partition proposal creates swap partitions

-------------------------------------------------------------------
Mon Aug 20 18:17:57 CEST 2001 - kkaempf@suse.de

- dont write "swap" to yast.inf, but "RebootMsg 0" instead

-------------------------------------------------------------------
Sat Aug 18 17:44:24 MEST 2001 - tom@suse.de

- Finished new X11 configuration dialog incl. control center ability.

-------------------------------------------------------------------
Fri Aug 17 14:31:27 CEST 2001 - kkaempf@suse.de

- implement and use "Arch" module.
- provide modules directory in specfile.
- reduce number of timezones.
- Patch runlevel in /etc/inittab while updating the system.

-------------------------------------------------------------------
Fri Aug 17 12:57:46 MEST 2001 - schubi@suse.de

- .targetroot to .root changed

-------------------------------------------------------------------
Tue Aug 14 13:48:32 CEST 2001 - kendy@suse.cz

- keyboard_raw.ycp: cs, cs_qwerty -> cz, cz_qwerty
- Added slovak keyboard.

-------------------------------------------------------------------
Fri Aug 10 18:51:45 MEST 2001 - tom@suse.de

- X11 configuration:
- Completely redesigned the xf86config module for use with the new
- agent-isax.
- Outsourced functions for X11 keyboard manipulation.
- Outsourced functions for X11 mouse manipulation.
- Outsourced functions for X11 card manipulation.
- Outsourced functions for X11 desktop manipulation.
- Outsourced functions for X11 path manipulation.
- Added batch mode for use with autoinst in xf86config.ycp.

-------------------------------------------------------------------
Fri Aug 10 15:42:59 CEST 2001 - jbuch@suse.de

- added SW-RAID support for installation Workflow
- added sequencer

-------------------------------------------------------------------
Fri Aug 10 13:50:35 CEST 2001 - kkaempf@suse.de

- extract kernel parameters from /proc/cmdline and pass them to LILO

-------------------------------------------------------------------
Fri Aug 10 12:49:45 CEST 2001 - kukuk@suse.de

- Only ask for TERM variable if we use serial console and not if
  we are in text mode (#9701)

-------------------------------------------------------------------
Fri Aug 10 09:36:32 CEST 2001 - kkaempf@suse.de

- partitioning enhancements for automatic and runtime usage
- copy info and update.in_ after CD1 installation, not before

-------------------------------------------------------------------
Thu Aug  9 17:47:41 CEST 2001 - kkaempf@suse.de

- check /proc/modules before asking for module load (#9698)

-------------------------------------------------------------------
Thu Aug  9 14:56:51 CEST 2001 - snwint@suse.de

- yast2 text mode starts on /dev/console, not tty3
- /mnt is a link on LiveEval: don't umount it

-------------------------------------------------------------------
Wed Aug  8 17:56:39 CEST 2001 - kkaempf@suse.de

- mount and mk*fs are .local not .target actions

-------------------------------------------------------------------
Wed Aug  8 13:02:19 CEST 2001 - kkaempf@suse.de

- adapt driver loading to new .probe format
- replace .target.inject calls

-------------------------------------------------------------------
Tue Aug  7 17:37:02 CEST 2001 - kkaempf@suse.de

- replace use of targetroot in favour of system agent.

-------------------------------------------------------------------
Tue Aug  7 12:11:21 CEST 2001 - kkaempf@suse.de

- skip "whole disk" partitions on BSD disks. (#7904)
- Activate button in lilo now reads "Activate LILO partition". (#7884)

-------------------------------------------------------------------
Mon Aug  6 09:55:15 CEST 2001 - kukuk@suse.de

- Add script to ask for TERM variable to yast2-instsys, too.

-------------------------------------------------------------------
Fri Aug 03 16:24:59 CEST 2001 - arvin@suse.de

- don't start vga x11 server on ppc (bug #9622)

-------------------------------------------------------------------
Fri Aug 03 14:05:13 CEST 2001 - arvin@suse.de

- added inst_part_proposal.ycp to inst-sys

-------------------------------------------------------------------
Fri Aug  3 11:51:50 CEST 2001 - kukuk@suse.de

- If installed over serial console ask the user for the TERM
  variable and write it to /etc/install.inf

-------------------------------------------------------------------
Thu Aug  2 17:31:36 CEST 2001 - mike@suse.de

- taged version for 7.3 - preview 3

-------------------------------------------------------------------
Wed Aug  1 00:32:56 CEST 2001 - mike@suse.de

- first Version for RAID and partition proposal
  (only for translation, dosn't work properly)

-------------------------------------------------------------------
Fri Jul 27 20:32:03 CEST 2001 - kkaempf@suse.de

- initial slide show code for package installation

-------------------------------------------------------------------
Fri Jul 27 16:46:49 CEST 2001 - kkaempf@suse.de

- ask for confirmation before loading module in manual mode

-------------------------------------------------------------------
Fri Jul 27 11:06:44 CEST 2001 - kkaempf@suse.de

- fix initrd module handling
  properly pass options to modules.conf
  use agent-modules in inst_finish

-------------------------------------------------------------------
Thu Jul 26 21:15:54 CEST 2001 - kkaempf@suse.de

- minor text changes

-------------------------------------------------------------------
Tue Jul 24 11:52:40 CEST 2001 - fehr@suse.de

- add detection of md devices to function GetLvmMdSystemInfo

-------------------------------------------------------------------
Wed Jul 18 17:37:35 CEST 2001 - fehr@suse.de

- fix a bug in LVM configuration for devices /dev/ida/, /dev/rd/
  and /dev/cciss/

-------------------------------------------------------------------
Mon Jul 16 10:26:31 CEST 2001 - kkaempf@suse.de

- fix keyboard data for swedish

-------------------------------------------------------------------
Thu Jul 12 16:13:51 CEST 2001 - sh@suse.de

- Improved inst_startup UI: More feedback

-------------------------------------------------------------------
Tue Jul 10 12:06:53 CEST 2001 - sh@suse.de

- Improved inst_suseconfig UI: Give feedback for individual steps

-------------------------------------------------------------------
Fri Jul  6 10:37:21 CEST 2001 - kkaempf@suse.de

- merge SLES fixes
- add JFS as filesystem

-------------------------------------------------------------------
Thu Jul  5 16:55:45 MEST 2001 - schubi@suse.de

- New handle of package selection groups.

-------------------------------------------------------------------
Thu Jul  5 13:51:58 CEST 2001 - sh@suse.de

- Fixed bug #9277: Bad initial focus in menu.ycp

-------------------------------------------------------------------
Wed Jul  4 17:38:35 CEST 2001 - sh@suse.de

- Redesigned inst_doit: Now using RichText widget

-------------------------------------------------------------------
Mon Jul  2 19:06:20 CEST 2001 - kkaempf@suse.de

- merge with 7.1-axp fixes:
  fix user information for vfat /boot
  format /boot as fat on milo and ia64
  changed 'doaboot' to get a useable /etc/aboot.conf
  force "-t vfat" for mount of /boot on MILO machines
  check cylinder boundaries on "aboot" only, not "axp" in general
  format /boot on "milo" machines with mkdosfs
  boot_mode "milo" on Alpha has FAT disklabel
  use smp flag from install.inf instead of probing on Alpha
  select correct cpml package for cpu model on Alpha
  auto-select aboot or milo on Alpha
  use data from milo package for installation
  write correct /etc/aboot.conf
  fix kernel image names for depmod
  for /boot to be FAT16 for MILO machines
  implemented boot loader installation on Alpha
  fix handling of XkbModel on pmac
  remove arch_ppc check in inst_lilo_expert.ycp #6684
  add missing pdisk partition type #6688
  allow update on a drive with pdisk label #6689

-------------------------------------------------------------------
Mon Jun 25 12:15:09 CEST 2001 - kkaempf@suse.de

- tell about reboot after first round of installation (#7994)
- modprobe "hid" and "mousedev" if "usb mouse" choosen from list (#8215)
- close CD tray before executing mount (#8492)

-------------------------------------------------------------------
Fri Jun 22 12:35:54 CEST 2001 - kkaempf@suse.de

- dont mention LILO on ia64 (#9003)

-------------------------------------------------------------------
Wed Jun 20 11:34:52 CEST 2001 - fehr@suse.de

- add necessary changes to handle LVs in fstab in running system

-------------------------------------------------------------------
Tue Jun 19 15:33:14 CEST 2001 - fehr@suse.de

- add changes for lvm configuration in installed system to
  handle /etc/fstab reasonable.
- Enable "next" button in selection ftp-server (#8641)

-------------------------------------------------------------------
Tue Jun 12 19:37:50 CEST 2001 - sh@suse.de

- V 2.4.1
  Fixed bug #8726: SuSEconfig fails on SPARC with serial console
- Fixed bug #8641: Allow "next" button in choosing ftp server

-------------------------------------------------------------------
Tue Jun 12 15:13:20 CEST 2001 - sh@suse.de

- V 2.4.0 for 7.3
  Honor new BarGraph / PartitionSplitter format: "%1"

-------------------------------------------------------------------
Thu Jun  7 16:52:06 CEST 2001 - kkaempf@suse.de

- remove @euro for en_GB and da_DK

-------------------------------------------------------------------
Thu Jun  7 11:39:52 CEST 2001 - kukuk@suse.de

- inst_silo_info.ycp: Fix info text: Don't speak about whole
  computer but only about selected harddisk.

-------------------------------------------------------------------
Wed Jun  6 14:00:43 CEST 2001 - kukuk@suse.de

- inst_environment.ycp: Don't set keyboard if serial console was
  detected.

-------------------------------------------------------------------
Tue Jun  5 15:44:47 CEST 2001 - kukuk@suse.de

- Remove inst_sunfb.ycp from instsys
- keyboard_raw.ycp: Replace default us keymap with new cz keymap
  on SPARC.
- inst_choose_desktop: Switch to own workflow for Sun Framebuffers

-------------------------------------------------------------------
Fri Jun  1 16:14:06 CEST 2001 - kukuk@suse.de

- inst_finish.ycp: Set correct boot device for hard reboot,
                   modify boot-device and set linux alias

-------------------------------------------------------------------
Fri Jun  1 14:16:21 CEST 2001 - kkaempf@suse.de

- install correct kernel for different ia64 cpu steppings
- allow vfat as root during update
- define "string architecture" in vendor.ycp
-#8425 update does a hard reboot
 #8081 too negative message after update ..
 #8356 vfat will not be mounted while updating the system
 #8185 Installation/Update: sformat wanted
 #8567 YaST2 does not mount /boot
 #6063 Update: Don't see ok button
 #7097 YaST2 info during update
 #4953 "Configurate boot-mode" should be renamed to "Configure boot-mode"
 #5051 typo in yast2 installation popup

-------------------------------------------------------------------
Fri Jun  1 12:46:59 CEST 2001 - kkaempf@suse.de

- adapt and enter inst_lilo_info for ia64

-------------------------------------------------------------------
Mon May 28 13:23:58 CEST 2001 - schwab@suse.de

- Also mount vfat filesystems during update.

-------------------------------------------------------------------
Wed May 23 14:24:22 MEST 2001 - gs@suse.de

- package_utils: samba mount implemented
  inst_smbmount: new module

-------------------------------------------------------------------
Tue May 22 15:46:51 CEST 2001 - schwab@suse.de

- doelilo: Adjust elilo config file for gnu-efi 2.5.

-------------------------------------------------------------------
Mon May 21 15:06:40 CEST 2001 - mike@suse.de

- XFS support in custom partitioner and LVM configuration

-------------------------------------------------------------------
Mon May 21 10:35:07 CEST 2001 - kukuk@suse.de

- inst_silo_info/inst_silo_expert: Tell the user that we change
  PROM aliases and let him change this.

-------------------------------------------------------------------
Fri May 18 16:35:33 CEST 2001 - kkaempf@suse.de

- add xfs to inst_prepdisk

-------------------------------------------------------------------
Fri May 18 14:41:38 CEST 2001 - kkaempf@suse.de

- setab 0 -> setab 9 to make output more pleasing on splash screen (#8551)

-------------------------------------------------------------------
Thu May 17 18:24:58 MEST 2001 - tom@suse.de

-  X configuration:
   Bugfix 8454: Besides the passing of the currently selected refresh rate
                in the resolution string (e.g. 600x800@70) to isax for XFree 3
                the selected refresh now also terminates the vsync range to
                prevent isax from generating modelines up to this value.

   Bugfix 8524: The 3D acceleration button is now disabled if the graphics
                adapter doesn't support 3D-acceleration.

   Bugfix 8540: Now the vendor and model strings are converted to upper case
                on module entry.

   Bugfix 8541: Now the probed data are deleted if the user selects another
                monitor.

-------------------------------------------------------------------
Thu May 17 17:20:41 CEST 2001 - kkaempf@suse.de

- dont pretend that no other os has been found if we can't
  write LILO to floppy disk.

-------------------------------------------------------------------
Wed May 16 23:38:31 CEST 2001 - sh@suse.de

- V 2.3.90
  added patch_lilo_conf to file list

-------------------------------------------------------------------
Wed May 16 19:51:18 CEST 2001 - sh@suse.de

- Fixed patch_lilo_conf: optional as well as initrd

-------------------------------------------------------------------
Wed May 16 19:33:57 CEST 2001 - kkaempf@suse.de

- prevent duplicate entry in initrdmodules during update
- activate only primary devices (#8458)

-------------------------------------------------------------------
Wed May 16 19:09:48 CEST 2001 - kkaempf@suse.de

- give proper default for "lilo_device" if "mbr_disk" is unknown (#8501)

-------------------------------------------------------------------
Wed May 16 18:54:19 CEST 2001 - sh@suse.de

- Fixed bug #8494: initrd not added to lilo.conf
  patch_lilo_conf adds "initrd" entries if corresponding
  initrd is present in /boot (for SuSE standard kernels only!)

-------------------------------------------------------------------
Wed May 16 17:18:48 CEST 2001 - kkaempf@suse.de

- add reiserfs to initrd if root is on reiserfs (#8494)

-------------------------------------------------------------------
Wed May 16 16:06:13 CEST 2001 - sh@suse.de

- Fix for bug #7465: "Abort Installation" always default button
  Added more SetFocus() calls for good measure

-------------------------------------------------------------------
Wed May 16 10:55:36 CEST 2001 - kkaempf@suse.de

- use gdm as displaymanager if minimal(+x11) and gnome (#6175)
- dont write MODEM in rc.config (#7895)
- copy complete y2log to installed system.
- fix declaration in lilo_info, string->boolean

-------------------------------------------------------------------
Tue May 15 19:33:14 MEST 2001 - tom@suse.de

- Bugfix 8423: probed monitor data now used.

-------------------------------------------------------------------
Tue May 15 17:00:57 MEST 2001 - gs@suse.de

- bugfix in Change Source Media (include file added) bug # 8406

-------------------------------------------------------------------
Tue May 15 14:16:36 CEST 2001 - mike@suse.de

- due to last information: to crypt /usr is
  not allowed. Added a popup

-------------------------------------------------------------------
Tue May 15 12:48:12 CEST 2001 - kkaempf@suse.de

- revert change in y2xr40.pl, support tft panel layouts
  in favour of higher resolutions (#8348)
- remove "breton" from languages, add "danish"
- patching XF86config for wheel mouse (#8251)

-------------------------------------------------------------------
Tue May 15 12:00:24 CEST 2001 - mike@suse.de

- bugfix cryptofs: now works with already existing
  and edited partitions

-------------------------------------------------------------------
Tue May 15 10:33:34 CEST 2001 - ms@suse.de

- disable use of DDC resolutions in y2xr40.pl (bug #8329)
  ( YaST2 used its own resolution list )

-------------------------------------------------------------------
Tue May 15 10:14:01 MEST 2001 - gs@suse.de

- don't show /dev/shm in single package selection (bug #8318)

-------------------------------------------------------------------
Mon May 14 19:58:34 CEST 2001 - sh@suse.de

- V2.2.79
  Fixed bug #8255: Wrong mouse cursor during SuSEconfig
  Removed obsolete UI(`NormalCursor()) calls

-------------------------------------------------------------------
Mon May 14 19:47:12 CEST 2001 - kkaempf@suse.de

- create lower case symlinks for /windows and /dos mount points
  (installation and update) to get around case mapping bug
  in star office (#8310)

-------------------------------------------------------------------
Mon May 14 16:30:12 CEST 2001 - kkaempf@suse.de

- properly initiale UI wizard for vendor cd modules (#8268)
- de-activate pt_PT, translations are incomplete (afaber@suse.de)

-------------------------------------------------------------------
Mon May 14 15:52:37 CEST 2001 - kkaempf@suse.de

- fix variable name in inst_finish (install_inf -> installMap) (#8247)

-------------------------------------------------------------------
Mon May 14 15:10:08 CEST 2001 - kkaempf@suse.de

- dont look at "Language" in install.inf, it's not in ISO-format
  if "Locale" in install.inf doesn't give a value, look at descr/info

-------------------------------------------------------------------
Mon May 14 13:11:33 CEST 2001 - kkaempf@suse.de

- read Locale, Language (from install.inf), and LANG (from desc/info)
  and use first set value.

-------------------------------------------------------------------
Mon May 14 12:55:26 CEST 2001 - kkaempf@suse.de

- restart network after staring system in NFS install (#8274)

-------------------------------------------------------------------
Mon May 14 12:40:25 CEST 2001 - kkaempf@suse.de

- check if "/" is reiser and force "reisefs" to INITRD_MODULES

-------------------------------------------------------------------
Mon May 14 12:02:07 CEST 2001 - kkaempf@suse.de

- drop question for kernel 2.2 on pcmcia, only very rare systems
  still fail with kernel 2.4

-------------------------------------------------------------------
Mon May 14 11:22:15 CEST 2001 - fehr@suse.de

- make removal of LVM volume groups work

-------------------------------------------------------------------
Sun May 13 11:09:14 CEST 2001 - kkaempf@suse.de

- fix blocker bug 8216

-------------------------------------------------------------------
Sat May 12 16:28:33 CEST 2001 - kkaempf@suse.de

- ask for kernel 2.2 on PCMCIA systems

-------------------------------------------------------------------
Sat May 12 15:20:16 CEST 2001 - kkaempf@suse.de

- unset MODPATH at initial start (#8143)
- install kernel 2.2 on PCMCIA systems

-------------------------------------------------------------------
Fri May 11 18:56:47 MEST 2001 - schubi@suse.de

- Not required reread of target map fixed.

-------------------------------------------------------------------
Fri May 11 17:07:22 CEST 2001 - pblahos@suse.cz

- #8064: fixed: if there is print spooled installed and configuration
  tool is not, there is no status in final YaST2 inst. screen.
- Correct popup message while backup #7584

-------------------------------------------------------------------
Fri May 11 14:10:20 CEST 2001 - kkaempf@suse.de

- provide extra start script for KDE which suppresses geometry hint
  to window manager.

-------------------------------------------------------------------
Thu May 10 21:24:51 CEST 2001 - kkaempf@suse.de

- Require translation packages
- dont translate empty string
- force LILO on MBR if initrd won't make it on floppy (#7864)
- calling patch_lilo_conf while update #7556
- bugfix in renamed packages while update #8057
- mounting swapfile correctly while update #8040

-------------------------------------------------------------------
Thu May 10 21:16:56 CEST 2001 - kkaempf@suse.de

- fix initrd modules order after update (#7948)

-------------------------------------------------------------------
Thu May 10 20:10:22 CEST 2001 - mike@suse.de

- fix for LVM configuration at runtime

-------------------------------------------------------------------
Thu May 10 18:42:39 CEST 2001 - sh@suse.de

- Fixed bug #7388: unnecessary OK-buttons
  (confirmation for writing LILO, confirmation for reboot)
  only one popup that contains both messages

-------------------------------------------------------------------
Thu May 10 18:41:56 CEST 2001 - kkaempf@suse.de

- dont write /boot/message any more (#8062)

-------------------------------------------------------------------
Thu May 10 18:02:33 CEST 2001 - fehr@suse.de

- add lvm initialisation when doing an update (#7974)
- allow update when root fs is LV (#7801)
- fixed:YaST updated old updatelist after reboot #8066
- #8025 not starting update, if there is nothing for update

-------------------------------------------------------------------
Thu May 10 17:58:02 CEST 2001 - sh@suse.de

- Fixed bug #8049: "boot installed system" "back" button boots

-------------------------------------------------------------------
Thu May 10 17:39:53 CEST 2001 - kkaempf@suse.de

- set "ulimit -s unlimited" before calling "rpm --rebuilddb"

-------------------------------------------------------------------
Thu May 10 17:10:57 CEST 2001 - kendy@suse.cz

- added console fonts for Brezhoneg and Lithuania
- Russian -> Russkij in cyrilics
- adaption of SelectConsoleFont() to new language.ycp

-------------------------------------------------------------------
Thu May 10 16:42:57 MEST 2001 - gs@suse.de

- make the popup Additional package needed larger (bug # 7900)
- Software Source Media dialog: label for button is "Next" (bug # 8038)

-------------------------------------------------------------------
Thu May 10 16:09:25 CEST 2001 - sh@suse.de

- Fixed bug #7199: Printer config before network
  Changed order to "professional" mode when network card detected
- bugfix in eavaluate diskspace in boot partition #8047

-------------------------------------------------------------------
Thu May 10 15:35:13 CEST 2001 - sh@suse.de

- (partial) fix for bug #7888: obsolete lilo.conf entries after update
  added patch_lilo_conf script that deletes vmlinuz_22 / vmlinuz_24
  if the respective boot images are not present and adds "optional"
  for other boot images that are not present


-------------------------------------------------------------------
Thu May 10 15:32:03 CEST 2001 - kkaempf@suse.de

- use RC_LANG when starting yast2 to get correct language (#8013)

-------------------------------------------------------------------
Thu May 10 15:03:03 MEST 2001 - tom@suse.de

- bugfix 7823:
  Now even in the special cases LCD and VESA an xserver query is made
  to get information regarding the possible color depths.

-------------------------------------------------------------------
Thu May 10 13:12:15 MEST 2001 - tom@suse.de

- bugfix #8000:
  Now the modified monitor db is preserved by storing it to disk.

-------------------------------------------------------------------
Thu May 10 11:42:22 CEST 2001 - sh@suse.de

- Re-imported SaX2 monitor DB

-------------------------------------------------------------------
Thu May 10 11:21:18 CEST 2001 - kendy@suse.cz

- lat9w font for EU states (#7776)

-------------------------------------------------------------------
Thu May 10 09:19:15 CEST 2001 - kkaempf@suse.de

- keep LANG codes and modifiers in single list (#7957)

-------------------------------------------------------------------
Wed May  9 17:36:32 CEST 2001 - kkaempf@suse.de

- fix order of initrd modules (#7948)

-------------------------------------------------------------------
Wed May  9 16:06:47 MEST 2001 - gs@suse.de

- text changed for popup package conflicts (bug # 7887)
  and popup "Release number differs ...."

-------------------------------------------------------------------
Wed May  9 14:30:29 CEST 2001 - jbuch@suse.de

- forbid crypt_fs with mountpoints like / /boot swap
  added cryt_fs to ExistingPartitionDlg

-------------------------------------------------------------------
Tue May  8 18:38:45 CEST 2001 - kkaempf@suse.de

- set "Greenwich" as default timezone for en_GB (#7837)
- unset MODPATH before calling depmod
- Update: selecting default to UPGRADE #7804

-------------------------------------------------------------------
Tue May  8 18:05:17 CEST 2001 - kkaempf@suse.de

- skip drives which are not ready (#6547)

-------------------------------------------------------------------
Tue May  8 16:39:56 MEST 2001 - tom@suse.de

- X11 configuration: removed integer <---> float inconsistency

-------------------------------------------------------------------
Tue May  8 16:31:59 CEST 2001 - kkaempf@suse.de

- reset have_x11 after switching to "minimal"
- allow "activate" switch for partitions

-------------------------------------------------------------------
Tue May  8 15:54:17 MEST 2001 - gs@suse.de

- package_utils: CheckLocalDescription added

-------------------------------------------------------------------
Tue May  8 15:47:36 CEST 2001 - mike@suse.de

- for security reasons: use now losetup agent instead of standalone binary

-------------------------------------------------------------------
Tue May  8 15:37:10 CEST 2001 - fehr@suse.de

- add shortcut key to crypt checkbox

-------------------------------------------------------------------
Tue May  8 15:26:28 CEST 2001 - sh@suse.de

- Fixed bug #7547: "Boot installed system" not active
  Implemented reboot from installed system

-------------------------------------------------------------------
Tue May  8 14:06:30 CEST 2001 - jbuch@suse.de

- fixed english

-------------------------------------------------------------------
Tue May  8 13:52:43 CEST 2001 - jbuch@suse.de

- removed not used variable last_format from inst_custompart.ycp
  forbid using fat file system with mountpoints / /home /opt /usr /var

-------------------------------------------------------------------
Tue May  8 13:29:19 MEST 2001 - schubi@suse.de

- showing progress bars again #7774
- rename /cdrom to /media/cdrom in /etc/fstab #7732

-------------------------------------------------------------------
Tue May  8 12:16:33 CEST 2001 - snwint@suse.de

- floppy device for mk_lilo_conf via $floppy environment var
- mk_boot_floppy completely rewritten to use lilo instead of syslinux

-------------------------------------------------------------------
Tue May  8 10:56:51 CEST 2001 - schwab@suse.de

- Fix typo targeroot -> targetroot.

-------------------------------------------------------------------
Tue May  8 10:25:01 CEST 2001 - jbuch@suse.de

- added define to change fsid from 5 to 15
  only for new extended partitions
  added DisplayMessage if a fat file system is greater than 2 GB
- showing progress bars again #7774

-------------------------------------------------------------------
Tue May  8 09:28:29 CEST 2001 - kkaempf@suse.de

- set hwclock before starting to change the target (#7833)

-------------------------------------------------------------------
Mon May  7 19:21:37 MEST 2001 - gs@suse.de

- Single Package Selection: improve popup Severe package conflict
- mk_lilo_conf removed #7569

-------------------------------------------------------------------
Mon May  7 18:26:26 CEST 2001 - kkaempf@suse.de

- FHS: /floppy -> /media/floppy also in inst-sys (#7827)

-------------------------------------------------------------------
Mon May  7 18:20:19 CEST 2001 - fehr@suse.de

- Add possibility to encrypt lvm logical volumes

-------------------------------------------------------------------
Mon May  7 17:59:08 CEST 2001 - sh@suse.de

- Fixed bug #7628: textmode info shown after booting
  Add flag to user_settings when text mode warning is shown

-------------------------------------------------------------------
Mon May  7 17:49:48 CEST 2001 - kendy@suse.cz

- Do not use CONSOLE_UNIMAP in consolefonts.ycp (#7767)

-------------------------------------------------------------------
Mon May  7 16:57:22 CEST 2001 - kkaempf@suse.de

- drop hard coded /dev/fd0, use value from hw-probing (#7789)

-------------------------------------------------------------------
Mon May  7 16:23:05 CEST 2001 - mike@suse.de

- Bugfix LVM: mount more than one crypted partition

-------------------------------------------------------------------
Mon May  7 16:21:38 MEST 2001 - tom@suse.de

- X-configuration
  Bugfix 7641: X-configuration for XFree86 3.x now functional (didn't work).
  Removed integer|float syntax warning.
  Added support for mice with wheels.
  checked default values for some lookups.

-------------------------------------------------------------------
Mon May  7 16:02:59 CEST 2001 - arvin@suse.de

- added output of memory information to YaST2 start script

-------------------------------------------------------------------
Mon May  7 15:49:31 CEST 2001 - sh@suse.de

- Use new UI builtin GetLanguage() parameter "strip_encoding"

-------------------------------------------------------------------
Mon May  7 15:15:00 CEST 2001 - kendy@suse.cz

- Use non-UTF-8 locale in the y2xfinetune40 (not reported bug)

-------------------------------------------------------------------
Mon May 07 11:53:08 CEST 2001 - arvin@suse.de

- start qt frontend with >= 64MB and adjusted corresponding text
- mounting /usr as reiserfs #7585
- initialize server, if another root has been selected #7495

-------------------------------------------------------------------
Mon May  7 11:21:44 CEST 2001 - kkaempf@suse.de

- change controlling terminal after switching virtual console (#7626)
- dont check mouse with serial console (#7716)
- dont ask keyboard with serial console (#7717)
- dont ask hwclock setting on sparc (#7717)

-------------------------------------------------------------------
Fri May  4 16:16:02 CEST 2001 - mike@suse.de

- fixed Bug 7528: YaST2->Partitioning: wrong info in popup

- Bug:          LVM:
                it at the moment not possible to delete a "activated"
                lvm partition (physical volume) and do afterwards
                mk*fs ...
                - changed: read lvm as late as possible
                - after deleting a  physical volume:
                  immediately do partitioning and reboot
                - if the target_partitioner delets volume group: reboot

- Bug:          Setting up an LVM an than switching via back to custom
                partitioner:
                - drop target_modifications in inst_sw_select

- Bug:          wrong error message appears:
                quick hack: delete message: inst_target_selection.ycp

- Bug:          no warning if /boot is to small
                - added warning

- Bug:          missing textdomains is lvm includes



-------------------------------------------------------------------
Fri May  4 12:39:50 MEST 2001 - gs@suse.de

- helptext for Mininum graphical system added (bug 7483) in
  dialog Software Selection
- check the software selection again when going next (bug reported by mike)

-------------------------------------------------------------------
Wed May  2 18:50:51 CEST 2001 - kkaempf@suse.de

- allow calling inst_enviroment and inst_language from outside

-------------------------------------------------------------------
Wed May  2 14:59:26 CEST 2001 - sh@suse.de

- Fixed bug #7463: next/abort/back not translated in installed system
  Moved msg re-translation code out to separate function
  added call to this function when starting in "continue mode"
- no more: RPM returned an error (#7424)

-------------------------------------------------------------------
Wed May  2 14:54:44 CEST 2001 - fehr@suse.de

- umount lvm agent after re-partitioning harddisk

-------------------------------------------------------------------
Wed May  2 14:26:54 CEST 2001 - sh@suse.de

- Fixed bug #7467: Help text not translated in inst_finish.ycp
  Added missing translation markers

-------------------------------------------------------------------
Wed May  2 14:02:36 CEST 2001 - sh@suse.de

- updated monitor DB from devel server

-------------------------------------------------------------------
Wed May  2 12:18:17 CEST 2001 - kkaempf@suse.de

- handle all sync values as floats in x11

-------------------------------------------------------------------
Wed May  2 10:39:26 CEST 2001 - kkaempf@suse.de

- use gdm as display manager if gnome is selected

-------------------------------------------------------------------
Mon Apr 30 22:01:11 CEST 2001 - kkaempf@suse.de

- drop obsolete file from filelist

-------------------------------------------------------------------
Mon Apr 30 17:14:11 CEST 2001 - fehr@suse.de

- bugfix for lvm configuration

-------------------------------------------------------------------
Mon Apr 30 17:06:36 CEST 2001 - kkaempf@suse.de

- Evaluate "buttons" and "wheels" values from probing
  dont emulate 3 buttons if not needed

-------------------------------------------------------------------
Mon Apr 30 16:53:54 CEST 2001 - sh@suse.de

- Fix for bug #7004: Penguin image too small
  New penguin image at startup: colored margins right and bottom,
  can adapt to different screen geometries

-------------------------------------------------------------------
Mon Apr 30 16:49:03 CEST 2001 - snwint@suse.de

- removed mk_lilo_message
- vga parameter correctly interpreted in mk_lilo_conf (#7197)
- new graphical boot screen handling

-------------------------------------------------------------------
Mon Apr 30 15:54:26 CEST 2001 - kkaempf@suse.de

- first try on DVORAK keyboard (incomplete)
- showing package description while installing rpm via ftp update (#6573)
- install "yast2-ui-qt" if "xf86" is installed.

-------------------------------------------------------------------
Mon Apr 30 15:44:10 CEST 2001 - mike@suse.de

- bugfix creating two volume groups

-------------------------------------------------------------------
Mon Apr 30 15:43:40 CEST 2001 - kkaempf@suse.de

- fix lilo device message (show disk instead of partition)

-------------------------------------------------------------------
Mon Apr 30 15:36:47 CEST 2001 - sh@suse.de

- (partial) fix for bug #7004: Penguin image too small at Y2 start
  Allow more flexible scaling of image, top left aligned, zero
  size by default

-------------------------------------------------------------------
Mon Apr 30 14:54:51 MEST 2001 - tom@suse.de

- X11 configuration:
  Fixed bug 7437:
  Corrected typo in sorting algorithm for sorting resolutions in the GUI.

-------------------------------------------------------------------
Mon Apr 30 12:00:56 CEST 2001 - kkaempf@suse.de

- mount "/boot" with "defaults", even if its vfat formatted (#7413)

-------------------------------------------------------------------
Fri Apr 27 17:20:41 MEST 2001 - tom@suse.de

- X11 configuration:
  Improved display with erroneous probing of monitor vendor and/or model.

-------------------------------------------------------------------
Fri Apr 27 16:20:09 CEST 2001 - fehr@suse.de

- bug fixes in lvm configuration

-------------------------------------------------------------------
Fri Apr 27 15:13:46 MEST 2001 - gs@suse.de

- inst_sw_details: internal changes because of new package dependencies
- package_utils: improve function ChangeCD
- Single Package Selection: translation of group tags
- evaluate splitted packages correctly ( e.g finger ) #7271

-------------------------------------------------------------------
Fri Apr 27 14:01:30 CEST 2001 - mike@suse.de

- Bugfixes:
        read cryptotab at firstboot failed
  7238  crypto dialog has no frame
  5967  unnecessary logline
        crypto dialog appears twice
  4693  deleting of extended partition 8 and 9
  2309  popup when deleteing partitions
  5422  display an error if we mount a ro filesystem for update


-------------------------------------------------------------------
Thu Apr 26 17:29:13 CEST 2001 - kkaempf@suse.de

- extrace x11 3d packages correctly (#7231)

-------------------------------------------------------------------
Thu Apr 26 17:12:28 MEST 2001 - tom@suse.de

- X11 configuration:
  Fixed Bug 4558: Now the model string (if VESA or LCD) is parsed and the
                  resolution and refresh rate are used for configuration.
  Improved setting of refresh rate with XFree86 4.
  (now reality will suit the users demand better)
  Consequently changed suggestion value from 90 Hz to 80 Hz.

-------------------------------------------------------------------
Thu Apr 26 16:08:07 CEST 2001 - kendy@suse.cz

- inst_hw_config: ReallyAbortPopup()->UI(`ReallyAbortPopup())

-------------------------------------------------------------------
Thu Apr 26 16:05:36 CEST 2001 - kkaempf@suse.de

- evaluate return from NIS question (#7269)

-------------------------------------------------------------------
Thu Apr 26 15:59:21 CEST 2001 - kkaempf@suse.de

- dont start inetd by default.

-------------------------------------------------------------------
Thu Apr 26 13:51:20 CEST 2001 - kkaempf@suse.de

- re-compute timezone if language was changed (#7008)

-------------------------------------------------------------------
Thu Apr 26 12:26:59 CEST 2001 - kkaempf@suse.de

- added "ash" to requires for dolilo (#7254)
- Checking boot partitionsize while updating the system (#6445)

-------------------------------------------------------------------
Thu Apr 26 12:17:03 CEST 2001 - kkaempf@suse.de

- look for "update.tar.gz" first, fallback to "update.tgz" else

-------------------------------------------------------------------
Thu Apr 26 11:45:21 CEST 2001 - kkaempf@suse.de

- load usb modules and mount usbdevfs (#7037)

-------------------------------------------------------------------
Thu Apr 26 10:52:17 CEST 2001 - kkaempf@suse.de

- set hwclock option to "--localtime" instead of empty (#3907)

-------------------------------------------------------------------
Thu Apr 26 10:12:15 CEST 2001 - kkaempf@suse.de

- correctly check for have_smp and pae flag for k_psmp kernel (#7093)
- add requires for yast2-instsys (#7189)

-------------------------------------------------------------------
Wed Apr 25 18:00:46 CEST 2001 - fehr@suse.de

- removal of LVM volume group should now work
- Bugfix showing logging after installation (#7034)
- Deleting old kernel will be handled by rpm ( update )
- Setting textdomain for logging installation


-------------------------------------------------------------------
Wed Apr 25 17:37:06 MEST 2001 - tom@suse.de

- X11 configuration
  fixed bug 7193: now empty vendor results in "".
  set default refresh to 90 Hz due to XFree86 4 variations.
  removed test code and test logging.

-------------------------------------------------------------------
Wed Apr 25 17:28:16 CEST 2001 - schwab@suse.de

- Add doelilo for ia64.

-------------------------------------------------------------------
Wed Apr 25 16:34:29 CEST 2001 - kkaempf@suse.de

- disable kernel include copies

-------------------------------------------------------------------
Wed Apr 25 14:16:46 CEST 2001 - kkaempf@suse.de

- /boot on ia64 is `fat32, not `fat (#6599)

-------------------------------------------------------------------
Wed Apr 25 13:03:14 CEST 2001 - mike@suse.de

- new lvm helptexts

-------------------------------------------------------------------
Wed Apr 25 12:51:37 CEST 2001 - sh@suse.de

- Fixed bug #6947: Long time empty screen
  Added feedback what's happening to inst_finish.ycp

-------------------------------------------------------------------
Wed Apr 25 12:45:46 CEST 2001 - sh@suse.de

- Fixed X11 config: Add correct user_settings key to
  inst_choose_desktop.ycp

-------------------------------------------------------------------
Wed Apr 25 11:18:00 MEST 2001 - gs@suse.de

- use of common popups in update modules

-------------------------------------------------------------------
Wed Apr 25 09:58:18 CEST 2001 - kkaempf@suse.de

- read euro.ycp from proper dir
- remove duplicate popup

-------------------------------------------------------------------
Wed Apr 25 09:39:32 CEST 2001 - kkaempf@suse.de

- moved menu.ycp here (from yast2-menu)

-------------------------------------------------------------------
Tue Apr 24 18:19:39 MEST 2001 - tom@suse.de

- X11 configuration fixed
  restriction logic complete in first version
  merged suggestion logic with restriction logic

-------------------------------------------------------------------
Tue Apr 24 16:45:07 CEST 2001 - kkaempf@suse.de

- mount in lexical order
- updating k_deflt_24 to k_deflt

-------------------------------------------------------------------
Tue Apr 24 16:14:52 MEST 2001 - gs@suse.de

- Single Package Selction: popup to show the Obsolete dependencies has changed

-------------------------------------------------------------------
Tue Apr 24 14:40:05 MEST 2001 - tom@suse.de

- interim checkin for beta 2
- texts now final for translaters
- restriction logic partly implemented

-------------------------------------------------------------------
Tue Apr 24 14:27:55 CEST 2001 - kkaempf@suse.de

- fix COMPOSETABLE entry according to latest kdb package (#7023)

-------------------------------------------------------------------
Tue Apr 24 11:22:00 MEST 2001 - fehr@suse.de

- change layout of vuloume group dialog
- add help texts for lvm dialog

-------------------------------------------------------------------
Tue Apr 24 10:14:09 CEST 2001 - kkaempf@suse.de

- new list of language codes which allow "@euro" appended
- error popup in inst_rpmupdate removed BUG 6243

-------------------------------------------------------------------
Mon Apr 23 18:17:44 MEST 2001 - fehr@suse.de

- fixes and extensions for lvm configuration

-------------------------------------------------------------------
Mon Apr 23 17:15:08 CEST 2001 - kkaempf@suse.de

- append "@euro" instead of ".ISO8859-15" to RC_LANG

-------------------------------------------------------------------
Mon Apr 23 17:11:26 CEST 2001 - sh@suse.de

- Fix for bug #7013: Abort should be disabled
  Disable "Abort" button in inst_suseconfig.ycp

-------------------------------------------------------------------
Mon Apr 23 15:02:46 CEST 2001 - sh@suse.de

- Always use "Abort Installation" for button label, even on the
  first dialogs (before lang switch)
- Fix screen shot mode hint in inst_startup: Use correct popup

-------------------------------------------------------------------
Mon Apr 23 14:46:13 CEST 2001 - sh@suse.de

- Fixed check_ycp complaints in installation.ycp:
  Obsolete WFM functions
- Assume presence of floppy in test_mode so "write settings to
  floppy" button appears consistently (screen shots!)

-------------------------------------------------------------------
Mon Apr 23 13:46:22 CEST 2001 - sh@suse.de

- Used correct include path for custom_part_helptexts.ycp
  in custom_part_dialogs.ycp

-------------------------------------------------------------------
Mon Apr 23 13:36:02 CEST 2001 - sh@suse.de

- declared "hwclock" in inst_environment.ycp

-------------------------------------------------------------------
Mon Apr 23 12:43:32 CEST 2001 - kkaempf@suse.de

- set COMPOSETABLE in rc.config (#7023)

-------------------------------------------------------------------
Mon Apr 23 11:08:13 CEST 2001 - kkaempf@suse.de

- fix isnil check in installation.ycp
- inst_sw_update: Changes for new dependencies
- add requirements for yast2-instsys package
- remove /var/lib/YaST2/run_suseconfig after SuSEconfig
- replace all isnil() calls

-------------------------------------------------------------------
Fri Apr 20 19:55:51 MEST 2001 - tom@suse.de

X11 configuration:
- added nvidia warning
- added change warning popup
- cleaned sequence of dialogs
- streamlined code
- fixed bug 7028: now text login when X11 configuration is skipped
- restriction logic when selecting resolution, color depth, or refresh
  is still missing

-------------------------------------------------------------------
Fri Apr 20 15:45:18 CEST 2001 - kkaempf@suse.de

- prepare standalone handling of keyboard and timezone selection

-------------------------------------------------------------------
Fri Apr 20 14:35:35 CEST 2001 - kkaempf@suse.de

- show username only if given (#7082)

-------------------------------------------------------------------
Fri Apr 20 12:31:04 CEST 2001 - kkaempf@suse.de

- switch "START_PORTMAP" back to "yes", must be fixed in kernel 2.4 by linus
- Update: Deleting old packages removed.

-------------------------------------------------------------------
Fri Apr 20 12:08:29 CEST 2001 - kkaempf@suse.de

- write bios ids to lilo.conf only on an ide/scsi mix system

-------------------------------------------------------------------
Fri Apr 20 11:25:51 MEST 2001 - gs@suse.de

- show set pay in dialog Pay Selection and groups tags in Single Selection
- popup displaying obsolete package dependencies added

-------------------------------------------------------------------
Fri Apr 20 11:11:22 MEST 2001 - fehr@suse.de

- fix some problems with lvm configuration

-------------------------------------------------------------------
Fri Apr 20 11:02:57 CEST 2001 - kkaempf@suse.de

- drop SEARCHLIST from rc.config (#7063)

-------------------------------------------------------------------
Thu Apr 19 10:17:54 CEST 2001 - kkaempf@suse.de

- X11 configuration fixes
  module loading fix

-------------------------------------------------------------------
Wed Apr 18 19:04:46 CEST 2001 - kkaempf@suse.de

- re-create tmpdir in continue_mode

-------------------------------------------------------------------
Wed Apr 18 18:08:45 CEST 2001 - kkaempf@suse.de

- add ".ISO8859-15" to RC_LANG where appropriate

-------------------------------------------------------------------
Wed Apr 18 17:52:45 CEST 2001 - kkaempf@suse.de

- provide correct "vga" entry to lilo.conf

-------------------------------------------------------------------
Wed Apr 18 16:22:09 CEST 2001 - kkaempf@suse.de

- use WarningPopup in installation.ycp

-------------------------------------------------------------------
Wed Apr 18 14:02:54 CEST 2001 - kkaempf@suse.de

- fixed x11 fontpathes

-------------------------------------------------------------------
Wed Apr 18 12:19:10 CEST 2001 - kkaempf@suse.de

- fix filelist for yast2-instsys

-------------------------------------------------------------------
Wed Apr 18 09:19:18 CEST 2001 - kkaempf@suse.de

- define "current_video" for x11 setting

-------------------------------------------------------------------
Wed Apr 18 09:05:36 CEST 2001 - kkaempf@suse.de

- set "YAST_ASK" values in rc.config (#6261)

-------------------------------------------------------------------
Tue Apr 17 18:42:10 CEST 2001 - kkaempf@suse.de

- check for serial console when configuring x11

-------------------------------------------------------------------
Tue Apr 17 18:14:35 MEST 2001 - fehr@suse.de

- allow formatting of lvm logical volumes

-------------------------------------------------------------------
Tue Apr 17 17:39:08 CEST 2001 - kkaempf@suse.de

- fix "have_x11" handling

-------------------------------------------------------------------
Tue Apr 17 15:36:31 MEST 2001 - gs@suse.de

- show package groups when entering the dialog

-------------------------------------------------------------------
Tue Apr 17 15:31:15 CEST 2001 - kkaempf@suse.de

- "START_PORTMAP" in rc.config defaults to "no" now (#6270)

-------------------------------------------------------------------
Tue Apr 17 15:27:36 CEST 2001 - kkaempf@suse.de

- dont ask for mouse on serial console (#6030)

-------------------------------------------------------------------
Tue Apr 17 15:21:10 CEST 2001 - kkaempf@suse.de

- dont ask for keyboard on serial console (#5939)

-------------------------------------------------------------------
Tue Apr 17 15:06:12 CEST 2001 - kkaempf@suse.de

- set linuxrc override language code from CD (#5249)

-------------------------------------------------------------------
Tue Apr 17 11:03:22 CEST 2001 - mike@suse.de

- new FEATURE: LVM setup is now possible

-------------------------------------------------------------------
Fri Apr 13 14:52:42 CEST 2001 - kendy@suse.cz

- inst_hw_config rewritten to use ui/summary.ycp include and
  to ask modules about the configured devices (or about the
  devices to configure) using calls of <module>_summary.ycp.

-------------------------------------------------------------------
Thu Apr 12 16:48:06 MEST 2001 - tom@suse.de

- X11 configuration

Complete redesign involving heavy changes (mostly new code).

o Split up functionality into modules and functions.
o Providing testsuites for functions (nearly all of them still to be done)
o Ask user if he wants to skip X11 configuration if "No X11" is selected
  in monitor selection dialog.
o Now reading X11 font pathes dynamically (hardcoded up to now).
o Better logic presenting resolution-colordepth-frequency dependencies.
o Better logic providing the settings suggestion that user may accept.
o New decision workflow in GUI (one more dialog).
o Better handling of monitor refresh rate (user can choose one).
o DPMS now supported in the XF86Config file to be created.
o Now it is possible to go back to the original YaST2 monitor data base after
  having read a Microsoft compatible drivers disk.
o Now a monitor that could be probed but is not known in the YaST2 monitor
  data base is automatically added to this data base (volatile, not in the
  data base file) if the monitor selection dialog is entered.

-------------------------------------------------------------------
Thu Apr 12 16:28:53 MEST 2001 - gs@suse.de

- respect new package dependencies for Single Package Selection

-------------------------------------------------------------------
Thu Apr 12 16:02:48 CEST 2001 - kkaempf@suse.de

- provide menuentry for vendor.ycp

-------------------------------------------------------------------
Thu Apr 12 15:39:26 CEST 2001 - sh@suse.de

- Migration to yast2-lib-wizard: Get rid of duplicate code,
  replace old style popups with new ones from common_popups.ycp
- Fixed lots of check_ycp complaints

-------------------------------------------------------------------
Thu Apr 12 15:38:32 CEST 2001 - kkaempf@suse.de

- adapt to FHS, /floppy, /cdrom, and /zip are below /media now
  provide compatibility symlinks

-------------------------------------------------------------------
Thu Apr 12 15:28:27 CEST 2001 - kkaempf@suse.de

- dont pass user_settings to SelectConsoleFont

-------------------------------------------------------------------
Tue Apr 10 19:28:14 CEST 2001 - kkaempf@suse.de

- do swap calculation based on detected main memory

-------------------------------------------------------------------
Fri Apr  6 15:36:55 CEST 2001 - kkaempf@suse.de

- ensure proper libGL link in YaST2.firstboot (# 6916)

-------------------------------------------------------------------
Thu Apr  5 10:33:56 CEST 2001 - kkaempf@suse.de

- kernel rpm rename, drop "_24" suffix

-------------------------------------------------------------------
Wed Apr  4 12:55:46 CEST 2001 - kkaempf@suse.de

- revert "switch_kernel" check, 2.4 is default now

-------------------------------------------------------------------
Wed Apr  4 10:17:45 CEST 2001 - kkaempf@suse.de

- separate show log defines from inst_suseconfig.ycp

-------------------------------------------------------------------
Tue Apr  3 20:37:26 CEST 2001 - kkaempf@suse.de

- add "yast2-agent-rcconfig" to Requires

-------------------------------------------------------------------
Tue Apr  3 19:25:13 CEST 2001 - kkaempf@suse.de

- remove need for global variables in installation.ycp

-------------------------------------------------------------------
Tue Apr 03 14:55:58 CEST 2001 - arvin@suse.de

- adapt calls to makefs-agent to new syntax

-------------------------------------------------------------------
Fri Mar 30 13:22:45 CEST 2001 - arvin@suse.de

- filelist correction for "yast2-instsys"

-------------------------------------------------------------------
Tue Mar 27 19:40:11 CEST 2001 - kkaempf@suse.de

- recode passwd comment to local encoding (#3798)

-------------------------------------------------------------------
Tue Mar 27 16:53:57 CEST 2001 - kkaempf@suse.de

- filelist correction for "yast2-instsys"

-------------------------------------------------------------------
Mon Mar 26 12:38:14 CEST 2001 - kkaempf@suse.de

- mark global defines as such
- require "yast2-core-pkginfo"

-------------------------------------------------------------------
Thu Mar 22 18:43:12 CET 2001 - kkaempf@suse.de

- first round of check_ycp adaptions

-------------------------------------------------------------------
Thu Mar 22 11:05:26 CET 2001 - kkaempf@suse.de

- merge 7.1 branch with CVS head

-------------------------------------------------------------------
Wed Mar 21 18:21:49 CET 2001 - kkaempf@suse.de

- remove all "...|any" declarations

-------------------------------------------------------------------
Wed Mar 21 17:09:27 CET 2001 - kkaempf@suse.de

- sub-package "yast2-instsys" for easier instsys creation.

-------------------------------------------------------------------
Thu Mar 15 18:28:17 CET 2001 - mfabian@suse.de

- change ja_JP : "english" to ja_JP : "japanese" in lang2yast1.ycp
  YaST1 doesn't know "japanese" but this entry is also used for
  the package selection in YaST2.

-------------------------------------------------------------------
Fri Mar  9 14:58:10 CET 2001 - kkaempf@suse.de

- recognize firewall cd

-------------------------------------------------------------------
Thu Mar  8 20:50:01 CET 2001 - kkaempf@suse.de

- clean up neededforbuild
  add yast2-base, -core, and -agents to Requires

-------------------------------------------------------------------
Thu Mar  8 13:30:31 CET 2001 - kkaempf@suse.de

- dont show "save to floppy" if no floppy present (#6634)

-------------------------------------------------------------------
Tue Mar  6 17:11:27 CET 2001 - kkaempf@suse.de

- check for partition table overflow on BSD disks (#6614)

-------------------------------------------------------------------
Mon Mar  5 15:31:13 CET 2001 - kkaempf@suse.de

- recognize arch_alpha during kernel selection (#6581)
- no kernel selection on IA64 (#6597)

-------------------------------------------------------------------
Mon Mar  5 13:06:30 CET 2001 - kkaempf@suse.de

- compute last used partition for BSD partitions (# 6580)

-------------------------------------------------------------------
Tue Feb 27 17:54:58 MET 2001 - gs@suse.de

- ppc_fix: eject CD works also if there are several CD devices
           (module package_utils.ycp)

-------------------------------------------------------------------
Fri Feb 23 19:43:13 CET 2001 - mike@suse.de

- ppc_fix: more than 9 pdisk partitions, format hfs partition

-------------------------------------------------------------------
Fri Feb 23 15:53:39 CET 2001 - mfabian@suse.de

- gs@suse.de fixed the syntax error I introduced in
  inst_finish.ycp. Sorry.
- powerpc kernel selection by gs@suse.de

-------------------------------------------------------------------
Fri Feb 23 11:58:35 CET 2001 - kukuk@suse.de

- Reset kernel_is list for sparc64 and PPC [Bug #6489]

-------------------------------------------------------------------
Thu Feb 22 14:54:56 CET 2001 - mfabian@suse.de

- fix from ms@suse.de:
  update fine tune scripts to work with the new
  saxtools package ( start xbound as background process )

-------------------------------------------------------------------
Thu Feb 22 14:30:38 CET 2001 - mfabian@suse.de

- add entries for Korean and Japanese to lang2yast1.ycp
- workaround for Japanese: set RC_LANG. See also bug 5712.

-------------------------------------------------------------------
Wed Feb 21 16:31:26 CET 2001 - snwint@suse.de

- remove /var/X11R6/bin/X link in YaST2.start

-------------------------------------------------------------------
Wed Feb 21 16:29:55 CET 2001 - snwint@suse.de

- remove /var/X11R6/bin/X link in YaST2.start

-------------------------------------------------------------------
Wed Feb 21 14:37:18 CET 2001 - snwint@suse.de

- accidentally removed x11 detection in YaST2.start (ppc only); fixed

-------------------------------------------------------------------
Wed Feb 21 09:47:22 CET 2001 - kkaempf@suse.de

- only check lba_support on i386 (bug #6341)

-------------------------------------------------------------------
Tue Feb 20 10:34:07 CET 2001 - snwint@suse.de

- accidentally removed x11 detection in YaST2.start (ppc only); fixed

-------------------------------------------------------------------
Mon Feb 19 12:09:17 CET 2001 - kkaempf@suse.de

- dont refer to exact kernel version (bug #6403)
- treat primary partitions in BSD and FAT alike (bug #6394)

-------------------------------------------------------------------
Sat Feb 17 12:38:04 CET 2001 - kukuk@suse.de

- Switch for all Sun Framebuffer driver from XFree86 4.0.2 into
  the sunfb module.
- dosilo: Rename label "linux.suse" into "suse"

-------------------------------------------------------------------
Wed Feb 14 10:13:33 CET 2001 - snwint@suse.de

- no braille detection on ppc

-------------------------------------------------------------------
Fri Feb  9 11:19:12 CET 2001 - sh@suse.de

- Re-imported monitor DB - now includes some more Sun monitors

-------------------------------------------------------------------
Wed Feb  7 14:46:06 CET 2001 - sh@suse.de

- Fix for bug #6263: Language selection box loses keyboard focus
  Set focus to the selbox, now simply hitting "Return" doesn't
  proceed to the next dialog any more.

-------------------------------------------------------------------
Wed Feb  7 12:10:46 CET 2001 - kkaempf@suse.de

- honor answer for "show logging"

-------------------------------------------------------------------
Wed Feb  7 09:42:16 CET 2001 - kkaempf@suse.de

- remove USE_KERNEL_NFSD from rc.config (bug #6262)

-------------------------------------------------------------------
Tue Feb  6 11:09:52 CET 2001 - kkaempf@suse.de

- fix partition check for BSD partitions (bug #6249)

-------------------------------------------------------------------
Tue Feb  6 10:42:06 CET 2001 - kkaempf@suse.de

- fix kernel installation (2.2 and 2.4) for Sparc64 and PPC

-------------------------------------------------------------------
Sun Feb  4 21:24:06 CET 2001 - kukuk@suse.de

- custom_part_check_generated.ycp: Fix second check for broken
  PROM version (1GB limit), too

-------------------------------------------------------------------
Sun Feb  4 15:41:01 CET 2001 - kukuk@suse.de

- dosilo: add workaround for new mk_initrd return codes

-------------------------------------------------------------------
Fri Feb  2 13:28:32 CET 2001 - kkaempf@suse.de

- added "lt_LT" : "Lithuania" to language selection

-------------------------------------------------------------------
Tue Jan 30 14:46:47 CET 2001 - kkaempf@suse.de

- support live_eval_mode for LiveCD

-------------------------------------------------------------------
Mon Jan 29 17:27:09 CET 2001 - kkaempf@suse.de

- fix /dev/NULL -> /dev/null (bug 6182)
- update sparc-kernel (schubi)
- call silo (schubi)

-------------------------------------------------------------------
Mon Jan 29 17:13:07 CET 2001 - kkaempf@suse.de

- drop "id" (indonesia) from language list

-------------------------------------------------------------------
Mon Jan 29 14:38:40 CET 2001 - kukuk@suse.de

- keyboard_raw.ycp: Fix dutch type5 keyboard description

-------------------------------------------------------------------
Sat Jan 27 16:32:17 CET 2001 - kukuk@suse.de

- dosilo: Make it useable after installation

-------------------------------------------------------------------
Fri Jan 26 10:00:39 CET 2001 - kkaempf@suse.de

- removed unneeded unimap settings for ISO-2 console fonts
- added ca_ES and gl_ES to consolefonts

-------------------------------------------------------------------
Thu Jan 25 11:18:16 CET 2001 - mike@suse.de

- menulogo.png deleted, not needed anymore

-------------------------------------------------------------------
Wed Jan 24 10:49:32 CET 2001 - kkaempf@suse.de

- enabled "ca_ES" (catalan) in language selection

-------------------------------------------------------------------
Tue Jan 23 16:13:09 CET 2001 - kkaempf@suse.de

- dont check for graphics or mouse if serial console is active

-------------------------------------------------------------------
Tue Jan 23 14:52:46 CET 2001 - kkaempf@suse.de

- write swap partition to global data

-------------------------------------------------------------------
Tue Jan 23 13:28:54 CET 2001 - kkaempf@suse.de

- write proper data to /etc/yast.inf so linuxrc can swapoff
  and set language correctly

-------------------------------------------------------------------
Tue Jan 23 12:49:19 CET 2001 - kkaempf@suse.de

- rename of update.tgz to update.tar.gz

-------------------------------------------------------------------
Mon Jan 22 21:39:01 CET 2001 - kkaempf@suse.de

- fix for initial console message in YaST2.firstboot

-------------------------------------------------------------------
Mon Jan 22 18:13:56 CET 2001 - kkaempf@suse.de

- pass root device to mk_initrd in chroot environment

-------------------------------------------------------------------
Mon Jan 22 17:27:16 CET 2001 - mike@suse.de

- dumpe2fs with option -h to avoid enormous logging

-------------------------------------------------------------------
Mon Jan 22 15:04:12 CET 2001 - sh@suse.de

- Re-imported monitor DB:
  10% higher sync range for LCDs to compensate for -10%
  safety decrease during X11 config
  + some new monitors

-------------------------------------------------------------------
Mon Jan 22 13:21:11 CET 2001 - sh@suse.de

- V2.1.148
- New title graphics from <wimer@suse.de> that no longer are
  cut off to the right

-------------------------------------------------------------------
Sun Jan 21 18:48:45 MET 2001 - schubi@suse.de

- update from 6.2 works

-------------------------------------------------------------------
Sun Jan 21 16:53:30 MET 2001 - schubi@suse.de

- logging of dumpe2fs reduced, is important for update <6.3

-------------------------------------------------------------------
Sun Jan 21 15:07:23 MET 2001 - schubi@suse.de

- new menu position (new logo) in lilo

-------------------------------------------------------------------
Sun Jan 21 13:47:28 MET 2001 - schubi@suse.de

- Update although there are packages which need a manual selection

-------------------------------------------------------------------
Sat Jan 20 12:24:08 MET 2001 - schubi@suse.de

- Warning to update manuell packages
- Made softboot while update

-------------------------------------------------------------------
Fri Jan 19 20:34:19 MET 2001 - tom@suse.de

- Fixed bug #6012: Now restoring original partition state on `back

-------------------------------------------------------------------
Fri Jan 19 18:28:26 CET 2001 - kukuk@suse.de

- Don't set defaultdepth in the moment for Sun Framebuffer

-------------------------------------------------------------------
Fri Jan 19 17:22:58 CET 2001 - sh@suse.de

- V2.1.141
  updated monitor DB (fix for bug #5177: display DB outdated)

-------------------------------------------------------------------
Fri Jan 19 14:12:34 CET 2001 - mike@suse.de

- bug fix 5016: custom partitioner sees a other OS

-------------------------------------------------------------------
Fri Jan 19 14:05:06 CET 2001 - kkaempf@suse.de

- after update:
  properly merge initrd modules from linuxrc and hwinfo
  properly merge modules.conf settings
  properly set USB
  Changing installed kernels which are no longer supported.
  Writing Lilo on floppy while update and retry if an error
  has been occured

-------------------------------------------------------------------
Fri Jan 19 13:43:00 CET 2001 - kkaempf@suse.de

- re-construct INITRD_MODULES after update to match current hardware
  and kernel.

-------------------------------------------------------------------
Fri Jan 19 11:50:04 CET 2001 - kkaempf@suse.de

- write all data needed for re-start at end of first update
- properly initialize initrd modules at startup
- Bugfix 5880: shrinkable in table-widget removed ( inst_sw_single)

-------------------------------------------------------------------
Fri Jan 19 11:12:02 CET 2001 - mike@suse.de

- bugfix 5857: Layout logging of installation
  bugfix 5933: Save and exit-button changed
               message in changeCD changed

-------------------------------------------------------------------
Thu Jan 18 19:53:36 CET 2001 - kkaempf@suse.de

- dont configure X11 with serial console (bug 5951)

-------------------------------------------------------------------
Thu Jan 18 19:37:12 CET 2001 - kkaempf@suse.de

- enable "korean"
- create extended part as "Win Ext LBA" if it starts above cyl 1024

-------------------------------------------------------------------
Thu Jan 18 19:36:57 MET 2001 - tom@suse.de

- added functionality for emulate 3 buttons (Bug #5802)

-------------------------------------------------------------------
Thu Jan 18 19:03:40 CET 2001 - sh@suse.de

- V2.1.131
- Added new column for encoding (ISO-8859-1 etc.) in consolefonts
  and changed the call to SetConsole() accordingly

-------------------------------------------------------------------
Thu Jan 18 13:14:59 CET 2001 - kkaempf@suse.de

- alternative bugfix 5579 to write correct /var/lib/YaST/install.inf
- pass installMap correctly to inst_rpmcopy

-------------------------------------------------------------------
Thu Jan 18 09:28:46 CET 2001 - kkaempf@suse.de

- read correct image to determine kernel version

-------------------------------------------------------------------
Wed Jan 17 19:29:17 CET 2001 - kkaempf@suse.de

- fully implemented driver update feature

- fully implemented vendor driver CD feature with
  fallback to floppy

-------------------------------------------------------------------
Wed Jan 17 13:45:27 CET 2001 - kkaempf@suse.de

- fix chroot call for driver update script (bug #5810)

-------------------------------------------------------------------
Wed Jan 17 09:40:29 MET 2001 - schubi@suse.de

- not mounting partitions with the option noauto while update

-------------------------------------------------------------------
Tue Jan 16 20:21:02 CET 2001 - kkaempf@suse.de

- correctly detect driver update (bug 5799)

-------------------------------------------------------------------
Tue Jan 16 19:13:04 CET 2001 - kkaempf@suse.de

- replace "/mnt" to "/" instead of "" (bug 5512)
- fix syntax error in keymap2yast1 (bug 5782)

-------------------------------------------------------------------
Tue Jan 16 15:24:45 CET 2001 - kkaempf@suse.de

- start/stop usbmgr before probing for printers

-------------------------------------------------------------------
Tue Jan 16 11:58:47 MET 2001 - schubi@suse.de

- Checking dependencies and disk space while UPGRADE

-------------------------------------------------------------------
Mon Jan 15 21:38:15 MET 2001 - schubi@suse.de

- calling GetInstSource at the beginning of the update

-------------------------------------------------------------------
Mon Jan 15 19:06:55 CET 2001 - snwint@suse.de

- add memtest86 to lilo.conf

-------------------------------------------------------------------
Mon Jan 15 14:57:50 CET 2001 - kkaempf@suse.de

- leave RC_LANG alone (bug 5712)

-------------------------------------------------------------------
Mon Jan 15 14:41:58 CET 2001 - snwint@suse.de

- fixed Screen[vga] bug

-------------------------------------------------------------------
Mon Jan 15 13:24:21 CET 2001 - sh@suse.de

- Fixed bug #5114: Title graphics too small
  Changed title graphics to much wider images (2000 pixels wide)

-------------------------------------------------------------------
Sun Jan 14 18:30:14 MET 2001 - tom@suse.de

- Added comment as suggested by ke in bug #5484.

-------------------------------------------------------------------
Sun Jan 14 18:13:50 MET 2001 - tom@suse.de

- Fixed Bug 5638: NVIDIA Warning now appears when enabling 3D acceleration.

-------------------------------------------------------------------
Sun Jan 14 15:48:10 CET 2001 - kkaempf@suse.de

- show partitions being created or formatted (bug #5649)

-------------------------------------------------------------------
Sat Jan 13 19:12:18 CET 2001 - kkaempf@suse.de

- write mtab to target (bug 5512)
- add comment for translators to log popups

-------------------------------------------------------------------
Sat Jan 13 18:19:45 CET 2001 - kkaempf@suse.de

- correctly re-read installMap in continue_mode

-------------------------------------------------------------------
Sat Jan 13 17:59:35 CET 2001 - kkaempf@suse.de

- disable kernel modprobe (bug #5639)

-------------------------------------------------------------------
Sat Jan 13 14:33:23 MET 2001 - schubi@suse.de

- Calling SuSEConfig
- Writing installMap to user_settings

-------------------------------------------------------------------
Fri Jan 12 21:15:22 CET 2001 - mike@suse.de

-  maximum of hda and sda devices changed
   changed message of error popup

-------------------------------------------------------------------
Fri Jan 12 20:03:46 CET 2001 - sh@suse.de

- display only the first device of any kind (printer, sound card,
  modem/isdn card/net card) in inst_ask_config

-------------------------------------------------------------------
Fri Jan 12 15:33:12 CET 2001 - kkaempf@suse.de

- dont leave LILO screen empty (bug 4942)
- user popup "not enough disk space " changed ( schubi )

-------------------------------------------------------------------
Fri Jan 12 13:23:39 CET 2001 - kkaempf@suse.de

- pass full path to vendor install script

-------------------------------------------------------------------
Fri Jan 12 13:01:01 CET 2001 - kkaempf@suse.de

- dont load modules in "manual" mode (bug #5575)

-------------------------------------------------------------------
Fri Jan 12 11:22:22 CET 2001 - kukuk@suse.de

- inst_sunfb.ycp: Write glx modules into filelist for 3D fb cards
- Aborting installation after disk-space exhausted (schubi)

-------------------------------------------------------------------
Fri Jan 12 10:45:13 CET 2001 - smueller@suse.de

- removed debug logging in autoinst modules

-------------------------------------------------------------------
Fri Jan 12 10:21:10 CET 2001 - kkaempf@suse.de

- check for existance of kernels before access

-------------------------------------------------------------------
Fri Jan 12 10:11:07 CET 2001 - kkaempf@suse.de

- provide check.boot in filelist

-------------------------------------------------------------------
Fri Jan 12 10:08:16 CET 2001 - kkaempf@suse.de

- fix write of /var/lib/YaST/install.inf

-------------------------------------------------------------------
Thu Jan 11 21:05:41 CET 2001 - kkaempf@suse.de

- implemented full functionality for vendor.ycp (vendor driver CD)

-------------------------------------------------------------------
Thu Jan 11 20:40:51 MET 2001 - tom@suse.de

- Corrected wrong sync values in X configuration (#5539)

-------------------------------------------------------------------
Thu Jan 11 18:29:15 CET 2001 - kkaempf@suse.de

- add vendor.ycp to filelist
- Installation from partition fixed Bugfix 5480

-------------------------------------------------------------------
Thu Jan 11 16:55:09 CET 2001 - smueller@suse.de

- remember settings during autoinstall process
- user-logging added for non installed packages ( BUG ID 5417)

-------------------------------------------------------------------
Thu Jan 11 15:47:41 CET 2001 - kukuk@suse.de

- YaST2.start: Sync mouse protocoll with template, change keyboard
               section to autoprobed results, too.

-------------------------------------------------------------------
Thu Jan 11 13:33:31 CET 2001 - kkaempf@suse.de

- dont always copy kernel headers in inst_suseconfig (bug #5503)

-------------------------------------------------------------------
Thu Jan 11 13:19:42 CET 2001 - kkaempf@suse.de

- use yast2's copy of install.inf in package_utils

-------------------------------------------------------------------
Thu Jan 11 13:12:55 CET 2001 - kkaempf@suse.de

- write install.inf to installed system (for later use)

-------------------------------------------------------------------
Wed Jan 10 20:38:00 MET 2001 - tom@suse.de

- Fixed bug #5461
  Fixed bug #5411 (schubi)

-------------------------------------------------------------------
Wed Jan 10 18:31:23 CET 2001 - kkaempf@suse.de

- bugfix #5453
- bugfixes in ChangeCD ( schubi )

-------------------------------------------------------------------
Wed Jan 10 17:19:26 MET 2001 - schubi@suse.de

- bugfix in spec-file

-------------------------------------------------------------------
Wed Jan 10 16:08:13 CET 2001 - kukuk@suse.de

- inst_sunfb.ycp: Add XFree86 4.0 support for SPARC framebuffer

-------------------------------------------------------------------
Wed Jan 10 15:16:33 MET 2001 - tom@suse.de

- switch off 32 bpp for XFree 4 config.
  correct partition handling in the "delete Windows" case

-------------------------------------------------------------------
Wed Jan 10 14:00:58 MET 2001 - schubi@suse.de

- Booting from floppy with grafical-lilo works after update the
  system.

-------------------------------------------------------------------
Wed Jan 10 11:57:52 CET 2001 - kukuk@suse.de

- dosilo: Use /proc/mounts instead of mount
- inst_config_x11.ycp: Add more Sun framebuffer cards for inst_sunfb

-------------------------------------------------------------------
Wed Jan 10 11:55:00 CET 2001 - smueller@suse.de

- implemented disabling of SCR with dummyagent during config_mode

-------------------------------------------------------------------
Wed Jan 10 11:39:34 CET 2001 - kkaempf@suse.de

- pass lba capability to lilo (bug #5418)

-------------------------------------------------------------------
Tue Jan  9 18:19:03 CET 2001 - kkaempf@suse.de

- dont force usbcore on sparc (bug #5368)

-------------------------------------------------------------------
Tue Jan  9 18:11:17 CET 2001 - kkaempf@suse.de

- write dummy install.inf before calling PKGINFO (bug 5361)

-------------------------------------------------------------------
Tue Jan  9 15:44:53 CET 2001 - kkaempf@suse.de

- add usb mouse to manual selection list (bug #5355)

-------------------------------------------------------------------
Tue Jan  9 12:16:50 CET 2001 - kkaempf@suse.de

- honor xkblayout if present (bug #5341)

-------------------------------------------------------------------
Tue Jan  9 11:55:43 CET 2001 - kkaempf@suse.de

- do a hard reboot if user de-selects kernel 2.2 (bug #5344)

-------------------------------------------------------------------
Tue Jan  9 11:28:35 MET 2001 - tom@suse.de

- replaced dosfsck with parted, added scandisk hint in resizer module

-------------------------------------------------------------------
Mon Jan  8 18:28:39 CET 2001 - snwint@suse.de

- fixed (hopefully) quoting while reading install.inf

-------------------------------------------------------------------
Mon Jan  8 17:10:36 CET 2001 - kkaempf@suse.de

- remove X11 link before init, yast2.firstboot will do this

-------------------------------------------------------------------
Mon Jan  8 16:16:25 CET 2001 - snwint@suse.de

- set lilo timeout to 8s

-------------------------------------------------------------------
Mon Jan  8 16:05:03 CET 2001 - kkaempf@suse.de

- dont use xfree86 3.x vga16 or fbdev server any more (bug 5214)

-------------------------------------------------------------------
Sun Jan  7 20:43:09 MET 2001 - schubi@suse.de

- update from NFS with CD1,CD2...directories

-------------------------------------------------------------------
Sun Jan  7 20:08:26 MET 2001 - tom@suse.de

- added nvidia warning in inst_config_x11.ycp

-------------------------------------------------------------------
Sun Jan  7 13:43:45 MET 2001 - schubi@suse.de

- Rebooting after CD1 while updating the system

-------------------------------------------------------------------
Sat Jan  6 16:15:07 CET 2001 - kkaempf@suse.de

- fill vendor CD update module with life

-------------------------------------------------------------------
Sat Jan  6 13:35:49 CET 2001 - kkaempf@suse.de

- add missing "/boot" to path (bug 5268)

-------------------------------------------------------------------
Sat Jan  6 13:05:37 CET 2001 - kkaempf@suse.de

- patch y2xr40 for FireGL 2/3

-------------------------------------------------------------------
Sat Jan  6 12:47:21 CET 2001 - kkaempf@suse.de

- start X with PseudoColor if VGA(16) (bug #5243)

-------------------------------------------------------------------
Fri Jan  5 22:27:04 CET 2001 - kkaempf@suse.de

- recognize request for 3DLabs server at startup

-------------------------------------------------------------------
Fri Jan  5 13:41:57 MET 2001 - tom@suse.de

- resizer now handles extended partitions

-------------------------------------------------------------------
Thu Jan  4 18:44:47 CET 2001 - kkaempf@suse.de

- treat part 3 on BSD as extended (e.g. spanning multiple partitions)

-------------------------------------------------------------------
Thu Jan  4 14:13:54 CET 2001 - kkaempf@suse.de

- implement driver update functionality

-------------------------------------------------------------------
Thu Jan  4 13:13:13 MET 2001 - schubi@suse.de

- Bugfix in installPackageInformation ( rm -F )

-------------------------------------------------------------------
Wed Jan  3 21:20:45 CET 2001 - mike@suse.de

- bugfix Bug 2503 4390 detect used_fs

-------------------------------------------------------------------
Wed Jan  3 19:13:43 CET 2001 - kkaempf@suse.de

- fix architecture variable handling

-------------------------------------------------------------------
Wed Jan  3 10:15:41 CET 2001 - kkaempf@suse.de

- dont call xhost or su in /sbin/yast2, let susewm handle this

-------------------------------------------------------------------
Wed Jan  3 09:55:16 CET 2001 - kkaempf@suse.de

- dont explain "default+office" on non-i386

-------------------------------------------------------------------
Tue Jan  2 20:39:28 MET 2001 - tom@suse.de

- fixed bugs #4376 and #4849

-------------------------------------------------------------------
Tue Jan  2 19:22:50 MET 2001 - schubi@suse.de

- call RPM-rebuild with Shell

-------------------------------------------------------------------
Tue Jan  2 15:06:27 CET 2001 - kkaempf@suse.de

- fix lba support check

-------------------------------------------------------------------
Fri Dec 22 17:08:26 MET 2000 - schubi@suse.de

- Bug fixes in kernel-installation

-------------------------------------------------------------------
Wed Dec 20 19:34:53 MET 2000 - tom@suse.de

- corrected X11-3D setup

-------------------------------------------------------------------
Wed Dec 20 12:00:37 CET 2000 - sh@suse.de

- Moved hw_setup_launcher.ycp from include to include/ui
- V2.1.58

-------------------------------------------------------------------
Wed Dec 20 11:35:06 CET 2000 - kkaempf@suse.de

- add include/ui to filelist

-------------------------------------------------------------------
Tue Dec 19 19:31:37 MET 2000 - schubi@suse.de

- kill pkginfo-server removed

-------------------------------------------------------------------
Tue Dec 19 11:46:53 CET 2000 - kkaempf@suse.de

- dont resize Win2000 partitions, let M$ get their act together first

-------------------------------------------------------------------
Mon Dec 18 18:13:57 CET 2000 - kkaempf@suse.de

- better determine version of installed kernel image

-------------------------------------------------------------------
Mon Dec 18 13:27:42 CET 2000 - mike@suse.de

- Fixed Bug 4769
  reiserfs on /boot -> no warning
  check if bios supports lba -> no warning if boot-partition is >1024 cyl

-------------------------------------------------------------------
Sat Dec 16 18:45:49 MET 2000 - schubi@suse.de

-  killing pkginfo while installation
   saving package-description into system
   bugixes in ChangeCD
   installation-logging for user improved

-------------------------------------------------------------------
Fri Dec 15 17:31:39 CET 2000 - kkaempf@suse.de

- prepare for loading vendor-specific driver CDs

-------------------------------------------------------------------
Fri Dec 15 17:09:22 CET 2000 - kkaempf@suse.de

- tell the partitioner about ia64

-------------------------------------------------------------------
Fri Dec 15 09:36:30 CET 2000 - kkaempf@suse.de

- dont put usbdevs in /etc/fstab, usbmgr handles this now

-------------------------------------------------------------------
Thu Dec 14 18:59:06 CET 2000 - kkaempf@suse.de

- usbdevfs is available for ppc now (bug #4694)

-------------------------------------------------------------------
Thu Dec 14 16:02:58 CET 2000 - sh@suse.de

- Fixed bug #4633: Set keyboard focus in text field for package search
- Fixed bug #4632: Added popup for empty results for package search
- V2.1.48

-------------------------------------------------------------------
Thu Dec 14 15:39:16 CET 2000 - kkaempf@suse.de

- activate /boot only if LILO is in MBR

-------------------------------------------------------------------
Wed Dec 13 19:41:46 MET 2000 - schubi@suse.de

- runlevel switching removed, SuSEconfig handles this

-------------------------------------------------------------------
Wed Dec 13 19:26:50 CET 2000 - kkaempf@suse.de

- correct path for kernel includes

-------------------------------------------------------------------
Wed Dec 13 19:02:37 CET 2000 - kkaempf@suse.de

- mount ntfs partitions with umask=022

-------------------------------------------------------------------
Wed Dec 13 18:41:14 CET 2000 - mike@suse.de

- yast2 now starts y2controlcenter

-------------------------------------------------------------------
Wed Dec 13 17:27:47 MET 2000 - schubi@suse.de

- rpm-rebuild added

-------------------------------------------------------------------
Wed Dec 13 15:44:05 CET 2000 - kkaempf@suse.de

- automatically use free space on disk only if it's enough
  for a default installation (w/o office)

-------------------------------------------------------------------
Wed Dec 13 12:25:55 CET 2000 - kkaempf@suse.de

- create version correct include and depmods for all installed kernels

-------------------------------------------------------------------
Wed Dec 13 11:19:45 CET 2000 - kkaempf@suse.de

- flush rc.config agent at end of x11 configuration

-------------------------------------------------------------------
Wed Dec 13 10:15:26 CET 2000 - kkaempf@suse.de

- convert /sbin/init.d -> /etc/init.d in start scripts

-------------------------------------------------------------------
Tue Dec 12 16:23:50 CET 2000 - kkaempf@suse.de

- enable VESA framebuffer in lilo if needed and system is capable

-------------------------------------------------------------------
Mon Dec 11 12:28:31 CET 2000 - kkaempf@suse.de

- support Sun Type5/UK keyboard properly

-------------------------------------------------------------------
Mon Dec 11 11:01:36 CET 2000 - mike@suse.de

- bugfix 4524 reiserfs partition now possible

-------------------------------------------------------------------
Mon Dec 11 09:46:46 CET 2000 - kkaempf@suse.de

- force install usbcore to get usbdevfs
  run depmod for all installed kernels
  rm /etc/install.inf at end of continue_mode only

-------------------------------------------------------------------
Mon Dec 11 09:33:13 CET 2000 - kkaempf@suse.de

- install kernel source configs for all installed kernels

-------------------------------------------------------------------
Sun Dec 10 21:06:00 MET 2000 - schubi@suse.de

- update-mode in installation.ycp added

-------------------------------------------------------------------
Sun Dec 10 15:46:17 CET 2000 - kkaempf@suse.de

- modprobe usbcore to mount usbdevfs

-------------------------------------------------------------------
Sun Dec 10 14:15:02 CET 2000 - kkaempf@suse.de

- make appropriate mountpoints for cdrecorder, dvd, cdrom
  tell mk_lilo_conf about kernel 2.4 and initrd_24

-------------------------------------------------------------------
Sat Dec  9 17:47:36 CET 2000 - kkaempf@suse.de

- adapt mk_lilo_conf to multiple kernels

-------------------------------------------------------------------
Sat Dec  9 16:52:16 CET 2000 - kkaempf@suse.de

- activate kernel 2.4 installation

-------------------------------------------------------------------
Sat Dec  9 14:45:16 CET 2000 - dan@suse.cz

- remove '/etc/install.inf' after inst_ask_config

-------------------------------------------------------------------
Fri Dec  8 19:26:04 CET 2000 - mike@suse.de

- fixed bug in inst_custom test mode

-------------------------------------------------------------------
Fri Dec  8 16:00:07 CET 2000 - arvin@suse.de

- fixed variable name in inst_ask_config.ycp

-------------------------------------------------------------------
Thu Dec  7 19:27:55 CET 2000 - kkaempf@suse.de

- use () for each double-quote
  add "--enable-testsuite" to configure to do just this
  fix update mounts in respect to targetroot

-------------------------------------------------------------------
Thu Dec  7 15:41:21 CET 2000 - kkaempf@suse.de

- fix typo in filename

-------------------------------------------------------------------
Thu Dec  7 15:30:17 CET 2000 - kkaempf@suse.de

- fix mount calls in update

-------------------------------------------------------------------
Thu Dec  7 14:00:26 CET 2000 - kkaempf@suse.de

- dont use double qouted symbols or term, use expressions

-------------------------------------------------------------------
Thu Dec  7 12:47:31 CET 2000 - kkaempf@suse.de

- fix monitor selection

-------------------------------------------------------------------
Tue Dec  5 18:52:15 CET 2000 - kkaempf@suse.de

- do graceful exit on resize errors

-------------------------------------------------------------------
Tue Dec  5 11:49:31 CET 2000 - kkaempf@suse.de

- windows resizing enabled

-------------------------------------------------------------------
Mon Dec  4 18:57:53 CET 2000 - kkaempf@suse.de

- gcc not needed, just gpp
  re-read settings in continue mode
  correct text for curses fallback
  adapt to splitted translation packages

-------------------------------------------------------------------
Mon Dec  4 18:05:17 CET 2000 - kkaempf@suse.de

- strip auto_part_create to match requirements

-------------------------------------------------------------------
Sat Dec  2 16:21:42 CET 2000 - kkaempf@suse.de

- move all UI related code for auto partitioner to auto_part_ui.ycp

-------------------------------------------------------------------
Sat Dec  2 01:57:32 CET 2000 - kkaempf@suse.de

- split up inst_target_part to support testing and
  re-use code for partition resizer

-------------------------------------------------------------------
Fri Dec  1 15:40:07 CET 2000 - arvin@suse.de

- If either the x server could not be started or the computer
  has to less memory, ncurses interface is started and a message
  is displayed to inform the user. (Fix for bug #4272)

-------------------------------------------------------------------
Thu Nov 30 12:18:25 CET 2000 - arvin@suse.de

- unmount agent instsource after use

-------------------------------------------------------------------
Wed Nov 29 22:44:00 CET 2000 - kkaempf@suse.de

- force flush of rc.config agent

-------------------------------------------------------------------
Wed Nov 29 12:27:23 CET 2000 - kkaempf@suse.de

- respect data from setup/descr/info

-------------------------------------------------------------------
Tue Nov 28 19:31:05 CET 2000 - kkaempf@suse.de

- adopt to fixed Y2_TARGET_ROOT handling of target agent

-------------------------------------------------------------------
Tue Nov 21 12:52:25 CET 2000 - kkaempf@suse.de

- dont refer to k_laptop any more

-------------------------------------------------------------------
Mon Nov 20 17:58:49 CET 2000 - kkaempf@suse.de

- make use of target agent

-------------------------------------------------------------------
Fri Nov 17 17:10:08 CET 2000 - kkaempf@suse.de

- use proper agents

-------------------------------------------------------------------
Fri Nov 17 12:26:19 CET 2000 - kkaempf@suse.de

- drop y2t_inst from requires

-------------------------------------------------------------------
Thu Nov  9 17:15:55 CET 2000 - kkaempf@suse.de

- update workflow integrated
  general code cleanup
  workflow for product cd integrated

-------------------------------------------------------------------
Fri Nov  3 09:52:04 CET 2000 - kkaempf@suse.de

- merge with ppc and s390 branch

-------------------------------------------------------------------
Mon Oct 23 10:16:49 CEST 2000 - kkaempf@suse.de

- disable .dumpto calls in inst_finish
  version 2.0.71

-------------------------------------------------------------------
Thu Oct 19 09:28:59 CEST 2000 - mike@suse.de

- s390 fixes
  version 2.0.77

-------------------------------------------------------------------
Wed Oct 18 14:57:13 CEST 2000 - choeger@suse.de

- added product cd detection

-------------------------------------------------------------------
Wed Oct 18 11:48:54 CEST 2000 - choeger@suse.de

- changed the color of the lilo menu to green

-------------------------------------------------------------------
Wed Oct 18 11:45:16 CEST 2000 - kkaempf@suse.de

- allow back from imap to lan at end of installation
  version 2.0.70

-------------------------------------------------------------------
Fri Oct 13 17:42:05 CEST 2000 - kkaempf@suse.de

- also recognize /dev/cciss/... as raid device
  same in mk_lilo_conf
  version 2.0.69

-------------------------------------------------------------------
Thu Oct  5 08:59:07 CEST 2000 - mike@suse.de

- fixed Makefile
  version 2.0.76

-------------------------------------------------------------------
Thu Oct  5 08:51:45 CEST 2000 - mike@suse.de

- s390 support
  version 2.0.75

-------------------------------------------------------------------
Thu Sep 28 14:42:40 CEST 2000 - choeger@suse.de

- workflow for imap server cd implemented
  version 2.0.68

-------------------------------------------------------------------
Tue Sep 26 09:27:16 CEST 2000 - kkaempf@suse.de

- add '-p' to all mkdir calls
- fix alpha custom partition
- probe floppies for ZIP (IDE Zips report as floppy, not disk)
  version 2.0.74

-------------------------------------------------------------------
Fri Sep 22 15:39:36 CEST 2000 - mike@suse.de

- ppc: limit boot region to 4MB if possible
  version 2.0.73

-------------------------------------------------------------------
Fri Sep  8 16:33:41 CEST 2000 - mike@suse.de

- ppc fixes (no msdos floppy needed, warning if on prep/chrp /boot
  is missing, first root login string beautified)
  version 2.0.72

-------------------------------------------------------------------
Mon Aug 28 16:33:53 CEST 2000 - kkaempf@suse.de

- create mountpoints for installation with mkdir -p
  usbdevfs is available for ppc now
  version 2.0.71

-------------------------------------------------------------------
Wed Aug 23 12:34:31 CEST 2000 - kkaempf@suse.de

- new keyboard defines for ppc
  special yast1 keyboard handling for ppc/macs
  version 2.0.70

-------------------------------------------------------------------
Tue Aug 22 17:04:34 CEST 2000 - kkaempf@suse.de

- ignore more Apple partition names
  version 2.0.69

-------------------------------------------------------------------
Thu Aug 17 13:21:29 CEST 2000 - mike@suse.de

- check for a corrupt partition table (partition magic 5.0 can corrupt the
  partition tabe)
 version 2.0.67

-------------------------------------------------------------------
Tue Aug  8 17:09:33 CEST 2000 - mike@suse.de

- enhancement fpr SPARC AXP and PPC
  version 2.0.68

-------------------------------------------------------------------
Mon Aug  7 13:13:08 CEST 2000 - kkaempf@suse.de

- set GMT to "-u" on sparc
  check for dos/windows/nt partitions on i386 architectures only
  version 2.0.67

-------------------------------------------------------------------
Wed Aug  2 11:48:02 CEST 2000 - kkaempf@suse.de

- remove /etc/install.inf at end of installation
  version 2.0.66

-------------------------------------------------------------------
Fri Jul 28 12:27:37 CEST 2000 - kkaempf@suse.de

- default to 640x480 if DDC string does not contain frequency values
  dont select highest monitor resol, most monitors lie about this
  version 2.0.65

-------------------------------------------------------------------
Wed Jul 26 15:12:36 CEST 2000 - kkaempf@suse.de

- fix x11 keyboard handling for sparc
  fix YaST2 startup for XFree86 4.0
  require y2t_inst in specfile
  clean up /tmp
  version 2.0.64

-------------------------------------------------------------------
Tue Jul 25 13:46:23 CEST 2000 - kkaempf@suse.de

- call package module in live_eval_mode to get x11 server data
  set have_x11=true in live_eval_mode
  version 2.0.63

-------------------------------------------------------------------
Mon Jul 24 17:40:00 CEST 2000 - kkaempf@suse.de

- bumped to 2.0.62 due to checkin clash

-------------------------------------------------------------------
Mon Jul 24 16:37:14 CEST 2000 - kkaempf@suse.de

- always allow 640x480 as selectable resolution
  use unicode font at runtime
  pass module name to "su -c"
  better -probeonly parsing from x11 server
  version 2.0.61

-------------------------------------------------------------------
Mon Jul 24 12:24:03 CEST 2000 - kkaempf@suse.de

- always close each opened dialog (bug 3611)
  version 2.0.60

-------------------------------------------------------------------
Fri Jul 21 16:31:20 MEST 2000 - gs@suse.de

- added portuguese, delete brasil
  version 2.0.59

-------------------------------------------------------------------
Thu Jul 20 15:46:24 CEST 2000 - kkaempf@suse.de

- enter all supported video modes to xf86config
  reboot if VGA16 is selected (clash with fbdev)
  check for x server alias existance befor using
  version 2.0.58

-------------------------------------------------------------------
Wed Jul 19 17:42:05 MEST 2000 - gs@suse.de

- condition of warnig popup in package post install mode changed
  version 2.0.57

-------------------------------------------------------------------
Tue Jul 18 18:49:08 CEST 2000 - kkaempf@suse.de

- take VGA16 as default X11 server for unknown graphic cards
  version 2.0.56

-------------------------------------------------------------------
Tue Jul 18 12:56:09 CEST 2000 - kkaempf@suse.de

- fix x11 server selection bug (3d/non-3d)
  version 2.0.55

-------------------------------------------------------------------
Mon Jul 17 19:06:46 CEST 2000 - kkaempf@suse.de

- restrict vsync to 100khz
  correctly construct video data
  version 2.0.54

-------------------------------------------------------------------
Mon Jul 17 11:54:03 CEST 2000 - kkaempf@suse.de

- sparc port: SILO workflow added
  version 2.0.53

-------------------------------------------------------------------
Mon Jul 17 11:41:23 CEST 2000 - kkaempf@suse.de

- only mount floppy if present (bug #3410)
  version 2.0.52

-------------------------------------------------------------------
Mon Jul 17 11:27:12 CEST 2000 - kkaempf@suse.de

- always install vga16 and fbdev
  force reboot if laptop kernel was installed
  version 2.0.51

-------------------------------------------------------------------
Sun Jul 16 17:28:31 CEST 2000 - kkaempf@suse.de

- pass x11 options to isax
  fix czech keyboard
  allow X4 fbdev if the user asked for it
  version 2.0.50

-------------------------------------------------------------------
Sat Jul 15 15:32:42 CEST 2000 - kkaempf@suse.de

- remove bogus help, fix typos
  version 2.0.49

-------------------------------------------------------------------
Sat Jul 15 10:12:42 CEST 2000 - kkaempf@suse.de

- never use nv/nvidia
  never use 4.0 fbdev
  version 2.0.48

-------------------------------------------------------------------
Fri Jul 14 18:25:15 CEST 2000 - kkaempf@suse.de

- fixed custom installer
  decrease space safety threshold
  version 2.0.47

-------------------------------------------------------------------
Fri Jul 14 15:27:31 CEST 2000 - kkaempf@suse.de

- fixed linear lilo bug
  fixed passing bios drivecodes to lilo
  version 2.0.46

-------------------------------------------------------------------
Fri Jul 14 13:02:34 MEST 2000 - tom@suse.de

- added y2merge.pl
  version 2.0.45

-------------------------------------------------------------------
Fri Jul 14 10:40:23 CEST 2000 - kkaempf@suse.de

- added client component password (bug #3403)
  version 2.0.44

-------------------------------------------------------------------
Thu Jul 13 12:19:30 CEST 2000 - kkaempf@suse.de

- fix voodoo handling
  fix nfs install
  version 2.0.43

-------------------------------------------------------------------
Thu Jul 13 11:03:17 CEST 2000 - kkaempf@suse.de

- remove mk_initrd, now in aaa_base
  version 2.0.42

-------------------------------------------------------------------
Wed Jul 12 17:54:22 CEST 2000 - kkaempf@suse.de

- remove cmdline copy (libhd kludge)

-------------------------------------------------------------------
Wed Jul 12 11:50:56 CEST 2000 - kkaempf@suse.de

- fix for free space immediately before empty extended part.
  version 2.0.41

-------------------------------------------------------------------
Wed Jul 12 11:25:26 CEST 2000 - kkaempf@suse.de

- special handling for voodoo1/2 add-on cards
  version 2.0.40

-------------------------------------------------------------------
Wed Jul 12 09:06:50 CEST 2000 - kkaempf@suse.de

- sparc patches
  version 2.0.39

-------------------------------------------------------------------
Tue Jul 11 17:33:08 CEST 2000 - kkaempf@suse.de

- fix space requirements calculation (new du.dir)
  remember if hard-boot is needed (smp, pcmcia)
  version 2.0.38

-------------------------------------------------------------------
Tue Jul 11 14:32:15 CEST 2000 - kkaempf@suse.de

- fix X11 start bug
  version 2.0.37

-------------------------------------------------------------------
Tue Jul 11 14:17:00 CEST 2000 - kkaempf@suse.de

- restart network after hard reboot
  version 2.0.36

-------------------------------------------------------------------
Tue Jul 11 11:57:08 CEST 2000 - kkaempf@suse.de

- dont offer zip drives for installation
  add /zip mountpoint to fstab
  version 2.0.35

-------------------------------------------------------------------
Tue Jul 11 11:29:41 CEST 2000 - kkaempf@suse.de

- re-read partitions after custom partitioning
  version 2.0.34

-------------------------------------------------------------------
Tue Jul 11 10:45:33 CEST 2000 - kkaempf@suse.de

- fix x11 start
  eject cdroms on ppc
  version 2.0.33

-------------------------------------------------------------------
Mon Jul 10 17:43:50 CEST 2000 - kkaempf@suse.de

- fix raid support
  version 2.0.32

-------------------------------------------------------------------
Fri Jul  7 18:49:08 CEST 2000 - @suse.de

- fix pdisk read for ppc
  fix parport ZIP init
  version 2.0.31

-------------------------------------------------------------------
Fri Jul  7 15:38:14 CEST 2000 - kkaempf@suse.de

- fix system probing for PPC
  version 2.0.29

-------------------------------------------------------------------
Fri Jul  7 12:09:30 CEST 2000 - kkaempf@suse.de

- fix NFS install from sub-dirs per CD
  version 2.0.28

-------------------------------------------------------------------
Tue Jul  4 22:25:07 CEST 2000 - kkaempf@suse.de

- fix dolilo activate partition (snwint@suse.de)
  version 2.0.27

-------------------------------------------------------------------
Tue Jul  4 16:42:29 CEST 2000 - kkaempf@suse.de

- support new dolilo options
  version 2.0.26

-------------------------------------------------------------------
Tue Jul  4 14:15:49 CEST 2000 - kkaempf@suse.de

- allow module as argument to "yast2" script
  activate /boot partition in mk_lilo_conf
  version 2.0.25

-------------------------------------------------------------------
Tue Jul  4 12:54:56 CEST 2000 - kkaempf@suse.de

- handle systems without mouse correctly
  version 2.0.24

-------------------------------------------------------------------
Mon Jul  3 12:31:44 CEST 2000 - kkaempf@suse.de

- dont Include() translatable strings
  version 2.0.23

-------------------------------------------------------------------
Thu Jun 29 11:34:32 CEST 2000 - kkaempf@suse.de

- remove noarch
  fixed copying of XF86Config
  version 2.0.22

-------------------------------------------------------------------
Wed Jun 28 19:35:17 CEST 2000 - kkaempf@suse.de

- correct monitor database to reflect documentation
  version 2.0.21

-------------------------------------------------------------------
Wed Jun 28 18:52:49 CEST 2000 - kkaempf@suse.de

- remove FROM_HEADER from sendmail.rc.config

-------------------------------------------------------------------
Wed Jun 28 17:53:58 CEST 2000 - kkaempf@suse.de

- fix sync range handling, decrease max values by 10%
  version 2.0.19

-------------------------------------------------------------------
Wed Jun 28 17:10:20 CEST 2000 - kkaempf@suse.de

- added comments and sparc support to keyboard_raw.ycp
  version 2.0.18

-------------------------------------------------------------------
Wed Jun 28 17:09:57 CEST 2000 - kkaempf@suse.de

- fixed wrong handling of xkbdprotocol

-------------------------------------------------------------------
Wed Jun 28 13:02:57 CEST 2000 - kkaempf@suse.de

- add x11 config setup tools for XFree86 4.0
  version 2.0.17

-------------------------------------------------------------------
Wed Jun 28 12:36:37 CEST 2000 - kkaempf@suse.de

- dont change consolefont for blinux
  version 2.0.16

-------------------------------------------------------------------
Wed Jun 28 12:23:38 CEST 2000 - kkaempf@suse.de

- fix monitor probing

-------------------------------------------------------------------
Wed Jun 28 12:09:14 CEST 2000 - kkaempf@suse.de

- add blinux support
  version 2.0.15

-------------------------------------------------------------------
Wed Jun 28 11:57:47 CEST 2000 - kkaempf@suse.de

- select and install correct kernel for sun4u architecture

-------------------------------------------------------------------
Wed Jun 28 11:39:07 CEST 2000 - kkaempf@suse.de

- fixed XFree86 4.0 startup to prevent sig11
  version 2.0.14

-------------------------------------------------------------------
Wed Jun 28 09:00:33 CEST 2000 - kkaempf@suse.de

- new XFree86 4.0, re-enable SetLanguage and SetKeyboard
  version 2.0.13

-------------------------------------------------------------------
Mon Jun 26 16:08:15 CEST 2000 - kkaempf@suse.de

- new title graphics
  version 2.0.12

-------------------------------------------------------------------
Mon Jun 19 17:40:00 CEST 2000 - kkaempf@suse.de

- correct xf86config
  use binaries from saxtools package
  version 2.0.11
-------------------------------------------------------------------
Fri Jun 16 18:00:38 CEST 2000 - kkaempf@suse.de

- make symlink for /usr/X11R6/bin/X (not in xf86 package any more)
  version 2.0.10

-------------------------------------------------------------------
Fri Jun 16 17:37:30 CEST 2000 - kkaempf@suse.de

- back out workarounds for aaa_base bugs
  version 2.0.9

-------------------------------------------------------------------
Fri Jun  9 15:06:42 CEST 2000 - kkaempf@suse.de

- start using ag_shell and Include()
  version 2.0.8

-------------------------------------------------------------------
Fri Jun  9 12:50:47 CEST 2000 - kkaempf@suse.de

- .probe adaptions, no more "byclass" probing
  corrected inst_ask_config
  version 2.0.7

-------------------------------------------------------------------
Thu Jun  8 15:45:12 CEST 2000 - kkaempf@suse.de

- scripts fixed for XFree86 4.0
  SetLanguage disabled for continue_mode
  version 2.0.6

-------------------------------------------------------------------
Thu Jun  8 13:46:19 CEST 2000 - kkaempf@suse.de

- set LD_LIBRARY_PATH
  version 2.0.5

-------------------------------------------------------------------
Thu Jun  8 11:40:28 CEST 2000 - kkaempf@suse.de

- fixed driver lookup
  added initrd scripts
  version 2.0.4

-------------------------------------------------------------------
Thu Jun  8 10:53:13 CEST 2000 - kkaempf@suse.de

- added dolilo
  version 2.0.3

-------------------------------------------------------------------
Wed Jun  7 13:53:54 CEST 2000 - kkaempf@suse.de

- .ycp are not executable
  use XFree86 3.3.x on startup

-------------------------------------------------------------------
Tue Jun  6 12:04:21 CEST 2000 - kkaempf@suse.de

- syntax change for makefs/makereiserfs/packager clients

-------------------------------------------------------------------
Wed May 31 10:22:36 CEST 2000 - kkaempf@suse.de

- allow for optional translation of timezone list

-------------------------------------------------------------------
Tue May 30 19:28:26 CEST 2000 - kkaempf@suse.de

- allow for optional translation of keyboard and mouse list

-------------------------------------------------------------------
Wed May 24 22:18:50 CEST 2000 - kkaempf@suse.de

- merge ppc changes
  new abort dialogue
  adapt to new .probe paths

-------------------------------------------------------------------
Tue May 23 18:37:36 CEST 2000 - kkaempf@suse.de

- backport sparc changes from old yast2

-------------------------------------------------------------------
Fri May 19 14:05:27 CEST 2000 - kkaempf@suse.de

- add data files for x11 configuration

-------------------------------------------------------------------
Fri May 19 12:55:32 CEST 2000 - kkaempf@suse.de

- add start scripts for yast2

-------------------------------------------------------------------
Wed May 17 12:59:02 CEST 2000 - kkaempf@suse.de

- Initial version based on SuSE 6.4 (i386)
<|MERGE_RESOLUTION|>--- conflicted
+++ resolved
@@ -1,10 +1,11 @@
 -------------------------------------------------------------------
-<<<<<<< HEAD
 Thu Apr 17 15:08:41 UTC 2014 - mvidner@suse.com
 
 - rewrote URLRecode.pm to URLRecode.rb so that 'yast2 repositories'
   can run without Perl bindings
-=======
+- 3.1.51
+
+-------------------------------------------------------------------
 Thu Apr 17 11:11:01 CEST 2014 - locilka@suse.com
 
 - Decreased number of logs coming from Hooks (to enhance logs
@@ -56,7 +57,6 @@
 - Prefering os-release file to content file (which is used only as
   a fallback now) both in installation and on a running system
   (bnc#871261)
->>>>>>> cccacbca
 - 3.1.44
 
 -------------------------------------------------------------------
