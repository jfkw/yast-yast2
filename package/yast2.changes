-------------------------------------------------------------------
<<<<<<< HEAD
Thu Jul 16 14:42:16 CEST 2009 - jsuchome@suse.cz

- Wizard.ycp: use Fancy UI for 1024x576 screen size (fate#306298) 

-------------------------------------------------------------------
Wed Jun 10 09:55:30 CEST 2009 - mzugec@suse.cz

- NetworkInterfaces - possible to not use LABEL for aliases
(bnc#471253) (bnc#507640)

-------------------------------------------------------------------
Tue May 26 18:59:03 CEST 2009 - juhliarik@suse.cz
=======
Fri Sep 25 17:52:49 CEST 2009 - mzugec@suse.cz

- separation of netmask and prefix validation in Netmask module
- 2.18.26 

-------------------------------------------------------------------
Mon Sep 14 13:46:56 CEST 2009 - mvidner@suse.cz

- YaST would not start from the GNOME menu (Unknown option -S) bnc#537470.
- 2.18.25

-------------------------------------------------------------------
Mon Sep  7 15:20:03 CEST 2009 - jsuchome@suse.cz

- package new YaPI file SERVICES.pm (fate #306696)
- 2.18.24 

-------------------------------------------------------------------
Fri Sep  4 18:29:35 CEST 2009 - kmachalkova@suse.cz

- ProductControl: support for disabling AC sub-items and sub-proposals
  (related to FaTE #303859 and bnc#534862)
- 2.18.23

-------------------------------------------------------------------
Mon Aug 10 14:12:33 CEST 2009 - mvidner@suse.cz

- save_y2logs: print usage to stderr (bnc#522842).
  This is to notify users who use "$0 > l.tgz" instead of "$0 l.tgz"

-------------------------------------------------------------------
Wed Jul 29 14:44:48 CEST 2009 - jsrain@suse.cz

- select kernel-desktop by default if exists
- 2.18.22

-------------------------------------------------------------------
Thu Jul 16 14:06:37 CEST 2009 - jsuchome@suse.cz

- Wizard.ycp: use Fancy UI for 1024x576 screen size (fate#306298)
- 2.18.21

-------------------------------------------------------------------
Thu Jul  9 13:55:26 CEST 2009 - lslezak@suse.cz

- Call UI::RecalcLayout() after changing push button label
  (bnc#510282)
- Improved automatic retry after download failure (more attepts,
  logarithmic back-off, retry download in more cases) (bnc#119813)
- 2.18.20

-------------------------------------------------------------------
Wed Jul 08 11:29:44 CEST 2009 - aschnell@suse.de

- added GetIntegerFeature() and SetIntegerFeature() to
  ProductFeatures module
- 2.18.19

-------------------------------------------------------------------
Fri Jun 19 13:01:19 CEST 2009 - jsrain@suse.cz

- removed cyclic dependency between YCP modules preventing from
  correct build
- 2.18.18

-------------------------------------------------------------------
Tue Jun 16 16:44:49 CEST 2009 - mvidner@suse.cz

- Using autodocs-ycp.ami, which contains a fix for automake 1.11.

-------------------------------------------------------------------
Thu Jun 11 18:09:25 CEST 2009 - lslezak@suse.cz

- use float::tolstring() function in String::FormatSize() and
  String::FormatSizeWithPrecision() to use the current
  locale decimal separator (bnc#372671)

-------------------------------------------------------------------
Thu Jun 11 15:55:55 CEST 2009 - jsrain@suse.cz

- Getting hostname info from /etc/HOSTNAME only if the file exists.

-------------------------------------------------------------------
Wed Jun  3 12:25:28 CEST 2009 - jsrain@suse.cz

- prefer Gtk front-end when running xfce (bnc#509121)

-------------------------------------------------------------------
Mon Jun  1 11:52:53 CEST 2009 - mzugec@suse.cz

- new variable Internet::test to store status of test (bnc#506721)
- 2.18.17 

-------------------------------------------------------------------
Tue May 26 19:02:36 CEST 2009 - juhliarik@suse.cz
>>>>>>> 4a19705f

- added fix for problem with parsing command line (bnc#462276) 

-------------------------------------------------------------------
<<<<<<< HEAD
=======
Fri May 22 10:47:43 CEST 2009 - mvidner@suse.cz

- yast2-completion.sh: removed <(process substitution) so that it
  works even with POSIXLY_CORRECT=1 (bnc#504844).

-------------------------------------------------------------------
Wed May 20 12:45:47 CEST 2009 - aschnell@suse.de

- moved .proc.mounts agent from yast2-installation to yast2 (bnc
  #504429)

-------------------------------------------------------------------
Tue May  5 14:18:28 CEST 2009 - jsrain@suse.cz
 
- remove all passwords from install.inf in save_y2log (bnc#500130)

-------------------------------------------------------------------
Wed Apr 29 09:15:49 CEST 2009 - lslezak@suse.cz

- media change popup - display also the URL in the short summary
  (bnc#439069)
- 2.18.15

-------------------------------------------------------------------
Tue Apr 28 15:18:49 CEST 2009 - lslezak@suse.cz

- URL.ycp - escape also non-ASCII characters in URL, added
  URLRecode.pm module (bnc#446395)
- URL.ycp - fixed processing of smb:// URLs (bnc#495109)

-------------------------------------------------------------------
Mon Apr 20 16:11:35 CEST 2009 - jsrain@suse.cz

- at start-up, check that /sys, /proc and /dev are not empty and
  prevent YaST from start if they are (bnc#450643)

-------------------------------------------------------------------
>>>>>>> 4a19705f
Thu Apr  9 10:04:19 CEST 2009 - lslezak@suse.cz

- PackageSystem.ycp - check nil result of Pkg::PkgCommit() call
  which indicates an error (bnc#157551)

-------------------------------------------------------------------
Wed Apr  8 11:27:13 CEST 2009 - lslezak@suse.cz

- PackageCallbacks.ycp - don't read non existing y2logRPM file
  (bnc#456446)

-------------------------------------------------------------------
<<<<<<< HEAD
=======
Tue Apr  7 15:31:35 CEST 2009 - jreidinger@suse.cz

- Add to CWM widget for unified table CWMTable
- 2.18.14 

-------------------------------------------------------------------
>>>>>>> 4a19705f
Fri Apr  3 13:26:58 CEST 2009 - lslezak@suse.cz

- Do not display "No package source" popup, just log a warning
  (bnc#485587)

-------------------------------------------------------------------
<<<<<<< HEAD
Wed Mar 18 13:08:36 CET 2009 - ug@suse.de

- read X-SuSE-DocTeamID from desktop files (bnc#448238)

-------------------------------------------------------------------
Tue Jul  7 13:24:32 CEST 2009 - lslezak@suse.cz

- Do not display "No package source" popup, just log a warning
  (bnc#485587)
- URL.ycp - fixed processing of smb:// URLs (bnc#495109)
- 2.17.70

-------------------------------------------------------------------
Thu Jul  2 12:14:53 CEST 2009 - jsuchome@suse.cz

- do not ask for the same password again and again (bnc#517382)
- 2.17.69 

-------------------------------------------------------------------
Mon Feb 23 12:41:52 CET 2009 - locilka@suse.cz

- Fixing ProductControl to avoid leaving a workflow with the `auto
  result - reruns the very first dialog (bnc #468677).
- 2.17.68

-------------------------------------------------------------------
Wed Feb 18 17:38:10 CET 2009 - mzugec@suse.cz

- NetworkInterfaces.GetDeviceTypes-added bond for s390 (bnc#476490)
- 2.17.67 
=======
Fri Apr  3 12:29:54 CEST 2009 - jsrain@suse.cz

- save_y2logs additionally collects /var/log/zypper.log and
  /var/log/pk_backend_zypp

-------------------------------------------------------------------
Wed Mar 25 16:41:53 CET 2009 - lslezak@suse.cz

- Fixed layout of the authentication popup

-------------------------------------------------------------------
Tue Mar 17 20:05:45 CET 2009 - lslezak@suse.cz

- moved functions RunCommandWithTimeout() and RunDumbTimeout()
  from SourceManager.ycp to Misc.ycp

-------------------------------------------------------------------
Tue Mar 17 12:42:56 CET 2009 - jsrain@suse.cz

- fixed typo (bnc #483915)
- report when GTK UI is wanted but not installed (bnc #472448)

-------------------------------------------------------------------
Mon Mar 16 10:03:31 CET 2009 - ug@suse.de

- docu for Popup::ShowTextTimed fixed

-------------------------------------------------------------------
Fri Mar 06 12:15:09 CET 2009 - aschnell@suse.de

- added Event.ycp to easy use of UI events
- 2.18.13

-------------------------------------------------------------------
Fri Mar  6 09:03:14 CET 2009 - jsrain@suse.cz

- fixed textdomain

-------------------------------------------------------------------
Thu Mar  5 09:23:43 CET 2009 - jsuchome@suse.cz

- GPG.ycp: --batch option is needed for hiding password popup

-------------------------------------------------------------------
Tue Feb 24 18:24:42 CET 2009 - mzugec@suse.cz

- - NetworkInterfaces - possible to not use LABEL for aliases
(bnc#471253)
- 2.18.12 

-------------------------------------------------------------------
Tue Feb 24 14:34:50 CET 2009 - locilka@suse.cz

- Added support for `reboot_same_step return value (bnc #475650).
- 2.18.11

-------------------------------------------------------------------
Mon Feb 23 12:43:46 CET 2009 - locilka@suse.cz

- Fixing ProductControl to avoid leaving a workflow with the `auto
  result - reruns the very first dialog (bnc #468677).

-------------------------------------------------------------------
Wed Feb 18 18:05:49 CET 2009 - mzugec@suse.cz

- NetworkInterfaces.GetDeviceTypes-added bond for s390 (bnc#476490) 
- 2.18.10

-------------------------------------------------------------------
Wed Feb 18 15:37:29 CET 2009 - jsrain@suse.cz

- use PAE kernel only if there is >3GB of RAM or NX flag is present
  (bnc#467328)

-------------------------------------------------------------------
Mon Feb 16 10:45:05 CET 2009 - mzugec@suse.cz

- assign to GetInstArgs.args first map, not first argument (bnc#475169)
- 2.18.9 

-------------------------------------------------------------------
Thu Feb 12 12:52:47 CET 2009 - coolo@suse.de

- add dummy Exec line to the group desktop files to shutup kbuildsycoca
- 2.18.8

-------------------------------------------------------------------
Fri Feb  6 12:27:50 CET 2009 - ug@suse.de

- read X-SuSE-DocTeamID from desktop files
- 2.18.7

-------------------------------------------------------------------
Fri Feb  6 10:40:17 CET 2009 - locilka@suse.cz

- InstError module moved here from yast2-installation-2.18.5
- 2.18.6
>>>>>>> 4a19705f

-------------------------------------------------------------------
Wed Feb 04 17:02:01 CET 2009 - aschnell@suse.de

- avoid broken pipe in scripts (bnc #467891)
<<<<<<< HEAD
- 2.17.66
=======
- 2.18.5
>>>>>>> 4a19705f

-------------------------------------------------------------------
Tue Feb  3 09:27:34 CET 2009 - mvidner@suse.cz

- Fixed prefix detection if called "bash -x yast2" (bnc#458385 c12).
<<<<<<< HEAD
- 2.17.65
=======
>>>>>>> 4a19705f

-------------------------------------------------------------------
Fri Jan 30 11:14:42 CET 2009 - jsrain@suse.cz

- fixed bash completion (bnc #470544)
<<<<<<< HEAD
- 2.17.64
=======

-------------------------------------------------------------------
Wed Jan 28 11:55:29 CET 2009 - lslezak@suse.cz

- PackagesUI - removed textdomain switches

-------------------------------------------------------------------
Tue Jan 27 17:36:15 CET 2009 - locilka@suse.cz

- Added ag_freespace - SCR agent for checking free space in
  directories (mounted partitions) (bnc #460477).
- 2.18.4

-------------------------------------------------------------------
Tue Jan 27 16:35:14 CET 2009 - aschnell@suse.de

- added String::StartsWith() function
- 2.18.3

-------------------------------------------------------------------
Mon Jan 26 14:09:34 CET 2009 - mzugec@suse.cz

- new Wizard::OpenCancelOKDialog() function
- 2.18.2 
>>>>>>> 4a19705f

-------------------------------------------------------------------
Mon Jan 26 13:08:55 CET 2009 - locilka@suse.cz

- Fixing ProductControl to avoid leaving a workflow by with the
  `back result - reruns the very first dialog (bnc #468677).
<<<<<<< HEAD
- 2.17.63
=======

-------------------------------------------------------------------
Thu Jan 22 18:41:41 CET 2009 - lslezak@suse.cz

- added String::FormatTime() for formatting time in seconds to
  a printable string (HH:MM:SS or MM:SS format)
- PackagesUI - added installation summary dialog (bnc#431854)
- added PKGMGR_ACTION_AT_EXIT sysconfig variable for configuring
  the default package manager behavior at exit
- 2.18.1
>>>>>>> 4a19705f

-------------------------------------------------------------------
Mon Jan 19 17:38:12 CET 2009 - lslezak@suse.cz

- URL.ycp - fixed parsing and building IPv6 URLs, testsuite update
  (bnc#465820)
<<<<<<< HEAD
- 2.17.62

-------------------------------------------------------------------
Mon Jan  5 14:18:09 CET 2009 - lslezak@suse.cz

- 2.17.61
=======

-------------------------------------------------------------------
Tue Jan  6 12:12:09 CET 2009 - jsrain@suse.cz

- added String::RemoveShortcut to allow using widget labels in help
  texts to ensure translations are in sync (bnc #307220)
- 2.18.0

-------------------------------------------------------------------
Tue Dec 30 14:37:45 CET 2008 - lslezak@suse.cz

- use "Installed Size" label in the summary table during package
  installation (bnc#355326)
- better help text for package installation progress dialog
  (bnc#443142)
>>>>>>> 4a19705f

-------------------------------------------------------------------
Tue Dec 23 08:38:26 CET 2008 - lslezak@suse.cz

- CommandLine.ycp - fixed handling of multiline help texts in
  'xmlhelp' command (bnc#430848)

-------------------------------------------------------------------
Mon Dec 22 13:02:28 CET 2008 - lslezak@suse.cz

- PackageCallbacks.ycp - do not log a password in URL (bnc#460978)

-------------------------------------------------------------------
<<<<<<< HEAD
=======
Wed Dec 17 14:35:22 CET 2008 - lslezak@suse.cz

- PackageSystem::DoInstallAndRemove() - check the system and offer
  to fix it when there are inconsistencies, do not commit the
  changes if there are unresolved dependencies (bnc#439373)

-------------------------------------------------------------------
>>>>>>> 4a19705f
Wed Dec 17 14:16:19 CET 2008 - locilka@suse.cz

- Escaping parameters when calling /usr/bin/genDDNSkey
  (bnc #459739)

-------------------------------------------------------------------
Mon Dec 15 13:20:41 CET 2008 - lslezak@suse.cz

- PackageSystem::DoInstallAndRemove() - reset the fixsystem solver
  flag and do not install extra (unrelated) packages (bnc#439373)
- 2.17.60

-------------------------------------------------------------------
Mon Dec  8 12:33:02 CET 2008 - jsuchome@suse.cz

- menu.ycp: do not wait for integer return value of YOU (bnc#457167)
- 2.17.59

-------------------------------------------------------------------
Fri Dec  5 15:32:57 CET 2008 - lslezak@suse.cz

- PackagesUI.ycp - properly pass the mode parameter to the packager
  widget (bnc#456472)
- 2.17.58

-------------------------------------------------------------------
Fri Dec  5 09:34:54 CET 2008 - lslezak@suse.cz

- PackageSystem::DoInstallAndRemove() - updated to API change in
  pkg-bindings (bnc#450528)
- 2.17.57

-------------------------------------------------------------------
Wed Dec  3 15:55:44 CET 2008 - kmachalkova@suse.cz

- Take translations of group and module names in ncurses CC from
  system-wide desktop_translations.mo - they are not part of YaST
  .desktop files anymore (bnc#450494) 

-------------------------------------------------------------------
Wed Dec 03 14:39:30 CET 2008 - aschnell@suse.de

- save xorg conf and log in save_y2logs
- 2.17.56

-------------------------------------------------------------------
Wed Dec  3 10:28:01 CET 2008 - lslezak@suse.cz

- PackageSystem::DoInstallAndRemove() - do not install recommended
  packages for already installed packages (bnc#445476)
- 2.17.55

-------------------------------------------------------------------
Tue Dec  2 15:18:00 CET 2008 - mzugec@suse.cz

- NetworkStorage:: for LVM detection use pvs instead of pvscan 

-------------------------------------------------------------------
Tue Dec  2 14:05:30 CET 2008 - mzugec@suse.cz

- improved rootfs on network-based disk detection (bnc#445004)
- 2.17.54 

-------------------------------------------------------------------
Mon Dec  1 11:44:18 CET 2008 - mzugec@suse.cz

- Confirm::Detection() - exception for s390 (bnc#429562) 

-------------------------------------------------------------------
Fri Nov 28 16:55:00 CET 2008 - locilka@suse.cz

- Fixed the ag_netd agent to reset the STDOUT handler to :raw just
  for itself, otherwise UTF-8 chars read from disk are broken
  (bnc #447487).
- 2.17.53

-------------------------------------------------------------------
Thu Nov 27 17:15:15 CET 2008 - locilka@suse.cz

- Fixed counting the current overall SlideShow progress status
  (bnc #449792).

-------------------------------------------------------------------
Tue Nov 25 12:38:23 CET 2008 - lslezak@suse.cz

- reverted back the kernel-maxcpus change (bnc#444658)
- 2.17.52

-------------------------------------------------------------------
Tue Nov 18 19:10:22 CET 2008 - lslezak@suse.cz

- select kernel-maxcpus on x86_64 when there are more than 128
  processors (bnc#444658)
- register AcceptUnknownGpgKey callback (bnc#445664)
- 2.17.51

-------------------------------------------------------------------
Fri Nov 14 16:26:33 CET 2008 - sh@suse.de

- Consistent behaviour for Wizard::HideAbortButton() (bnc #444176)
  Still broken usability-wise, but now broken in a consistent way
- V 2.17.50 

-------------------------------------------------------------------
Wed Nov 12 18:28:46 CET 2008 - jdsn@suse.de

- revert change to disable x11 setup on Itanium(ia64) (bnc#439612)
- 2.17.49

-------------------------------------------------------------------
Fri Nov  7 17:37:50 CET 2008 - locilka@suse.cz

- Checking downloaded files signatures (WorkflowManager)
  (bnc #409927).
- 2.17.48

-------------------------------------------------------------------
Fri Nov  7 12:40:08 CET 2008 - lslezak@suse.cz

- added URL::HidePassword() and URL::HidePasswordToken() functions
  (bnc#441944)
- 2.17.47

-------------------------------------------------------------------
Thu Nov  6 18:45:38 CET 2008 - jdsn@suse.de

- disable x11 setup on Itanium/ia64 (bnc#439612) 
- 2.17.46

-------------------------------------------------------------------
Wed Nov 05 19:14:39 CET 2008 - aschnell@suse.de

- added Integer::Clamp (also used for #429908)
- 2.17.45

-------------------------------------------------------------------
Wed Nov 05 14:25:37 CET 2008 - aschnell@suse.de

- added Integer::Min and Integer::Max (needed for bnc #429908)
- 2.17.44

-------------------------------------------------------------------
Tue Nov  4 16:02:34 CET 2008 - mzugec@suse.cz

- UI::TimeoutUserInput() instead of UI::UserInput() for Hardware 
  Detection (bnc#429562)
- 2.17.43 

-------------------------------------------------------------------
Thu Oct 30 16:44:23 CET 2008 - lslezak@suse.cz

- added .sysconfig.services agent for reading/writing
  /etc/sysconfig/services file (bnc#440243)
- 2.17.42

-------------------------------------------------------------------
Mon Oct 27 13:00:20 CET 2008 - visnov@suse.cz

- SlideShow: check stage progress against overflow 
- 2.17.41

-------------------------------------------------------------------
Mon Oct 20 17:59:57 CEST 2008 - lslezak@suse.cz

- moved PackagesUI.ycp from yast2-packager, added
  RunPackageSelector() and RunPatternSelector() functions
  (bnc#435479)
- 2.17.40

-------------------------------------------------------------------
Mon Oct 20 12:33:54 CEST 2008 - kmachalkova@suse.cz

- bash ag_showexports moved from yast2-nfs-client package here 
  (bnc#257910) 

-------------------------------------------------------------------
Thu Oct 16 15:15:02 CEST 2008 - locilka@suse.cz

- Enhancing ProductControl to show internal steps names if debug
  mode is enabled (needed for WAGON);

-------------------------------------------------------------------
Wed Oct 15 14:59:02 CEST 2008 - locilka@suse.cz

- Removing SetFocus from Popup::AnyQuestion (bnc #435399).

-------------------------------------------------------------------
Mon Oct 13 12:53:12 CEST 2008 - lslezak@suse.cz

- fixed syntax error in media change callback (bnc#434721)
- 2.17.39

-------------------------------------------------------------------
Mon Oct 13 10:37:58 CEST 2008 - locilka@suse.cz

- Used Ricardo's patch for Popup dialog layout (bnc #433183).

-------------------------------------------------------------------
Wed Oct  8 09:33:20 CEST 2008 - lslezak@suse.cz

- display "Skip Autorefresh" button instead of "Abort" when an
  error occurs during autorefresh (bnc#427017)

-------------------------------------------------------------------
Tue Oct  7 17:48:31 CEST 2008 - lslezak@suse.cz

- fixed reference markers (%1) in a popup message (bnc#432518)
- 2.17.38

-------------------------------------------------------------------
Mon Oct  6 14:38:59 CEST 2008 - locilka@suse.cz

- Module PackagesProposal extended to handle also patterns
  (bnc #431580, bnc #431503)

-------------------------------------------------------------------
Mon Oct  6 13:23:09 CEST 2008 - visnov@suse.cz

- Added icon to hardware detection confirmation (bnc #431276)
- 2.17.37

-------------------------------------------------------------------
Fri Oct  3 00:26:13 CEST 2008 - locilka@suse.cz

- Fixed Makefiles by using [[:upper:]]*.ycp where needed.
- 2.17.36

-------------------------------------------------------------------
Thu Oct  2 22:15:31 CEST 2008 - locilka@suse.cz

- Added new PackagesProposal module which provides unified API for
  YaST modules in installation that want to select resolvables for
  installation (bnc #431580).

-------------------------------------------------------------------
Thu Oct  2 14:31:38 CEST 2008 - mzugec@suse.de

- Service  - log output in case of error 

-------------------------------------------------------------------
Thu Oct  2 11:31:35 CEST 2008 - kmachalkova@suse.cz

- Hostname.ycp: Improved FQDN lookup - read /etc/HOSTNAME and use 
  'linux.site' if all else fails (bnc#429792) 

-------------------------------------------------------------------
Wed Oct  1 17:07:00 CEST 2008 - visnov@suse.cz

- Show old action logs when rebuilding slideshow dialog (bnc #431261)

-------------------------------------------------------------------
Tue Sep 30 15:27:45 CEST 2008 - tgoettlicher@suse.de

- Fixed forgotten unregister from agent

-------------------------------------------------------------------
Mon Sep 29 16:52:39 CEST 2008 - visnov@suse.cz

- updated man page with exit codes
- save also zypp history in save_y2logs
- 2.17.35

-------------------------------------------------------------------
Fri Sep 29 14:55:50 CEST 2008 - tgoettlicher@suse.de

- Fixed bnc #418443: Yast modules windows have no title 
- 2.17.34

-------------------------------------------------------------------
Mon Sep 29 10:38:07 CEST 2008 - locilka@suse.cz

- Added possibility to restart YaST from any module by checking for
  /var/lib/YaST2/restart_yast (FATE #304118).
- 2.17.33

-------------------------------------------------------------------
Fri Sep 26 12:15:53 CEST 2008 - locilka@suse.cz

- Disabling firewall functions in Stage::initial (bnc #429861).
- 2.17.32

-------------------------------------------------------------------
Fri Sep 26 10:24:15 CEST 2008 - lslezak@suse.cz

- SlideShow.ycp - fixed division by zero when the installed
  packages are very small (bnc#429933)

-------------------------------------------------------------------
Thu Sep 25 17:20:38 CEST 2008 - jdsn@suse.de

- added new control center group: support (fate#303458)
- 2.17.31

-------------------------------------------------------------------
Thu Sep 25 15:03:02 CEST 2008 - lslezak@suse.cz

- reverted back the base product detection, fixed in pkg-bindings
  (bnc#413444)
- display the affected repository while importing a GPG key,
  updated GPG callbacks (bnc#370223)
- 2.17.30

-------------------------------------------------------------------
Thu Sep 25 13:30:01 CEST 2008 - locilka@suse.cz

- Fixed VNC handling in Firewall Proposal (bnc #427708).

-------------------------------------------------------------------
Tue Sep 23 11:37:32 CEST 2008 - locilka@suse.cz

- Fixed Popup::ErrorDetails (bnc #429068).
- 2.17.29

-------------------------------------------------------------------
Tue Sep 23 10:17:23 CEST 2008 - kmachalkova@suse.cz

- Added Service::Find function - return the first of the list of 
  services which is available (has init script)
  (needed for bnc#423026)
- 2.17.28

-------------------------------------------------------------------
Mon Sep 22 12:58:46 CEST 2008 - visnov@suse.cz

- don't initialize UI in SlideShow.ycp if not necessary (bnc#427345)

-------------------------------------------------------------------
Thu Sep 18 12:44:25 CEST 2008 - lslezak@suse.cz

- fixed base product detection (use /etc/products.d/baseproduct
  symlink) (bnc#413444)
- 2.17.27

-------------------------------------------------------------------
Wed Sep 17 18:51:08 CEST 2008 - locilka@suse.cz

- Handling new 'add_on_mode' key in product control file
  (bnc #427002).

-------------------------------------------------------------------
Wed Sep 17 16:14:08 CEST 2008 - locilka@suse.cz

- Fixed aborting the installation/upgrade (bnc #406401).

-------------------------------------------------------------------
Wed Sep 17 15:57:00 CEST 2008 - lslezak@suse.cz

- PackageCallbacks.ycp - fixed `ButtonBox definition (bnc#426965)

-------------------------------------------------------------------
Wed Sep 17 14:07:08 CEST 2008 - lslezak@suse.cz

- Progress.ycp - check whether widget `progress_replace_point
  exists (bnc#412453)
- display a link to Yast Bug Reporting Howto page in the "crash"
  dialog (bnc#421805)
- 2.17.26

-------------------------------------------------------------------
Tue Sep 16 17:22:42 CEST 2008 - lslezak@suse.cz

- added Service::EnabledServices() and .sysconfig.cron agent
  (access to /etc/sysconfig/cron file) (bnc#425864)
- 2.17.25

-------------------------------------------------------------------
Tue Sep 16 08:46:18 CEST 2008 - locilka@suse.cz

- Fixed ncurses menu (bnc #426507).
- 2.17.24

-------------------------------------------------------------------
Mon Sep 15 12:36:02 CEST 2008 - locilka@suse.cz

- Ignoring backslashes at ends of lines in SuSEfirewall
  configuration file (bnc #426000).
- Using one-record-perl-line style in SuSEfirewall for some
  variables to keep them human-readable (bnc #426000).

-------------------------------------------------------------------
Fri Sep 12 15:50:25 CEST 2008 - lslezak@suse.cz

- display a warning when a package installation or download error
  is ignored, suggest verification of the system (fate#303527)
- 2.17.23

-------------------------------------------------------------------
Thu Sep 11 15:35:45 CEST 2008 - jsrain@suse.cz

- require yast2-branding instead of yast2-theme (fate #301794)
- 2.17.22

-------------------------------------------------------------------
Thu Sep 11 07:55:19 CEST 2008 - jsrain@suse.cz

- merged texts from proofread

-------------------------------------------------------------------
Wed Sep 10 14:47:48 CEST 2008 - aschnell@suse.de

- allow whitespace at line-end in /etc/fstab (see bnc #401521)

-------------------------------------------------------------------
Wed Sep 10 07:24:35 CEST 2008 - lslezak@suse.cz

- fixed UI definition in MediaChange callback (incorrectly defined
  ButtonBox widget) (bnc#424349)
- 2.17.21

-------------------------------------------------------------------
Tue Sep  9 15:38:57 CEST 2008 - locilka@suse.cz

- .barexml SCR agent dropped (bnc #424263).

-------------------------------------------------------------------
Tue Sep  9 15:26:12 CEST 2008 - mzugec@suse.de

- fixed NetworkInterfaces::FreeDevice() function
- 2.17.20 

-------------------------------------------------------------------
Tue Sep  9 10:24:41 CEST 2008 - locilka@suse.cz

- Modules 'Slides' and 'SlideShow' moved here from packager.
- 2.17.19

-------------------------------------------------------------------
Mon Sep  8 10:02:12 CEST 2008 - mzugec@suse.cz

- fix for testsuite 

-------------------------------------------------------------------
Fri Sep  5 14:23:55 CEST 2008 - mzugec@suse.cz

- added support for InfiniBand network devices (fate#304870), 
  (fate#304115)
- 2.17.18 

-------------------------------------------------------------------
Thu Sep  4 17:48:02 CEST 2008 - locilka@suse.cz

- Adding question icon for ModuleLoading::Load (bnc #421002).
- Fixed Confirm module (bnc #423272).

-------------------------------------------------------------------
Thu Sep  4 14:31:14 CEST 2008 - locilka@suse.cz

- Fixing Popup YCP module to workaround a UI Syntax Error while
  using ButtonBox widget (bnc #422612).
- Checking UI::OpenDialog return value and closing the dialog only
  if successful (bnc #422612).
- 2.17.17

-------------------------------------------------------------------
Thu Sep  4 12:26:33 CEST 2008 - jsuchome@suse.cz

- InstExtensionImage.ycp: added function for unloading image;
  LoadExtension and UnLoadExtension have argument for progress text

-------------------------------------------------------------------
Thu Sep  4 10:37:53 CEST 2008 - locilka@suse.cz

- One more `ButtonBox in SignatureCheckDialogs (bnc #392171).

-------------------------------------------------------------------
Tue Sep  2 11:18:36 CEST 2008 - locilka@suse.cz

- Extended control file handling to accept 'execute' module
  parameter to be called instead of 'name'/inst_'name'
  (BNC #401319).
- 2.17.16

-------------------------------------------------------------------
Thu Aug 28 11:55:05 CEST 2008 - locilka@suse.cz

- Adapted Popup, Confirm, CWM, ALog, GPGWidgets, NetworkPopup,
  PackageCallbacks, SignatureCheckDialogs, FileChanges, Initrd,
  and ModuleLoading libraries to use new YButtonBox widget
  (FATE #303446).
- Adjusted RPM dependencies.
- 2.17.15

-------------------------------------------------------------------
Wed Aug 27 10:03:54 CEST 2008 - jsrain@suse.cz

- added configuration files changes tracking in SNV as preview

-------------------------------------------------------------------
Mon Aug 25 14:10:23 CEST 2008 - ug@suse.de

- post-patterns for autoyast added
- 2.17.14

-------------------------------------------------------------------
Fri Aug 22 10:18:51 CEST 2008 - jsrain@suse.cz

- remove 'usbhid' from blacklisted modules for initrd (bnc #398420)

-------------------------------------------------------------------
Wed Aug 20 12:46:23 CEST 2008 - ug@suse.de

- fixed the Linuxrc::SaveInstallInf function to copy the 
  install.inf
- 2.17.13

-------------------------------------------------------------------
Tue Aug 19 15:55:31 CEST 2008 - mvidner@suse.cz

- Use zenity or kdialog instead of xmessage if available, for
  accessibility (bnc#418032, bnc#343903).

-------------------------------------------------------------------
Mon Aug 18 13:05:54 CEST 2008 - jsrain@suse.cz

- fixed bash completion (bnc #417755)
- 2.17.12

-------------------------------------------------------------------
Tue Aug 12 17:44:57 CEST 2008 - mvidner@suse.cz

- /sbin/yast, network.scr: Fedora portability, thanks to Oracle.
- Added Distro, a module to distinguish between distributions,
  to facilitate porting YaST.

-------------------------------------------------------------------
Mon Aug 11 13:54:29 CEST 2008 - kmachalkova@suse.cz

- Hostname::Current.*: Do not split FQDN into pieces if it is of the 
  form of IP address (bnc#415109)
- CWMFirewallInterfaces: widget-exists check added
- 2.17.11

-------------------------------------------------------------------
Mon Aug 11 12:42:18 CEST 2008 - locilka@suse.cz

- Fixing PortAliases to recover from faulty data.

-------------------------------------------------------------------
Fri Aug  8 13:19:03 CEST 2008 - locilka@suse.cz

- Fixed the latest Progress patch to pass the testsuite.
- 2.17.10

-------------------------------------------------------------------
Fri Aug  8 10:28:38 CEST 2008 - jsuchome@suse.cz

- anyxml agent documentation added to anyxml.scr (bnc#405291) 

-------------------------------------------------------------------
Wed Aug  6 14:23:14 CEST 2008 - tgoettlicher@suse.de

- Fixed bnc #413516: HideBackButton() always hides back button
  in wizard

-------------------------------------------------------------------
Wed Aug  6 10:34:07 CEST 2008 - locilka@suse.cz

- Converting old built-in allowed services configuration in
  firewall to services defined by packages (bnc #399217).

-------------------------------------------------------------------
Wed Jul 30 11:53:35 CEST 2008 - lslezak@suse.cz

- PackageLock::Connect() - display more details about owner of the
  zypp lock (bnc#280537)

-------------------------------------------------------------------
Fri Jul 25 16:00:44 CEST 2008 - mzugec@suse.cz

- support for tunnel devices in NetworkInterfaces (FaTE#302184)
- 2.17.9

-------------------------------------------------------------------
Tue Jul 22 20:12:41 CEST 2008 - locilka@suse.cz

- Added new DnsServerAPI::GetReverseIPforIPv6 function.
- 2.17.8

-------------------------------------------------------------------
Thu Jul 17 12:25:25 CEST 2008 - jsuchome@suse.cz

- ag_anyxml: return every value as string (bnc#409491) 

-------------------------------------------------------------------
Wed Jul 16 18:41:13 CEST 2008 - locilka@suse.cz

- Support for conflicting services has been dropped from
  SuSEFirewall* modules (replaced by services defined by packages).

-------------------------------------------------------------------
Tue Jul 15 13:37:09 CEST 2008 - locilka@suse.cz

- Fixed Linuxrc::SaveInstallInf function to really copy the
  /etc/install.inf at the end of the installation.
- Fixed ycpdoc warnings for SuSEFirewall*.ycp (added/fixed docu.)

-------------------------------------------------------------------
Fri Jul 11 11:11:11 CEST 2008 - locilka@suse.cz

- Unified icons in Popup library using Icon library.
- Extended Icon library with 'question' icon.
- 2.17.7

-------------------------------------------------------------------
Thu Jul 10 19:02:22 CEST 2008 - mvidner@suse.cz

- CWMTab: Added a nesting stack (bnc#406138); added LastTab() so
  that some modules continue to work (bnc#134386).

-------------------------------------------------------------------
Wed Jul  9 15:22:52 CEST 2008 - locilka@suse.cz

- Making ProductControl::InitAutomaticConfiguration public to make
  it possible to call it directly from first stage installation
  worker (bnc #404122).

-------------------------------------------------------------------
Tue Jul  8 11:28:39 CEST 2008 - locilka@suse.cz

- By default, firewall packages are just checked whether they are
  installed. CWM Firewall Interfaces does not offer to install them
  (bnc #388773).
- 2.17.6

-------------------------------------------------------------------
Mon Jul  7 17:05:37 CEST 2008 - locilka@suse.cz

- Dropped deprecated functions from Wizard module:
  ReplaceNextButton, ReplaceBackButton, ReplaceAbortButton.
- Added more documentation (examples).

-------------------------------------------------------------------
Sun Jul  6 22:18:42 CEST 2008 - mzugec@suse.de

- possibility to disable FileChanges popup (bnc#383718)

-------------------------------------------------------------------
Tue Jul  1 17:43:02 CEST 2008 - mzugec@suse.de

- new function is NetworkService::Networkv6Running()
- rewrite IP/PREFIXLEN for aliases in NetworkInterfaces
- 2.17.5 

-------------------------------------------------------------------
Fri Jun 27 10:53:23 CEST 2008 - lslezak@suse.cz

- adapted to the new patch messages and patch scripts callbacks
  (bnc#401220)
- 2.17.4

-------------------------------------------------------------------
Thu Jun 19 11:05:22 CEST 2008 - aschnell@suse.de

- added Integer::RangeFrom, Integer::IsPowerOfTwo and Integer::Sum
- 2.17.3

-------------------------------------------------------------------
Wed Jun 18 12:42:14 CEST 2008 - mzugec@suse.de

- moved DnsServerAPI testsuites to yast2-dns-server
- 2.17.2

-------------------------------------------------------------------
Wed Jun 18 10:19:41 CEST 2008 - mzugec@suse.de

- use PREFIXLEN in NetworkInterfaces
- fixed testsuites (added IPv6 tests)
- 2.17.1

-------------------------------------------------------------------
Mon Jun 16 12:42:24 CEST 2008 - locilka@suse.cz

- Added "ellipsis" to the "Firewall Details" generic button
  (bnc #395433).

-------------------------------------------------------------------
Fri Jun 13 16:57:42 CEST 2008 - aschnell@suse.de

- added Integer.ycp module with Range function
- 2.17.0

-------------------------------------------------------------------
Fri Jun 13 15:02:15 CEST 2008 - locilka@suse.cz

- Opening fallback ports in case of SSH and / or VNC installation
  when firewall services (defined by packages) are not installed
  (bnc #398855).
- DnsServerAPI testsuites moved here from yast2-dns-server.
- Adjusted RPM dependencies (Conflicts: yast2-dns-server < 2.17.0).

-------------------------------------------------------------------
Wed Jun 11 12:01:02 CEST 2008 - locilka@suse.cz

- All SUSEFirewallServices were dropped, since now we only support
  services defined by packages.

-------------------------------------------------------------------
Mon Jun  9 16:52:24 CEST 2008 - mzugec@suse.cz

- DnsServerApi.pm moved from dns-server (bnc#392606)

-------------------------------------------------------------------
Fri Jun  6 17:27:09 CEST 2008 - mzugec@suse.cz

- installation onto nfs - STARTMODE='nfsroot' (bnc#397410)

-------------------------------------------------------------------
Fri Jun  6 12:50:02 CEST 2008 - locilka@suse.cz

- Fixed Progress stages layout, stage-mark has a reseved space now
  (bnc #395752).
- Using 'rpmqpack' in PackageSystem::PackageInstalled because it is
  a way faster than 'rpm' itself.

-------------------------------------------------------------------
Wed Jun  4 16:32:13 CEST 2008 - lslezak@suse.cz

- added PackageLock::Connect() - similar to PackageLock::Check()
  but [Abort] is always displayed and [Continue] is optional
  (bnc#293356)

-------------------------------------------------------------------
Tue Jun  3 16:49:06 CEST 2008 - locilka@suse.cz

- Always calling NetworkInterfaces::Read in SuSEFirewall::Read
  (bnc #396646)

-------------------------------------------------------------------
Fri May 23 12:23:25 CEST 2008 - jsrain@suse.cz

- adjusted button handling in CWM (bnc#392983)
- 2.16.71

-------------------------------------------------------------------
Thu May 22 15:53:55 CEST 2008 - lslezak@suse.cz

- Added Product::ReadProducts() to explicitly read products from
  the package manager (bnc#390738)
- 2.16.70

-------------------------------------------------------------------
Thu May 22 10:56:19 CEST 2008 - mzugec@suse.cz

- test if disk is network based in NetworkStorage (bnc#384420)
- 2.16.69

-------------------------------------------------------------------
Tue May 20 13:51:55 CEST 2008 - locilka@suse.cz

- Updated SuSEfirewall2 service-translations (generated from PDB).

-------------------------------------------------------------------
Fri May 16 16:40:22 CEST 2008 - jsrain@suse.cz

- added categories Settings and System into desktop file
  (bnc #382778)

-------------------------------------------------------------------
Fri May 16 16:27:19 CEST 2008 - sh@suse.de

- Fixed bnc #374704: Missing wizard icons
  Now providing a default icon until the YCP app sets one
- V 2.16.68

-------------------------------------------------------------------
Wed May 14 09:47:19 CEST 2008 - jsrain@suse.cz

- propagate the yast2 --gtk and --qt switches from control center
  to running individual modules (bnc #389714)
- 2.16.67

-------------------------------------------------------------------
Tue May 13 13:49:40 CEST 2008 - mzugec@suse.cz

- isDiskOnNetwork::NetworkStorage added test for nfs (bnc#384420)
- 2.16.66

-------------------------------------------------------------------
Tue May 13 12:41:55 CEST 2008 - lslezak@suse.cz

- PackageSystem::EnsureSourceInit() - do not display "No package
  source defined" when installing from liveCD (bnc#389688)
- 2.16.65

-------------------------------------------------------------------
Mon May 12 13:42:11 CEST 2008 - mvidner@suse.cz

- Report::{Long,}{Message,Warning,Error}: log the text before popping
  up a dialog so that eager bug reporters have the last message in the
  log (bnc#381594#c15).

-------------------------------------------------------------------
Fri May 09 12:19:58 CEST 2008 - aschnell@suse.de

- Fixed keyboard on PPC during installation (bnc #387567)
- 2.16.64

-------------------------------------------------------------------
Fri May  9 10:03:05 CEST 2008 - locilka@suse.cz

- Fixed TSIG key generation (bnc #387099).
- 2.16.63

-------------------------------------------------------------------
Wed May  7 09:52:21 CEST 2008 - lslezak@suse.cz

- Progress:: store the current values correctly when a nested
  progress is started

-------------------------------------------------------------------
Mon May  5 14:52:54 CEST 2008 - mvidner@suse.cz

- Pass client arguments as literal strings, not YCP values.
  It broke for "/tmp/windomain\theuser-tmpdir" (bnc#382883).
- Fixed the bnc#382216 fix for non-/usr prefix.
- 2.16.62

-------------------------------------------------------------------
Fri May  2 14:07:24 CEST 2008 - lslezak@suse.cz

- Mode::test(), PakageCallbacks - do not call UI:: functions in
  command line mode (do not initialize UI) (another fix for
  bnc#374259)
- 2.16.61

-------------------------------------------------------------------
Wed Apr 30 12:02:38 CEST 2008 - lslezak@suse.cz

- Product.ycp - properly set 'name' and 'short_name' (bnc#368104)

-------------------------------------------------------------------
Tue Apr 29 15:26:54 CEST 2008 - lslezak@suse.cz

- moved ag_content agent (.content_file path) from yast2-instserver
  package here so it can be shared by yast2-instserver and
  yast2-product-creator (bnc#339126)
- 2.16.60

-------------------------------------------------------------------
Mon Apr 28 15:35:47 CEST 2008 - lslezak@suse.cz

- Abort completete autorefresh when [Abort] is pressed after
  a download problem (bnc #382377)
- 2.16.59

-------------------------------------------------------------------
Fri Apr 25 11:18:24 CEST 2008 - lslezak@suse.cz

- do not use UI:: call while importing PackageCallbaks module
  (initializes UI even in command line mode) (bnc#374259)
- 2.16.58

-------------------------------------------------------------------
Thu Apr 24 09:55:15 CEST 2008 - jsuchome@suse.cz

- added missing anyxml.scr
- 2.16.57

-------------------------------------------------------------------
Wed Apr 23 14:59:43 CEST 2008 - locilka@suse.cz

- Fixing CWMFirewallInterfaces to appropriately handle interfaces
  in unprotected internal zone (bnc #382686).
- 2.16.56

-------------------------------------------------------------------
Wed Apr 23 13:27:18 CEST 2008 - mvidner@suse.cz

- Make the yast2 script work even with trailing slashes in $PATH
  (bnc#382216).

-------------------------------------------------------------------
Wed Apr 23 11:50:23 CEST 2008 - lslezak@suse.cz

- PackageSystem.ycp - do not initialize the package callbacks,
  they are already initialized in PackageCallbacks constructor
- Product.ycp - do not initialize the package manager, read the
  installed product from /etc/SuSE-relase file instead (bnc#380652)
- 2.16.55

-------------------------------------------------------------------
Tue Apr 22 15:15:59 CEST 2008 - jsrain@suse.cz

- rename MODLIST variable to YAST_MODLIST to prevent conflicts
  with zypper (bnc #382097)

-------------------------------------------------------------------
Mon Apr 21 12:20:01 CEST 2008 - jsrain@suse.cz

- fixed CWM testsuite
- 2.16.54

-------------------------------------------------------------------
Fri Apr 18 15:29:46 CEST 2008 - lslezak@suse.cz

- Kernel.ycp - check XEN detection result for nil, nil means XEN
  was not found

-------------------------------------------------------------------
Thu Apr 17 20:31:39 CEST 2008 - locilka@suse.cz

- Using `InputFiled instead of obsolete `TextEntry (in CWM).
- Adjusted CWM testsuite.
- 2.16.53

-------------------------------------------------------------------
Wed Apr 16 13:30:31 CEST 2008 - kmachalkova@suse.cz

- Wizard.ycp: Generic tree dialog introduced - left help panel
  might be removed, but menu tree must stay (FaTE #303291 related)

-------------------------------------------------------------------
Tue Apr 15 11:13:04 CEST 2008 - lslezak@suse.cz

- PackageCallbacks.ycp - added RegisterEmptyProgressCallbacks() and
  RestorePreviousProgressCallbacks() functions for disabling and
  restoring progress callbacks (bnc#377919)
- 2.16.52

-------------------------------------------------------------------
Mon Apr 14 16:42:44 CEST 2008 - sh@suse.de

- Open wizard dialogs with `opt(`wizardDialog) in Wizard.ycp
- V 2.16.51

-------------------------------------------------------------------
Mon Apr 14 14:16:55 CEST 2008 - lslezak@suse.cz

- Products.ycp - the target and the sources must be initialized
  and the solver must be run to obtain the list of installed
  products (bnc #368104)

-------------------------------------------------------------------
Mon Apr 14 11:44:17 CEST 2008 - locilka@suse.cz

- Enhanced firewall-services translations script to generate a bit
  more usefule output for translators.

-------------------------------------------------------------------
Mon Apr 14 08:49:05 CEST 2008 - jsrain@suse.cz

- regenerated yast2-services-translations (bnc #373969)
- 2.16.50

-------------------------------------------------------------------
Sun Apr 13 14:42:01 CEST 2008 - aschnell@suse.de

- refactoring and fixing LogView.ycp (bnc #371983)
- 2.16.49

-------------------------------------------------------------------
Fri Apr 11 18:38:02 CEST 2008 - locilka@suse.cz

- New Wizard::OpenOKDialog() (FATE #120373).

-------------------------------------------------------------------
Fri Apr 11 10:50:20 CEST 2008 - mvidner@suse.cz

- FileChanges::FileChangedFromPackage: fixed to actually consider the
  file parameter

-------------------------------------------------------------------
Thu Apr 10 13:55:25 CEST 2008 - kmachalkova@suse.cz

- Hostname.ycp: new functions for retrieving current FQDN, hostname
  and domain name (for FaTE #302863)
- 2.16.48

-------------------------------------------------------------------
Thu Apr 10 10:09:20 CEST 2008 - kmachalkova@suse.cz

- Progress.ycp: use UI::GetDisplay info only when it is really
  needed, not on global level (it instantiates UI and makes CLI
  deaf-dumb in ncurses which set terminal echo to off) (bnc #374259)

-------------------------------------------------------------------
Wed Apr  9 14:57:17 CEST 2008 - jsrain@suse.cz

- use only one 'tail' command in LogView if not using grep to
  filter a log in order to avoid buffering (bnc #371983)
- 2.16.47

-------------------------------------------------------------------
Wed Apr  9 10:33:04 CEST 2008 - locilka@suse.cz

- Added support for Samba Broadcast Reply (FATE #300970).
- Updated Firewall Services translations.
- Renamed SuSEfirewall2 SCR agent to help to make SCR lazy.

-------------------------------------------------------------------
Tue Apr  8 12:14:52 CEST 2008 - lslezak@suse.cz

- call Pkg::TargetInit() in PackageSystem::EnsureTargetInit()
  to load installed packages
- only PAE version of kernel-xen is shipped (kernel-xenpae is now
  kernel-xen)

-------------------------------------------------------------------
Fri Apr  4 15:16:13 CEST 2008 - locilka@suse.cz

- Added GetInstArgs::automatic_configuration for easier handling
  of the automatic configuration process.
- InstExtensionImage changed to use new 'extend' command
  (bnc #376870).
- Function AddXenSupport doesn't change FW_FORWARD_ALWAYS_INOUT_DEV
  anymore. The whole functionality is handled by SuSEfirewall2
  itself (bnc #375482).
- 2.16.46

-------------------------------------------------------------------
Fri Apr  4 14:54:19 CEST 2008 - jsrain@suse.cz

- avoid calling PackageCallbacksInit::InitPackageCallbacks () to
  prevent testsuites of other packages from failing
- 2.16.45

-------------------------------------------------------------------
Thu Apr  3 07:53:51 CEST 2008 - lslezak@suse.cz

- fixed build (missing in -M option in Makefile.am)
- 2.16.44

-------------------------------------------------------------------
Wed Apr  2 22:10:10 CET 2008 - mzugec@suse.de

- added type "password" into CWM
- 2.16.43

-------------------------------------------------------------------
Wed Apr  2 16:31:13 CEST 2008 - lslezak@suse.cz

- moved package callbacks implementation from yast2-packager
  to yast2 (to break cyclic dependency) (fate#302296)
- 2.16.42

-------------------------------------------------------------------
Wed Apr  2 16:21:09 CEST 2008 - locilka@suse.cz

- SCR Agent for managing /etc/ssh/sshd_config has been moved here
  from yast2-sshd.
- Adjusted RPM dependencies.
- 2.16.41

-------------------------------------------------------------------
Tue Apr 01 20:49:22 CEST 2008 - aschnell@suse.de

- let String::FormatSizeWithPrecision return "1 MB" instead of
  "1024 kB" and alike
- fixed String::FormatSizeWithPrecision to return a unit for small
  values

-------------------------------------------------------------------
Tue Apr  1 09:46:44 CEST 2008 - jsrain@suse.cz

- merged texts from proofread

-------------------------------------------------------------------
Mon Mar 31 15:55:25 CEST 2008 - mvidner@suse.cz

- Don't document a feature that is unclear and was never there
  (bnc#373187).

-------------------------------------------------------------------
Wed Mar 26 16:19:46 CET 2008 - jsuchome@suse.cz

- added new anyxml agent, now using perl-XML-Simple library
  (bnc #366867)
- 2.16.40

-------------------------------------------------------------------
Wed Mar 19 17:22:30 CET 2008 - locilka@suse.cz

- anyxml agent renamed to barexml (bnc #366867)
- 2.16.39

-------------------------------------------------------------------
Wed Mar 19 15:36:55 CET 2008 - jsrain@suse.cz

- fixed efika detection (bnc #369045)

-------------------------------------------------------------------
Tue Mar 18 13:22:01 CET 2008 - locilka@suse.cz

- Changed the default value for use-automatic-configuration in
  ProductControl module, now it's false (Also because of AutoYaST).
- Better logging.
- 2.16.38

-------------------------------------------------------------------
Mon Mar 17 14:50:16 CET 2008 - aschnell@suse.de

- added LogViewCore.ycp
- added WaitForEvent to Wizard.ycp
- 2.16.37

-------------------------------------------------------------------
Mon Mar 17 12:43:32 CET 2008 - jsrain@suse.cz

- added 'StartupNotify=true' to the desktop file (bnc #304964)

-------------------------------------------------------------------
Fri Mar 14 12:26:39 CET 2008 - locilka@suse.cz

- Several changes in ProductControl modules for automatic
  configuration and easies enabling and disabling modules.
- DisabledModules and DisabledProposals were made local and acces
  to them is available via functional API only. Both for
  (fate #303396).
- 2.16.36

-------------------------------------------------------------------
Fri Mar 14 11:29:13 CET 2008 - jsrain@suse.cz

- fixed textdomain

-------------------------------------------------------------------
Wed Mar 12 17:16:20 CET 2008 - locilka@suse.cz

- Adjusted ProductControl to evaluate `accept and `ok as if it was
  `next (bnc #369846).
- 2.16.35

-------------------------------------------------------------------
Tue Mar 11 16:14:30 CET 2008 - jsrain@suse.cz

- added infrastructure to detect configuration files changed not
  by YaST and warn users about such changes possibly getting lost
  (fate #303374)

-------------------------------------------------------------------
Tue Mar 11 13:00:07 CET 2008 - lslezak@suse.cz

- improved String::FormatRateMessage() (needed for bnc #168935)
- 2.16.34

-------------------------------------------------------------------
Wed Mar  5 17:37:15 CET 2008 - lslezak@suse.cz

- register Refresh callbacks (required for FATE #30962, bnc #231745)
- 2.16.33

-------------------------------------------------------------------
Wed Mar 05 16:39:25 CET 2008 - aschnell@suse.de

- set Qt style during installation

-------------------------------------------------------------------
Wed Mar  5 15:37:35 CET 2008 - locilka@suse.cz

- Do not try to change the Wizard widget if no such widget exists
  (ncurses) reuse the Back button instead (bnc #367213).
- 2.16.31

-------------------------------------------------------------------
Tue Mar  4 13:53:43 CET 2008 - locilka@suse.cz

- Replacing obsolete ag_background with new ag_process in Service
  YCP module.
- Adjusted RPM dependencies.

-------------------------------------------------------------------
Wed Feb 27 14:38:42 CET 2008 - coolo@suse.de

- new version
- V 2.16.30

-------------------------------------------------------------------
Fri Feb 22 15:34:10 CET 2008 - jsuchome@suse.cz

- added ProductControl::EnableModule, ProductControl::DisabledModule

-------------------------------------------------------------------
Thu Feb 21 18:09:33 CET 2008 - sh@suse.de

- Added new UI packages to Requires/BuildRequires in .spec file
- No more fullscreen for sw_single (coolo's wish)
- V 2.16.29

-------------------------------------------------------------------
Mon Feb 18 20:51:30 CET 2008 - coolo@suse.de

- fix build
- 2.16.28

-------------------------------------------------------------------
Mon Feb 18 17:10:17 CET 2008 - mzugec@suse.de

- NetworkService::NetworkRunningPopup() changed to confirmation

-------------------------------------------------------------------
Mon Feb 18 14:13:07 CET 2008 - lslezak@suse.cz

- URL::Parse() - parse "dir:///" correctly

-------------------------------------------------------------------
Fri Feb 15 13:53:34 CET 2008 - jsrain@suse.cz

- added variables to define whether installing from RPM packages
  or images

-------------------------------------------------------------------
Thu Feb 14 11:59:42 CET 2008 - mzugec@suse.de

- added Confirm::RunningNetwork() for bnc#360571
- 2.16.27

-------------------------------------------------------------------
Wed Feb 13 12:15:22 CET 2008 - jsrain@suse.cz

- Defined filename of file to force update instead of installation

-------------------------------------------------------------------
Fri Feb  8 10:40:25 CET 2008 - locilka@suse.cz

- Umounts performed by InstExtensionImage use -f -l -d (force,
  lazy, free the used loop device as well).

-------------------------------------------------------------------
Thu Feb  7 15:50:24 CET 2008 - locilka@suse.cz

- Module InstExtensionImage moved here from installation.
- Added possibility to disintegrate extensions integrated by
  InstExtensionImage module.
- 2.16.26

-------------------------------------------------------------------
Wed Feb  6 16:51:28 CET 2008 - locilka@suse.cz

- Restoring buttons in ProductControl after every single client
  call to prevent from breaking the installation workflow.

-------------------------------------------------------------------
Tue Feb  5 10:36:52 CET 2008 - kmachalkova@suse.cz

- Progress.ycp: Use the presence of progress bar widget to determine
  whether some progress is running (querying progress counter is not
  enough, previous modules might have failed to reset it correctly)

-------------------------------------------------------------------
Mon Feb  4 18:07:47 CET 2008 - mzugec@suse.de

- Confirm::RunningNetwork() moved to
  NetworkService::NetworkRunningPopup()

-------------------------------------------------------------------
Fri Feb  1 13:00:18 CET 2008 - locilka@suse.cz

- Added new functions into the URL module: MakeMapFromParams and
  MakeParamsFromMap.
- Fixed deprecated find() calls in URL module.
- 2.16.25

-------------------------------------------------------------------
Mon Jan 28 16:28:34 CET 2008 - locilka@suse.cz

- Adjusted SCR agent for SuSEfirewall2 sysconfig file. Values can
  use also single quotes, not only double-quotes (bnc#327565).

-------------------------------------------------------------------
Mon Jan 28 13:14:13 CET 2008 - locilka@suse.cz

- Removing useless Wizard() calls in ProductControl to minimize the
  Wizard redrawing.

-------------------------------------------------------------------
Mon Jan 28 13:00:19 CET 2008 - aschnell@suse.de

- support Qt and Gtk frontend in startup scripts
- 2.16.24

-------------------------------------------------------------------
Sun Jan 27 21:22:06 CET 2008 - coolo@suse.de

- fixing changelog

-------------------------------------------------------------------
Thu Jan 24 15:16:44 CET 2008 - mzugec@suse.cz

- replace deprecated NetworkDevices by NetworkInterfaces
- 2.16.23

-------------------------------------------------------------------
Thu Jan 24 10:09:37 CET 2008 - lslezak@suse.cz

- Fixed testing UI::WidgetExists() call result (it can return nil,
  it must be explicitly compared to true)
- Added pre-requires for fillup into .spec file (for filling up
  sysconfig.yast2 template)
- 2.16.23

-------------------------------------------------------------------
Tue Jan 22 13:25:44 CET 2008 - lslezak@suse.cz

- Progress::New() can be called recursively - a nested progress
  can run inside the main progress (part of bug #352007)
- added wizard/doc/examples/progress_*.ycp examples how to use
  this feature
- 2.16.22

-------------------------------------------------------------------
Mon Jan 21 14:49:30 CET 2008 - locilka@suse.cz

- Disabled HTTP and HTTPS services in list of hard-coded
  SuSEfirewall2 services (replaced with services defined by pkgs).
- Disabled also SSH, DHCP server/client, NIS client.
- Function GetFilenameFromServiceDefinedByPackage has been made
  global.
- Fixed SuSEFirewall testsuite and possibly conflicting services.

-------------------------------------------------------------------
Fri Jan 18 18:04:57 CET 2008 - kmachalkova@suse.cz

- Re-enabled threading in ncurses UI (bug #164999, FaTE #301899)

-------------------------------------------------------------------
Thu Jan 17 13:15:45 CET 2008 - lslezak@suse.cz

- use `BusyIndicator widget for `tick subprogress in Progress::
  (#351933)
- register AcceptWrongDigest AcceptUnknownDigest callbacks
- 2.16.21

-------------------------------------------------------------------
Fri Jan 11 14:11:16 CET 2008 - mzugec@suse.de

- remove ocurrences of deprecated NetworkInterfaces::device_name

-------------------------------------------------------------------
Tue Jan  8 17:20:27 CET 2008 - mzugec@suse.cz

- added NetworkInterfaces module (NetworkDevices will be deprecated)
- 2.16.20

-------------------------------------------------------------------
Tue Jan  8 13:06:46 CET 2008 - jsrain@suse.cz

- disable tab-completion after -i, --install, --remove and
  -- update (#341706)

-------------------------------------------------------------------
Tue Jan  8 11:40:54 CET 2008 - kmachalkova@suse.cz

- Fixed crash when running text-mode menu as non-root user (new
  libyui throws an exception if SelectionBox entry is nil)

-------------------------------------------------------------------
Tue Jan  8 10:42:05 CET 2008 - jsrain@suse.cz

- offer possibility to define UI via cmdline parameter (#348817)

-------------------------------------------------------------------
Fri Jan  4 10:47:10 CET 2008 - lslezak@suse.cz

- Progress:: do not replace the subprocess widget, try to reuse the
  existing widget if possible (avoids screen flickering) (#350584)
- 2.16.19

-------------------------------------------------------------------
Thu Dec 13 17:47:39 CET 2007 - mzugec@suse.de

- NetworkDevices::CleanCacheRead() to reset and re-read
.sysconfig.network.ifcfg* because of network proposal (#170558)
- NetworkDevices::GetDeviceTypes() - list of netcard devices for
this architecture
- NetworkDevices::GetDevTypeDescription() moved from network module
(routines/summary device_types, routines/complex device_names)
- 2.16.18

-------------------------------------------------------------------
Mon Dec 10 12:31:44 CET 2007 - locilka@suse.cz

- Adjusted RPM dependencies:
    * Conflicts yast2-country < 2.16.3 because of moving some files
      from that package here.
    * yast2-pkg-bindings >= 2.16.5 needed already in build-time.

-------------------------------------------------------------------
Fri Dec  7 13:34:11 CET 2007 - lslezak@suse.cz

- Progress:: - added support for subprogress
  (see Progress::Subprogress*() functions)
- InitPackageCallbacks() - register Process* callbacks
- 2.16.17

-------------------------------------------------------------------
Fri Dec  7 13:22:17 CET 2007 - jsuchome@suse.cz

- country.ycp and country_long.ycp moved here from yast2-country
  to remove a dependency on yast2-country by some packages

-------------------------------------------------------------------
Fri Dec  7 11:18:01 CET 2007 - jsrain@suse.cz

- fixed validation of CWM tab widget (#346751)

-------------------------------------------------------------------
Thu Dec  6 17:36:11 CET 2007 - mzugec@suse.cz

- added vlan into device types list

-------------------------------------------------------------------
Wed Dec  5 17:32:22 CET 2007 - sh@suse.de

- Dropped obsolete --noborder option for /sbin/yast2

-------------------------------------------------------------------
Mon Dec  3 16:43:50 CET 2007 - locilka@suse.cz

- Adjusted RPM dependencies: mod_UI in yast2-core.
- Updated Progress with icons to rather use Image-Dimm support
  if available.
- Added new Icon YCP module to provide basic acces to icon files.
- Popup::ConfirmAbort now uses Icons.
- 2.16.16

-------------------------------------------------------------------
Mon Dec  3 14:24:02 CET 2007 - ug@suse.de

- XMLToYCPString added to convert an XML string to
  YCP data

-------------------------------------------------------------------
Thu Nov 29 15:35:40 CET 2007 - locilka@suse.cz

- Progress module has been extended to show icons for stages.
  Function NewProgressIcons() just extends the New() function
  with list of images to be shown.

-------------------------------------------------------------------
Thu Nov 29 13:19:11 CET 2007 - mzugec@suse.cz

- for AY Confirm::Detection popup has timeout 10 seconds (#192181)
- 2.16.15

-------------------------------------------------------------------
Tue Nov 27 19:13:03 CET 2007 - sh@suse.de

- Require yast2-core >= 2.16.10 in .spec
- 2.16.14

-------------------------------------------------------------------
Tue Nov 27 16:48:57 CET 2007 - mvidner@suse.cz

- Wizard::ShowReleaseNotesButton id is string, not any.
- 2.16.13

-------------------------------------------------------------------
Tue Nov 27 13:47:41 CET 2007 - mvidner@suse.cz

- /sbin/yast2: Factored out the y2base loop. Exit it on failure (#343258).

-------------------------------------------------------------------
Fri Nov 23 16:21:28 CET 2007 - mzugec@suse.cz

- fixed URL module for "smb" type
- 2.16.12

-------------------------------------------------------------------
Thu Nov 22 17:45:45 CET 2007 - locilka@suse.cz

- Fixed URL.ycp documentation, added some examples.

-------------------------------------------------------------------
Wed Nov 21 15:36:03 CET 2007 - mzugec@suse.cz

- title-style capitalization of GetDeviceType() (#223873)

-------------------------------------------------------------------
Tue Nov 20 10:50:24 CET 2007 - locilka@suse.cz

- Added new Internet::ShutdownAllLocalDHCPClients function
  for killing dhcpcd (#308577).

-------------------------------------------------------------------
Mon Nov 19 17:58:09 CET 2007 - kmachalkova@suse.cz

- Initialize locale variables (UTF-8 or not) properly to prevent
  displaying garbled characters in console (#335246) (thanks, mfabian
  and werner)

-------------------------------------------------------------------
Fri Nov 16 11:03:43 CET 2007 - locilka@suse.cz

- SCR agent for any_XML has been moved from yast2-packager-2.16.5
  to yast2-2.16.11 (#332187).
- Adjusted RPM dependencies.
- 2.16.11

-------------------------------------------------------------------
Fri Nov  9 12:23:00 CET 2007 - jsrain@suse.cz

- added manpage for yast (#336004)
- initialize product name during live installation properly
  (#297609)
- changed labels of software confirmation popup to Install/Cancel,
  resp. Uninstall/Cancel (#215195)
- 2.16.10

-------------------------------------------------------------------
Wed Nov  7 20:59:53 CET 2007 - mzugec@suse.cz

- added new function ListDevicesExcept(string)
- 2.16.9

-------------------------------------------------------------------
Tue Nov  6 18:22:47 CET 2007 - locilka@suse.cz

- Added new YCP module AutoinstData (which holds all data shared
  between Autoinstallation and other YaST modules) to break cyclic
  dependencies.
- Adjusted RPM dependencies.
- 2.16.8

-------------------------------------------------------------------
Mon Nov  5 11:19:38 CET 2007 - locilka@suse.cz

- Dirinstall-related global data added to Installation YCP module.
- 2.16.7

-------------------------------------------------------------------
Fri Nov  2 14:27:14 CET 2007 - locilka@suse.cz

- YCP module Internet moved from yast2-network to yast2 to remove
  RPM dependencies.
- Adjusted RPM dependencies.
- Added some more texts for firewall services defined by packages.
- Some functions from Internet were moved to newly created
  InternetDevices because of dependency on Provirer module.
- 2.16.6

-------------------------------------------------------------------
Thu Nov  1 16:44:07 CET 2007 - locilka@suse.cz

- Update/backup-related variables were moved from  Update::* to
  Installation::update_* to remove RPM dependencies.
- 2.16.5

-------------------------------------------------------------------
Wed Oct 31 13:19:42 CET 2007 - locilka@suse.cz

- installedVersion and updateVersion moved from 'Update' to
  'Installation' YCP module to remove dependencies.
- 2.16.4

-------------------------------------------------------------------
Tue Oct 30 17:24:06 CET 2007 - locilka@suse.cz

- Modules Hotplug and HwStatus moved here from yast2-installation
  to remove yast2-storage dependency on yast2-installation.
- Adjusted RPM dependencies.
- 2.16.3

-------------------------------------------------------------------
Tue Oct 23 08:10:22 CEST 2007 - jsrain@suse.cz

- kernel-bigsmp renamed to kernel-pae
- 2.16.2

-------------------------------------------------------------------
Thu Oct 11 11:52:23 CEST 2007 - locilka@suse.cz

- New function FileUtils::MD5sum.
- Merging every single workflow only once, skipping duplicate
  additional workflows even if provided by a different file name
  (#332436).
- Merging control-file texts in WorkflowManager as well (#271608).

-------------------------------------------------------------------
Thu Oct  4 16:29:01 CEST 2007 - jsrain@suse.cz

- install bigsmp kernel regardless the memory size (Fate #159006)
- 2.16.1

-------------------------------------------------------------------
Wed Oct  3 09:39:45 CEST 2007 - mvidner@suse.cz

- Do not try to package COPYRIGHT.english, it is gone from
  devtools (#299144).
- 2.16.0

-------------------------------------------------------------------
Wed Sep 26 18:06:50 CEST 2007 - kmachalkova@suse.cz

- Text-mode control center: do not show groups containing no modules
  to the user (#309452)

-------------------------------------------------------------------
Wed Sep 12 11:24:50 CEST 2007 - jsrain@suse.cz

- reverted Fate #159006 (always using bigsmp kernel if PAE detected)
  (#309468)
- 2.15.58

-------------------------------------------------------------------
Tue Sep 11 10:23:08 CEST 2007 - varkoly@suse.de

- Fixed Provides list (#309420)

-------------------------------------------------------------------
Mon Sep 10 11:41:49 CEST 2007 - locilka@suse.cz

- Fixed agent for /content file to correctly identify the key and
  the value (#305495).
- 2.15.57

-------------------------------------------------------------------
Thu Sep  6 14:30:06 CEST 2007 - tgoettlicher@suse.de

- fixed mouse cursor for links (#304679)
- 2.15.56

-------------------------------------------------------------------
Wed Sep  5 12:48:58 CEST 2007 - jsrain@suse.cz

- handle missing /usr/bin/id properly (#307375)
- 2.15.55

-------------------------------------------------------------------
Mon Sep  3 14:25:19 CEST 2007 - mvidner@suse.cz

- Mail via AutoYaST: do not omit the colon separator in /etc/aliases;
  fixed warnings about undefined variables (#304190).
- 2.15.54

-------------------------------------------------------------------
Mon Sep  3 13:08:17 CEST 2007 - lslezak@suse.cz

- added fallback for "kernel-iseries64" - use "kernel-ppc64",
  when it's not available (#302246)
- properly check whether a kernel package is available (use package
  name instead of 'provides' capability), fixed check in 'repair'
  mode (#302246, #299683)
- added Package::PackageAvailable() and Package::PackageInstaled()
  functions to check whether a package is available or installed
  (they check package name in contrast to Package::IsAvailable()
  and Package::IsInstalled() which check 'provides' capability)
- 2.15.53

-------------------------------------------------------------------
Mon Sep  3 08:24:32 CEST 2007 - mvidner@suse.cz

- Use xmessage only if y2base fails. Don't use it for harmless
  warnings (#265263#c59).
- 2.15.52

-------------------------------------------------------------------
Fri Aug 31 10:34:10 CEST 2007 - locilka@suse.cz

- Fixing evaluation of unreadable cpuflags in Kernel.ycp (#303842).
- 2.15.51

-------------------------------------------------------------------
Thu Aug 30 11:25:02 CEST 2007 - jsrain@suse.cz

- removed the -s/--style option from manpage and help (#300362)

-------------------------------------------------------------------
Thu Aug 30 10:51:17 CEST 2007 - jsrain@suse.cz

- updated list of fallback kernels (no longer kernel-smp) (#304646)
- 2.15.50

-------------------------------------------------------------------
Thu Aug 30 10:23:29 CEST 2007 - jsrain@suse.cz

- updated list of modules not to add to initrd (#298726)
- 2.15.49

-------------------------------------------------------------------
Tue Aug 28 15:54:17 CEST 2007 - mzugec@suse.cz

- add filter and log for output of NetworkDevices::List() (#303858)

-------------------------------------------------------------------
Tue Aug 28 12:12:49 CEST 2007 - locilka@suse.cz

- Fixed SuSEFirewall to better handle erroneous data from
  NetworkDevices module (#303858).

-------------------------------------------------------------------
Mon Aug 27 11:59:50 CEST 2007 - sh@suse.de

- Fixed bug #304776: save_y2logs usage message

-------------------------------------------------------------------
Fri Aug 24 13:21:57 CEST 2007 - mzugec@suse.cz

- add "ath" into "netcard" macro in NetworkDevices (#288450)
- 2.15.48

-------------------------------------------------------------------
Sun Aug 12 12:13:36 CEST 2007 - coolo@suse.de

- avoid conflicts without version

-------------------------------------------------------------------
Fri Aug 10 13:56:42 CEST 2007 - locilka@suse.cz

- Preselect "Add Online Repositories Before Installation" check-box
  in the "Installation Mode" dialog (#299207).
- 2.15.47

-------------------------------------------------------------------
Fri Aug 10 12:28:27 CEST 2007 - jsrain@suse.cz

- conflict older versions of packages which files were moved here
  from (#294054)
- 2.15.46

-------------------------------------------------------------------
Fri Aug 10 11:10:34 CEST 2007 - locilka@suse.cz

- Updated firewall-related texts for services defined by packages.

-------------------------------------------------------------------
Thu Aug  2 14:54:01 CEST 2007 - lslezak@suse.cz

- register download callbacks (#292629)
- 2.15.45

-------------------------------------------------------------------
Mon Jul 30 13:08:04 CEST 2007 - jsrain@suse.cz

- install bigsmp kernel regardless the memory size (Fate #159006)
- 2.15.42

-------------------------------------------------------------------
Thu Jul 26 10:07:51 CEST 2007 - jsrain@suse.cz

- added Provides: yast2-devel to yast2-devel-doc
- 2.15.43

-------------------------------------------------------------------
Wed Jul 25 14:46:56 CEST 2007 - locilka@suse.cz

- Renamed yast2-devel to yast2-devel-doc (FATE #302461).
- 2.15.42

-------------------------------------------------------------------
Sun Jul 22 10:02:08 CEST 2007 - mzugec@suse.de

- don't use getcfg in IsConnected function
- 2.15.41

-------------------------------------------------------------------
Wed Jul 18 16:56:45 CEST 2007 - lslezak@suse.cz

- PackageCallbacksInit.ycp - register ProgressReport callbacks
- 2.15.40

-------------------------------------------------------------------
Thu Jul 12 15:01:28 CEST 2007 - jsrain@suse.cz

- disabled rpmlint checks for .desktop files in order to build
- 2.15.39

-------------------------------------------------------------------
Wed Jul  4 11:47:40 CEST 2007 - locilka@suse.cz

- Fixed initrd testsuite
- 2.15.38

-------------------------------------------------------------------
Mon Jul  2 15:16:20 CEST 2007 - locilka@suse.cz

- Fixed adding of firewall custom rules in case of empty
  destination port but source port set (#284998).

-------------------------------------------------------------------
Thu Jun 28 21:33:42 CEST 2007 - jsrain@suse.cz

- added mode for live CD installation
- several updates for live CD installation

-------------------------------------------------------------------
Thu Jun 21 17:35:48 CEST 2007 - adrian@suse.de

- fix changelog entry order

-------------------------------------------------------------------
Wed Jun 20 11:56:36 CEST 2007 - locilka@suse.cz

- Extending Installation module to provide persistent information
  in Instalaltion Mode dialog.

-------------------------------------------------------------------
Tue Jun 19 13:02:27 CEST 2007 - kmachalkova@suse.cz

- Respect user's choice and never unset LANG (yast2-funcs)
- Do not append .UTF-8 suffix to POSIX and C locale (/sbin/yast2)
  (#285178)
- 2.15.37

-------------------------------------------------------------------
Tue Jun 19 08:28:57 CEST 2007 - locilka@suse.cz

- Allowing to go back in the installation workflow even if the
  workflow has changed. The condition must be explicitly set in
  the control file.

-------------------------------------------------------------------
Mon Jun 18 17:13:55 CEST 2007 - jsrain@suse.cz

- check patch lenght before calling substring (#283146)

-------------------------------------------------------------------
Thu Jun 14 15:57:58 CEST 2007 - kmachalkova@suse.cz

- Enable setting color theme of ncurses UI (Y2NCURSES_COLOR_THEME
  variable added to sysconfig, exported by /sbin/yast2 if defined)
  (FaTE #301893))

-------------------------------------------------------------------
Tue Jun 12 18:05:51 CEST 2007 - mzugec@suse.cz

- fixed CheckDomain function - allow "." character at the end
of domain name (suse.cz.)
- 2.15.36

-------------------------------------------------------------------
Thu Jun  7 10:14:06 CEST 2007 - lslezak@suse.cz

- speed up PackageSystem::InstallKernel() - call rpm directly
  instead of starting the package manager
- display licenses in the command line mode properly,
  fixed prompt when removing packages (#270910)

-------------------------------------------------------------------
Tue Jun  5 21:22:50 CEST 2007 - locilka@suse.cz

- Extended PackageLock::Check function to allow to 'Retry' getting
  the package management lock (#280383).

-------------------------------------------------------------------
Fri Jun  1 09:51:24 CEST 2007 - mzugec@suse.cz

- add function NetworkService::isNetworkRunning()
- NetworkStorage moved here from yast2-network
- 2.15.35

-------------------------------------------------------------------
Wed May 30 13:48:27 CEST 2007 - sh@suse.de

- Fixed bug #278790: save_y2logs complains about missing RPM DB

-------------------------------------------------------------------
Tue May 29 15:53:15 CEST 2007 - lslezak@suse.cz

- updated metadata in the sysconfig file (#278612)

-------------------------------------------------------------------
Fri May 25 10:59:56 CEST 2007 - jsrain@suse.cz

- fixed spec file (removed duplicate .desktop files translations)
- removed translations from .desktop-files (#271209)
- 2.15.34

-------------------------------------------------------------------
Mon May 21 16:04:31 CEST 2007 - kmachalkova@suse.cz

- Do not show empty xmessage window if nothing is printed to stderr
  after yast module has exited (mvidner's patch for #265263)

-------------------------------------------------------------------
Mon May 21 13:39:58 CEST 2007 - jsrain@suse.cz

- fixed chrp board detection (PPC) (#273606)
- do not check UI mode when enabling the 'Use LDAP' widget in
  service dialog (#274649)

-------------------------------------------------------------------
Thu May 17 17:57:17 CEST 2007 - lslezak@suse.cz

- Fixed testsuite for String.ycp
- 2.15.33

-------------------------------------------------------------------
Thu May 17 17:08:57 CEST 2007 - kmachalkova@suse.cz

- Do not request link state of network devices from ethtool (ask
  sysfs instead) so that yast2 does not require ethtool (#256382)

-------------------------------------------------------------------
Wed May 16 11:52:52 CEST 2007 - locilka@suse.cz

- Added checking for allowed "ssh" TCP port into
  SuSEFirewallProposal module additionaly to "service:sshd"
  (related to #274761).

-------------------------------------------------------------------
Wed May  9 13:47:10 CEST 2007 - lslezak@suse.cz

- fixed units - use "kB" instead of "KB" in strings (#270935)

-------------------------------------------------------------------
Mon May  7 14:47:41 CEST 2007 - mvidner@suse.cz

- save_y2logs: do not query the RPM database if there is none, as
  in the inst-sys (#270321).

-------------------------------------------------------------------
Fri May  4 15:28:26 CEST 2007 - locilka@suse.cz

- Added new refresh-srv-def-by-pkgs-trans.sh script that creates
  a YCP file containing translations for services defined by
  packages (FATE #30068).
- Added yast2-services-translations.ycp file with translations,
  textdomain is "firewall-services".
- Changed SuSEFirewallProposal to use new definition of services
  instead the old one from SuSEFirewallServices.
- Fixed BuildRequires (yast2-perl-bindings) after moving
  Mail-related perl modules to yast2 package.
- 2.15.32

-------------------------------------------------------------------
Thu May  3 14:44:05 CEST 2007 - varkoly@suse.de

- Add new module file MailAlias.ycp (269867 - build cycle between
  yast2-users and yast2-mail)
- 2.15.31

-------------------------------------------------------------------
Thu May  3 14:20:41 CEST 2007 - locilka@suse.cz

- Present more information to the user when calling a YaST client
  fails (#267886).

-------------------------------------------------------------------
Thu Apr 19 16:30:05 CEST 2007 - mzugec@suse.cz

- added GetIP(device) function to get first+additional addresses (#264393)
- 2.15.30

-------------------------------------------------------------------
Thu Apr 19 11:09:13 CEST 2007 - jsrain@suse.cz

- fixed path to GNOME control center (#245970)

-------------------------------------------------------------------
Wed Apr 18 08:33:37 CEST 2007 - locilka@suse.cz

- FileUtils::CheckAndCreatePatch function has been fixed not to
  turn "/" into empty string (#203363).
- 2.15.29

-------------------------------------------------------------------
Fri Apr 13 16:36:09 CEST 2007 - locilka@suse.cz

- Added 'modified' flag into SuSEFirewallServices module. This
  makes SuSEFirewall module to restart SuSEfirewall2 in case of
  changed only SuSEFirewallServices settings.

-------------------------------------------------------------------
Thu Apr 12 14:05:24 CEST 2007 - locilka@suse.cz

- Added new SetNeededPortsAndProtocols() function into
  SuSEFirewallServices module. It allows to modify services defined
  by packages described in FATE #300687.
- 2.15.28

-------------------------------------------------------------------
Thu Apr 12 13:09:40 CEST 2007 - mvidner@suse.cz

- Detect Efika board type, handle it like Pegasos (#259827).
- Fixed /sbin/yast2 to pass on the return value of y2base and of the
  control center (#263412).
- Let /sbin/yast2 redirect its output to xmessage if appropriate
  (#211392).
- 2.15.27

-------------------------------------------------------------------
Wed Apr 11 10:14:42 CEST 2007 - lslezak@suse.cz

- properly detect PV/FV Xen machine (#255217)
- 2.15.26

-------------------------------------------------------------------
Fri Apr  6 15:34:36 CEST 2007 - locilka@suse.cz

- Adding new Installation::reboot_net_settings that will point to
  a file storing current nework services settings when rebooting
  a computer during installation (#258742).
- Adding comments for Installation::* variables
- 2.15.25

-------------------------------------------------------------------
Fri Apr  6 11:18:10 CEST 2007 - lslezak@suse.cz

- register Pkg::CallbackAuthentication() callback (#190609)
- 2.15.24

-------------------------------------------------------------------
Mon Apr  2 14:15:53 CEST 2007 - jsuchome@suse.cz

- fixed restarting after Patch CD update (#259825)
- 2.15.23

-------------------------------------------------------------------
Mon Apr  2 14:11:12 CEST 2007 - lslezak@suse.cz

- register new callbacks Pkg::CallbackSourceCreateInit/Destroy()
  and Pkg::CallbackSourceReportInit/Destroy() (#251726)

-------------------------------------------------------------------
Mon Apr  2 10:59:49 CEST 2007 - locilka@suse.cz

- Changed Firewall proposal to be unified with other network
  proposals, e.g., "Firewall is enabled (disable)" (#259778).

-------------------------------------------------------------------
Fri Mar 30 08:23:46 CEST 2007 - locilka@suse.cz

- SCR agent proc_meminfo.scr moved from yast2-storage to yast2

-------------------------------------------------------------------
Thu Mar 29 15:45:49 CEST 2007 - locilka@suse.cz

- Added new WorkflowManager testsuite
- Added some debugging functions into WorkflowManager
- Changed ProductControl for easier testing

-------------------------------------------------------------------
Wed Mar 28 17:09:39 CEST 2007 - locilka@suse.cz

- Some testsuites have been moved from yast2-packager to yast2
- 2.15.22

-------------------------------------------------------------------
Wed Mar 28 15:59:03 CEST 2007 - locilka@suse.cz

- A new YCP module WorkflowManager has been created in order to
  unifys Add-On and Patterns in their possibility to influence the
  installation and configuration workflow (FATE #129).
- 2.15.21

-------------------------------------------------------------------
Fri Mar 23 12:47:17 CET 2007 - jsrain@suse.cz

- use Qt control center instead of Gtk and vice versa if the preffered
  one doesn't exist, fixed path to Gtk control center (#255745)
- fixed focus switching when changing dialogs in tree dialog (#239775)

-------------------------------------------------------------------
Wed Mar 21 16:12:54 CET 2007 - locilka@suse.cz

- Using SuSEFirewall::SuSEFirewallIsInstalled also internally in
  some SuSEFirewall functions.

-------------------------------------------------------------------
Wed Mar 21 07:50:59 CET 2007 - lslezak@suse.cz

- added hwinfo/classnames.ycp (from yast2-tune) (#253486)
- 2.15.20

-------------------------------------------------------------------
Mon Mar 19 16:37:40 CET 2007 - jsrain@suse.cz

- fixed selecting proper dialog in DialogTree in case of widget
  validation failed (#253488)

-------------------------------------------------------------------
Tue Mar 13 10:07:05 CET 2007 - jsrain@suse.cz

- added yast2-perl-bindings to Requires (#253514)

-------------------------------------------------------------------
Mon Mar 12 11:54:18 CET 2007 - mzugec@suse.cz

- sysconfig/network: use IPADDR/PREFIXLEN as default instead of NETMASK (#231997)
- 2.15.19

-------------------------------------------------------------------
Mon Mar 12 08:42:07 CET 2007 - locilka@suse.cz

- Modules 'Product' and 'Installation' (installation settings) were
  moved from 'yast2-installation' to 'yast2' to minimize
  cross-package dependencies.
- Adjusted package-conflicts.
- 2.15.18

-------------------------------------------------------------------
Fri Mar  9 08:57:01 CET 2007 - locilka@suse.cz

- Changing 'xenbr0' in SuSEfirewall2's FW_FORWARD_ALWAYS_INOUT_DEV
  to 'xenbr+' to match all XEN bridges. XEN bridge name is newly
  dependent on network interface number (#233934).

-------------------------------------------------------------------
Thu Mar  8 18:21:35 CET 2007 - jsuchome@suse.cz

- added SLPAPI.pm, Perl API for SLP agent (#238680)
- 2.15.17

-------------------------------------------------------------------
Thu Mar  8 16:57:17 CET 2007 - locilka@suse.cz

- Module GetInstArgs moved from yast2-installation to yast2, many
  clients required yast2-installation only because of this module.
- Added documentation of functions into that module.

-------------------------------------------------------------------
Thu Mar  8 16:30:09 CET 2007 - jsrain@suse.cz

- added xinetd support to the CWM service start widget

-------------------------------------------------------------------
Wed Mar  7 13:26:03 CET 2007 - jsrain@suse.cz

- build correctly URL in case of multiple leading slashes in the
  path (#179623)

-------------------------------------------------------------------
Tue Mar  6 22:25:24 CET 2007 - locilka@suse.cz

- Adding more documentation into the FileUtils module (examples).

-------------------------------------------------------------------
Tue Mar  6 13:49:56 CET 2007 - locilka@suse.cz

- When updating the SuSEfirewall2 network interfaces, consider that
  interfaces needn't be assigned to zones only by SuSEFirewall but
  also by network modules. Do not change assignments which have
  been made already.

-------------------------------------------------------------------
Mon Mar  5 10:57:48 CET 2007 - locilka@suse.cz

- fixed SuSEFirewall testsuite
- 2.15.16

-------------------------------------------------------------------
Mon Mar  5 10:42:34 CET 2007 - jsrain@suse.cz

- fixed testsuite

-------------------------------------------------------------------
Fri Mar  2 08:54:41 CET 2007 - lslezak@suse.cz

- install Xen paravirtual drivers (xen-kmp-* package) if running in
  a fully virtualized guest (#241564)
- register new yast agents when a patch or a package has been
  installed (#250179)
- 2.15.15

-------------------------------------------------------------------
Thu Mar  1 17:58:14 CET 2007 - kmachalkova@suse.cz

- Added checking for root user into ncurses menu. If the user is not
  root, show notify popup and list only the modules that do not need
  root privileges (#246015)

-------------------------------------------------------------------
Thu Mar  1 16:43:01 CET 2007 - jsuchome@suse.cz

- Added command line help text describing format of the [string]
  type options (#248201)

-------------------------------------------------------------------
Wed Feb 28 15:20:00 CET 2007 - locilka@suse.cz

- Making yast2.rpm independent on SuSEfirewall2. The package is
  checked and installed in SuSEFirewall::Read() function. If user
  decides not to install it, Firewall functionality is disabled.
  Installing the SuSEfirewall2 package is possible only on the
  running system (#245506).
- Checking for firewall definitions installed during one YaST run.
  This check is forced when something tries to use unknown service
  definition.
- Disabling possibility to configure firewall in Installation in
  Network proposal when SuSEfirewall2 package is not installed.
- Changing directory of service definitions to
  /etc/sysconfig/SuSEfirewall2.d/services (bugzilla #247352
  comment #13).

-------------------------------------------------------------------
Wed Feb 28 11:26:14 CET 2007 - lslezak@suse.cz

- ProductControl::Run() - return `abort also in the firstboot
  stage (#247552)
- 2.15.14

-------------------------------------------------------------------
Tue Feb 27 12:47:36 CET 2007 - locilka@suse.cz

- Added and fixed support for Firewall Custom Rules (FATE #100068,
  FATE #120042).
- 2.15.13

-------------------------------------------------------------------
Fri Feb 23 11:30:05 CET 2007 - lslezak@suse.cz

- error handling in Package::Available*() - return nil if no
  installation source is available (#225484)
- 2.15.12

-------------------------------------------------------------------
Mon Feb 19 14:04:18 CET 2007 - lslezak@suse.cz

- NetworkPopup - fixed NFS browsing (the same problem was
  in #71064), display scan results in a simple popup
- 2.15.11

-------------------------------------------------------------------
Fri Feb 16 12:50:35 CET 2007 - lslezak@suse.cz

- added String::FormatFilename() and URL::FormatUrl() - functions
  for removing the middle part of an URL/file name (#221163)
- 2.15.10

-------------------------------------------------------------------
Thu Feb 15 09:24:32 CET 2007 - aosthof@suse.de

- Fixed ComputePackage() in library/system/src/Kernel.ycp to be
  able to check provided kernel packages in installed system

-------------------------------------------------------------------
Thu Feb 15 07:31:47 CET 2007 - lslezak@suse.cz

- register ScanDB callbacks (#219953)
- String.ycp - functions for formatting dowload rate string
  (required for #168935)
- /sbin/yast2 - added control center switching, configurable via
  sysconfig (fate #301082) (mmeeks)
- 2.15.9

-------------------------------------------------------------------
Tue Feb 13 17:17:43 CET 2007 - mvidner@suse.cz

- ModulesConf::RunDepmod: do it also on s390 (#192120).

-------------------------------------------------------------------
Mon Feb 12 13:08:46 CET 2007 - lslezak@suse.cz

- register TrustGpgKey() callback handler (#242087, #240771)
- 2.15.8

-------------------------------------------------------------------
Mon Feb 12 11:00:53 CET 2007 - jsrain@suse.cz

- added control center switching, configurable via sysconfig
  (fate #301082) (mmeeks)

-------------------------------------------------------------------
Fri Feb  9 14:55:20 CET 2007 - mvidner@suse.cz

- Set Mode::testMode () == "testsuite" automatically when running with
  yast2-testsuite (#243624).
- Adjusted SuSEFirewall testsuite to match the current
  Mode::testMode () implementation
- 2.15.7

-------------------------------------------------------------------
Fri Feb  9 13:14:43 CET 2007 - locilka@suse.cz

- Using SCR::UnregisterAgent() instead of SCR::UnmountAgent in
  SetDesktopIcon() in Wizard.ycp (#244046).

-------------------------------------------------------------------
Thu Feb  8 16:46:18 CET 2007 - locilka@suse.cz

- Tuning firewall services defined by packages (FATE #300687).
- Added a lot of documentation and examples and comments into the
  SuSEFirewall YCP module.
- 2.15.6

-------------------------------------------------------------------
Thu Feb  8 11:06:41 CET 2007 - kmachalkova@suse.cz

- Use UI::RunInTerminal in menu.ycp for text-mode only. In all other
  cases run appropriate module in Qt(Gtk)
- 2.15.5

-------------------------------------------------------------------
Wed Feb  7 16:15:41 CET 2007 - locilka@suse.cz

- Added support for firewall services defined by packages
  (FATE #300687).
- Adjusted SuSEFirewall testsuite.

-------------------------------------------------------------------
Mon Jan 29 16:10:53 CET 2007 - mzugec@suse.de

- Internet connection test fails on s390 (#238246)
- 2.15.4

-------------------------------------------------------------------
Tue Jan 23 10:03:01 CET 2007 - jsrain@suse.cz

- use --whatprovides when quering for an installed package (#76181)

-------------------------------------------------------------------
Mon Jan 22 17:53:17 CET 2007 - mzugec@suse.cz

- 2.15.3
- #237353 - use cache to avoid multiple confirmations for the same purpose

-------------------------------------------------------------------
Fri Jan 19 10:16:05 CET 2007 - jsuchome@suse.cz

- added new API to Popup: MessageDetails, WarningDetails, ErrorDetails,
  NotifyDetails (popup with text and Details button for extra info)

-------------------------------------------------------------------
Fri Jan 19 09:09:33 CET 2007 - locilka@suse.cz

- Added two new remarkable functions GetFirewallKernelModules and
  SetFirewallKernelModules into the SuSEFirewall module. They will
  allow to open FTP service in SuSEfirewall2.
- Adjusted testsuite on Firewall

-------------------------------------------------------------------
Thu Jan 18 15:16:45 CET 2007 - kmachalkova@suse.cz

- Avoid displaying empty strings in NetworkPopup (#220813, #223498)

-------------------------------------------------------------------
Tue Jan  9 11:23:04 CET 2007 - mzugec@suse.cz

- add bond device

-------------------------------------------------------------------
Mon Jan  8 18:09:00 CET 2007 - locilka@suse.cz

- Fixed handling Y2_GEOMETRY="-geometry XxY[+OffsX+OffsY]" and
  "--geometry XxY[+OffsX+OffsY]" in /sbin/yast2 call (#232568).

-------------------------------------------------------------------
Fri Jan  5 13:20:26 CET 2007 - lslezak@suse.cz

- gpg library: fixed export of a key, export key in ASCII or
  binary format, added passphrase widget/popup, API documentation,
  example code
- 2.15.2

-------------------------------------------------------------------
Thu Jan  4 15:45:00 CET 2007 - locilka@suse.cz

- Changed y2error() to y2warning() when using default value is
  Misc::SysconfigRead() (#231744).

-------------------------------------------------------------------
Thu Dec 21 10:19:00 CET 2006 - lslezak@suse.cz

- added a gpg library - a wrapper for gpg binary (GPG.ycp),
  CWM widgets (GPGWidgets.ycp)  (initial version)

-------------------------------------------------------------------
Thu Dec 14 15:06:25 CET 2006 - lslezak@suse.cz

- added Label::SkipButton() (#228370)

-------------------------------------------------------------------
Wed Dec 13 09:11:24 CET 2006 - lslezak@suse.cz

- URL.ycp: fixed url building and checking in Estonian locale
  (use [[:alpha:]] instead of [a-z] in regexps) (#227256)
- 2.15.1

-------------------------------------------------------------------
Thu Dec  7 15:30:30 CET 2006 - lslezak@suse.cz

- menu.ycp: `restart_menu is not needed anymore (#148683)

-------------------------------------------------------------------
Tue Dec  5 11:20:10 CET 2006 - kmachalkova@suse.cz

- Adapt ncurses menu.ycp for running yast modules as separate
  processes (#148683, #221254, #222547)
- Do not change LANG and LC_CTYPE when stdin does not support
  utf8 (testutf8 returns 0) (partly #179989)
- 2.15.0

-------------------------------------------------------------------
Tue Nov 28 09:04:31 CET 2006 - jsrain@suse.cz

- fixed board detection on PPC (#223872)
- 2.14.15

-------------------------------------------------------------------
Tue Nov 21 11:16:27 CET 2006 - mvidner@suse.cz

- Implemented yast2 --remove and yast2 --update (#222757).
  (It needs yast2-packager-2.14.8 to work.)
- 2.14.14

-------------------------------------------------------------------
Tue Nov 14 10:49:04 CET 2006 - kmachalkova@suse.cz

- Better selection of fastest available network device (checking
  for cable connection and status for NICs) (#214897)
- 2.14.13

-------------------------------------------------------------------
Mon Nov 13 17:26:19 CET 2006 - locilka@suse.cz

- Tuning the previous change not to use .target.tmpdir but using
  "/var/lib/YaST2" instead.
- 2.14.12

-------------------------------------------------------------------
Mon Nov 13 14:27:39 CET 2006 - locilka@suse.cz

- Calling /sbin/SuSEfirewall2 (start|stop) instead of
  Service::Start()/Service::Stop() for SuSEfirewall2_(init && setup)
  (#215416).
- Extended testsuite of SuSEFirewall module.
- 2.14.11

-------------------------------------------------------------------
Wed Nov  8 09:44:03 CET 2006 - mvidner@suse.cz

- Resubmitting to fix the build.
- 2.14.10

-------------------------------------------------------------------
Mon Nov  6 15:20:34 CET 2006 - mzugec@suse.cz

- #177560 - fixed corrupting sysconfig files after setting locale to et_EE
- set value to boolean if contains "yes" or "no"
- 2.14.9

-------------------------------------------------------------------
Fri Nov  3 15:37:06 CET 2006 - locilka@suse.cz

- Fixed handling of missign SuSE-release files (partly #217013).

-------------------------------------------------------------------
Fri Nov  3 10:58:21 CET 2006 - mvidner@suse.cz

- Manual page: documented the command line interface (jfriedl).

-------------------------------------------------------------------
Mon Oct 30 09:29:21 CET 2006 - locilka@suse.cz

- Stopping/Starting and/or Enabling/Disabling all SuSEfirewall2
  services even if one of them fails. Partly preventing from not
  writing the new status of services (bugzilla #215416).
- Restarting firewall in SuSEFirewall::ActivateConfiguration() even
  if the configuration is not changed but there are some RPC
  services in the configuration (bugzilla #186186).
- 2.14.8

-------------------------------------------------------------------
Wed Oct 25 11:13:38 CEST 2006 - locilka@suse.cz

- Writing the client's return value to the log (ProductControl)
  for easier debugging (#214886).

-------------------------------------------------------------------
Tue Oct 24 15:50:54 CEST 2006 - lslezak@suse.cz

- .etc.policykit agent - added documentation
- fixed script callback registration

-------------------------------------------------------------------
Tue Oct 24 09:44:20 CEST 2006 - jsrain@suse.cz

- lazy initialization of list of YaST modules for bash completion
  (#212928)

-------------------------------------------------------------------
Mon Oct 23 17:14:04 CEST 2006 - lslezak@suse.cz

- added .etc.policykit agent (reads/writes
  /etc/PolicyKit/privilege.d/*.privilege files), used for
  handling powermanagement permissions (fate #301180, bug #214272)
- 2.14.7

-------------------------------------------------------------------
Wed Oct 18 15:12:08 CEST 2006 - locilka@suse.cz

- Returning `abort from ProductControl::Run in case of Abort button
  pressed during the second stage installation (FATE #300422).
- 2.14.6

-------------------------------------------------------------------
Wed Oct 18 13:47:50 CEST 2006 - kmachalkova@suse.cz

- NetworkDevices: return device type (e.g. netcard, modem,..) in
  human readable form
- NetworkPopup: display more information (besides device id also
  type, name and IP address)
- Moved NetworkPopup.ycp from library/wizard to library/network
- 2.14.5

-------------------------------------------------------------------
Mon Oct 16 16:34:58 CEST 2006 - lslezak@suse.cz

- register script callbacks (feature #100233)
- 2.14.4

-------------------------------------------------------------------
Mon Oct 16 11:23:48 CEST 2006 - mvidner@suse.cz

- /sbin/yast2: make ldd "not found" messages visible so that there is
  a hint about why a UI plugin is not working (#211392).

-------------------------------------------------------------------
Tue Oct 10 18:02:17 CEST 2006 - mvidner@suse.cz

- It is now configurable whether to use Qt or GTK GUI,
  see "man yast2" (F#301083).
- 2.14.3

-------------------------------------------------------------------
Tue Oct  3 12:38:46 CEST 2006 - jsrain@suse.cz

- reverted bigsmp kernel usage
- 2.14.2

-------------------------------------------------------------------
Mon Oct  2 16:38:20 CEST 2006 - jsrain@suse.cz

- merged texts from proofread
- install bigsmp kernel regardless the memory size
- 2.14.1

-------------------------------------------------------------------
Wed Sep 27 11:02:10 CEST 2006 - jsrain@suse.cz

- merged 10.2-only patches to SVN repository
- fixed Cell detection (#206539)
- 2.14.0

-------------------------------------------------------------------
Mon Sep 18 16:35:26 CEST 2006 - lslezak@suse.cz

- use the new source callbacks (feature #1466),
  require yast2-pkg-bindigs >= 2.13.95
- 2.13.81

-------------------------------------------------------------------
Fri Sep 15 10:02:49 CEST 2006 - mvidner@suse.cz

- Refactored Progress.ycp (but reverted the interface change).
- 2.13.80

-------------------------------------------------------------------
Wed Aug 30 16:31:11 CEST 2006 - sh@suse.de

- Added output of "rpm -qa" to save_y2logs
  upon request at all-hands meeting 2006-08-29
- 2.13.79

-------------------------------------------------------------------
Wed Aug 30 15:23:33 CEST 2006 - locilka@suse.cz

- DnsServerPunycode module moved from yast2-dns-server to yast2
  as Punycode module.
- 2.13.78

-------------------------------------------------------------------
Wed Aug 23 16:27:16 CEST 2006 - jsrain@suse.cz

- added release-specific Xvnc parameters
- 2.13.77

-------------------------------------------------------------------
Wed Aug 23 09:59:40 CEST 2006 - jsrain@suse.cz

- kernel-smp package is dropped for 10.2
- simplified kernel package detection for PPC for 10.2 (#195049)
- 2.13.76

-------------------------------------------------------------------
Tue Aug 22 19:24:18 CEST 2006 - mvidner@suse.cz

- CWM::ShowAndRun: documented disable_buttons.

-------------------------------------------------------------------
Thu Aug 17 16:40:58 CEST 2006 - jsrain@suse.cz

- initialize patch/delta RPM callbacks
- 2.13.75

-------------------------------------------------------------------
Thu Aug 10 15:25:59 CEST 2006 - locilka@suse.cz

- Moved (x)inetd agent from yast2-inetd to yast2
- 2.13.74

-------------------------------------------------------------------
Wed Aug  9 15:37:45 CEST 2006 - jsrain@suse.cz

- fixed recognizing pegasos, cell and maple boot requirements (PPC)
  (#192957)

-------------------------------------------------------------------
Wed Aug  9 14:19:23 CEST 2006 - kmachalkova@suse.cz

- Added new Address::CheckMAC() and Address::ValidMAC() functions.
- 2.13.73

-------------------------------------------------------------------
Mon Aug  7 11:07:31 CEST 2006 - locilka@suse.cz

- Added new IP::IPv4ToBits() and IP::BitsToIPv4() functions.

-------------------------------------------------------------------
Fri Aug  4 16:21:43 CEST 2006 - jsrain@suse.cz

- added mode X-version-specific paths
- 2.13.72

-------------------------------------------------------------------
Thu Aug  3 14:51:46 CEST 2006 - mvidner@suse.cz

- Start-up speed-up: don't read all desktop files to find our icon.
  Thanks to Michael Meeks for profiling.
- 2.13.71

-------------------------------------------------------------------
Wed Aug  2 16:00:12 CEST 2006 - jsrain@suse.cz

- Added more X-version-specific paths
- 2.13.70

-------------------------------------------------------------------
Wed Aug  2 10:08:50 CEST 2006 - locilka@suse.cz

- Added new module SuSEFirewallExpertRules managing expert ACCEPT
  rules of SuSEfirewall2.
- Port-ranges-related functionality in SuSEFirewall module moved
  to new module PortRanges.

-------------------------------------------------------------------
Tue Aug  1 16:10:01 CEST 2006 - jsrain@suse.cz

- Added module and data file specifying X11 paths

-------------------------------------------------------------------
Wed Jul 26 11:40:32 CEST 2006 - locilka@suse.cz

- Added new FileUtils::CheckAndCreatePath function that checks the
  current system for path existency and offers its creation if it
  doesn't exist.
- 2.13.69

-------------------------------------------------------------------
Tue Jul 25 15:50:15 CEST 2006 - jsrain@suse.cz

- fixed error popup if log of mkinitrd could not be run (#156762)
- prevent from crash in DialogTree.ycp (#191237)

-------------------------------------------------------------------
Mon Jul 24 09:42:55 CEST 2006 - locilka@suse.cz

- Fixed handling of multiline entries in the SuSEfirewall2
  sysconfig file. Newline characters were removed when joining
  multiline entries together. By now, .sysconfig.SuSEfirewall2
  returns values as it reads them, newlines are replaced with
  spaces in SuSEFirewall::Read() (#194419).

-------------------------------------------------------------------
Tue Jul 18 16:02:46 CEST 2006 - jsrain@suse.cz

- fixed handling of translated strings in control file (eg.
  congratulate string)
- 2.13.68

-------------------------------------------------------------------
Tue Jul 18 10:24:24 CEST 2006 - locilka@suse.cz

- Fixed proposal to reflect the current status better. Network
  interfaces might be assigned to the zone with 'any' in 'EXT'.
  If there are no network interfaces but SSH port is open, proposal
  informs about it (#154401).
- If there are only dial-up interfaces, SSH port can be also
  enabled and correctly informs about the current state.

-------------------------------------------------------------------
Sun Jul 16 08:54:55 CEST 2006 - olh@suse.de

- introduce a Linuxrc::display_ip and use it instead of Arch::s390
- 2.13.67

-------------------------------------------------------------------
Fri Jul 14 17:09:02 CEST 2006 - locilka@suse.cz

- Added better checking for wrong port-ranges. Invalid ones are
  stored in the configuration but ignored for firewall functions,
  such as joining port ranges.
- Joining ranges is possible only for TCP and UDP because other
  protocols don't support port ranges.
- Removing notes about NetworkManager from the SuSEFirewall
  documentation because it isn't needed to mention it there.
- 2.13.66

-------------------------------------------------------------------
Sat Jun 24 22:23:08 CEST 2006 - locilka@suse.cz

- Adding special Xen interface "xenbr0" into the
  FW_FORWARD_ALWAYS_INOUT_DEV variable in the Network Proposal in
  case of "kernel-xenpae" package installed (#154133) (Similar to
  change in 2.13.43).
- 2.13.65

-------------------------------------------------------------------
Tue Jun 13 13:27:35 CEST 2006 - jsrain@suse.cz

- fixed encoding/decoding query part of URL (#179913)
- 2.13.64

-------------------------------------------------------------------
Mon Jun 12 17:16:34 CEST 2006 - mvidner@suse.cz

- Moved cfg_security.scr from yast2-security.rpm to yast2.rpm
- Do not sit in a networked directory when reconfiguring network
  (#61055, reapplied lost fix).
- 2.13.63

-------------------------------------------------------------------
Mon Jun 12 11:48:12 CEST 2006 - locilka@suse.cz

- Do not register Signature Callbacks in case of AutoInst (#183821)
- 2.13.62

-------------------------------------------------------------------
Fri Jun  2 12:42:04 CEST 2006 - jsrain@suse.cz

- Marked global API of following modules as stable:
    ProductFeatures, WizardHW
- 2.13.61

-------------------------------------------------------------------
Thu Jun  1 14:49:53 CEST 2006 - locilka@suse.cz

- Global API or parts of these modules were marked as Stable:
    Address, Arch, Confirm, Crash, FileUtils, Hostname, HTML,
    HWConfig, IP, Label, Map, Message, Mode, Netmask, Package,
    PackageAI, PackageSystem, Popup, Report, RichText, Sequencer,
    Service, Stage, TypeRepository, URL and Wizard
- Added some more documentation into the Wizard module
- Fixing documentation of global modules (for generated docu.)
- 2.13.60

-------------------------------------------------------------------
Thu May 18 12:28:09 CEST 2006 - locilka@suse.cz

- Fixing exporting the $QT_HOME_DIR according to $user's home
  directory (#162114).
- 2.13.59

-------------------------------------------------------------------
Mon May 15 15:18:56 CEST 2006 - locilka@suse.cz

- Fixed CWMFirewallInterfaces behavior in the basic view for all
  interfaces at once. When the status of the firewall checkbox is
  changed, the current configuration is checked and possible errors
  are reported to user (#158520 c17).
- 2.13.58

-------------------------------------------------------------------
Mon May 15 12:58:42 CEST 2006 - jsrain@suse.cz

- provide more information about restart of YaST during
  installation from ProductControl (#167561)

-------------------------------------------------------------------
Thu May 11 09:23:29 CEST 2006 - lslezak@suse.cz

- select kernel-xenpae package if Xen PAE kernel is running
  (#172978)
- 2.13.57

-------------------------------------------------------------------
Wed May 10 16:30:02 CEST 2006 - locilka@suse.cz

- Added more logging into the Service.ycp module (for bug #173418)

-------------------------------------------------------------------
Thu May  4 14:15:31 CEST 2006 - jsrain@suse.cz

- read texts from control file (#170881)
- 2.13.56

-------------------------------------------------------------------
Wed May  3 17:45:59 CEST 2006 - locilka@suse.cz

- Properly handle special string 'any' in 'EXT' zone in CWM for
  firewall. Creating special functions in SuSEFirewall module for
  that (#158520).
- 2.13.55

-------------------------------------------------------------------
Tue Apr 25 20:38:04 CEST 2006 - jsrain@suse.de

- properly parse FTP URL (#166248, many others)
- 2.13.54

-------------------------------------------------------------------
Tue Apr 25 14:24:45 CEST 2006 - visnov@suse.cz

- ensure importing trusted RPM keys before initializing sources (#169121)
- 2.13.53

-------------------------------------------------------------------
Thu Apr 20 22:47:03 CEST 2006 - jsrain@suse.de

- handle installation restart with repeating last step (#167561)
- 2.13.52

-------------------------------------------------------------------
Wed Apr 19 15:02:44 CEST 2006 - jsuchome@suse.cz

- menu.ycp: check for `restart_menu possible return value (#162966)
- scripts/yast2: enable restarting curses menu
- 2.13.51

-------------------------------------------------------------------
Tue Apr 18 15:13:32 CEST 2006 - jsuchome@suse.cz

- menu.ycp: better check if menu should exit after online-update
- 2.13.50

-------------------------------------------------------------------
Fri Apr 14 19:21:11 CEST 2006 - jsrain@suse.de

- fixed handling of disabling back button (#165832)
- 2.13.49

-------------------------------------------------------------------
Fri Apr 14 14:29:17 CEST 2006 - jsuchome@suse.cz

- restart online update if there are some selected patches left to
  installation (#165540)
- 2.13.48

-------------------------------------------------------------------
Tue Apr 11 10:08:09 CEST 2006 - locilka@suse.cz

- Registering callback Pkg::CallbackAcceptFileWithoutChecksum
- 2.13.47

-------------------------------------------------------------------
Fri Apr  7 22:40:56 CEST 2006 - jsrain@suse.de

- fixed content file parser (#163702)
- 2.13.46

-------------------------------------------------------------------
Wed Apr  5 15:59:36 CEST 2006 - locilka@suse.cz

- Registered new Pkg:: callbacks
  - Pkg::CallbackAcceptUnsignedFile
  - Pkg::CallbackAcceptUnknownGpgKey
  - Pkg::CallbackImportGpgKey
  - Pkg::CallbackAcceptVerificationFailed
  - Pkg::CallbackTrustedKeyAdded
  - Pkg::CallbackTrustedKeyRemoved
- 2.13.45

-------------------------------------------------------------------
Wed Apr  5 15:09:52 CEST 2006 - sh@suse.de

- V 2.13.44
- Fixed bug #116356: save_y2logs saves into a different directory

-------------------------------------------------------------------
Wed Apr  5 11:36:03 CEST 2006 - fehr@suse.de

- changed some very verbose debug output in AsciiFile.ycp
- 2.13.43

-------------------------------------------------------------------
Wed Apr  5 11:11:44 CEST 2006 - locilka@suse.cz

- Adding special Xen interface "xenbr0" into the
  FW_FORWARD_ALWAYS_INOUT_DEV variable in the Network Proposal in
  case of "kernel-xen" package installed (#154133).

-------------------------------------------------------------------
Wed Apr  5 10:49:47 CEST 2006 - mvidner@suse.cz

- Added CWM::DisableButtons (jsuchome, #157125).

-------------------------------------------------------------------
Wed Apr  5 09:44:25 CEST 2006 - locilka@suse.cz

- Fixed wrong handling of special 'any' string in the internal
  function ArePortsOrServicesAllowed(). This part was forgotten
  from the first implementation of NetworkManager support (#162512).
- Adding FW_FORWARD_ALWAYS_INOUT_DEV variable into the Read()
  function to prepare fix for Xen handling (#154133).

-------------------------------------------------------------------
Tue Apr  4 15:31:08 CEST 2006 - locilka@suse.cz

- Added mapping for Pkg::CallbackAcceptUnsignedFile() callback
  (#162858)
- 2.13.42

-------------------------------------------------------------------
Wed Mar 29 17:04:09 CEST 2006 - mvidner@suse.cz

- Added PackageLock, a module to handle the big Zypp lock (#160319).
- 2.13.41

-------------------------------------------------------------------
Mon Mar 27 10:24:51 CEST 2006 - locilka@suse.cz

- TERM=raw -> TERM=dumb in Service::RunInitScriptWithTimeOut()

-------------------------------------------------------------------
Wed Mar 22 13:00:10 CET 2006 - locilka@suse.cz

- better testing of UTF-8 support using the testutf8 binary
  (#158001)
- 2.13.40

-------------------------------------------------------------------
Mon Mar 20 11:17:11 CET 2006 - locilka@suse.cz

- removed yast2 starting script from /usr/lib/YaST2/bin/, leaving
  it only in /sbin/ (#144237).
- replacing relative paths in /sbin/yast2 with absolute ones.
- 2.13.39

-------------------------------------------------------------------
Wed Mar 15 16:15:35 CET 2006 - jsrain@suse.de

- changed the name of kernel package on S/390 (#157605)
- 2.13.38

-------------------------------------------------------------------
Wed Mar 15 09:03:47 CET 2006 - locilka@suse.cz

- checking for testutf8 binary before running it in /sbin/yast2
  starting script (#158001)
- 2.13.37

-------------------------------------------------------------------
Mon Mar 13 14:07:54 CET 2006 - jsuchome@suse.cz

- fixed long buttons (#157420)
- 2.13.36

-------------------------------------------------------------------
Fri Mar 10 23:17:46 CET 2006 - jsrain@suse.de

- store all installation options in /etc/YaST2/Productfeatures
  (#156388)
- 2.13.35

-------------------------------------------------------------------
Fri Mar 10 17:12:00 CET 2006 - mvidner@suse.cz

- Start ncurses UI in non-threaded mode to enable spawning of
  interactive processes (like w3m for suseRegister, #150799).
- Added String::Random (#157107).
- 2.13.34

-------------------------------------------------------------------
Mon Feb 27 14:04:10 CET 2006 - lslezak@suse.cz

- Arch::is_xen0() and Arch::is_xenU() (#153235)
- 2.13.33

-------------------------------------------------------------------
Thu Feb 23 13:10:38 CET 2006 - mvidner@suse.cz

- ag_initscripts: no need to use absolute paths to awk and friends
  (#152840)
- 2.13.32

-------------------------------------------------------------------
Mon Feb 20 16:08:07 CET 2006 - mvidner@suse.cz

- Added Arch::is_laptop as a better alternative to
  Arch::has_pcmcia (#151813).
- 2.13.31

-------------------------------------------------------------------
Thu Feb 16 19:45:58 CET 2006 - olh@suse.de

- fix two typos in error path in Mode.ycp

-------------------------------------------------------------------
Tue Feb 14 17:57:57 CET 2006 - jsrain@suse.de

- added possibility to disable individual proposals
- 2.13.30

-------------------------------------------------------------------
Tue Feb 14 13:30:19 CET 2006 - olh@suse.de

- remove nubus support

-------------------------------------------------------------------
Mon Feb 13 13:06:25 CET 2006 - lslezak@suse.cz

- don't try to install kernel-*-nongpl packages
- 2.13.29

-------------------------------------------------------------------
Mon Feb 13 12:17:02 CET 2006 - locilka@suse.cz

- Killing the .background agent in the
  Service::RunInitScriptWithTimeOut function to prevent from
  undefined behavior when calling this function one by one
  without any sleep (#144891).
- Ignoring all 'skeleton' and 'skeleton.*' init scripts in the
  Rulevel editor since they are not a real init scripts.

-------------------------------------------------------------------
Mon Feb 13 09:49:13 CET 2006 - locilka@suse.cz

- Removing obsolete support for NetworkManager which have changed
  its behavior again (#149075). Changing firewall, firewall
  proposal and CWM firewall.
- 2.13.28

-------------------------------------------------------------------
Thu Feb  9 17:04:13 CET 2006 - locilka@suse.cz

- Added support for the iscsi-target (#149548) into the Firewall
  services

-------------------------------------------------------------------
Wed Feb  8 17:33:40 CET 2006 - jsrain@suse.de

- added support for localization of workflows updated from add-on
  products

-------------------------------------------------------------------
Tue Feb  7 19:33:38 CET 2006 - mvidner@suse.cz

- Use rcnetwork restart insted of rcnetwork start to handle the switch
  between ifup and NetworkManager (#148263).
- Use BuildRequires, but without openslp-devel, popt-devel.
- 2.13.27

-------------------------------------------------------------------
Thu Jan 26 09:36:21 CET 2006 - locilka@suse.cz

- Added new function String::WrapAt() to ease wrapping texts in
  dialogs and pop-up windows.
  Useful particulary for translated strings with unknown length.

-------------------------------------------------------------------
Mon Jan 23 17:36:06 CET 2006 - locilka@suse.cz

- Added new function NetworkService::ConfirmNetworkManager() to be
  called in the Read dialogs of services configuration. User has to
  confirm continuing the configuration when NetworkManager is
  enabled.
- Merged texts from proofreading.
- 2.13.26

-------------------------------------------------------------------
Mon Jan 23 17:06:18 CET 2006 - mvidner@suse.cz

- Start the network using rcnetwork start, not rcnetwork status.
  Fixes the internet test (#144829).
- 2.13.25

-------------------------------------------------------------------
Sun Jan 15 17:56:00 CET 2006 - mvidner@suse.cz

- NetworkService: use /etc/sysconfig/network/config:NETWORKMANAGER
  instead of rcnetworkmanager (#135595).
- 2.13.24

-------------------------------------------------------------------
Fri Jan 13 16:46:36 CET 2006 - jsrain@suse.cz

- hide disabled steps from installation workflow
- 2.13.23

-------------------------------------------------------------------
Fri Jan 13 15:20:02 CET 2006 - locilka@suse.cz

- Added missing function Progress::status()
  Returning whether progress 'is' on or 'off'

-------------------------------------------------------------------
Wed Jan 11 18:31:17 CET 2006 - mvidner@suse.cz

- CWMTab::CleanUp: do not reset current_tab_id, the caller may want to
  remember it for revisiting the dialog (#134386).
- Added String::NonEmpty (stringlist) and NewlineItems (string).
- Added XML::XmlError () (ug).
- 2.13.22

-------------------------------------------------------------------
Wed Jan 11 13:47:24 CET 2006 - jsrain@suse.cz

- added possibility to hide Edit button in Table/Popup
- 2.13.21

-------------------------------------------------------------------
Wed Jan 11 11:10:38 CET 2006 - locilka@suse.cz

- Fixing bug #142502
  Firewall still reported 'closed' SSH port when the Network Manager
  was used.
  Added more debugging logs.
- 2.13.20

-------------------------------------------------------------------
Mon Jan  9 17:54:49 CET 2006 - locilka@suse.cz

- Teaching SuSEFirewallProposal to work well with Network Manager
  enabled.
- 2.13.19

-------------------------------------------------------------------
Fri Jan  6 10:18:56 CET 2006 - locilka@suse.cz

- Tuning SuSEFirewall known Services
  Adding "TCP: 427" and "Broadcast: 427" to the definition of
  SLP-daemon by the feature #117 "SLP configuration module"

-------------------------------------------------------------------
Thu Jan  5 16:57:00 CET 2006 - mvidner@suse.cz

- CWM: implemented valid_chars property; added InitNull and StoreNull.
- CWM::Run: generate a fake event to allow a handler to enable/disable
  widgets before the first real UserInput takes place
- Dropped commandline.ycp, really now.
- 2.13.18

-------------------------------------------------------------------
Thu Jan  5 10:01:17 CET 2006 - locilka@suse.cz

- Adjusting environment for bugfix #129679
  Preventing Service::RunInitScript() from stuck by adding a new
  function Service::RunInitScriptWithTimeOut() using the
  .background agent
- Fixing bug #139587
  Firewall Functions IsEnabled() and IsStarted() expected that the
  firewall is not enabled or started by default in the
  installation. The [Back] button from the connection test (and
  changing firewall "enabled" to "disabled") has broken this
  expectation.

-------------------------------------------------------------------
Wed Jan  4 11:12:18 CET 2006 - visnov@suse.cz

- Dropped Require.ycp, long time obsolete library
- Dropped commandline.ycp obsolete wrapper

-------------------------------------------------------------------
Wed Jan  4 10:22:51 CET 2006 - locilka@suse.cz

- Adding Network Manager support into
        - SuSEFirewall Proposal
        - SuSEFirewall itself
        - CWM Firewall Interfaces (for other modules)
- 2.13.17

-------------------------------------------------------------------
Tue Jan  3 15:22:12 CET 2006 - visnov@suse.cz

- Show progress in command-line mode (F300349)

-------------------------------------------------------------------
Tue Jan  3 10:29:58 CET 2006 - mvidner@suse.cz

- Prevented NetworkService::Managed() from returning nil.

-------------------------------------------------------------------
Thu Dec 22 08:46:07 CET 2005 - visnov@suse.cz

- ignore .desktop comments starting with #

-------------------------------------------------------------------
Tue Dec 20 11:13:26 CET 2005 - visnov@suse.cz

- Include bash completion script
- 2.13.16

-------------------------------------------------------------------
Mon Dec 19 17:20:03 CET 2005 - mvidner@suse.cz

- Consider also NetworkManager if there are no ifcfgs during the
  firewall proposal (#139402).
- 2.13.15

-------------------------------------------------------------------
Mon Dec 19 15:34:37 CET 2005 - jsuchome@suse.cz

- merged texts from proofreading
- 2.13.14

-------------------------------------------------------------------
Wed Dec 14 16:08:39 CET 2005 - mvidner@suse.cz

- Added a bash completion script, thanks to choeger.

-------------------------------------------------------------------
Wed Dec  7 10:02:18 CET 2005 - locilka@suse.cz

- Changing firewall summary texts due to the bug/enhancement
  #119810. A bit misleading text "SSH is enabled" was changed to
  the "SSH port is open" etc. Also translatios should be now much
  more clearer.

-------------------------------------------------------------------
Tue Nov 29 14:41:40 CET 2005 - locilka@suse.cz

- Adding feature #5998 from FaTE: Port ranges
  Port ranges are supported in the whole configuration of
  SuSEFirewall2 for TCP, UDP and Broadcast. Port range has a higher
  priority than a port itsef, which means that adding a port which
  is already mentioned in some port alias will not add it again. If
  there is some port range next to the new port it will join it
  with the port range. Port ranges can be flatten when one is a
  neighbor of any other or if one covers any other. Removing a port
  from the port range will split the port range up into two port
  ranges.
- Adding port range support into port aliases
- Changing searching for port alias from grep-regexp to the
  perl-regexp (because of buggy behaviour with the 'mysql' port).
- Fixing variable types in documentation of some functions
- 2.13.13

-------------------------------------------------------------------
Thu Nov 24 12:51:20 CET 2005 - locilka@suse.cz

- Fixed the misleading documentation for GetEnableService()
  function in the SuSEFirewall module, thanks to jsmeix

-------------------------------------------------------------------
Wed Nov 23 13:41:53 CET 2005 - mvidner@suse.cz

- CWM::ProcessTerm now handles all container widgets
  (added `MarginBox, `MinWidth, `MinHeight, `MinSize).

-------------------------------------------------------------------
Wed Nov 23 12:36:26 CET 2005 - visnov@suse.cz

- 2.13.12

-------------------------------------------------------------------
Tue Nov 22 15:50:21 CET 2005 - lslezak@suse.cz

- do not log passwords (#134886)

-------------------------------------------------------------------
Wed Nov 16 15:03:58 CET 2005 - jsrain@suse.cz

- read list of modules to clone at the end of installation from
  control file

-------------------------------------------------------------------
Wed Nov 16 07:40:38 CET 2005 - lslezak@suse.cz

- Kernel.ycp - some PPC kernel RPMs have been dropped, kernel
  package selection updated (#64206)
- 2.13.11

-------------------------------------------------------------------
Tue Nov 15 18:49:54 CET 2005 - mvidner@suse.cz

- CWM:
 - added `menu_button
 - explicitly specifying an empty help produces no errors, like no_help
 - actually implemented validate_help
 - added validate_type: `function_no_popup so that the function bodies
   can be shared and only validate_help needs to differ
- CWMTab:
 - widget_names is now optional
 - generate a fake event when switching to a new tab to allow a handler
   to enabled/disable widgets before the first real UserInput takes place
 - prevent double tab initialization at tab set initialization
- 2.13.10

-------------------------------------------------------------------
Fri Nov 11 10:05:46 CET 2005 - jsrain@suse.cz

- initialize package source only if needed when installing kernel
  modules package (#132458)

-------------------------------------------------------------------
Tue Nov  8 13:37:34 CET 2005 - lslezak@suse.cz

- add %2f when the begining of FTP URL path starts with /
- 2.13.9

-------------------------------------------------------------------
Tue Nov  8 09:28:22 CET 2005 - lslezak@suse.cz

- The reserved characters can be part of URL (#96960),
  properly handle the escape sequences in parsing/building of URL
- 2.13.8

-------------------------------------------------------------------
Wed Nov  2 18:33:12 CET 2005 - mvidner@suse.cz

- CWM
 - PrepareDialog recognizes *Squash and alignment widgets.
 - "widget_names" can be omitted in ShowAndRun.
 - Added section: Widget Description Map Reference.
 - Factored out rules to format the docbook documentation.
- CWMTab
 - CreateWidget recognizes "fallback_functions" in the main map
   and the tab maps.
 - Also call "clean_up" functions for widgets inside the tabs.

-------------------------------------------------------------------
Wed Nov  2 10:54:54 CET 2005 - locilka@suse.cz

- Removing TCP port 135 from samba-server firewall definition.
- Adding "Portable Batch System (PBS)" definition into firewall
- Adding MySQL definition into firewall, enhancement #131478

-------------------------------------------------------------------
Thu Oct 27 18:14:24 CEST 2005 - mvidner@suse.cz

- CLI XML help: changed document structure, hopefully for the better.
- 2.13.7

-------------------------------------------------------------------
Fri Oct 21 16:28:01 CEST 2005 - lslezak@suse.cz

- CommandLine:: supports printing texts without trailing
  newline character (useful for progress messages); added YesNo()
  functionality for the command line mode
- Package:: supports installing packages in the command line mode
  (#91033)
- 2.13.6

-------------------------------------------------------------------
Thu Oct 20 13:14:33 CEST 2005 - jsuchome@suse.cz

- added Misc::CustomSysconfigRead for reading custom sysconfig files
- 2.13.5

-------------------------------------------------------------------
Mon Oct 10 15:38:30 CEST 2005 - mvidner@suse.cz

- Do not use modules marked with BrokenModules (#97655).
- 2.13.4

-------------------------------------------------------------------
Fri Sep 30 12:53:28 CEST 2005 - mvidner@suse.cz

- Fixed the configuration of ESCON and FICON (#82891).
- 2.13.3

-------------------------------------------------------------------
Thu Sep 29 13:44:59 CEST 2005 - visnov@suse.cz

- require yast2-hardware-detection for probing

-------------------------------------------------------------------
Tue Sep 27 11:02:16 CEST 2005 - jsrain@suse.cz

- do not prevent USB modules from being added to initrd (#66733)

-------------------------------------------------------------------
Tue Sep 27 09:56:07 CEST 2005 - lslezak@suse.cz

- Popup - display long error "as is" - escape rich text tags,
  format lines; layout fixes
- version 2.13.2

-------------------------------------------------------------------
Fri Sep 23 13:42:46 CEST 2005 - lslezak@suse.cz

- command line - multiline description of a command is possible
  (help can be string or list of strings)

-------------------------------------------------------------------
Fri Sep 23 09:43:09 CEST 2005 - locilka@suse.cz

- Adding support for VNC and SSH installations. Firewall proposal
  enables SSH on non-dial-up interfaces when installing over SSH,
  enables VNC on non-dial-up interfaces when installing over VNC.
  Firewall proposal warns when installing over SSH/VNC and SSH/VNC
  is not enabled. (enahancement #113211)
- Adding XDMCP (Remote Acces to Display Manager) support
  (enhancement #118200)
- Adding FAM (Remote File Alteration Monitor) support
  (enhancement #118196)
- 2.13.1

-------------------------------------------------------------------
Wed Sep 21 13:10:38 CEST 2005 - lslezak@suse.cz

- Support for long error and long warning messages
  (e.g. Report::LongError) (#79161)
- new popups in Popup:: module (e.g. Popup::TimedLongError)
- added [Stop] button to all timed popups
- version 2.13.0

-------------------------------------------------------------------
Wed Sep  7 16:01:13 CEST 2005 - mvidner@suse.cz

- Fixed deleting an interface after writing and returning
  to the network proposal (#115448).
- WIRELESS_WPA_PASSWORD is also secret (#65741).
- 2.12.27

-------------------------------------------------------------------
Mon Sep  5 22:39:56 CEST 2005 - locilka@suse.cz

- fixing default SuSEfirewall2 logging values using the
  GetDefaultValue() function for undefined and newly also for
  empty values  for security reasons (#100692).
- 2.12.26

-------------------------------------------------------------------
Mon Sep  5 16:55:12 CEST 2005 - jsrain@suse.cz

- translate proposal tab headers (#114677)
- 2.12.25

-------------------------------------------------------------------
Mon Aug 22 12:33:42 CEST 2005 - jsuchome@suse.cz

- added check for `cancel to ncurses menu loop (#105507)
- 2.12.24

-------------------------------------------------------------------
Thu Aug 18 13:59:50 CEST 2005 - lslezak@suse.cz

- added simple XEN detection (workaround for #100726)
- select kernel-xen if XEN is detected
- 2.12.23

-------------------------------------------------------------------
Thu Aug 18 11:05:25 CEST 2005 - locilka@suse.cz

- Do not Read() NetworkDevices when running CWMFirewallInterfaces
  in Installation or Update.
- Set SuSEFirewallProposal as 'modified' when changing the firewall
  counfiguration via CWMFirewallInterfaces in Installation or
  Update (bug #105170).

-------------------------------------------------------------------
Mon Aug 15 14:47:36 CEST 2005 - jsrain@suse.cz

- check whether VGA kernel parameter is correct (#103150)

-------------------------------------------------------------------
Fri Aug 12 13:10:37 CEST 2005 - jsrain@suse.cz

- don't prevent xfs and jfx module from being added to initrd on
  PPC (#104037)
- 2.12.22

-------------------------------------------------------------------
Fri Aug 12 13:03:29 CEST 2005 - locilka@suse.cz

- Fixed YaST in console. It had been using LANG set to "POSIX"
  which was supporsed to be empty or to contain "xx_XX" string
  (#103007).

-------------------------------------------------------------------
Fri Aug 12 10:08:14 CEST 2005 - visnov@suse.cz

- added comments for translators

-------------------------------------------------------------------
Tue Aug  9 16:10:22 CEST 2005 - mvidner@suse.cz

- Fixed init script parsing with special backslash and whitespace
  combination (#103013).

-------------------------------------------------------------------
Tue Aug  9 11:27:06 CEST 2005 - locilka@suse.cz

- Fixing bug #102951
  Adding SLP Daemon to the firewall as a known service
- 2.12.21

-------------------------------------------------------------------
Mon Aug  8 16:35:47 CEST 2005 - jsrain@suse.cz

- disable "Edit" and "Delete" buttons in hardware dialog if no item
  is present in the list (#102526)
- store vendor URL in the installed system (#102542)
- do not add unneeded modules to initrd (#102588)
- 2.12.20

-------------------------------------------------------------------
Fri Aug  5 09:08:24 CEST 2005 - jsrain@suse.cz

- added initialization of source refresh callbacks
- changed label of the menubutton in the hardware dialog
- 2.12.19

-------------------------------------------------------------------
Thu Aug  4 16:14:49 CEST 2005 - lslezak@suse.cz

- move sysconfig metadata parsing functions from Sysconfig
  to String module.
- 2.12.18

-------------------------------------------------------------------
Tue Aug  2 15:54:10 CEST 2005 - lslezak@suse.cz

- format function in WizardHW module
- 2.12.17

-------------------------------------------------------------------
Tue Aug  2 14:36:32 CEST 2005 - jsrain@suse.cz

- added support not to allow to go back in the installation
  workflow if started from the middle
- 2.12.16

-------------------------------------------------------------------
Mon Aug  1 15:06:21 CEST 2005 - locilka@suse.cz

- Changing firewall definition for samba-server by the Samba-Howto
  Allowed ports/functionality is: TCP 135, 139, 445; UDP: 137, 138;
  Broadcast: 137, 138;
  Bugzilla #81254

-------------------------------------------------------------------
Thu Jul 28 15:52:49 CEST 2005 - jsrain@suse.cz

- merged texts from proofreading

-------------------------------------------------------------------
Thu Jul 28 08:55:08 CEST 2005 - jsrain@suse.cz

- fixed stopping the workflow in the middle to reboot (eg. in case
  of kernel update)
- 2.12.15

-------------------------------------------------------------------
Thu Jul 21 13:58:55 CEST 2005 - sh@suse.de

- Now using `opt(`hvstretch) in wizard to restore old laoyut
  behaviour: center content by default
- V 2.12.14

-------------------------------------------------------------------
Thu Jul 21 09:53:02 CEST 2005 - jsrain@suse.cz

- don't report void errors in CWM

-------------------------------------------------------------------
Wed Jul 20 14:51:42 CEST 2005 - jsrain@suse.cz

- fixed incorrecr wizard command causing crash at the begin of the
  installation
- 2.12.13

-------------------------------------------------------------------
Wed Jul 20 10:35:22 CEST 2005 - jsrain@suse.cz

- added libxml2(-devel) to neededforbuild
- 2.12.12

-------------------------------------------------------------------
Tue Jul 19 16:47:38 CEST 2005 - jsrain@suse.cz

- fixed installation workflow re-load on switch from installation
  to update or vice versa
- added possibility to start the workflow from the middle
- added possibility for having more stages in the installation
  wizard navigation bar
- added support for specifying textdomain for translatable texts
  for installation wizard
- 2.12.11

-------------------------------------------------------------------
Mon Jul 18 11:42:40 CEST 2005 - sh@suse.de

- Properly check if KDE is running in /sbin/yast so the sw_single
  module is started full-screen if that works flawlessly (KDE)
- V 2.12.10

-------------------------------------------------------------------
Mon Jul 11 18:20:44 CEST 2005 - sh@suse.de

- Fixed NCurses wizard layout behaviour:
  Properly propagate content strechability to layout parent
- V 2.12.9

-------------------------------------------------------------------
Fri Jul  8 16:03:01 CEST 2005 - visnov@suse.cz

- adapt build dependencies for blocxx
- 2.12.8

-------------------------------------------------------------------
Fri Jul  1 12:48:43 CEST 2005 - jsrain@suse.cz

- added support functions fir general hardware summary dialog
- added possibility to get selected tab from CWMTab
- 2.12.7

-------------------------------------------------------------------
Tue Jun 14 16:05:05 CEST 2005 - lslezak@suse.cz

- command line - fixed example definition in xmlhelp output
- 2.12.6

-------------------------------------------------------------------
Mon Jun 13 17:04:03 CEST 2005 - lslezak@suse.cz

- command line - 'xmlhelp' command (store command line help of
  a client in XML format)

-------------------------------------------------------------------
Mon Jun  6 10:24:53 CEST 2005 - jsrain@suse.cz

- keep order of initrd modules from installation system in the
  target system
- 2.12.5

-------------------------------------------------------------------
Tue May 31 10:32:54 CEST 2005 - jsrain@suse.cz

- create initial ProductFeatures file via fillup (#79278)

-------------------------------------------------------------------
Wed May 25 14:26:50 CEST 2005 - locilka@suse.cz

- Fixed SuSEFirewall testsuite after adding 'bootps' port to the
  DHCP Server definition

-------------------------------------------------------------------
Wed May 25 13:25:04 CEST 2005 - mvidner@suse.cz

- CWM: added a standalone radio button widget

-------------------------------------------------------------------
Thu May 19 11:51:29 CEST 2005 - locilka@suse.cz

- Fixed bug in CWMTsigKeys
  Key name containing the 't' letter had been ending on that
  character because of wrong implementation of regexp with '\\t'

-------------------------------------------------------------------
Mon May  9 09:51:10 CEST 2005 - locilka@suse.cz

- Adding "Requires: SuSEfirewall2" into the yast2 package instead
  of the yast2-firewall

-------------------------------------------------------------------
Tue May  3 16:42:41 CEST 2005 - jsrain@suse.cz

- made the hardcoded fallback list of VGA modes in Initrd.ycp
  public (via global function)

-------------------------------------------------------------------
Tue May  3 11:27:04 CEST 2005 - locilka@suse.cz

- Added 'bootps' port allowing broadcast into the DHCP Server
  definition for SuSEFirewallServices

-------------------------------------------------------------------
Thu Apr 28 14:04:57 CEST 2005 - jsrain@suse.cz

- if YOU updates any YaST package, restart NCurses control center
  (#80591)

-------------------------------------------------------------------
Thu Apr 28 10:08:20 CEST 2005 - jsrain@suse.cz

- updated ProductControl.ycp to privide inst_finish steps
- 2.12.4

-------------------------------------------------------------------
Fri Apr 22 13:39:55 CEST 2005 - mvidner@suse.cz

- Do not use "default" as an identifier.

-------------------------------------------------------------------
Mon Apr 18 15:43:43 CEST 2005 - jsrain@suse.cz

- added testsuite for new ProductFeatures.ycp
- 2.12.3

-------------------------------------------------------------------
Mon Apr 18 14:40:43 CEST 2005 - jsrain@suse.cz

- updated manual page and help of yast2 (#70892)
- changed interface of ProductFeatures.ycp
- 2.12.2

-------------------------------------------------------------------
Tue Apr  5 14:45:07 CEST 2005 - visnov@suse.cz

- fix NFB
- 2.12.1

-------------------------------------------------------------------
Mon Apr  4 10:27:58 CEST 2005 - jsrain@suse.cz

- after running online update, exit ncurses control center (#63542)

-------------------------------------------------------------------
Thu Mar 31 13:05:13 CEST 2005 - jsrain@suse.cz

- initialize product macro for help texts from /etc/*-release
  (#61247)

-------------------------------------------------------------------
Thu Mar 31 11:10:12 CEST 2005 - locilka@suse.cz

- Changed firewall proposal texts to be clearly translatable
  (#73612)

-------------------------------------------------------------------
Thu Mar 24 13:07:15 CET 2005 - jsrain@suse.cz

- changed kernel packages for PPC (#72344)

-------------------------------------------------------------------
Mon Mar 21 16:25:33 CET 2005 - sh@suse.de

- Fixed bug #72799: Help/Steps buttons not translated
- V 2.11.48

-------------------------------------------------------------------
Mon Mar 21 13:51:43 CET 2005 - jsrain@suse.cz

- fixed setting bootsplash resolutino if framebuffer modes couldn't
  be detected (#74052)
- 2.11.47

-------------------------------------------------------------------
Fri Mar 18 14:17:30 CET 2005 - jsrain@suse.cz

- fixed determining if firewall is enabled (#73819)
- 2.11.46

-------------------------------------------------------------------
Wed Mar 16 16:50:03 CET 2005 - visnov@suse.cz

- 2.11.45

-------------------------------------------------------------------
Tue Mar 15 13:40:39 CET 2005 - visnov@suse.cz

- added check-all-syntax script for validating all YCP clients
  and modules (#63942)

-------------------------------------------------------------------
Mon Mar 14 16:36:55 CET 2005 - mvidner@suse.cz

- Don't allow single quotes inside ifcfg-* variables,
  especially NAME (#72164).
- NetworkDevices::ConcealSecrets: only nonempty; also WIRELESS_WPA_PSK.
- 2.11.44

-------------------------------------------------------------------
Sat Mar 12 04:44:45 CET 2005 - nashif@suse.de

- optionally add addon selections using the control file (#72257)
- 2.11.43

-------------------------------------------------------------------
Fri Mar 11 15:38:51 CET 2005 - mvidner@suse.cz

- Added NetworkDevices::ConcealSecrets not to log sensitive
  information (#65741).
- 2.11.42

-------------------------------------------------------------------
Fri Mar 11 10:45:17 CET 2005 - locilka@suse.cz

- Added new testsuite for SuSEFirewall module
- Added new testsuite for PortAliases module

-------------------------------------------------------------------
Wed Mar  9 13:17:46 CET 2005 - locilka@suse.cz

- Adjusting to changed /etc/services
  "ipsec-msft" has been changed to "ipsec-nat-t"
- 2.11.41

-------------------------------------------------------------------
Fri Mar  4 14:09:28 CET 2005 - lslezak@suse.cz

- HWConfig.ycp - /etc/sysconfig/hardware/hwcfg-* file access
- 2.11.40

-------------------------------------------------------------------
Fri Mar  4 10:25:56 CET 2005 - locilka@suse.cz

- fixed bug #67335
  Aborting unchanged SuSEfirewall configuration
- 2.11.39

-------------------------------------------------------------------
Thu Mar  3 13:40:45 CET 2005 - jsrain@suse.cz

- prevent Initrd module from automatical reading in Mode::config
  (#67256)

-------------------------------------------------------------------
Wed Mar  2 11:22:33 CET 2005 - locilka@suse.cz

- merged proofed texts
- 2.11.38

-------------------------------------------------------------------
Fri Feb 25 15:24:07 CET 2005 - lslezak@suse.cz

- command line - fixed checking of the mandatory keys - don't
  abort in "unsupported" mode, testsuite updated
- 2.11.37

-------------------------------------------------------------------
Fri Feb 25 13:20:17 CET 2005 - visnov@suse.cz

- 2.11.35

-------------------------------------------------------------------
Fri Feb 25 13:11:07 CET 2005 - lslezak@suse.cz

- commandline - don't check mandatory keys when the command line
  mode is "unsupported", testsuite updated
- 2.11.36

-------------------------------------------------------------------
Thu Feb 24 12:00:54 CET 2005 - fehr@suse.de

- Add AsciiFile::ReplaceLine
- 2.11.34

-------------------------------------------------------------------
Thu Feb 24 08:54:01 CET 2005 - visnov@suse.cz

- reading INCOMPLETE_TRANSLATION_TRESHOLD enabled
- 2.11.33

-------------------------------------------------------------------
Wed Feb 23 14:25:44 CET 2005 - lslezak@suse.cz

- command line - use command 'abort' instead of 'quit',
  testsuite updated

-------------------------------------------------------------------
Mon Feb 21 18:31:12 CET 2005 - nashif@suse.de

- Fixed reading of global variable which breaks testsuites

-------------------------------------------------------------------
Mon Feb 21 16:22:21 CET 2005 - nashif@suse.de

- Added incomplete_translation_treshold to product features

-------------------------------------------------------------------
Fri Feb 18 11:33:32 CET 2005 - visnov@suse.cz

- Don't show desktop files with "Hidden" set to yes in ncurses menu

-------------------------------------------------------------------
Thu Feb 17 07:16:41 CET 2005 - nashif@suse.de

- Added function to reset install.inf data to initiate a reread of
  the file

-------------------------------------------------------------------
Tue Feb 15 15:55:55 CET 2005 - locilka@suse.cz

- added name of the device for configuring interfaces
- added missing comments for SuSEFirewall functions

-------------------------------------------------------------------
Mon Feb 14 11:30:44 CET 2005 - jsrain@suse.cz

- added functions to disable and enable the CWM Firewall Interfaces
  widget
- 2.11.30

-------------------------------------------------------------------
Thu Feb 10 16:35:17 CET 2005 - mvidner@suse.cz

- Do not propose a dynamic address if the product (OES) says
  force_static_ip (#50524).
- 2.11.29

-------------------------------------------------------------------
Wed Feb  9 19:19:42 CET 2005 - nashif@suse.de

- control file and saved features from installation is now saved
  into /etc/YaST2,  /var/lib is too risky

-------------------------------------------------------------------
Wed Feb  9 15:12:00 CET 2005 - jsrain@suse.cz

- merged variables for kernel parameters in ProductFeatures into
  one (#50369)

-------------------------------------------------------------------
Wed Feb  9 12:03:50 CET 2005 - locilka@suse.cz

- Fixed reading SuSEfirewall2 configuration to be done only once
  in network proposal.

-------------------------------------------------------------------
Tue Feb  8 17:03:02 CET 2005 - sh@suse.de

- Added icons to standard popups
- V 2.11.26

-------------------------------------------------------------------
Tue Feb  8 16:09:19 CET 2005 - nashif@suse.de

- Moved ProductControl. Hooks from installation

-------------------------------------------------------------------
Tue Feb  8 14:48:37 CET 2005 - nashif@suse.de

- Moved XML module to library

-------------------------------------------------------------------
Tue Feb  8 10:48:25 CET 2005 - jsrain@suse.cz

- added richtext and (multi)selection box widget support to CWM
- enable release notes in inst. proposal also for NCurses

-------------------------------------------------------------------
Tue Feb  8 10:10:52 CET 2005 - jsuchome@suse.cz

- merged texts from proofreading
- 2.11.25

-------------------------------------------------------------------
Tue Feb  8 09:46:32 CET 2005 - jsuchome@suse.cz

- build with CustomDialogs.ycp
- 2.11.24

-------------------------------------------------------------------
Mon Feb  7 06:17:22 CET 2005 - nashif@suse.de

- Fixed call to inst_suseconfig
- Added variable to Directory used for custom workflows

-------------------------------------------------------------------
Fri Feb  4 17:44:21 CET 2005 - mvidner@suse.cz

- Added String::OptParens, String::OptFormat.
- 2.11.23

-------------------------------------------------------------------
Tue Feb  1 12:56:56 CET 2005 - lslezak@suse.cz

- fixed finish call handling (don't call finish handler (Write)
  when module is not initialized)
- 2.11.22

-------------------------------------------------------------------
Mon Jan 31 17:47:43 CET 2005 - sh@suse.de

- Added Show|HideReleaseNotesButton() to Wizard::
- V 2.11.21

-------------------------------------------------------------------
Mon Jan 31 10:46:33 CET 2005 - locilka@suse.cz

- added samba-server allowing broadcast feature (#50311)
- 2.11.20

-------------------------------------------------------------------
Fri Jan 28 09:57:54 CET 2005 - mlazar@suse.cz

- fixed runlevel agent: don't dump error msg if service script
  isn't readable

-------------------------------------------------------------------
Thu Jan 27 13:29:28 CET 2005 - mvidner@suse.cz

- NetworkDevices: canonicalize STARTMODE (~#50095), also on Import.
- 2.11.19

-------------------------------------------------------------------
Thu Jan 27 12:34:14 CET 2005 - locilka@suse.cz

- Rewritten SuSEFirewall::ActivateConfiguration() function
- Fixed some y2error message

-------------------------------------------------------------------
Wed Jan 26 16:39:19 CET 2005 - mvidner@suse.cz

- Fixed a typo preventing from adding an Altix XP interface (#50044).

-------------------------------------------------------------------
Tue Jan 25 12:39:26 CET 2005 - locilka@suse.cz

- removed SuSEfirewall2_final init script (bugzilla #50157)
- 2.11.18

-------------------------------------------------------------------
Fri Jan 21 10:50:28 CET 2005 - lslezak@suse.cz

- an option in command line mode specification can have
  more help texts (depending on command)
- improved command line mode support test (test also empty map)
- version 2.11.17

-------------------------------------------------------------------
Tue Jan 18 14:56:33 CET 2005 - lslezak@suse.cz

- command line - new simple mode (no commands),
  lazy initialization (bug #44083)
- version 2.11.16

-------------------------------------------------------------------
Wed Jan 12 16:16:20 CET 2005 - lslezak@suse.cz

- command line mode enhancements: accept integer type,
  added CommandLine::PrintVerbose(), cutom help option,
  testsuite update, small fixes
- version 2.11.15

-------------------------------------------------------------------
Tue Jan 11 16:52:35 CET 2005 - jsrain@suse.cz

-reverted fix of #49483

-------------------------------------------------------------------
Mon Jan 10 14:03:48 CET 2005 - jsrain@suse.cz

- added new function to compute additional packages (eg. -nongpl)
  for any base kernel package to Kernel.ycp

-------------------------------------------------------------------
Fri Jan  7 10:53:19 CET 2005 - locilka@suse.cz

- added new functions into String module
  TextTable() & UnderlinedHeader()

-------------------------------------------------------------------
Thu Jan  6 10:43:19 CET 2005 - jsrain@suse.cz

- prevent vga= kernel parameter from being used on IA64 (#49483)

-------------------------------------------------------------------
Wed Jan  5 16:52:31 CET 2005 - jsrain@suse.cz

- changed Kernel.ycp to functional interface
- 2.11.14

-------------------------------------------------------------------
Tue Jan  4 09:41:35 CET 2005 - jsrain@suse.cz

- fixed handling of sysconfig/kernel:MODULES_LOADED_ON_BOOT if
  changed externally during installation (#46971)

-------------------------------------------------------------------
Mon Jan  3 10:47:34 CET 2005 - locilka@suse.cz

- Added new implementation of SuSEfirewall2 broadcast configuration
  into SuSEFirewall module
- 2.11.13

-------------------------------------------------------------------
Tue Dec 21 17:13:26 CET 2004 - mvidner@suse.cz

- Added Hostname::Validhost (#22802).
- Substitute VERSION in Version.ycp also at "make" time (#40492).
- Support FW_ALLOW_FW_BROADCAST_* (locilka).
- 2.11.12

-------------------------------------------------------------------
Tue Dec 21 11:46:19 CET 2004 - jsrain@suse.cz

- fixed validation of widgets inside CWM Tab widget
- added possibility to set functions for immediate service
  start/stop in the CWMServiceStart widget

-------------------------------------------------------------------
Tue Dec 14 17:17:12 CET 2004 - mvidner@suse.cz

- Added Progress::set, fixed docs a bit.
- 2.11.11

-------------------------------------------------------------------
Fri Dec  3 16:45:39 CET 2004 - mvidner@suse.cz

- NetworkDevices: Canonicalize netmask data (#46885).

-------------------------------------------------------------------
Wed Dec  1 11:37:39 CET 2004 - locilka@suse.cz

- Added handling for 'all' parameter in old firewall functions
  in SuSEFirewall module
- Added CharacterDevice file-type into FileUtils.ycp.
- Created testsuite for FileUtils module.

-------------------------------------------------------------------
Wed Dec  1 10:56:06 CET 2004 - mvidner@suse.cz

- NetworkDevices: Improved ifcfg name handling,
  particularly mobile ipv6 (#48696).

-------------------------------------------------------------------
Tue Nov 30 12:40:31 CET 2004 - locilka@suse.cz

- Moved CWMFirewallInterfaces from yast2-firewall to yast2 rpm

-------------------------------------------------------------------
Tue Nov 30 10:47:06 CET 2004 - visnov@suse.cz

- added testsuite infrastructure for library/modules

-------------------------------------------------------------------
Thu Nov 25 09:50:51 CET 2004 - locilka@suse.cz

- added SuSEFirewallServices and PortAliases YCP Modules into
  library/network.

-------------------------------------------------------------------
Wed Nov 17 17:21:29 CET 2004 - arvin@suse.de

- fixed handling of command line arguments with space (bug #48264)

-------------------------------------------------------------------
Tue Nov 16 12:15:15 CET 2004  - fehr@suse.de

- add evms logfiles to save_y2logs if present

-------------------------------------------------------------------
Fri Nov 12 17:53:01 CET 2004 - mvidner@suse.cz

- Added NetworkDevices::DeleteAlias (#48191).

-------------------------------------------------------------------
Fri Nov 12 15:27:24 CET 2004 - locilka@suse.cz

- FileUtils have now GetFileRealType and GetFileType functions
  with output depending on the type of requested file.
- Increased documentation for FileUtils.

-------------------------------------------------------------------
Thu Nov 11 18:09:15 CET 2004 - arvin@suse.de

- always use Directory::logdir

-------------------------------------------------------------------
Thu Nov 11 16:28:56 CET 2004 - locilka@suse.cz

- Created FileUtils module for getting information about system
  files and directories.

-------------------------------------------------------------------
Thu Nov 11 15:32:43 CET 2004 - mvidner@suse.cz

- Added String::ValidCharsFilename, NetworkDevices::ValidCharsIfcfg
  (#46803)
- Added character set functions to String.
- PackageSystem::InstallKernel: return early if the module list is
  empty, thus slashing "yast2 lan" startup time.
- Desktop::RunViaDesktop now accepts arguments (#46828).

-------------------------------------------------------------------
Wed Nov 10 10:45:21 CET 2004 - mvidner@suse.cz

- Moved NetworkDevices from yast2-network to yast2.
- 2.11.7

-------------------------------------------------------------------
Mon Nov  8 15:07:10 CET 2004 - visnov@suse.cz

- yast2-pkg-bindings added to requires

-------------------------------------------------------------------
Mon Nov  8 12:53:46 CET 2004 - jsrain@suse.cz

- added optional "no_help" key to CWM widget description map
  in order to suppress errors in log if no help wanted (#47938)
- added protection against removing used TSIG keys to the CWM
  TSIG keys management widget (#47480)

-------------------------------------------------------------------
Thu Nov  4 17:56:47 CET 2004 - sh@suse.de

- Added save_y2logs script for easier bug reporting
- V 2.11.6

-------------------------------------------------------------------
Thu Nov  4 11:00:06 CET 2004 - mvidner@suse.cz

- Added String::FirstChunk.
- 2.11.5

-------------------------------------------------------------------
Wed Nov 03 14:32:15 CET 2004 - arvin@suse.de

- removed deprecated lookup

-------------------------------------------------------------------
Tue Nov  2 16:36:35 CET 2004 - mvidner@suse.cz

- Allow overriding sbindir so that we can install to a prefix.
- Merged changes from the 9.2 branch.

-------------------------------------------------------------------
Mon Nov  1 14:29:34 CET 2004 - visnov@suse.cz

- set product name in wizard when opening a dialog (#46247)

-------------------------------------------------------------------
Mon Nov  1 10:32:10 CET 2004 - visnov@suse.cz

- fix processing of command line arguments in Mode and Stage

-------------------------------------------------------------------
Mon Nov  1 09:34:44 CET 2004 - msvec@suse.cz

- use ll_LL in .desktop files (#47668)

-------------------------------------------------------------------
Mon Nov  1 08:00:06 CET 2004 - jsrain@suse.cz

- fixed parameters to sformat in Commandline.ycp
- 2.11.3

-------------------------------------------------------------------
Tue Oct 26 12:35:59 CEST 2004 - jsrain@suse.cz

- Mode.ycp split to Mode.ycp, Stage.ycp, Linuxrc.ycp and
  Installation.ycp (yast2-installation), clean-up
- adapted the code to the clean-up
- 2.11.2

-------------------------------------------------------------------
Tue Oct 19 13:29:57 CEST 2004 - locilka@suse.de

- added several messages into Message.ycp
- added several labels into Label.ycp
- added two functions into Confirm.ycp
- 2.11.1

-------------------------------------------------------------------
Mon Oct 11 14:53:47 CEST 2004 - jsrain@suse.cz

- changed Arch.ycp to functional interface, probing the settings
  when they are needed (instead of constructor)
- update Initrd.ycp not to use Arch:: in its constructor
- 2.11.0

-------------------------------------------------------------------
Mon Oct  4 16:42:21 CEST 2004 - mvidner@suse.cz

- Moved the "cd /" workaround to yast2-network (#46055).
- 2.10.27

-------------------------------------------------------------------
Fri Oct  1 13:44:58 CEST 2004 - sh@suse.de

- Fixed bug #46598: Layout broken due to 800x600 default size
- V 2.10.24

-------------------------------------------------------------------
Wed Sep 29 13:51:00 CEST 2004 - visnov@suse.cz

- always reinitialize target (#45356)
- 2.10.23

-------------------------------------------------------------------
Wed Sep 29 10:10:37 CEST 2004 - mvidner@suse.cz

- Fixed Package::FunctionsAI["DoInstall" and "DoRemove"] (#45463).
- 2.10.22

-------------------------------------------------------------------
Mon Sep 27 15:09:44 CEST 2004 - arvin@suse.de

- fixed generation of desktop files

-------------------------------------------------------------------
Sat Sep 25 10:55:58 CEST 2004 - mvidner@suse.cz

- Change directory to / in /sbin/yast2 (#46055).
- 2.10.20

-------------------------------------------------------------------
Fri Sep 24 19:03:41 CEST 2004 - mvidner@suse.cz

- Added Desktop::RunViaDesktop (#37864).
- 2.10.19

-------------------------------------------------------------------
Fri Sep 24 08:07:29 CEST 2004 - visnov@suse.cz

- always initialize SourceCache when installing packages
- use installed kernel to compute kernel packages (#45905)
- 2.10.18

-------------------------------------------------------------------
Thu Sep 23 09:49:52 CEST 2004 - mvidner@suse.cz

- Fixed empty runlevel editor (#45858).

-------------------------------------------------------------------
Tue Sep 21 11:31:00 CEST 2004 - arvin@suse.de

- adapted path for qtrc (bug #44803)

-------------------------------------------------------------------
Tue Sep 14 16:58:38 CEST 2004 - mvidner@suse.cz

- Ignore /etc/init.d/Makefile (#45198).

-------------------------------------------------------------------
Tue Sep 14 10:51:01 CEST 2004 - jsrain@suse.cz

- added ProductFeatures::enable_firewall and firewall_ssh_enable
  to control firewall behavior in the proposal

-------------------------------------------------------------------
Mon Sep 13 11:25:06 CEST 2004 - jsrain@suse.cz

- fixed reordering of items in Table/Popup's table (#45097)
- added ProductFeatures::fam_local_only
- 2.10.14

-------------------------------------------------------------------
Mon Sep  6 12:42:27 CEST 2004 - visnov@suse.cz

- moved ComputeKernelPackages to Kernel.ycp
- use Kernel::ComputePackages in Package (#44394)
- 2.10.13

-------------------------------------------------------------------
Mon Sep  6 11:53:31 CEST 2004 - jsrain@suse.cz

- mark licenses as confirmed when accepted (in PackageSystem.ycp
  and Require.ycp)

-------------------------------------------------------------------
Thu Sep  2 13:01:38 CEST 2004 - locilka@suse.cz

- added String::escapetags - function for escaping HTML/XML tags

-------------------------------------------------------------------
Mon Aug 30 15:10:19 CEST 2004 - arvin@suse.de

- add nongpl kernel package during installation (bug #44394)

-------------------------------------------------------------------
Fri Aug 27 15:10:55 CEST 2004 - arvin@suse.de

- merged proof read messages

-------------------------------------------------------------------
Fri Aug 27 11:19:51 CEST 2004 - mvidner@suse.cz

- LogView grep: properly quote the regex; it is a basic regex.

-------------------------------------------------------------------
Fri Aug 20 06:27:01 CEST 2004 - nashif@suse.de

- Own schema directory
- 2.10.10

-------------------------------------------------------------------
Thu Aug 19 13:14:02 CEST 2004 - visnov@suse.cz

- allow in commandline also GUI handler returning symbols (#43935)

-------------------------------------------------------------------
Tue Aug 17 11:26:37 CEST 2004 - jsrain@suse.cz

- fixed function type casting in Table/Popup routines
- prevent 'usbhid' module from being added to initrd (#36766)

-------------------------------------------------------------------
Mon Aug 16 23:36:18 CEST 2004 - nashif@suse.de

- fixed testsuites (added Testsuite.ycp to testedfiles or modified output
  according to the change of logging function references) (jsrain)
- type cast fixes
- CWM: fixed structure validation

-------------------------------------------------------------------
Thu Aug 12 23:27:19 CEST 2004 - nashif@suse.de

- Disable Commandline interface during firstboot phase
- 2.10.7

-------------------------------------------------------------------
Tue Aug  3 15:41:32 CEST 2004 - jsrain@suse.cz

- fixed types in CWM, changed interface of CWM::ShowAndRun ()
- split the CWMServiceStart widget into multiple widgets (one for
  each part)
- 2.10.6

-------------------------------------------------------------------
Fri Jul 30 11:37:44 CEST 2004 - jsrain@suse.cz

- adapted CWMServiceStart.ycp functionality for box product

-------------------------------------------------------------------
Thu Jul 29 09:47:51 CEST 2004 - nashif@suse.de

- New module for interaction with linuxrc(yast.inf and install.inf
  handling)
- Move functions from misc to Linuxrc

-------------------------------------------------------------------
Thu Jul 29 08:34:41 CEST 2004 - nashif@suse.de

- Defined more variables in ProductFeatures
- Removed live_eval variable

-------------------------------------------------------------------
Tue Jul 20 13:48:00 CEST 2004 - jsrain@suse.cz

- enhanced the TSIG keys management widget to do more checks before
  creating a new TSIG key (#40845)

-------------------------------------------------------------------
Mon Jul 19 12:26:40 CEST 2004 - jsrain@suse.cz

- enhnced functionality of Package*.ycp modules (popups with custom
  message, package check for read functions with error feedback)

-------------------------------------------------------------------
Wed Jul 14 11:27:23 CEST 2004 - jsrain@suse.cz

- fixed typos in CWMServiceStart.ycp

-------------------------------------------------------------------
Tue Jul 13 09:02:49 CEST 2004 - locilka@suse.de

- added new Message module
- 2.10.3

-------------------------------------------------------------------
Mon Jun 21 13:24:03 CEST 2004 - jsrain@suse.cz

- added CWM widget for TSIG keys management

-------------------------------------------------------------------
Fri Jun 18 15:28:07 CEST 2004 - lslezak@suse.cz

- CommandLine: read text or password from console

-------------------------------------------------------------------
Fri Jun 18 10:16:04 CEST 2004 - jsrain@suse.cz

- added CWM widget for service starting (like the Start-up dialog
  in DNS server component)

-------------------------------------------------------------------
Thu Jun 17 10:00:53 CEST 2004 - msvec@suse.cz

- updated testsuite
- 2.10.2

-------------------------------------------------------------------
Wed Jun 16 16:16:58 CEST 2004 - jsrain@suse.cz

- added suport for navigation tree and tabs to CWM
- updated the LogView popup to be able to be used as widget for CWM
- do not add 'desktop' to kernel command line

-------------------------------------------------------------------
Wed Jun 16 10:36:53 CEST 2004 - msvec@suse.cz

- fixed 'yast2 -l' output (#42087)
- 2.9.75

-------------------------------------------------------------------
Fri Jun 11 01:01:14 CEST 2004 - nashif@suse.de

- Added software-proposal variable to product features

-------------------------------------------------------------------
Tue Jun  8 04:35:25 CEST 2004 - nashif@suse.de

- Fixed bug #41696: yast uses elevator=anticipatory instead of
  elevator=as
- URL with empty host is valid (i.e. file:///test.xml )

-------------------------------------------------------------------
Fri May 28 16:48:12 CEST 2004 - sh@suse.de

- Fixed bug #41305: License agreement after abort in NCurses

-------------------------------------------------------------------
Wed May 26 15:12:17 CEST 2004 - mvidner@suse.cz

- Fixed agent definition for /etc/sysconfig/hardware
  to handle multiline values (#39350).
- 2.9.72

-------------------------------------------------------------------
Tue May 25 18:27:15 CEST 2004 - arvin@suse.de

- install kernel-bigsmp even with a bit less than 4GB of RAM
  (bug #40729)

-------------------------------------------------------------------
Tue May 25 13:48:01 CEST 2004 - jsrain@suse.cz

- set the I/O scheduler in ProductFeatures (#41038)
- 2.9.70

-------------------------------------------------------------------
Wed May 19 03:30:13 CEST 2004 - nashif@suse.de

- Added a timeout for ShowText popup when called via
  Report. (Report::ShowText)

-------------------------------------------------------------------
Mon May 17 10:42:57 CEST 2004 - msvec@suse.cz

- added PadZero general function for padding with zeros

-------------------------------------------------------------------
Wed May 12 15:30:47 CEST 2004 - msvec@suse.cz

- improved ncurses menu responsiveness (#38363)
- 2.9.68

-------------------------------------------------------------------
Wed May  5 16:20:30 CEST 2004 - gs@suse.de

- yast2 start script: check whether the terminal supports UTF-8
  and adapt language settings (bug #39606)
- 2.9.67

-------------------------------------------------------------------
Tue May 04 10:12:45 CEST 2004 - arvin@suse.de

- merged proofread messages

-------------------------------------------------------------------
Fri Apr 23 15:58:47 CEST 2004 - mvidner@suse.cz

- do not copy network aliases from install.inf
  to modprobe.conf (#39135)
- 2.9.65

-------------------------------------------------------------------
Thu Apr 22 11:09:32 CEST 2004 - arvin@suse.de

- run unicode_{start,stop} only if they are present (bug #35714)

-------------------------------------------------------------------
Mon Apr 19 13:05:04 CEST 2004 - arvin@suse.de

- merged proofread messages

-------------------------------------------------------------------
Fri Apr 16 18:11:07 CEST 2004 - nashif@suse.de

- Save runtime product variables

-------------------------------------------------------------------
Thu Apr  8 13:56:41 CEST 2004 - jsrain@suse.cz

- use the 'desktop' kernel parameter only for desktop products

-------------------------------------------------------------------
Wed Apr  7 19:25:31 CEST 2004 - nashif@suse.de

- #38596: Also use saved id

-------------------------------------------------------------------
Wed Apr  7 18:21:39 CEST 2004 - nashif@suse.de

- Workaround for #38596, broken recursion for iterators

-------------------------------------------------------------------
Tue Apr  6 18:53:56 CEST 2004 - nashif@suse.de

- update/upgrade defaults added to product feature set (#38486)

-------------------------------------------------------------------
Mon Apr  5 18:00:23 CEST 2004 - nashif@suse.de

- Removed unconfigurable options from report summary
- Added optional list of package to product features
- 2.9.60

-------------------------------------------------------------------
Fri Apr  2 22:16:33 CEST 2004 - nashif@suse.de

- Fixed wrapper functions for new wizard
- 2.9.59

-------------------------------------------------------------------
Fri Apr 02 15:59:59 CEST 2004 - arvin@suse.de

- finally changed license to GPL for good

-------------------------------------------------------------------
Fri Apr  2 06:41:58 CEST 2004 - nashif@suse.de

- added wrapper functions around Tree and Menu enabled Wizards to
  support ncurses mode (#37581)

-------------------------------------------------------------------
Thu Apr 01 14:28:23 CEST 2004 - arvin@suse.de

- don't set download callbacks globaly (bug #37151)

-------------------------------------------------------------------
Wed Mar 31 19:52:42 CEST 2004 - nashif@suse.de

- New ProductFeature variables

-------------------------------------------------------------------
Wed Mar 31 17:53:05 CEST 2004 - msvec@suse.cz

- added /etc/YaST2 dir (for log.conf)
- 2.9.54

-------------------------------------------------------------------
Wed Mar 31 14:06:43 CEST 2004 - gs@suse.de

- show header of ShowText popup (bug #37171)

-------------------------------------------------------------------
Wed Mar 31 12:20:54 CEST 2004 - arvin@suse.de

- added product feature about suboptimal distribution (bug #36823)

-------------------------------------------------------------------
Wed Mar 31 10:32:13 CEST 2004 - jsrain@suse.de

- remove ide-scsi from initrd during update (#37591)

-------------------------------------------------------------------
Tue Mar 30 18:04:43 CEST 2004 - jsrain@suse.de

- fixed map validator of CWM

-------------------------------------------------------------------
Mon Mar 29 16:18:49 CEST 2004 - jsrain@suse.de

- fixed behavior of combo box for adding new option if it is
  editable (#37267)
- 2.9.52

-------------------------------------------------------------------
Mon Mar 29 15:27:24 CEST 2004 - adrian@suse.de

- hide YaST groups desktop files in the desktop world

-------------------------------------------------------------------
Mon Mar 29 11:13:30 CEST 2004 - arvin@suse.de

- fixed kernel selection on i386 smp systems (bug #35876)

-------------------------------------------------------------------
Mon Mar 29 09:19:19 CEST 2004 - jsrain@suse.de

- adapted CWM to updated 'is' builtin
- fixed Initrd testsuite
- 2.9.50

-------------------------------------------------------------------
Fri Mar 26 15:03:49 CET 2004 - arvin@suse.de

- added uml detection to Arch module

-------------------------------------------------------------------
Wed Mar 24 16:59:37 CET 2004 - adrian@suse.de

- fix yast qt ui themeing, export QT_HOME_DIR again
  (got broken due to login shell usage bye kdesu)

-------------------------------------------------------------------
Wed Mar 24 11:17:25 CET 2004 - arvin@suse.de

- fixed function name (bug #36783)

-------------------------------------------------------------------
Tue Mar 23 16:54:37 CET 2004 - mvidner@suse.cz

- added Confirm::MustBeRoot to easily alert the user (#35363)

-------------------------------------------------------------------
Tue Mar 23 09:05:39 CET 2004 - lslezak@suse.cz

- fixed parsing quoted string in String::ParseOptions() (#36223)
- testsuite update

-------------------------------------------------------------------
Mon Mar 22 17:09:55 CET 2004 - msvec@suse.cz

- support for sort keys in ncurses menu (#36466)
- 2.9.47

-------------------------------------------------------------------
Mon Mar 22 14:11:58 CET 2004 - jsrain@suse.cz

- fixed unwanted hiding of helps during progress bar run
- don't abort installing packages via Require and PackageSystem
  if dependency solving fails and system wasn't consistent before
  installing them

-------------------------------------------------------------------
Mon Mar 22 13:38:27 CET 2004 - sh@suse.de

- V 2.9.46
- Fixed bug #35768: Wizard buttons not retranslated

-------------------------------------------------------------------
Fri Mar 19 15:41:00 CET 2004 - sh@suse.de

- V 2.9.45
- Improved handling for all Popup::*timed*() dialogs:
  Use UI::TimeoutUserInput() now, no more confusing busy cursor,
  less delays (no more sleep() )

-------------------------------------------------------------------
Wed Mar 17 19:10:15 CET 2004 - fehr@suse.de

- add functions {Set,Get}Utf8Lang() to Encoding module

-------------------------------------------------------------------
Wed Mar 17 11:48:25 CET 2004 - arvin@suse.de

- added download progress callbacks (bug #31445)

-------------------------------------------------------------------
Mon Mar 15 16:49:00 CET 2004 - fehr@suse.de

- add functions {Set,Get}EncLang() && GetCodePage() to Encoding module
- add global boolean evms_config to ProductFeatures.ycp

-------------------------------------------------------------------
Mon Mar 15 14:59:41 CET 2004 - arvin@suse.de

- adapted "yast -l" to desktop files (bug #35019)

-------------------------------------------------------------------
Fri Mar 12 15:35:56 CET 2004 - nashif@suse.de

- Custom wizard added (sh@suse.de)

-------------------------------------------------------------------
Thu Mar 11 18:17:52 CET 2004 - msvec@suse.cz

- proper event ID type handling (#35602)

-------------------------------------------------------------------
Wed Mar 10 14:05:43 CET 2004 - msvec@suse.cz

- accept nil from some UI calls (should fix the failing testsuites)
- added function for creation of FQ hostname

-------------------------------------------------------------------
Wed Mar 10 09:26:03 CET 2004 - arvin@suse.de

- install kernel-um in uml

-------------------------------------------------------------------
Wed Mar 10 07:03:41 CET 2004 - nashif@suse.de

- Fixed Progress for new Wizard
- 2.9.39

-------------------------------------------------------------------
Wed Mar 10 01:42:25 CET 2004 - sh@suse.de

- V 2.9.37
- Migration to new wizard

-------------------------------------------------------------------
Mon Mar  8 17:53:29 CET 2004 - sh@suse.de

- Changed X cursor theme (adrian)

-------------------------------------------------------------------
Mon Mar  8 15:56:52 CET 2004 - msvec@suse.cz

- Added Wizard::SetDesktopIcon to set the title icon
- 2.9.35

-------------------------------------------------------------------
Fri Mar  5 14:31:39 CET 2004 - mvidner@suse.cz

- Added Popup::AnyQuestionRichText.
- {Require,PackageSystem}::DoInstallAndRemove:
  ask for license acceptance (#35250).

-------------------------------------------------------------------
Fri Mar  5 12:43:40 CET 2004 - msvec@suse.cz

- make runlevel testsuite use Service
- add warnings about usage of obsolete interface
- 2.9.33

-------------------------------------------------------------------
Thu Mar  4 20:05:13 CET 2004 - visnov@suse.cz

- 2.9.32
- late initialization of Wizard and Progress (for command line)

-------------------------------------------------------------------
Thu Mar  4 17:24:56 CET 2004 - msvec@suse.cz

- fixed docu installation dirs
- replaced sequencer include with dummy one using Sequencer

-------------------------------------------------------------------
Thu Mar  4 16:09:18 CET 2004 - visnov@suse.cz

- added type info (kkaempf, visnov)

-------------------------------------------------------------------
Thu Mar  4 15:47:00 CET 2004 - msvec@suse.cz

- improved the packages testing client
- fixed ncurses menu generation (#35186)

-------------------------------------------------------------------
Tue Mar  2 15:50:16 CET 2004 - msvec@suse.cz

- fixed Package interface
- added documentation and testing client

-------------------------------------------------------------------
Tue Mar  2 10:58:54 CET 2004 - msvec@suse.cz

- improved (fixed) agent for sysconfig/hardware
- 2.9.31

-------------------------------------------------------------------
Fri Feb 27 03:28:39 CET 2004 - nashif@suse.de

- Adapt for new control file based installation

-------------------------------------------------------------------
Thu Feb 26 12:32:12 CET 2004 - jsrain@suse.de

- preventing modules uhci-hcd, ehci-hcd, ohci-hcd from being put
  into initrd (#35032)

-------------------------------------------------------------------
Tue Feb 24 13:03:03 CET 2004 - visnov@suse.cz

- don't duplicate history entries in interactive command line (#34610)

-------------------------------------------------------------------
Tue Feb 24 11:37:17 CET 2004 - kkaempf@suse.de

- treat x86_64 as 'wintel' architecture (#34853)

-------------------------------------------------------------------
Mon Feb 23 13:02:40 CET 2004 - mvidner@suse.cz

- Services: don't omit boot.hotplug-beta, boot.restore_permissions (#34775)
- 2.9.28

-------------------------------------------------------------------
Fri Feb 20 19:45:58 CET 2004 - arvin@suse.de

- disable accept button during Progress (bug #30303)

-------------------------------------------------------------------
Fri Feb 20 09:38:13 CET 2004 - jsrain@suse.de

- fixed redrawing of fields in Table/Popup table widget after an
  option was changed

-------------------------------------------------------------------
Thu Feb 19 18:04:31 CET 2004 - jsrain@suse.de

- added agent for handling /etc/sysconfig/hardware/hwcfg-*

-------------------------------------------------------------------
Thu Feb 19 15:33:17 CET 2004 - arvin@suse.de

- removed function Kernel::IDERecorders since "ide-scsi" is not
  used anymore (bug #34694)

-------------------------------------------------------------------
Thu Feb 19 13:24:44 CET 2004 - mvidner@suse.cz

- changed sort to use "<" instead of "<=" because of the switch
  to std::sort

-------------------------------------------------------------------
Thu Feb 19 11:15:17 CET 2004 - visnov@suse.cz

- restore AsciiFile::AssertLineValid behavior as in 9.0

-------------------------------------------------------------------
Tue Feb 17 18:12:25 CET 2004 - sh@suse.de

- Use correct kernel image name on S/390
- 2.9.25

-------------------------------------------------------------------
Tue Feb 17 15:37:45 CET 2004 - sh@suse.de

- Fixed bug #34617: New kernel names on S/390
- 2.9.24

-------------------------------------------------------------------
Tue Feb 17 12:00:56 CET 2004 - sh@suse.de

- Applied olh's patch for bug #34602: PPC kernel renamed
- 2.9.23

-------------------------------------------------------------------
Mon Feb 16 18:27:14 CET 2004 - arvin@suse.de

- recognize newer macs (bug #34587)

-------------------------------------------------------------------
Mon Feb 16 17:06:46 CET 2004 - jsrain@suse.de

- kernel image is now /boot/vmlinux on all PPC subarchs (#34588)
- 2.9.21

-------------------------------------------------------------------
Mon Feb 16 11:20:53 CET 2004 - arvin@suse.de

- removed obsolete Mode::hardBoot

-------------------------------------------------------------------
Thu Feb 12 17:50:24 CET 2004 - lslezak@suse.cz

- CWM: added better `back event handling, correctly displaying
  option names in the new option checkbox (jsrain)
- added function String::FormatSizeWithPrecision,
  updated testsuite
- version 2.9.19

-------------------------------------------------------------------
Wed Feb 11 11:02:20 CET 2004 - msvec@suse.cz

- adapt remote clients for the new interpreter

-------------------------------------------------------------------
Tue Feb 10 17:45:16 CET 2004 - arvin@suse.de

- adapted kernel determination to kernel 2.6 names

-------------------------------------------------------------------
Tue Feb 10 10:33:05 CET 2004 - arvin@suse.de

- finally removed configdir from file list (doesn't help anymore)

-------------------------------------------------------------------
Sat Feb 07 20:19:29 CET 2004 - arvin@suse.de

- removed config files (*.y2cc)

-------------------------------------------------------------------
Sat Feb  7 16:29:32 CET 2004 - msvec@suse.cz

- own configdir until all modules are updated
- 2.9.15

-------------------------------------------------------------------
Fri Feb  6 14:34:35 CET 2004 - msvec@suse.cz

- call %suse_update_desktop_file for the group files
- use the group .desktop files also in the ncurses menu
- 2.9.14

-------------------------------------------------------------------
Tue Feb  3 12:39:35 CET 2004 - msvec@suse.cz

- added yast2 groups .desktop files
- 2.9.13

-------------------------------------------------------------------
Tue Feb  3 09:27:50 CET 2004 - visnov@suse.cz

- implemented non-strict checking of command line options

-------------------------------------------------------------------
Sat Jan 31 21:58:23 CET 2004 - arvin@suse.de

- added function to build a url from tokens

-------------------------------------------------------------------
Fri Jan 30 16:46:34 CET 2004 - mvidner@suse.cz

- removed lookups in Service to fix configuration modules testsuites
- 2.9.11

-------------------------------------------------------------------
Thu Jan 29 18:09:39 CET 2004 - msvec@suse.cz

- more testsuite fixes
- 2.9.10

-------------------------------------------------------------------
Thu Jan 29 11:32:55 CET 2004 - jsrain@suse.de

- fixed cwm testsuite
- fixed file list
- 2.9.9

-------------------------------------------------------------------
Tue Jan 27 09:19:21 CET 2004 - jsrain@suse.de

- removed hwinfo from neededforbuild
- fixed testsuite for initrd

-------------------------------------------------------------------
Mon Jan 26 17:14:59 CET 2004 - jsrain@suse.de

- added hwinfo to neededforbuild
- 2.9.8

-------------------------------------------------------------------
Mon Jan 26 15:08:56 CET 2004 - msvec@suse.cz

- converted wizard sequencer to module
- 2.9.7

-------------------------------------------------------------------
Fri Jan 23 16:11:46 CET 2004 - msvec@suse.cz

- added agents for sysconfig/sysctl and /suseconfig
- 2.9.6

-------------------------------------------------------------------
Fri Jan 23 12:29:29 CET 2004 - arvin@suse.de

- fixed Require.ycp for brand new interpreter

-------------------------------------------------------------------
Mon Jan 19 08:52:19 CET 2004 - jsrain@suse.de

- merged the new interpreter branch

-------------------------------------------------------------------
Mon Dec 15 15:58:45 CET 2003 - jsrain@suse.de

- Moved Label.ycp and Popup.ycp from source/yast2/library/wizard/src
  to source/yas t2/library/module because of building with the new
  interpreter

-------------------------------------------------------------------
Mon Dec 15 11:34:19 CET 2003 - msvec@suse.cz

- better services handling: Service (from Runlevel)

-------------------------------------------------------------------
Fri Dec  5 09:41:45 CET 2003 - jsrain@suse.de

- added Mode::commandline variable, setting it an appropriate way

-------------------------------------------------------------------
Wed Dec  3 18:20:13 CET 2003 - msvec@suse.cz

- use common Makefile.am (needs recent devtools)

-------------------------------------------------------------------
Mon Nov 24 00:32:55 CET 2003 - ro@suse.de

- remove file conflict with yast2-pam (Autologin.ycp moved there)

-------------------------------------------------------------------
Mon Nov 17 18:10:50 CET 2003 - arvin@suse.de

- adapted plugindir detection for NPTL

-------------------------------------------------------------------
Fri Nov 14 11:16:31 CET 2003 - gs@suse.de

- use ncurses file selection widgets

-------------------------------------------------------------------
Wed Oct 29 13:55:00 CET 2003 - visnov@suse.cz

- fix testsuite
- 2.9.2

-------------------------------------------------------------------
Fri Oct 24 15:55:36 CEST 2003 - ms@suse.de

- moved x11 subdir to installation

-------------------------------------------------------------------
Fri Oct 17 11:01:59 CEST 2003 - jsrain@suse.de

- Fixed "blinking" of Table/Popup's buttons when table content was
  reordered

-------------------------------------------------------------------
Fri Oct  3 14:18:55 CEST 2003 - jsrain@suse.de

- Table/Popup stuff splitt off from CWM.ycp to separate file
- Added support for "Changed" column to Table/Popup

-------------------------------------------------------------------
Wed Oct  1 10:47:19 CEST 2003 - jsuchome@suse.cz

- added Autologin.ycp module to handle autologin configuration
- 2.9.0

-------------------------------------------------------------------
Wed Sep 17 16:18:48 CEST 2003 - gs@suse.de

- script/yast2: start textmode yast in UTF-8 environment (bug #30512)
- 2.8.31

-------------------------------------------------------------------
Wed Sep 17 08:59:45 CEST 2003 - visnov@suse.de

- enable interactive mode for command line again
- 2.8.30

-------------------------------------------------------------------
Mon Sep 15 17:56:07 CEST 2003 - jsrain@suse.de

- fixed X11Version.ycp to prefix Require:: when calling function
  from Require.ycp module
- 2.8.29

-------------------------------------------------------------------
Mon Sep 15 10:18:36 CEST 2003 - ms@suse.de

- fixed X11Version.ycp to use 'import "Require"' instead of
  'include "require.ycp"'

-------------------------------------------------------------------
Thu Sep 11 21:02:32 CEST 2003 - arvin@suse.de

- cool mouse cursor theme for 2nd stage installation (bug #30552)

-------------------------------------------------------------------
Thu Sep 11 18:58:37 CEST 2003 - gs@suse.de

- file_popups.ycp: bugfix for SaveFileAs() bug #29745

-------------------------------------------------------------------
Wed Sep 10 15:24:28 CEST 2003 - gs@suse.de

- V 2.8.27
- menu/menu.ycp: replace <key> by [key] in help text (to avoid
  misinterpretation in RichText)

-------------------------------------------------------------------
Fri Sep  5 14:34:09 CEST 2003 - visnov@suse.de

- library/commandline: care about command line only in normal mode (#30144)

-------------------------------------------------------------------
Thu Sep 04 17:51:12 CEST 2003 - arvin@suse.de

- proof-read messages

-------------------------------------------------------------------
Mon Sep  1 16:56:22 CEST 2003 - visnov@suse.de

- do not print module help twice in the header
- revert capitalization for the command line actions/options from
  proofreader
- 2.8.25

-------------------------------------------------------------------
Mon Sep  1 15:50:49 CEST 2003 - jsrain@suse.de

- added support for immutable options to Table/Popup

-------------------------------------------------------------------
Mon Sep 01 09:56:12 CEST 2003 - arvin@suse.de

- handle repair mode in Popup::ConfirmAbort

-------------------------------------------------------------------
Fri Aug 29 14:18:39 CEST 2003 - visnov@suse.de

- fix error reporting, use RichText::Rich2Plain()

-------------------------------------------------------------------
Wed Aug 27 16:14:09 CEST 2003 - msvec@suse.cz

- new module for confirmation of detection (#26515)
- 2.8.23

-------------------------------------------------------------------
Wed Aug 27 16:04:18 CEST 2003 - gs@suse.de

- yast2 script: set language to english only on console if LANG is
  japanese, korean or chinese

-------------------------------------------------------------------
Tue Aug 19 13:15:38 CEST 2003 - arvin@suse.de

- removed include file common_functions.ycp

-------------------------------------------------------------------
Tue Aug 19 08:52:50 CEST 2003 - arvin@suse.de

- optimized String::CutBlanks

-------------------------------------------------------------------
Fri Aug 15 15:16:37 CEST 2003 - arvin@suse.de

- added Popup::ShowText

-------------------------------------------------------------------
Thu Aug 14 14:35:30 CEST 2003 - arvin@suse.de

- removed y2menu for good
- added /usr/share/YaST2/include to file list (bug #28807)
- removed common_popups.ycp and common_messages.ycp for good

-------------------------------------------------------------------
Mon Aug 11 15:40:00 CEST 2003 - gs@suse.de

- yast2 script: start y2base menu ncurses (instead of y2menu)

-------------------------------------------------------------------
Fri Aug  8 14:47:14 CEST 2003 - gs@suse.de

- bugfix in file_popups.ycp/PopupDir(dir) (if the argument is an
  empty string, 'pwd' is the directory)
- menu.ycp: improved layout and usability

-------------------------------------------------------------------
Wed Aug  6 12:27:01 CEST 2003 - fehr@suse.de

- added function CutRegexMatch to String.ycp it can be used to
  remove matches of a regular expression from a string
- 2.8.16

-------------------------------------------------------------------
Mon Aug  4 14:21:17 CEST 2003 - jsrain@suse.de

- added possiblity to restart command getting log after performing
  operation from LogView popup
- 2.8.15

-------------------------------------------------------------------
Fri Aug 01 16:12:05 CEST 2003 - arvin@suse.de

- added directory for desktop files

-------------------------------------------------------------------
Tue Jul 29 14:48:06 CEST 2003 - jsrain@suse.de

- passing whole event information from CWM to handlers

-------------------------------------------------------------------
Wed Jul 23 09:33:04 CEST 2003 - jsrain@suse.de

- updated CWM to use WaitForEvent instead of UserInput, tables of
  table/popup dialogs display popup on double-click or enter key
- allow to specify command to display log directly, not only as
  filename and argument for grep for LogView

-------------------------------------------------------------------
Tue Jul 22 16:19:53 CEST 2003 - msvec@suse.cz

- further String updates and fixes
- 2.8.13

-------------------------------------------------------------------
Wed Jul  9 10:06:34 CEST 2003 - fehr@suse.de

- remove Mode::language, now handled in Laguage module (#27115)

-------------------------------------------------------------------
Mon Jul  7 14:06:06 CEST 2003 - visnov@suse.de

- let TypeRepository module use the simple types

-------------------------------------------------------------------
Fri Jul  4 16:55:41 CEST 2003 - msvec@suse.cz

- added a first library of simple types:
    IP, Netmask, Hostname, Address, String, URL
- 2.8.12

-------------------------------------------------------------------
Wed Jul  2 08:52:29 CEST 2003 - visnov@suse.de

- propagate y2base exit code from yast2 script

-------------------------------------------------------------------
Tue Jul  1 10:19:44 CEST 2003 - jsrain@suse.de

- updates of CWM module, added validation of used structures and
  some wrappers for more complex tasks

-------------------------------------------------------------------
Thu Jun 26 13:38:26 CEST 2003 - visnov@suse.de

- print to stderr in non-interactive mode

-------------------------------------------------------------------
Wed Jun 25 13:11:47 CEST 2003 - visnov@suse.de

- fixed Perl/encoding problem in commandline agent
- fixed padding of helps in commandline
- quiet is now default, verbose an option

-------------------------------------------------------------------
Tue Jun 24 11:05:50 CEST 2003 - visnov@suse.de

- 2.8.11

-------------------------------------------------------------------
Tue Jun 24 10:52:31 CEST 2003 - jsrain@suse.de

- added testsuite for CWM module

-------------------------------------------------------------------
Tue Jun 24 10:42:34 CEST 2003 - visnov@suse.cz

- removed modules directory at the top-level

-------------------------------------------------------------------
Mon Jun 23 17:06:34 CEST 2003 - jsrain@suse.de

- moved YCP libraries to own subdirectory (visnov@suse.cz)
- added CWM module for simple manipulation with widgets, including
  common routines for Table/Popup-style dialogs
- added LogView module for displaying logs with advanced
  functionality
- 2.8.10

-------------------------------------------------------------------
Fri Jun 20 13:38:28 CEST 2003 - mvidner@suse.cz

- Runlevel editor: call insserv with force
  when writing multiple services (#27370).
- Moved MailAliases out, to be put to yast2-mail-aliases (#18212).
- Reverted yast2-network from Requires
- 2.8.9

-------------------------------------------------------------------
Wed Jun 18 11:22:41 CEST 2003 - visnov@suse.de

- disabled ipaddress type for command line
- disabled interactive mode for command line
- reverted yast2-network from neededforbuild
- version 2.8.8

-------------------------------------------------------------------
Wed Jun 18 10:42:22 CEST 2003 - lslezak@suse.de

- spec file: added yast2-network to Requires/neededforbuild
- version 2.8.7

-------------------------------------------------------------------
Mon Jun 16 16:06:43 CEST 2003 - lslezak@suse.cz

- new NetworkPopup:: module (common network browsing popups)
- version 2.8.6

-------------------------------------------------------------------
Wed Jun 11 18:09:37 CEST 2003 - arvin@suse.de

- added /usr/share/doc/packages/yast2 to file list (2nd try)

-------------------------------------------------------------------
Wed Jun 11 17:04:50 CEST 2003 - visnov@suse.de

- added command line interface
- 2.8.4

-------------------------------------------------------------------
Wed Jun 11 16:08:13 CEST 2003 - arvin@suse.de

- added /usr/share/doc/packages/yast2 to file list

-------------------------------------------------------------------
Fri Jun  6 12:54:25 CEST 2003 - mvidner@suse.cz

- common_popups: fixed an embarassing syntax error
- 2.8.3

-------------------------------------------------------------------
Fri Jun  6 10:03:29 CEST 2003 - mvidner@suse.cz

- common_popups: revert from Label to common_messages.
- Fixed file list (lslezak).
- Directory: added tmpdir (msvec).
- 2.8.2

-------------------------------------------------------------------
Tue Jun  3 18:28:06 CEST 2003 - sh@suse.de

- Fixed bug #27213: Default sort order in NCurses control center

-------------------------------------------------------------------
Fri May 30 10:03:23 CEST 2003 - mvidner@suse.cz

- Added Label and Popup, replacements for common_{messages,popups}.
- ag_initscripts: recognize X-UnitedLinux-Default-Enabled.
- 2.8.1

-------------------------------------------------------------------
Thu Apr 24 11:08:10 CEST 2003 - kkaempf@suse.de

- rename 'axp' to 'alpha'

-------------------------------------------------------------------
Wed Apr 23 11:51:42 CEST 2003 - ms@suse.de

- added getX11Link function to solve the X11 link
  within the installed system

-------------------------------------------------------------------
Wed Mar 19 12:00:53 CET 2003 - ms@suse.de

- added textdomain to X11Version.ycp (#25627)
- added sax2 to RequireAndConflict() (#25628)

-------------------------------------------------------------------
Mon Mar 17 17:11:52 CET 2003 - arvin@suse.de

- correctly remove ampersand in button lables in y2menu (bug
  #25364)

-------------------------------------------------------------------
Fri Mar 14 17:03:30 CET 2003 - sh@suse.de

- V 2.7.29
- Removed excess quotes in yast2 script when starting in kcontrol

-------------------------------------------------------------------
Fri Mar 14 16:45:19 CET 2003 - sh@suse.de

- V 2.7.28
- Moved yast2_kde functionality into yast2 script
  (Fix for 25230: kcontrol YaST2 module not working)

-------------------------------------------------------------------
Wed Mar 12 11:42:02 CET 2003 - sh@suse.de

- Applied Adrian's patch to use the correct ~/.qtrc in yast2-funcs

-------------------------------------------------------------------
Tue Mar 11 15:24:30 CET 2003 - arvin@suse.de

- fixed syntax in start script (bug #25080)

-------------------------------------------------------------------
Mon Mar 10 14:56:22 CET 2003 - gs@suse.de

- Fixed bugs #24866/#24865 in ncurses file selector (show links;
  set focus to the directory list)

-------------------------------------------------------------------
Sun Mar  9 19:28:07 CET 2003 - nashif@suse.de

- Fixed bug #24953: beta message during installation does not time out

-------------------------------------------------------------------
Fri Mar  7 16:06:09 CET 2003 - sh@suse.de

- Dropped "Notify" header for notify popups (#24782)

-------------------------------------------------------------------
Fri Mar  7 14:20:31 CET 2003 - sh@suse.de

- Fixed bug #24809: sw_single window outside screen
  Now only using --fullscreen for sw_single with KDE running

-------------------------------------------------------------------
Fri Mar  7 13:39:03 CET 2003 - sh@suse.de

- Fixed bug #24790 - Wrong Qt style in y2cc modules after inst.
  (Adrian)

-------------------------------------------------------------------
Wed Mar  5 15:25:12 CET 2003 - ms@suse.de

- added scr agent for /etc/sysconfig/displaymanager handling (#24669)
- do not check for packages in autoinst mode (#24706)

-------------------------------------------------------------------
Mon Mar  3 17:14:44 CET 2003 - jsrain@suse.de

- added scr agent for /etc/sysconfig/hotplug handling (#22580)

-------------------------------------------------------------------
Mon Mar 03 13:02:47 CET 2003 - arvin@suse.de

- once more merged proofread texts

-------------------------------------------------------------------
Mon Mar 03 11:59:24 CET 2003 - arvin@suse.de

- fixed testsuite

-------------------------------------------------------------------
Fri Feb 28 17:25:39 CET 2003 - ms@suse.de

- use require.ycp for package checks in X11Version.ycp (#24488)

-------------------------------------------------------------------
Fri Feb 28 17:16:04 CET 2003 - kkaempf@suse.de

- honor 'manual' on kernel command line (#24462)

-------------------------------------------------------------------
Tue Feb 25 18:46:42 CET 2003 - kkaempf@suse.de

- fix mkdir silence option.

-------------------------------------------------------------------
Tue Feb 25 13:44:23 CET 2003 - kkaempf@suse.de

- suppress warning if /tmp/.qt already exists (#24243)

-------------------------------------------------------------------
Mon Feb 24 11:05:02 CET 2003 - jsrain@suse.de

- added `opt (`notify) to Wizard_hw::ConfiguredContent table to
  allow double click handling (#24095)
- 2.7.15

-------------------------------------------------------------------
Thu Feb 20 11:39:23 CET 2003 - arvin@suse.de

- use title-style capitalization for menu names (bug #23848)

-------------------------------------------------------------------
Wed Feb 19 10:52:05 CET 2003 - arvin@suse.de

- fixed DoNotAcceptButtonLabel (used during beta notice)

-------------------------------------------------------------------
Tue Feb 18 11:56:24 CET 2003 - arvin@suse.de

- added AsciiFile module from yast2-storage

-------------------------------------------------------------------
Mon Feb 17 17:17:42 CET 2003 - arvin@suse.de

- disable x11 setup on mips
- make Next and Accept the default button

-------------------------------------------------------------------
Mon Feb 10 20:53:53 CET 2003 - arvin@suse.de

- setup complete environment for qt during installation

-------------------------------------------------------------------
Mon Feb 10 18:18:00 CET 2003 - arvin@suse.de

- make anti aliased fonts work

-------------------------------------------------------------------
Thu Feb  6 17:01:26 CET 2003 - sh@suse.de

- New command line options for "yast2" script: --fullscreen --noborder
- Always start "sw_single" in full screen mode

-------------------------------------------------------------------
Wed Feb 05 17:10:45 CET 2003 - arvin@suse.de

- merged proofread messages

-------------------------------------------------------------------
Mon Feb  3 18:13:21 CET 2003 - sh@suse.de

- V 2.7.7
- Added default function key handling

-------------------------------------------------------------------
Mon Feb 03 17:40:14 CET 2003 - arvin@suse.de

- new pot file handling

-------------------------------------------------------------------
Mon Jan 27 16:12:51 CET 2003 - arvin@suse.de

- added popt to neededforbuild

-------------------------------------------------------------------
Mon Jan 27 15:48:51 CET 2003 - msvec@suse.de

- network groups: Network Devices and Network Services
- 2.7.4

-------------------------------------------------------------------
Fri Jan 24 15:56:26 CET 2003 - mvidner@suse.de

- Added readconfig.ycp to the file list. Fixes autoyast.

-------------------------------------------------------------------
Fri Jan 17 12:28:21 CET 2003 - mvidner@suse.de

- Reverted sequencer checking: allow superfluous aliases.
- 2.7.3

-------------------------------------------------------------------
Tue Jan 14 11:14:19 CET 2003 - mvidner@suse.de

- Added function key shortcuts to common dialogs (try F1 in curses).
- Report: added global settings for easier access (nashif).
- 2.7.2

-------------------------------------------------------------------
Mon Jan 13 13:13:04 CET 2003 - jsrain@suse.de

- added crashes handling module

-------------------------------------------------------------------
Fri Jan 10 12:58:45 CET 2003 - mvidner@suse.de

- mail table agent: Prevent returning strings as integers/booleans (~#21804).

-------------------------------------------------------------------
Fri Dec 20 15:23:50 CET 2002 - mvidner@suse.de

- file_popups: in qt, use the new widgets
- Arch: fallback for .probe.system being nil (msvec)
- workaround for CallFunction scope bug (#22486) (msvec)
- sequencer: check that all aliases are used (msvec)
- common_messages: DoNotAcceptButtonLabel (arvin)
- Wizard: use opt(key_F1) for Help (gs)
- 2.7.1

-------------------------------------------------------------------
Wed Nov 13 15:14:33 CET 2002 - ms@suse.de

- forgot to add hwinfo and hwinfo-devel to neededforbuild

-------------------------------------------------------------------
Wed Nov 13 12:07:47 CET 2002 - ms@suse.de

- fixed GetVersion() function within the X11Version module. The code
  to obtain the XFree86 version used to configure the installed
  card was really broken. I add a libhd based C program to check
  whether XFree86 4 or 3 is used to configure the card. This program
  is called from the GetVersion() function now.

-------------------------------------------------------------------
Mon Oct 21 15:45:19 CEST 2002 - arvin@suse.de

- print warning if qt frontend is installed but does not work
  (bug #20805)

-------------------------------------------------------------------
Thu Oct 17 13:38:33 CEST 2002 - arvin@suse.de

- fixed arrows in ncurses menu (#19902)

-------------------------------------------------------------------
Fri Oct 11 15:18:14 CEST 2002 - msvec@suse.cz

- fixed translations in the ncurses menu (#20801)
- 2.6.39

-------------------------------------------------------------------
Fri Oct 11 11:07:01 CEST 2002 - arvin@suse.de

- added lost password.ycp (bug #20087)

-------------------------------------------------------------------
Fri Sep 20 14:36:49 CEST 2002 - kkaempf@suse.de

- access content only in initial mode
- 2.6.37

-------------------------------------------------------------------
Fri Sep 20 13:13:05 CEST 2002 - kkaempf@suse.de

- read initial language from content file
- 2.6.36

-------------------------------------------------------------------
Wed Sep 18 16:01:32 CEST 2002 - arvin@suse.de

- does not provides/obsoletes the old yast

-------------------------------------------------------------------
Thu Sep 12 12:20:55 CEST 2002 - kkaempf@suse.de

- define IgnoreButtonLabel in WFM and UI
- 2.6.34

-------------------------------------------------------------------
Tue Sep 10 16:03:47 CEST 2002 - arvin@suse.de

- added provide/obsolete y2t_menu (bug #19325)

-------------------------------------------------------------------
Sat Sep 07 23:00:24 CEST 2002 - arvin@suse.de

- added help text in y2menu

-------------------------------------------------------------------
Thu Sep 05 17:48:13 CEST 2002 - arvin@suse.de

- wizard loads it's images from the theme dir

-------------------------------------------------------------------
Wed Sep  4 19:08:56 CEST 2002 - mvidner@suse.cz

- ncurses menu: fixed shortcut cycling in the group menu (#18258).
- 2.6.30

-------------------------------------------------------------------
Mon Sep  2 17:44:13 CEST 2002 - mvidner@suse.cz

- ag_initscripts: fixed parsing Short-Descriptions.

-------------------------------------------------------------------
Sat Aug 31 01:16:44 CEST 2002 - schwab@suse.de

- Don't waste tons of memory in y2menu.

-------------------------------------------------------------------
Fri Aug 30 11:35:30 CEST 2002 - arvin@suse.de

- moved X11Version.ycp from yast2-installation here

-------------------------------------------------------------------
Thu Aug 29 15:28:48 CEST 2002 - sh@suse.de

- Adapted wizard colors to new grey style images by wimer@suse.de

-------------------------------------------------------------------
Thu Aug 29 11:25:47 CEST 2002 - mvidner@suse.cz

- wizard: prevent temporary (but visible) truncations
  of dialog captions (#18517).

-------------------------------------------------------------------
Wed Aug 28 18:29:15 CEST 2002 - mvidner@suse.cz

- mail aliases: fixed line continuation processing (#18487).
- file_popups::PopupDir: fixed the Selected directory heading.
- 2.6.28

-------------------------------------------------------------------
Tue Aug 27 20:00:00 CEST 2002 - jsuchome@suse.cz

- provide/obsolete old translation packages

-------------------------------------------------------------------
Thu Aug 22 12:09:46 CEST 2002 - arvin@suse.de

- make links to yast2 relative (bug #18170)

-------------------------------------------------------------------
Tue Aug 20 19:07:38 CEST 2002 - arvin@suse.de

- added variable Mode::x11_setup_needed and Arch::x11_setup_needed

-------------------------------------------------------------------
Tue Aug 20 11:29:36 CEST 2002 - arvin@suse.de

- added ncurses based y2menu by Marco Skambraks

-------------------------------------------------------------------
Sun Aug 18 20:24:48 CEST 2002 - kkaempf@suse.de

- honor /etc/install.inf:UseSSH (#18053)

-------------------------------------------------------------------
Fri Aug 16 17:31:33 CEST 2002 - arvin@suse.de

- marked more texts for translation

-------------------------------------------------------------------
Wed Aug 14 11:54:01 CEST 2002 - arvin@suse.de

- removed links to /sbin/yast2 with non ascii characters to
  prevent screen corruption is some locales

-------------------------------------------------------------------
Tue Aug 13 14:20:37 CEST 2002 - arvin@suse.de

- merged proofread texts

-------------------------------------------------------------------
Mon Aug 12 17:23:44 CEST 2002 - kkaempf@suse.de

- read /etc/install.inf:InstMode correctly for Mode::boot
- 2.6.20

-------------------------------------------------------------------
Sun Aug 11 21:16:04 CEST 2002 - mvidner@suse.cz

- Runlevel: use full path of service scripts; force removal
  (#17608 workaround)
- 2.6.19

-------------------------------------------------------------------
Fri Aug  9 15:32:54 CEST 2002 - mvidner@suse.cz

- Fixed falling back to ncurses when DISPLAY is set
  but yast2-qt is not installed.
- Added Runlevel::error_msg, to inform the user what went wrong.
- 2.6.18

-------------------------------------------------------------------
Tue Aug 06 11:31:46 CEST 2002 - arvin@suse.de

- fixed detection of autoinst in Mode.ycp

-------------------------------------------------------------------
Mon Aug 05 18:13:04 CEST 2002 - arvin@suse.de

- adaption for new /etc/install.inf agent

-------------------------------------------------------------------
Wed Jul 31 13:49:39 CEST 2002 - mvidner@suse.cz

- Moved private runlevel files back to yast2-runlevel.
- 2.6.15

-------------------------------------------------------------------
Mon Jul 29 11:51:52 CEST 2002 - msvec@suse.cz

- included some general purpose agents
- 2.6.14

-------------------------------------------------------------------
Wed Jul 24 19:28:17 CEST 2002 - jsuchome@suse.cz

- Added runlevel module files.

-------------------------------------------------------------------
Fri Jul 19 16:50:44 CEST 2002 - mvidner@suse.cz

- Moved aliases handling from yast2-mail (bug #11730).
- 2.6.13

-------------------------------------------------------------------
Fri Jul 19 12:01:11 CEST 2002 - mvidner@suse.cz

- Added Wizard::{Set,Restore}ScreenShotName ().
- Moved sysconfig/ypserv definition from yast2-nis-server.
- 2.6.12

-------------------------------------------------------------------
Fri Jul 19 11:24:35 CEST 2002 - sh@suse.de

- Wizard now uses consistent image names for easier OEM logo
  handling

-------------------------------------------------------------------
Tue Jul 16 16:44:03 CEST 2002 - sh@suse.de

- V 2.6.11
- provide/obsolete yast2-trans-wizard

-------------------------------------------------------------------
Fri Jul 12 17:11:52 CEST 2002 - kkaempf@suse.de

- fix sequencer and wizard testsuite
- call sequencer testsuite during build
- 2.6.10

-------------------------------------------------------------------
Fri Jul 12 10:24:37 CEST 2002 - msvec@suse.cz

- added doc and autodocs
- new module Directory: contains definitions of all directories

-------------------------------------------------------------------
Tue Jul  9 11:43:47 CEST 2002 - mvidner@suse.cz

- Provides/Obsoletes fixed for the devel subpackage

-------------------------------------------------------------------
Thu Jul 04 13:22:52 CEST 2002 - arvin@suse.de

- move non binary file from /usr/lib/YaST2 to /usr/share/YaST2

-------------------------------------------------------------------
Mon Jul  1 11:03:51 CEST 2002 - kkaempf@suse.de

- split of images to separate package

-------------------------------------------------------------------
Thu Jun 27 13:55:21 CEST 2002 - kkaempf@suse.de

- merged yast2-lib-sequencer and yast2-lib-wizard.

-------------------------------------------------------------------
Tue Jun 11 16:52:39 CEST 2002 - arvin@suse.de

- the yast2 script now handels all arguments as strings when
  calling y2base

-------------------------------------------------------------------
Thu Jun 06 17:23:36 CEST 2002 - arvin@suse.de

- various minor fixes for installation

-------------------------------------------------------------------
Wed Jun  5 11:02:17 CEST 2002 - kkaempf@suse.de

- recode shell output properly for UI (#16178)
- don't require trans packages (#16285)

-------------------------------------------------------------------
Wed May 29 12:55:31 CEST 2002 - arvin@suse.de

- fixed yast2 start scripts for lib/lib64

-------------------------------------------------------------------
Tue May 28 14:37:19 CEST 2002 - sh@suse.de

- V 2.6.4
- dropped obsolete hw_setup_launcher.ycp
- fixed file list in spec file
- fixed Makefile.am to work with new automake

-------------------------------------------------------------------
Wed May 22 21:29:28 MEST 2002 - tom@suse.de

- Moved X11 functionality from x11 to y2c_x11.

-------------------------------------------------------------------
Tue May 14 11:09:46 CEST 2002 - arvin@suse.de

- prevent ncurses frontend to start with languages that
  are known to not work correct

-------------------------------------------------------------------
Wed May  8 17:40:49 MEST 2002 - tom@suse.de

- Removed keyboard, mouse, timezone, language (now extra packages)

-------------------------------------------------------------------
Tue Apr 23 12:14:56 CEST 2002 - fehr@suse.de

- remove subdirectories storage and partitioning they are now in
  a separate package yast2-storage.
- new version 2.6.2

-------------------------------------------------------------------
Wed Apr 17 15:47:56 MEST 2002 - tom@suse.de

- (#15565) monitors.ycp newly generated with uppercase vendor and
  model strings.

-------------------------------------------------------------------
Tue Apr 16 17:28:14 CEST 2002 - gs@suse.de

- (#15600, #15727) Package Installation: check again the package
  dependencies if the user deselects an additional required package

-------------------------------------------------------------------
Mon Apr 15 19:03:30 MEST 2002 - tom@suse.de

- (#15546) Now changing lilo.conf correctly.

-------------------------------------------------------------------
Thu Apr 11 15:55:50 MEST 2002 - tom@suse.de

- (#15546) Handle VESA mode correctly for fbdev graphics.

-------------------------------------------------------------------
Wed Apr 10 16:21:16 MEST 2002 - tom@suse.de

- (#15690) Now the probe button really probes.

-------------------------------------------------------------------
Wed Apr 10 10:01:56 CEST 2002 - lnussel@suse.de

- merged modifications for certification/product CD

-------------------------------------------------------------------
Wed Mar 27 17:52:38 CET 2002 - kkaempf@suse.de

- Unpack driver update data in chrooted directory.
- y2update.tar.gz is alread copied by linuxrc, don't expect
  it below /media/floppy.

-------------------------------------------------------------------
Wed Mar 27 12:22:01 CET 2002 - kkaempf@suse.de

- Evaluate "partition" and "serverdir" when installing from
  harddisk (#15525).

-------------------------------------------------------------------
Wed Mar 27 10:41:08 CET 2002 - gs@suse.de

- Change source medium: use "serverdir" instead of "partition"
  (concerns installation from hard disk)

-------------------------------------------------------------------
Tue Mar 26 18:01:45 CET 2002 - kkaempf@suse.de

- Set all hardware to a defined state after update (#15532).
- For installation from harddisk, use "serverdir" instead of
  "partition" from install.inf (#15525).
- linuxrc mounts CD1 to /var/adm/mount during harddisk install
  (#15525).

-------------------------------------------------------------------
Tue Mar 26 17:40:04 CET 2002 - sh@suse.de

- Fixed bug #15520: can't boot into installed system

-------------------------------------------------------------------
Tue Mar 26 16:54:53 CET 2002 - ms@suse.de

- need blank as first sign for VESA and LCD vendor to ensure
  proper display at top of the monitors list (#15521)

-------------------------------------------------------------------
Tue Mar 26 15:44:13 CET 2002 - sh@suse.de

- Fixed bug #15512: Can't install base pkgs in installed system

-------------------------------------------------------------------
Tue Mar 26 15:39:22 MET 2002 - tom@suse.de

- (#15518) Renamed YaST-internal IDs in sysconfig:
  keyboard: YAST_TYPE --> YAST_KEYBOARD
  mouse:    YAST_TYPE --> YAST_MOUSE

-------------------------------------------------------------------
Tue Mar 26 15:20:53 CET 2002 - kkaempf@suse.de

- Delete runme_at_boot after updating all packages.

-------------------------------------------------------------------
Tue Mar 26 14:28:44 MET 2002 - tom@suse.de

- (#15515) YaST-internal IDs are now: keyboard: YAST_TYPE, mouse: YAST_TYPE

-------------------------------------------------------------------
Tue Mar 26 14:27:10 CET 2002 - sh@suse.de

- Fixed bug #15506: Disable "Change" menu when skipping HW config

-------------------------------------------------------------------
Mon Mar 25 17:58:20 MET 2002 - tom@suse.de

- (#14852) inst_config_x11.ycp:
  The variables currentMode and Selected_3D were first stored into the
  X11 module and then queried from the UI. Fixed.

-------------------------------------------------------------------
Mon Mar 25 17:46:16 CET 2002 - sh@suse.de

- Fixed bug #15418: selbox in inst_rootpart not wide enough

-------------------------------------------------------------------
Mon Mar 25 17:38:37 CET 2002 - kkaempf@suse.de

- make update.post script executable before starting it.
- Allow either packed or unpacked extension disk.

-------------------------------------------------------------------
Mon Mar 25 17:23:46 CET 2002 - fehr@suse.de

- make reading of exiting fstab work again (#15482)

-------------------------------------------------------------------
Mon Mar 25 17:09:45 CET 2002 - schubi@suse.de

- kdoc added in forceupdate list

-------------------------------------------------------------------
Mon Mar 25 15:54:00 CET 2002 - kkaempf@suse.de

- adapt probing for usb controllers to changed libhd requirements
  (#15483).
- dont re-calculate bootloader location if it was set manually
  (#15446).
- fix typo in monitors.ycp ("90,47" is no valid vsync).

-------------------------------------------------------------------
Mon Mar 25 14:56:40 CET 2002 - sh@suse.de

- Fixed bug #15419: confusing message in inst_suseconfig

-------------------------------------------------------------------
Mon Mar 25 14:23:42 CET 2002 - gs@suse.de

- Update: change status from "u" to "i" for uninstalled packages
  (#14727)

-------------------------------------------------------------------
Mon Mar 25 13:44:54 CET 2002 - sh@suse.de

- Fixed bug #15412: One log line for each package installed

-------------------------------------------------------------------
Mon Mar 25 13:40:39 CET 2002 - fehr@suse.de

- moved static dialog definitions for fs options into function
  GetNormalFilesystems() to make translations work (#15460)

-------------------------------------------------------------------
Mon Mar 25 12:20:21 CET 2002 - ms@suse.de

- update monitors.ycp to currently used CDB entries (#15421).

-------------------------------------------------------------------
Sun Mar 24 13:00:35 CET 2002 - kkaempf@suse.de

- delete runme_at_boot after package installation (#15430).
- remember device (index) where (wrong) SuSE medium was found (#15432).

-------------------------------------------------------------------
Fri Mar 22 18:59:40 CET 2002 - gs@suse.de

- package selection: show correct status of the package (#15400)

-------------------------------------------------------------------
Fri Mar 22 16:04:40 CET 2002 - fehr@suse.de

- removed superfluous warning about fsid change when assigning a
  mount point to LVM LV (#15388)
- changed fstab options for /proc/bus/usb from "defaults,noauto"
  to "noauto" (#15389)

-------------------------------------------------------------------
Fri Mar 22 15:47:39 CET 2002 - kkaempf@suse.de

- Call /usr/bin/setfont without parameters when Braille enabled (#13801).

-------------------------------------------------------------------
Fri Mar 22 15:14:51 CET 2002 - gs@suse.de

- Change source of installation: umount /var/adm/mount before mounting
  the new source medium (#14425)

-------------------------------------------------------------------
Fri Mar 22 15:09:48 CET 2002 - sh@suse.de

- Fixed bug #15356: killed mwm message

-------------------------------------------------------------------
Fri Mar 22 14:08:46 CET 2002 - schubi@suse.de

- bugix: Xf86config module has been overwritten while update #15376
  ( wrong if statement in inst_finish.ycp )

-------------------------------------------------------------------
Fri Mar 22 12:42:58 CET 2002 - gs@suse.de

- Update: show packages with status "d" in the "No Update" list
  (#15350)

-------------------------------------------------------------------
Thu Mar 21 18:38:41 MET 2002 - tom@suse.de

- (#14936) Now capturing `cancel and treating like `abort.

-------------------------------------------------------------------
Thu Mar 21 18:17:01 CET 2002 - arvin@suse.de

- check for yast2-qt-plugin and it's libraries in the YaST2 and
  yast2 start scripts (bug #15300 and probably bug #13831)

-------------------------------------------------------------------
Thu Mar 21 17:41:42 MET 2002 - tom@suse.de

- (#14882) Now marking probed but unused monitor-hw-data with configured = no.

-------------------------------------------------------------------
Thu Mar 21 16:37:09 CET 2002 - kkaempf@suse.de

- Drop intermediate textdomain calls, they're useless (#15294).

-------------------------------------------------------------------
Thu Mar 21 16:21:59 CET 2002 - gs@suse.de

- Package installation: respect product information AND release number
  of the source medium (#15278)

-------------------------------------------------------------------
Thu Mar 21 16:05:00 CET 2002 - schubi@suse.de

- Checking mouse protocol before calling update_Xf86config

-------------------------------------------------------------------
Thu Mar 21 15:45:27 CET 2002 - sh@suse.de

- Fixed bug #15220: Wizard buttons not translated

-------------------------------------------------------------------
Thu Mar 21 15:03:47 CET 2002 - sh@suse.de

- Fixed endless loop in language with some weird NCurses combinations

-------------------------------------------------------------------
Thu Mar 21 12:51:34 CET 2002 - gs@suse.de

- Update: do not allow status "delete" for packages which are not
  installed (#14727)

-------------------------------------------------------------------
Thu Mar 21 11:03:27 CET 2002 - ms@suse.de

- fixed check script to be valid with the new firegl driver [fglr200]

-------------------------------------------------------------------
Thu Mar 21 09:36:31 CET 2002 - schubi@suse.de

- Checking broken update correctly #13597

-------------------------------------------------------------------
Wed Mar 20 22:27:30 CET 2002 - kkaempf@suse.de

- fallback to (chipset related) vendor/device if graphics card
  doesn't provide (manufacturer related) subvendor/subdevice (#15099)

-------------------------------------------------------------------
Wed Mar 20 18:48:16 MET 2002 - tom@suse.de

- (#15098) Now reading file with default value.

-------------------------------------------------------------------
Wed Mar 20 17:15:49 CET 2002 - kkaempf@suse.de

- Also show SuSE release number when choosing root partiton (#15243).
- Properly probe cdroms during installation/update (#15275).

-------------------------------------------------------------------
Wed Mar 20 15:04:48 CET 2002 - fehr@suse.de

- fix problem with map access to non-map in GetEntryForMountpoint
  (#15229)
- fix problem with wrong partition proposal
- fix problem with wrong default filesystem (#15057)

-------------------------------------------------------------------
Wed Mar 20 14:52:44 MET 2002 - tom@suse.de

- (#15093) New frequency range: [60,62,65,68,70,72,75,78,80,85,90,100]

-------------------------------------------------------------------
Wed Mar 20 14:27:52 CET 2002 - sh@suse.de

- Fixed bug #15214: Control center after HW proposal english only
- Fixed bug #15201: Disable WM decorations for first control center

-------------------------------------------------------------------
Wed Mar 20 14:26:01 CET 2002 - lnussel@suse.de

- added -S option to yast2 shell script (for susewm)

-------------------------------------------------------------------
Wed Mar 20 14:17:42 CET 2002 - schubi@suse.de

-  Installing vnc (if needed ) while updating the system #14707

-------------------------------------------------------------------
Wed Mar 20 14:03:24 MET 2002 - tom@suse.de

- Added norwegian language.

-------------------------------------------------------------------
Wed Mar 20 12:45:54 CET 2002 - sh@suse.de

- Fixed bug #13894: Slide show progress bar shows wrong value

-------------------------------------------------------------------
Wed Mar 20 12:23:47 CET 2002 - schubi@suse.de

- Starting raidstart for partitions which are not / and have
  raid systems ( update ). #14798

-------------------------------------------------------------------
Wed Mar 20 10:35:08 CET 2002 - kkaempf@suse.de

- remember language in Mouse in order to trigger re-translation
  (#15197).

-------------------------------------------------------------------
Tue Mar 19 20:10:49 CET 2002 - sh@suse.de

- Fixed bug #14530: Explicit file names in .spec rather than *.scr

-------------------------------------------------------------------
Tue Mar 19 18:40:21 CET 2002 - gs@suse.de

- Update: re-evaluate the update packages if the status of the
  "Clean up the system ..." checkbox has changed

-------------------------------------------------------------------
Tue Mar 19 18:25:06 CET 2002 - schubi@suse.de

- Call substring with the correct parameters #15184
  ( inst_rpmupdate.ycp)

-------------------------------------------------------------------
Tue Mar 19 18:10:04 CET 2002 - kkaempf@suse.de

- Also write hardware status for already active ide, floppy, usb
  controllers, and framebuffer (#15195).
- Preliminary fix for YaST2.firstboot (#15187).

-------------------------------------------------------------------
Tue Mar 19 18:05:01 MET 2002 - tom@suse.de

- (#15096) Do not use undefined variable any more.
- (#15091) Now restoring saved monitor data in normal mode.

-------------------------------------------------------------------
Tue Mar 19 15:49:13 CET 2002 - sh@suse.de

- Fixed "update finished, empty proposal dialog" bug

-------------------------------------------------------------------
Tue Mar 19 10:31:44 CET 2002 - kkaempf@suse.de

- Properly check return code from inst_mode if update was choosen.
- just pass 'Framebuffer' entry from install.inf to lilo, don't
  look at probe results (#15168)
- add comments to /etc/sysconfig/bootloader.

-------------------------------------------------------------------
Mon Mar 18 17:27:46 MET 2002 - tom@suse.de

- (#14238) Now writing sysconfig comments for the mouse.

-------------------------------------------------------------------
Mon Mar 18 16:29:01 CET 2002 - sh@suse.de

- Fixed bug #15101: Checkboxes truncated in 80x24 ncurses proposal

-------------------------------------------------------------------
Mon Mar 18 15:36:28 CET 2002 - kkaempf@suse.de

- re-probe cdroms in installed system in order to get proper status
  for ide cdwriter devices which couldn't be detected at boot-time
  (#15126).

-------------------------------------------------------------------
Mon Mar 18 14:26:38 CET 2002 - lnussel@suse.de

- added -i option for installing packages to yast2 shell script
- added some shell magic to allow more than two parameters for modules

-------------------------------------------------------------------
Mon Mar 18 12:19:29 CET 2002 - gs@suse.de

-  Recode for copyright and author added (#15058)

-------------------------------------------------------------------
Mon Mar 18 12:10:26 CET 2002 - kkaempf@suse.de

- Bugfix for lilo/dolilo: drop "vga" from append, pass via "-v"
  to dolilo.

-------------------------------------------------------------------
Mon Mar 18 12:07:55 CET 2002 - sh@suse.de

- Fixed bug #15090: "No" in "really install" interpreted as "yes"

-------------------------------------------------------------------
Mon Mar 18 11:50:06 CET 2002 - sh@suse.de

- Fixed bug #15100: Default "off" for "start control center"

-------------------------------------------------------------------
Mon Mar 18 11:19:58 CET 2002 - snwint@suse.de

- mk_lilo_conf: put 'vga' entry into image section

-------------------------------------------------------------------
Fri Mar 15 19:01:23 MET 2002 - tom@suse.de

- (#13878) Added Estonian keyboard.

-------------------------------------------------------------------
Fri Mar 15 17:22:10 MET 2002 - tom@suse.de

- (#14855) Language: Added Slovene language.
- (#14855) Keyboard: Added Slovene keyboard to YaST2 keyboards.
- (#14855) Timezone: Cleaned up existing lang --> timezone mess (new: Slovene).

-------------------------------------------------------------------
Fri Mar 15 17:15:23 CET 2002 - kkaempf@suse.de

- drop workaround for author/copyright twist from libpkg.
- Replace "\n" in author list with ", "

-------------------------------------------------------------------
Fri Mar 15 16:32:27 CET 2002 - fehr@suse.de

- fix wrong nameing for windows mount points (#15031)

-------------------------------------------------------------------
Fri Mar 15 16:17:50 CET 2002 - kkaempf@suse.de

- ignore more cmdline parameters
- don't pass "-v" (for global vga=) to dolilo, the "vga=" in the
  append line is sufficient.

-------------------------------------------------------------------
Fri Mar 15 16:10:54 CET 2002 - gs@suse.de

- Update: do not delete "aps" if it is in use (#15015)
- Package Selection: correct update of the disk space information

-------------------------------------------------------------------
Fri Mar 15 16:08:49 CET 2002 - snwint@suse.de

- updated 'failsafe' options for lilo.conf
- append user specified boot options to 'failsafe' entry

-------------------------------------------------------------------
Fri Mar 15 14:43:27 CET 2002 - sh@suse.de

- Fixed bug #13894: Slide show pkg sizes garbled from CD2 on

-------------------------------------------------------------------
Fri Mar 15 13:32:03 MET 2002 - tom@suse.de

- (#15021) Now only removing X11-link in case of "No X11".

-------------------------------------------------------------------
Fri Mar 15 12:54:14 CET 2002 - kkaempf@suse.de

- Check also /proc/modules besides the "active" flag from hwinfo
  in order to find out if a module is already loaded (#15007).

-------------------------------------------------------------------
Thu Mar 14 17:37:23 CET 2002 - sh@suse.de

- Fixed bug #14161: wrong background grey

-------------------------------------------------------------------
Thu Mar 14 16:16:21 CET 2002 - sh@suse.de

- Fixed bug #13186: Start Y2 control center after installation
- Fixed bug #14975: Final "All is ready" popup

-------------------------------------------------------------------
Thu Mar 14 15:55:07 CET 2002 - zoz@suse.de

- fix PCMCIA startup (#14661).

-------------------------------------------------------------------
Thu Mar 14 15:43:43 MET 2002 - tom@suse.de

- Added turkish language again in language.ycp.

-------------------------------------------------------------------
Thu Mar 14 14:49:07 MET 2002 - tom@suse.de

- (#14518) Added Irish.

-------------------------------------------------------------------
Thu Mar 14 13:16:15 MET 2002 - tom@suse.de

- (#14814) Now translating old lang codes to ISO codes on entry.

-------------------------------------------------------------------
Thu Mar 14 11:08:17 CET 2002 - kkaempf@suse.de

- scripts/yast2_kde: set LANG from /etc/sysconfig/language:RC_LANG (#14607).
- scripts/yast2: honor $LANG (#14607).
- install k_smp if > 4GB physical memory detected (#14287).

-------------------------------------------------------------------
Thu Mar 14 10:56:04 CET 2002 - gs@suse.de

- (#14592) Now ask the user whether YaST2 shall delete unmaintained
  packages from the system
- (#14406), (#14805) Package selection dialog: help text added for "X"
   status and popup text changed

-------------------------------------------------------------------
Wed Mar 13 18:30:42 MET 2002 - tom@suse.de

- (#14882) Now marking faked GENERIC Monitor with cfg=no.

-------------------------------------------------------------------
Wed Mar 13 18:23:06 MET 2002 - tom@suse.de

- (#14885) Now writing "/dev/mouse" into XF86Config so xmset works in the
  running system.

-------------------------------------------------------------------
Wed Mar 13 11:48:58 EST 2002 - nashif@suse.de

- Don't probe hardware in Mode::config

-------------------------------------------------------------------
Wed Mar 13 15:41:26 CET 2002 - fehr@suse.de

- prevent upward rounding in combination of
  ByteToHumanString/kmgt_str_to_byte (#14673)

-------------------------------------------------------------------
Wed Mar 13 13:22:57 MET 2002 - tom@suse.de

- (#14446) Now also restoring hwclock-param from sysconfig
  and setting timezone again in continue mode.

-------------------------------------------------------------------
Wed Mar 13 10:15:41 CET 2002 - kkaempf@suse.de

- Fix locale for greek (ISO8859-7 -> ISO-8859-7, #14898).
- Set "acpismp=force" for UP and SMP systems if "ht" flag detected (#13531).
- Install k_smp if "BOOT_IMAGE=apic" given in cmdline (#14022).
- Dont change initrd modules aic7xxx vs. aic7xxx_old on update (#14614).
- Override instmode "cd" in install.inf, if setup/descr/info knows better
  (#14469).
- Start ncurses "menu" with first group preselected (instead of all),
  general code cleanup of menu code (#14909).

-------------------------------------------------------------------
Tue Mar 12 16:57:16 CET 2002 - gs@suse.de

- equal button size in package conflict popups (#13302)

-------------------------------------------------------------------
Tue Mar 12 16:43:56 CET 2002 - mvidner@suse.cz

- Provide keyboard shortcuts for the group and package tables in
  ncurses detailed package selection. #14737.

-------------------------------------------------------------------
Tue Mar 12 16:24:34 MET 2002 - tom@suse.de

- (#13198) Changed mouse probing strategy.
  Applied sleep before mouse probing in inst_startup.ycp.

-------------------------------------------------------------------
Tue Mar 12 10:26:15 CET 2002 - fehr@suse.de

- add hibernation partition to expert partitioner menue (#14668)
- handle raids present on system to install reasonably

-------------------------------------------------------------------
Mon Mar 11 18:07:23 MET 2002 - tom@suse.de

- (#14491) Now using new "manual" probing to get the new unique key (mouse).

-------------------------------------------------------------------
Mon Mar 11 15:55:31 CET 2002 - kkaempf@suse.de

- Skip all non-data lines in "parted print" output (#14793).
- Don't pass "manual" option to installed system.

-------------------------------------------------------------------
Mon Mar 11 15:46:55 MET 2002 - tom@suse.de

- Detect language change to avoid unnecessary package selection recalculation.

-------------------------------------------------------------------
Mon Mar 11 14:41:28 CET 2002 - sh@suse.de

- Fixed bug #14164: inst_mode should be a popup

-------------------------------------------------------------------
Mon Mar 11 10:46:46 MET 2002 - tom@suse.de

- New script by ms@suse.de for changing X11-mouse-protocol during update.

-------------------------------------------------------------------
Fri Mar  8 14:28:27 CET 2002 - kkaempf@suse.de

- clean up firsboot script to fix pcmcia/usb and usbdevfs (#14416)
- don't 'hard' probe for cdroms when checking for installation
  sources but rely on libhd configuration database instead.
  Fallback to /dev/cdrom if even this fails (#14555).
- add "vnc" package to installation list if running under vnc (#14707).
- remove duplicate portmap start from firstboot script.

-------------------------------------------------------------------
Fri Mar  8 13:35:25 MET 2002 - tom@suse.de

- (#14663) Added textdomains to import-modules.

-------------------------------------------------------------------
Fri Mar  8 12:54:55 MET 2002 - tom@suse.de

- (#13951) After having talked to ke@suse.de removed (commented out):
	ca_ES, gl_ES, hr_HR, ru_RU, tr_TR
  Added again:
	pt_BR

-------------------------------------------------------------------
Thu Mar  7 18:14:04 MET 2002 - tom@suse.de

- (#14227 addendum) Just discovered that the faked monitor also fooled the
  automatic insertion of probed but unknown monitors into the monitor DB.
  This is done so that those monitors can be selected in the monitor selection
  dialog. Furthermore for user convenience such a monitor is preselected when
  entering the monitor selection dialog. Unfortunately the libhd-faked monitor
  does fulfil all those criteria and triggered this mechanism. Fixed.

-------------------------------------------------------------------
Thu Mar  7 17:53:52 MET 2002 - tom@suse.de

- (#14227) Erroneously there was still a branch where the new behaviour of
  libhd was not honored. YaST now takes this into consideration in any case
  (hopefully) and leads the user to the monitor selection dialog again as it
  was before.

-------------------------------------------------------------------
Thu Mar  7 17:21:00 MET 2002 - tom@suse.de

- (#14606) Solved by now displaying date in numerical form because in inst-sys
  not all translations for all languages are available for system commands.
  Invented new function Timezone::GetDateTime().

-------------------------------------------------------------------
Thu Mar  7 13:46:16 CET 2002 - sh@suse.de

- Added missing "textdomain" in BootSILO.ycp

-------------------------------------------------------------------
Thu Mar  7 13:42:26 CET 2002 - sh@suse.de

- Addes missing translation markers in inst_root

-------------------------------------------------------------------
Thu Mar  7 12:34:58 CET 2002 - schubi@suse.de

- patch xf86config in update mode

-------------------------------------------------------------------
Thu Mar  7 12:11:27 CET 2002 - fehr@suse.de

- handle editing of encrypted partitions in running system correct
- change handling of back-button in LVM lv dialog

-------------------------------------------------------------------
Wed Mar  6 17:39:47 CET 2002 - schubi@suse.de

- textdomain added for software proposal #14538

-------------------------------------------------------------------
Wed Mar  6 16:58:35 CET 2002 - schubi@suse.de

- Showing error popup, if the package agent has not been initialized
  correctly

-------------------------------------------------------------------
Wed Mar  6 16:45:43 MET 2002 - tom@suse.de

- (#14540) Now setting sysconfig var DISPLAYMANAGER to  "console"  instead
  of DISPLAYMANAGER_STARTS_XSERVER to "no" if user selects "No X11".

-------------------------------------------------------------------
Wed Mar  6 15:09:39 CET 2002 - sh@suse.de

- Fixed bug #14011: Switching laguages does not switch all texts

-------------------------------------------------------------------
Wed Mar  6 14:14:02 CET 2002 - fehr@suse.de

- fix bug in handling crypto fs in running system (#13781)

-------------------------------------------------------------------
Wed Mar  6 14:03:37 CET 2002 - kkaempf@suse.de

- Drop "-a" (activate parition) flag from dolilo call if no primary
  partition can be found for activation (#13884).
- Hide information box if user de-selected "Show details" checkbox
  in "Please insert CD n" popup.
- When checking for a medium, always start with the last active
  device and check other devices only on failure.

-------------------------------------------------------------------
Tue Mar  5 19:08:18 CET 2002 - schubi@suse.de

- copy *.pkd to target system

-------------------------------------------------------------------
Tue Mar  5 17:20:47 MET 2002 - tom@suse.de

- (#4849) Corrected if-clause in constructor. Now functional in continue mode.

-------------------------------------------------------------------
Tue Mar  5 16:39:49 CET 2002 - kkaempf@suse.de

- Require "yast2-trans-inst-proposal" for yast2-instsys to get
  proper translations for the "proposal" screen.
- fix textdomain for 'proposal_bootloader' to "proposal".

-------------------------------------------------------------------
Tue Mar  5 16:30:51 MET 2002 - tom@suse.de

- (#14457) Now date/time is redisplayed on any change in the UI.

-------------------------------------------------------------------
Tue Mar  5 14:38:01 CET 2002 - schubi@suse.de

- Bugfix while changing update-upgrade-status #14473

-------------------------------------------------------------------
Tue Mar  5 14:23:14 CET 2002 - lnussel@suse.de

- filter out "\n" in helptexts (#14337)
- create the list of all modules only once when the splashscreen is displayed
  and recycle this list later when the "All" button is selected (#14472)

-------------------------------------------------------------------
Tue Mar  5 12:42:31 MET 2002 - tom@suse.de

- (#14211) Now executing SuSEconfig.3ddiag instead of switch2mesasoft.

-------------------------------------------------------------------
Tue Mar  5 11:53:58 CET 2002 - kkaempf@suse.de

- Copy setup/descr/en.pkd instead of setup/descr/english.pkd to
  installed system.

-------------------------------------------------------------------
Mon Mar  4 19:36:08 MET 2002 - tom@suse.de

- (#14116) Now considering Win partitions when assuming GMT vs. local time.

-------------------------------------------------------------------
Mon Mar  4 19:12:12 CET 2002 - fehr@suse.de

- add module loading info for xfs

-------------------------------------------------------------------
Mon Mar  4 17:57:54 CET 2002 - fehr@suse.de

- support more than 26 scsi disks (#13983)
- various fixes for usage in running system

-------------------------------------------------------------------
Mon Mar  4 17:48:28 CET 2002 - zoz@suse.de

- check usb/pci hotplug on first start and rewrite sysconfig
  properly (#14428).

-------------------------------------------------------------------
Mon Mar  4 17:23:59 CET 2002 - sh@suse.de

- Fixed the YaST2 part of bug #1218: Linuxrc displays an error
  message if the user aborted the installation

-------------------------------------------------------------------
Mon Mar  4 16:51:18 CET 2002 - kkaempf@suse.de

- check old lilo destination on update and re-use it.
- when writing lilo on update, check better if floppy or harddisk.
- write bootloader related settings to sysconfig/bootloader.

- run /sbin/raidautorun after all storage modules are loaded.

-------------------------------------------------------------------
Mon Mar  4 16:36:49 CET 2002 - sh@suse.de

- Fixed bug #14363: Don't execute SuSEconfig once more when going back

-------------------------------------------------------------------
Mon Mar  4 16:27:13 CET 2002 - gs@suse.de

- show the packages of first set or group (#14339)

-------------------------------------------------------------------
Mon Mar  4 15:06:53 CET 2002 - lnussel@suse.de

- added comment header to menu.ycp (#14379)
- replaced "Quit" with QuitButtonLabel()

-------------------------------------------------------------------
Mon Mar  4 15:02:01 CET 2002 - gs@suse.de

- add button and popup for Samba installation in dialog Choose
  installation source (#14010)

-------------------------------------------------------------------
Mon Mar  4 14:45:50 MET 2002 - tom@suse.de

- (#14117) Now showing static date/time in timezone window and proposal.

-------------------------------------------------------------------
Mon Mar  4 12:30:28 CET 2002 - sh@suse.de

- Fixed bug #14351: YaST2 SuSEconfig executes *.rpmsave modules

-------------------------------------------------------------------
Mon Mar  4 12:07:16 CET 2002 - gs@suse.de

- don't destroy the user defined software selection if the
  partitioning is changed (bug #14103)

-------------------------------------------------------------------
Mon Mar  4 09:33:48 CET 2002 - schubi@suse.de

- Showing error message after update #14250
- Deleting unsupported packages while update #14194
- Showing delete packages correctly while update #14235

-------------------------------------------------------------------
Sat Mar  2 14:31:37 CET 2002 - kkaempf@suse.de

- remember state of "details" checkbox if media not found (#14018).
- restore "instmode" properly (#14170).

-------------------------------------------------------------------
Sat Mar  2 09:32:27 CET 2002 - schubi@suse.de

- Postifx added in force update #13995

-------------------------------------------------------------------
Fri Mar  1 17:03:01 CET 2002 - fehr@suse.de

- set passno to 0 for partitions without mount point (#14130)
- determine bootable windows partitions independent of entry in
  /etc/fstab (#13884)

-------------------------------------------------------------------
Fri Mar  1 14:30:39 MET 2002 - tom@suse.de

- (#14174) X11 configuration.
  Now also considering the xserver name when deciding to use framebuffer.

-------------------------------------------------------------------
Fri Mar  1 13:42:25 CET 2002 - sh@suse.de

- Fixed bug #13630: inst_proposal reinitialized after selecting
  "No" in final installation confirmation (inst_doit)

-------------------------------------------------------------------
Fri Mar  1 09:30:25 CET 2002 - kkaempf@suse.de

- Fixed YaST2.firstboot to handle pcmcia network correctly (#13993).

-------------------------------------------------------------------
Thu Feb 28 19:19:20 MET 2002 - tom@suse.de

- (#14076) Now marking the monitor as "configured" and "needed".

-------------------------------------------------------------------
Thu Feb 28 17:39:57 MET 2002 - tom@suse.de

- (#13888) Libhd now delivers a fake monitor when no monitor can be probed.
  So inst_choose_desktop now checks for the unique_key of this fake monitor.
  Also improved logging for diagnosing purposes.

-------------------------------------------------------------------
Thu Feb 28 16:44:51 CET 2002 - sh@suse.de

- Fixed bug #13555: HW proposal error handling - added err logging

-------------------------------------------------------------------
Thu Feb 28 16:30:01 CET 2002 - sh@suse.de

- Fixed bug #13556: Installation proposal screen not re-translated

-------------------------------------------------------------------
Thu Feb 28 15:58:54 CET 2002 - gs@suse.de

- missing description for set "images" added (#1406)
- only one default button (#14067)
- correct installation of software packages in hardware configuration
  dialog (#14026)

-------------------------------------------------------------------
Thu Feb 28 11:40:28 CET 2002 - schubi@suse.de

- Installing 3d packages after rebooting #13659

-------------------------------------------------------------------
Thu Feb 28 11:35:47 CET 2002 - gs@suse.de

- improvements in popups used for software installation

-------------------------------------------------------------------
Thu Feb 28 10:36:13 CET 2002 - fehr@suse.de

- fixes the wrong default when selecting a swap partition in the
  custom partitioner and formatting is turned on.

-------------------------------------------------------------------
Wed Feb 27 17:33:07 MET 2002 - tom@suse.de

- (#13906) Invented a new function TimedOKCancelPopup() in
  common_popups.ycp. Using this function during X11-configuration.

-------------------------------------------------------------------
Wed Feb 27 17:31:07 CET 2002 - kkaempf@suse.de

- Allow splitted dirs (.../CD1, .../CD2, ...) for all network
  installs (#14009).
- Sort partitions combo box in bootloader dialogue (#14124).

-------------------------------------------------------------------
Wed Feb 27 17:27:51 CET 2002 - gs@suse.de

- proposal dialog: show a warning message, if the software selection is reset
  (bug #13942)
- set default button "Select/Deselect" in dialog Package Selection

-------------------------------------------------------------------
Wed Feb 27 14:33:37 MET 2002 - tom@suse.de

- (#13944) Now reading sysconfig with default value.
  This applies to language, keyboard, mouse and timezone.
  Moved SysconfigRead() to Misc-module.

-------------------------------------------------------------------
Wed Feb 27 11:19:50 CET 2002 - schubi@suse.de

- target.insmod to target.modprobe changed #13928
  ( update )
- LANG might not be in install.inf, get it from descr/info then.
  (#13959).

-------------------------------------------------------------------
Wed Feb 27 11:16:24 CET 2002 - kkaempf@suse.de

- fix checking VNC on startup.

-------------------------------------------------------------------
Wed Feb 27 09:11:31 CET 2002 - schubi@suse.de

- bugfix in starting update #13909

-------------------------------------------------------------------
Wed Feb 27 09:01:24 CET 2002 - schubi@suse.de

- setting keyboard while update #13610

-------------------------------------------------------------------
Tue Feb 26 20:30:58 CET 2002 - kkaempf@suse.de

- Fix "please wait" popup, wrap string in `Label().

-------------------------------------------------------------------
Tue Feb 26 19:49:53 MET 2002 - tom@suse.de

- (#13944) Now reading sysconfig with default value.
  This applies to language, keyboard, mouse and timezone.

-------------------------------------------------------------------
Tue Feb 26 19:33:21 CET 2002 - schubi@suse.de

- setting timezone moved to inst_rootpart ( update )

-------------------------------------------------------------------
Tue Feb 26 19:01:25 CET 2002 - arvin@suse.de

- fixed emergency unmounting of installation system

-------------------------------------------------------------------
Tue Feb 26 18:41:28 CET 2002 - kkaempf@suse.de

- add "sv_SV" for "swedish" to language list.

-------------------------------------------------------------------
Tue Feb 26 18:20:58 CET 2002 - fehr@suse.de

- fix syntax error in functions used during update
- add call to .lvm.init before rereading Lvm infos

-------------------------------------------------------------------
Tue Feb 26 18:17:46 CET 2002 - sh@suse.de

- Added help text for installation and hardware proposals

-------------------------------------------------------------------
Tue Feb 26 16:05:49 CET 2002 - sh@suse.de

- Removed leftover debugging condition from last checkin

-------------------------------------------------------------------
Tue Feb 26 16:00:30 CET 2002 - sh@suse.de

- "Only new installation" popup msg back from proof reading

-------------------------------------------------------------------
Tue Feb 26 15:57:11 CET 2002 - schubi@suse.de

- setting timezone after update #13651

-------------------------------------------------------------------
Tue Feb 26 15:48:31 CET 2002 - fehr@suse.de

- fix typo ia86 -> ia64 in do_propocal.ycp

-------------------------------------------------------------------
Tue Feb 26 15:43:29 CET 2002 - gs@suse.de

- software installation: show the package version in the
  description popup (bug #13750)

-------------------------------------------------------------------
Tue Feb 26 15:36:43 CET 2002 - schubi@suse.de

- initialize package agent correctly for update #13838
  ( grep and locate has not been updated )

-------------------------------------------------------------------
Tue Feb 26 15:35:42 CET 2002 - sh@suse.de

- Added notify popup when user wants to change installation mode
  and no Linux partitions were found

-------------------------------------------------------------------
Tue Feb 26 15:31:39 CET 2002 - kkaempf@suse.de

- Fix vnc password setting.

-------------------------------------------------------------------
Tue Feb 26 14:11:46 CET 2002 - kkaempf@suse.de

- fix VNC check and startup.

-------------------------------------------------------------------
Tue Feb 26 12:25:15 CET 2002 - kkaempf@suse.de

- remove "runme_on_start" early during first boot in order to
  prevent endless re-start (#13907).
- re-create "media" convenience symlinks (e.g. /cdrom->/media/cdrom)
  after update (#13756).

-------------------------------------------------------------------
Mon Feb 25 19:31:25 MET 2002 - tom@suse.de

- Corrected handling of wheel mice in Mouse.ycp.
- Extended mouse_raw.ycp with "wheels"-field.

-------------------------------------------------------------------
Mon Feb 25 19:26:28 CET 2002 - kkaempf@suse.de

- re-probe floppy and cdroms in installed system (#13828).

-------------------------------------------------------------------
Mon Feb 25 18:38:19 CET 2002 - kkaempf@suse.de

- Support installation via VNC.

-------------------------------------------------------------------
Mon Feb 25 18:20:16 CET 2002 - fehr@suse.de

- enable support for xfs, issue warning when it is used
- fix reading of fstab in installed system (#13457, #13455)
- fix wrong workflow in partitioner in installed system (#13456)

-------------------------------------------------------------------
Mon Feb 25 17:29:51 CET 2002 - sh@suse.de

- Changed order of initial installation proposals to match
  agreement with marketing and software ergonimists

-------------------------------------------------------------------
Mon Feb 25 17:16:56 CET 2002 - kkaempf@suse.de

- Enable "lo" interface when running in installed system.
- mout installation media read-only (#13846).

-------------------------------------------------------------------
Mon Feb 25 16:52:42 CET 2002 - sh@suse.de

- Fixed bug #13612: Call to obsolete Wizard::SetStage()

-------------------------------------------------------------------
Mon Feb 25 16:04:33 CET 2002 - sh@suse.de

- Fixed bug #13666: (Apparent) bad spelling

-------------------------------------------------------------------
Mon Feb 25 13:24:59 CET 2002 - kkaempf@suse.de

- write hardware status for all storage related devices (#13657).

-------------------------------------------------------------------
Mon Feb 25 13:12:26 CET 2002 - fehr@suse.de

- Fixed bug #11300, #13742 removal of a PV forgot partition marked
  for deletion
- handle active swap partition during installation

-------------------------------------------------------------------
Fri Feb 22 18:02:51 CET 2002 - gs@suse.de

- Fixed bug #13640: consider change of partitioning for software
  selection

-------------------------------------------------------------------
Fri Feb 22 17:38:41 CET 2002 - sh@suse.de

- Fixed bug #13341: Hardware Proposal must suppress missing configs

-------------------------------------------------------------------
Fri Feb 22 15:52:37 CET 2002 - lnussel@suse.de

- workaround to make textdomain call work
- Added some commandline switches to /sbin/yast2, like --list
  (Bug #13738)

-------------------------------------------------------------------
Thu Feb 21 17:19:47 CET 2002 - sh@suse.de

- Reimported monitor DB - fixed bug #13530: IBM monitor not detected

-------------------------------------------------------------------
Thu Feb 21 16:04:23 CET 2002 - kkaempf@suse.de

- Unmount installation medium in target system (#13706).
- Install "apmd" if pcmcia detected (#13713).
- Load "mousedev" if USB (wheel) mouse (#13654).
- Check for either IO or memory resource when checking for
  active storage controllers (#13567).
- Copy hardware status to target system (#13762).

-------------------------------------------------------------------
Wed Feb 20 18:06:04 CET 2002 - fehr@suse.de

- do not destroy proposal in `inst_mode when `installation is
  selected (#13644)
- reorder LVM changes in inst_predisk to make removal of PVs from
  VGs easier and make it succeed in more cases than before (#13415)

-------------------------------------------------------------------
Wed Feb 20 14:50:03 CET 2002 - sh@suse.de

- Fixed bug #13513: Double abort confirmation

-------------------------------------------------------------------
Wed Feb 20 12:45:42 CET 2002 - sh@suse.de

- Fixed bug #13594: Fallback for slide show "en" only, no longer
  "en_US", "en_GB", "en" (in this order)

-------------------------------------------------------------------
Wed Feb 20 09:52:17 CET 2002 - kkaempf@suse.de

- add agent for /etc/sysconfig/windowmanager.
- fix writing of hwstatus for disk controllers.
- fix symlink handling for cd-w and cd-rw (#13596).
- handle $(srcdir) correctly when installing .scr files.
- add "acpismp=force" to kernel command line for "ht" processors.

-------------------------------------------------------------------
Tue Feb 19 19:01:17 CET 2002 - kkaempf@suse.de

- Check for specific .S.u.S.E file, so multiple CDs can be copied
  into a single directory for network installation.

-------------------------------------------------------------------
Tue Feb 19 18:02:23 MET 2002 - tom@suse.de

- Now setting timezone info with hwclock_wrapper.

-------------------------------------------------------------------
Tue Feb 19 17:34:27 CET 2002 - kkaempf@suse.de

- Properly install "Vendor" module.
- Handle "Sourcemounted" from linuxrc and mount the medium if
  not done properly by linuxrc.

-------------------------------------------------------------------
Tue Feb 19 15:36:24 CET 2002 - fehr@suse.de

- fix missing "/data<n>" mount point in installed system (#13406)

-------------------------------------------------------------------
Tue Feb 19 13:46:34 CET 2002 - fehr@suse.de

- fix bug with windows resizing in old installation path
  (inst_target_selection.ycp, inst_target_part.ycp) (#13559)

-------------------------------------------------------------------
Tue Feb 19 13:46:17 CET 2002 - kkaempf@suse.de

- save 'configured' status of devices detected during installation
  in order to get hw-probing at boot time correct.

-------------------------------------------------------------------
Tue Feb 19 09:14:30 CET 2002 - kkaempf@suse.de

- Install SMP kernel if "ht" set in cpuinfo:flags (#13532).
- Keep old initrd, only add new modules.

-------------------------------------------------------------------
Mon Feb 18 19:18:51 CET 2002 - kkaempf@suse.de

- Handle update in Boot, merge old initrd modules with new (#13370).

-------------------------------------------------------------------
Mon Feb 18 18:58:47 MET 2002 - tom@suse.de

- Implemented reprobe functionality  for X11 config.

-------------------------------------------------------------------
Mon Feb 18 18:08:04 CET 2002 - sh@suse.de

- V 2.5.41

-------------------------------------------------------------------
Mon Feb 18 15:15:16 CET 2002 - fehr@suse.de

- Do not allow FAT partitions for system mountpoints (#13485)
- Do not allow some special characters in mountpoint (#13411)
- fix configuration of encrypted filesystems (#13268)
- fix inconsitencie in mount point suggestion (#13444)

-------------------------------------------------------------------
Mon Feb 18 14:33:53 CET 2002 - sh@suse.de

- Fixed bug #13383: Letters not mentioned as valid chars in help text

-------------------------------------------------------------------
Mon Feb 18 14:32:50 CET 2002 - kkaempf@suse.de

- Check pcmcia values in /etc/sysconfig/pcmcia instead of /etc/rc.config.

-------------------------------------------------------------------
Mon Feb 18 13:54:16 CET 2002 - sh@suse.de

- Fixed bug #10726: Installation log incomplete during slide show

-------------------------------------------------------------------
Mon Feb 18 13:52:02 CET 2002 - kkaempf@suse.de

- Move vendor driver update code to separate module.

-------------------------------------------------------------------
Mon Feb 18 13:37:42 CET 2002 - schubi@suse.de

- vim howto* and ttmkfdir added to force list #13195
- Removing release number while checking packages for force update #12187

-------------------------------------------------------------------
Fri Feb 15 16:58:00 CET 2002 - gs@suse.de

- Change source medium dialog: read the package information from
  the source medium (if mounting works)

-------------------------------------------------------------------
Fri Feb 15 10:21:54 CET 2002 - kkaempf@suse.de

- make symlinks for /sbin/yast, /sbin/YaST, /sbin/zast, and /sbin/ZaST (#13292)

-------------------------------------------------------------------
Thu Feb 14 18:27:13 CET 2002 - sh@suse.de

- inst_doit falls through back to proposal if inst_prepdisk etc. failed
- [Back] in update falls back to inst_mode

-------------------------------------------------------------------
Thu Feb 14 17:08:05 CET 2002 - kkaempf@suse.de

- recognize USB-Wheel mouse (imps2 protocol) (#13258).

-------------------------------------------------------------------
Thu Feb 14 11:13:06 CET 2002 - fehr@suse.de

- Fix ycp syntax error (#13214) when editing a dos partition
- Change second error dialog button in inst_prepdisk from
  "Cancel" to "Abort" (#13217)

-------------------------------------------------------------------
Thu Feb 14 10:25:20 CET 2002 - kkaempf@suse.de

- Make fstab entries for all /dev/fdX devices (#13235).

-------------------------------------------------------------------
Wed Feb 13 19:07:21 CET 2002 - sh@suse.de

- Changed default background color in installation start script
- Changed default geometry to 800x600 in start script

-------------------------------------------------------------------
Wed Feb 13 18:45:31 CET 2002 - sh@suse.de

- cut off one of the "easy installation" pics to get rid of tons
  of layout warnings (allow some pixels more space for buttons to
  grow)

-------------------------------------------------------------------
Wed Feb 13 18:06:23 CET 2002 - fehr@suse.de

- fix option handling for new version of mkreiserfs (#13205)

-------------------------------------------------------------------
Wed Feb 13 18:04:29 CET 2002 - gs@suse.de

- don't compare the release number of the installation source
  with the information saved on hard disk

-------------------------------------------------------------------
Wed Feb 13 16:03:41 CET 2002 - kkaempf@suse.de

- make remove button in physical volume dialog of PV work again
- remove correspondig create/remove pairs for LVM modify_targets
  (# 12083)
- add modify_targets to backup set of partition values

-------------------------------------------------------------------
Wed Feb 13 16:03:41 CET 2002 - kkaempf@suse.de

- Call BootLILO constructor for proper setting of lba_support.

-------------------------------------------------------------------
Wed Feb 13 10:39:34 CET 2002 - olh@suse.de

- default to GMT also on chrp and prep

-------------------------------------------------------------------
Wed Feb 13 10:25:52 CET 2002 - olh@suse.de

- dont call yast1 anymore on ppc
  dont write to non existant tty devices on iSeries
  handle p690 hvc console on startup
  update ask_for_TERM_variable

-------------------------------------------------------------------
Wed Feb 13 10:12:53 CET 2002 - olh@suse.de

- add support for p690 hvc console in postinstall
  activate all 41prep boot partitions on iSeries

-------------------------------------------------------------------
Wed Feb 13 10:00:56 CET 2002 - olh@suse.de

- add fixes for console font. whitespaces
- add ja_JP.sjis entry to consolefonts.ycp

-------------------------------------------------------------------
Wed Feb 13 09:53:09 CET 2002 - olh@suse.de

- add ppc64 keymaps

-------------------------------------------------------------------
Tue Feb 12 22:01:35 CET 2002 - fehr@suse.de

- fix bug in doing a valid proposal when using only primary
  partitions and /boot is needed (#13184)
- V 2.5.39

-------------------------------------------------------------------
Tue Feb 12 19:11:40 CET 2002 - kkaempf@suse.de

- remove superfluous calls to inst_ask_hardware.

-------------------------------------------------------------------
Tue Feb 12 18:38:38 CET 2002 - sh@suse.de

- V 2.5.37
- Initial call to submod Write() func in proposal (for HW config)

-------------------------------------------------------------------
Tue Feb 12 18:27:31 CET 2002 - kkaempf@suse.de

- setup "lo" during network install.

-------------------------------------------------------------------
Tue Feb 12 18:03:50 CET 2002 - sh@suse.de

- V 2.5.35

-------------------------------------------------------------------
Tue Feb 12 17:51:22 CET 2002 - sh@suse.de

- Added images for new "easy installation" layout

-------------------------------------------------------------------
Tue Feb 12 17:39:00 CET 2002 - msvec@suse.cz

- added network proposals
- 2.5.34

-------------------------------------------------------------------
Tue Feb 12 14:16:57 CET 2002 - kkaempf@suse.de

- hwclock runs only GMT on sparc and iseries.
- dont write FQHOSTNAME.

-------------------------------------------------------------------
Tue Feb 12 11:32:57 CET 2002 - kkaempf@suse.de

- write keyboard data to /etc/sysconfig/keyboard instead of sysconfig/console.

-------------------------------------------------------------------
Mon Feb 11 15:08:16 CET 2002 - kkaempf@suse.de

- re-config network device even on 'warm' boot.

-------------------------------------------------------------------
Mon Feb 11 12:59:10 CET 2002 - fehr@suse.de

- following changes in partition proposal:
  try not to create an extended partition when enough primaries are
     available
  split swap from root slots large enough if at all possible

-------------------------------------------------------------------
Thu Feb  7 16:02:24 CET 2002 - pblahos@suse.cz

- proposal_printers changed to proposal_printers

-------------------------------------------------------------------
Thu Feb  7 13:33:25 CET 2002 - kkaempf@suse.de

- save infoMap and installMap for re-use after reboot.

-------------------------------------------------------------------
Wed Feb  6 15:28:18 CET 2002 - sh@suse.de

- Provides/obsoletes yast

-------------------------------------------------------------------
Tue Feb  5 18:36:09 CET 2002 - sh@suse.de

- Timeout upon msg "now booting your system"
  unless a hard reboot is required

-------------------------------------------------------------------
Tue Feb  5 17:41:13 CET 2002 - kkaempf@suse.de

- Properly reboot when adding ide-scsi to cmdline.
- Re-config ethX for all network installation modes.
- Restart portmapper for "nfs" installation mode.

-------------------------------------------------------------------
Tue Feb  5 17:12:54 CET 2002 - kukuk@suse.de

- Try to clear terminal before we ask for TERM variable [Bug #12848]

-------------------------------------------------------------------
Tue Feb  5 17:09:31 CET 2002 - sh@suse.de

- Fixed bug #13040: yast2 should not require saxtools

-------------------------------------------------------------------
Tue Feb  5 14:17:20 CET 2002 - kkaempf@suse.de

- Make "custom" boot loader field an editable combo box (#11821).

-------------------------------------------------------------------
Mon Feb  4 12:49:42 CET 2002 - snwint@suse.de

- added 'change-rules reset' to lilo.conf to prevent lilo from rewriting
  the partition table (#11875)

-------------------------------------------------------------------
Fri Feb  1 15:24:34 CET 2002 - gs@suse.de

- Single Package Selection: optimize checks when selecting a package

-------------------------------------------------------------------
Thu Jan 31 19:26:24 CET 2002 - sh@suse.de

- Made proposal aware of language changes
- Reintroduced inst_mode unless absolutely clear if update possible

-------------------------------------------------------------------
Thu Jan 31 12:11:55 CET 2002 - kkaempf@suse.de

- recognize "imps2" mice.

-------------------------------------------------------------------
Thu Jan 31 08:22:01 CET 2002 - kkaempf@suse.de

- Fix writing of yast.inf

-------------------------------------------------------------------
Wed Jan 30 20:59:51 CET 2002 - kkaempf@suse.de

- force /dev/cdrom symlink to point to boot cdrom.
- work around linuxrc "InstMode" bug.

-------------------------------------------------------------------
Wed Jan 30 17:47:56 CET 2002 - kkaempf@suse.de

- drop ag_yast agent, do yast.inf writing in Misc module.

-------------------------------------------------------------------
Wed Jan 30 16:19:15 CET 2002 - kkaempf@suse.de

- make cd-links prior to re-mounting.

-------------------------------------------------------------------
Wed Jan 30 14:06:34 CET 2002 - gs@suse.de

- bugfix concerning software installation workflow:
  read local package description instead of information from mounted medium

-------------------------------------------------------------------
Wed Jan 30 12:05:01 CET 2002 - kkaempf@suse.de

- make device symlinks earlier.

-------------------------------------------------------------------
Tue Jan 29 19:30:33 CET 2002 - kkaempf@suse.de

- write lilo to /dev/md if /boot is on raid1.
- adapting update to new agents.

-------------------------------------------------------------------
Tue Jan 29 13:16:18 CET 2002 - arvin@suse.de

- always use ini-agent instead of rcconfig-agent;
  bugfix syntax error in Bootloader module

-------------------------------------------------------------------
Mon Jan 28 17:41:42 CET 2002 - kkaempf@suse.de

- Simplify bootloader proposal.
- Adapt to changed install.inf syntax.

-------------------------------------------------------------------
Mon Jan 28 14:53:03 CET 2002 - gs@suse.de

- internal changes concerning the initialization of the package agent

-------------------------------------------------------------------
Thu Jan 24 12:47:02 CET 2002 - gs@suse.de

- bugfixes package installation workflow (already installed system)

-------------------------------------------------------------------
Wed Jan 23 12:03:29 CET 2002 - schubi@suse.de

- include/packages added in specfile

-------------------------------------------------------------------
Tue Jan 22 15:21:53 CET 2002 - schubi@suse.de

- Saving user package selections

-------------------------------------------------------------------
Mon Jan 21 12:12:27 EST 2002 - nashif@suse.de

- Skip confirmation(inst_doit)  in autoinst mode
  if requested in control file

-------------------------------------------------------------------
Mon Jan 21 12:28:29 CET 2002 - schubi@suse.de

- bufixes in installing packages after reboot

-------------------------------------------------------------------
Fri Jan 18 16:14:05 CET 2002 - kkaempf@suse.de

- more agents moved here.
- Fixed initrd creation, corrected module order.
- Final installation workflow (3 clicks !) and button labels.

-------------------------------------------------------------------
Tue Jan 15 17:55:02 CET 2002 - kkaempf@suse.de

- move bootloader do* scripts to bootloader sub-directories.
- fix bootloader proposal and texts.

-------------------------------------------------------------------
Mon Jan 14 16:19:34 CET 2002 - kkaempf@suse.de

- add dasddev.scr etc_cryptotab.scr etc_fstab.scr parted_check.scr
  parted_print.scr pdisk.scr proc_meminfo.scr proc_swaps.scr
  run_swapon_s.scr to ycp/partitioning/agents
- remove conf directory

-------------------------------------------------------------------
Mon Jan 14 16:19:34 CET 2002 - kkaempf@suse.de

- Integrate bootloader proposal.

-------------------------------------------------------------------
Thu Jan 10 12:31:38 CET 2002 - kkaempf@suse.de

- fix filelist.

-------------------------------------------------------------------
Thu Jan 10 11:59:56 CET 2002 - sh@suse.de

- Added proposal files to spec file file list

-------------------------------------------------------------------
Wed Jan  9 15:56:24 CET 2002 - kkaempf@suse.de

- pass filesystem module needed for "/" to Boot module.

-------------------------------------------------------------------
Tue Jan  8 19:33:59 CET 2002 - kkaempf@suse.de

- integrated software and partition proposal.

-------------------------------------------------------------------
Fri Jan 04 18:31:36 CET 2002 - arvin@suse.de

- adapted the new SCROpen syntax

-------------------------------------------------------------------
Fri Jan  4 17:44:58 CET 2002 - kkaempf@suse.de

- Complete modularization, drop user_settings.
- Implement new workflow, based on proposals, requiring
  a minimum amount of mouse clicks.
- Add support for auto installation.

-------------------------------------------------------------------
Mon Dec 10 10:01:12 CET 2001 - kkaempf@suse.de

- Greek locale fix (el_GR@ISO8859-7 instead of el_GR@euro, #12587)

-------------------------------------------------------------------
Wed Nov 21 11:11:35 CET 2001 - sh@suse.de

- Fixed bug #12381: YaST2 ignores ENABLE_SUSECONFIG in rc.config

-------------------------------------------------------------------
Thu Nov 15 15:14:58 CET 2001 - sh@suse.de

- V 2.5.8
- Fixed lots of missing lookup() default values
- Migrated inst_startup to new ProgressBar wizard

-------------------------------------------------------------------
Fri Oct 19 12:25:47 CEST 2001 - ms@suse.de

- include BusID statement if r128 driver is used. This is needed
  for the r128 driver on PPC and does not influence the i386 setup
  negatively [y2xr40.pl] Bug: 11689

-------------------------------------------------------------------
Thu Oct 18 17:48:11 MEST 2001 - tom@suse.de

- (#11689) Necessary changes to provide the BusID on PPC/r128.

-------------------------------------------------------------------
Thu Oct 18 16:29:21 MEST 2001 - tom@suse.de

- (#11876) Corrected Symbols for Japanese. nec/jp --> jp.

-------------------------------------------------------------------
Tue Oct 16 14:04:51 MEST 2001 - tom@suse.de

- (#11847) X11-config. Now using new y2xr40 parameter "-o <option-csl>".

-------------------------------------------------------------------
Tue Oct 16 13:19:26 CEST 2001 - sh@suse.de

- V 2.5.4
- Migration to yast2-devtools

-------------------------------------------------------------------
Mon Oct 15 16:46:42 CEST 2001 - ms@suse.de

- include a general parameter called --option which
  requires a comma separated list of options. This is the better
  solution if we need special options for calling y2xr40.pl

-------------------------------------------------------------------
Mon Oct 15 11:01:14 CEST 2001 - sh@suse.de

- Fixed bug #11812: patch_lilo_conf produces double initrd entry

-------------------------------------------------------------------
Fri Oct 12 17:27:48 MEST 2001 - tom@suse.de

- (#11672) Extended some YCP files with special cases for PPC.

-------------------------------------------------------------------
Fri Oct  5 17:30:15 CEST 2001 - kkaempf@suse.de

- present button "format floppy" if mount fails (#1220).

-------------------------------------------------------------------
Thu Oct  4 16:53:07 CEST 2001 - lnussel@suse.de

- do not overwrite softwaresel in usersettings if it's already set

-------------------------------------------------------------------
Wed Oct  3 21:18:36 CEST 2001 - olh@suse.de

- first part of bootconfiguration for ppc (#5440) ..............

-------------------------------------------------------------------
Wed Oct  3 21:00:18 CEST 2001 - olh@suse.de

- do not create floppy link on new Macs and iSeries
  write fstab correctly, not type auto for known filesystems
  whitespaces..

-------------------------------------------------------------------
Wed Oct  3 20:54:37 CEST 2001 - olh@suse.de

- do not force xf3 on ppc. the whole Xsetup is still broken...

-------------------------------------------------------------------
Wed Oct  3 20:50:11 CEST 2001 - olh@suse.de

- add mol and sudo to package list on pmac
  small whitespace fixes

-------------------------------------------------------------------
Wed Oct  3 20:45:59 CEST 2001 - olh@suse.de

- do not call mk_initrd on ppc in inst_finish_update

-------------------------------------------------------------------
Wed Oct  3 20:38:00 CEST 2001 - olh@suse.de

- fix handling of chrp kernels, compare lowercase strings
  use name_of_kernel_image for usersettings,
  s390 and axp must be verified (#9713)

-------------------------------------------------------------------
Tue Oct  2 17:57:37 CEST 2001 - olh@suse.de

- add keymap2mac.ycp to filelist (#11336)
  fix english-us and uk list

-------------------------------------------------------------------
Fri Sep 28 10:44:52 CEST 2001 - fehr@suse.de

- add dasd-parameter to S390 boot configuration

-------------------------------------------------------------------
Thu Sep 27 15:18:59 CEST 2001 - fehr@suse.de

- remove entry bus -> "SCSI" for LVM VGs

-------------------------------------------------------------------
Thu Sep 27 13:15:23 CEST 2001 - olh@suse.de

- install pmud on pmac and remove some obsolete packages on pmac

-------------------------------------------------------------------
Thu Sep 27 12:42:29 CEST 2001 - kkaempf@suse.de

- drop 3-button emulation since it might interfere with X11
  button events (#11204).

-------------------------------------------------------------------
Wed Sep 26 14:57:07 MEST 2001 - tom@suse.de

- (#11315 addendum) Now also updating the path section.

-------------------------------------------------------------------
Wed Sep 26 12:10:46 CEST 2001 - kendy@suse.cz

- update_unique_keys.pl: call hwinfo with --all instead of --reallyall
  (#11340).

-------------------------------------------------------------------
Wed Sep 26 11:59:03 CEST 2001 - sh@suse.de

- Reimported monitor DB (bug #11252: Iiyama monitors missing)

-------------------------------------------------------------------
Wed Sep 26 11:57:54 CEST 2001 - kkaempf@suse.de

- add /sbin:/usr/sbin to runtime PATH.
- vendor.ycp: message is string, not locale.

-------------------------------------------------------------------
Tue Sep 25 16:17:51 MEST 2001 - tom@suse.de

- (#11315) X11 reconfig: Now also updating the card section.

-------------------------------------------------------------------
Tue Sep 25 14:37:36 CEST 2001 - kkaempf@suse.de

- re-probe for mountable media (floppies) after loading
  of usb-storage (#11299).

-------------------------------------------------------------------
Tue Sep 25 09:00:59 CEST 2001 - kkaempf@suse.de

- make proper re-use of messages in inst_finish_update to get
  correct translations.
- prepare a mtab for mk_initrd after update.
- if first bios drive isn't hda, lilo probably wants to know about this.

-------------------------------------------------------------------
Mon Sep 24 19:39:07 CEST 2001 - snwint@suse.de

- do not try to install lilo into a raid partition (#10329)

-------------------------------------------------------------------
Mon Sep 24 18:39:26 CEST 2001 - sh@suse.de

- Added final "all the rest" step for SuSEconfig

-------------------------------------------------------------------
Mon Sep 24 17:32:13 CEST 2001 - lnussel@suse.de

- do not mount ntfs partitions automatically during installation (#11222)

-------------------------------------------------------------------
Mon Sep 24 16:49:57 CEST 2001 - kkaempf@suse.de

- If the mouse was choosen manually, going back must present
  mouse selection again (#11235).
- No need to make a backup of /etc/fstab in inst-sys, there's none anyway.
  Then inst_finish_update gets the correct fstab (#11215).

-------------------------------------------------------------------
Mon Sep 24 16:16:13 CEST 2001 - kkaempf@suse.de

- update NVIDIA kernel modules regardless of version (#11091).

-------------------------------------------------------------------
Mon Sep 24 14:28:48 CEST 2001 - kkaempf@suse.de

- set console keyboard even when called standalone (#11223).

-------------------------------------------------------------------
Mon Sep 24 13:38:38 CEST 2001 - kkaempf@suse.de

- split language and encoding to prevent gettext from applying
  it's own recoding.

-------------------------------------------------------------------
Mon Sep 24 13:30:24 CEST 2001 - sh@suse.de

- Correctly init slide show in installed system so YOU and single
  package installation works OK

-------------------------------------------------------------------
Mon Sep 24 12:34:18 CEST 2001 - kkaempf@suse.de

- Load usb-storage last in order to not interfere with other storage
  module (9490).

-------------------------------------------------------------------
Sun Sep 23 20:58:13 CEST 2001 - mike@suse.de

- (#11188) Press back at the "suggested partitioning" screen followed by
  "next" and YaST2 says "You have rejected the proposal.
  RAID: bugfix: user are not allowed to remove RAID Devices in UI
  which are already exist.
-------------------------------------------------------------------
Sun Sep 23 18:38:08 CEST 2001 - kukuk@suse.de

- Check for color depth, not # of colors for slide show to avoid
  problems with overflow (#11178)

-------------------------------------------------------------------
Sat Sep 22 20:20:46 CEST 2001 - kukuk@suse.de

- Sync X11 font path with SaX2
- Enable jfs and ext3 on PPC (#11194)

-------------------------------------------------------------------
Sat Sep 22 19:17:31 CEST 2001 - fehr@suse.de

- add "ori_nr" entries for lvm and md devices
- add empty argument to SCR call

-------------------------------------------------------------------
Sat Sep 22 16:43:38 MEST 2001 - tom@suse.de

- (#10421) Fixed the focus switch.

-------------------------------------------------------------------
Sat Sep 22 01:08:40 CEST 2001 - mike@suse.de

- md: detect number of raid partitions per RAID only for new created RAIDs
- md: do not let the user edit or delete already existing RAIDs
- swap: activate per default all swap partitions automatically
-modules: switch on automatical load of modules when Y2 is mounting
          filesystems, so that undetectebal and not formated fs are mounted
          properly

-------------------------------------------------------------------
Fri Sep 21 18:55:07 CEST 2001 - sh@suse.de

- Fixed bug #10303: Must press 'back' twice in 'choose part. to boot'

-------------------------------------------------------------------
Fri Sep 21 17:52:28 CEST 2001 - fehr@suse.de

- allow adding of mount points to LVs in lvm runtime config
- prevent formatting of edited LV in lvm runtime config
- allow handling of ataraid devices (e.g. /dev/ataraid/d0p0)
- prevent partitions with id 0x8E from being written to fstab (#10390)

-------------------------------------------------------------------
Fri Sep 21 16:21:50 CEST 2001 - sh@suse.de, gs@suse.de

- Only ONE SlideShow::OpenSlideShowDialog() in all modes -
  avoid confusion, much more reliable in all the different modes

-------------------------------------------------------------------
Fri Sep 21 16:01:09 CEST 2001 - lnussel@suse.de

- no longer mark partitions with id 130 automatically as swap
- do not change flags for swap devices in fstab if more than one
  such entry exists
- properly hande fstab entries for moved logical partitions (#11074)
- change fstab entry for first occurence of a device, instead of
  creating a new one
- do not create directories for swap partitions

-------------------------------------------------------------------
Fri Sep 21 14:59:31 CEST 2001 - mike@suse.de

- lvm_config now works in ncurses

-------------------------------------------------------------------
Fri Sep 21 13:36:39 CEST 2001 - gs@suse.de

- installation startup always (not only in manual mode) checks whether a
  kernel module is already loaded
  (workaround for bug #10983)

-------------------------------------------------------------------
Fri Sep 21 12:59:45 CEST 2001 - sh@suse.de

- Fixed bug #9977: Abort button doesn't work during slide show

-------------------------------------------------------------------
Fri Sep 21 12:58:09 CEST 2001 - ms@suse.de

- fixed access control bug during X11 reconfiguration
  with YaST2. For further details see Bug: [10921]

-------------------------------------------------------------------
Fri Sep 21 12:46:16 CEST 2001 - fehr@suse.de

- fix impossible 0 as stripe size in LV dialog
- make lvm configuration in system work again (#10291)

-------------------------------------------------------------------
Fri Sep 21 10:44:21 CEST 2001 - kendy@suse.cz

- Update /var/lib/YaST/unique.inf during update (bug 10931, 10941)

-------------------------------------------------------------------
Fri Sep 21 10:28:47 CEST 2001 - kkaempf@suse.de

- default medianame to "CD" (11106).

-------------------------------------------------------------------
Thu Sep 20 21:31:15 CEST 2001 - fehr@suse.de

- Fixed bug #10963: Now an update on systems using encrypted fs is
  possible

-------------------------------------------------------------------
Thu Sep 20 18:26:06 CEST 2001 - sh@suse.de

- Fixed bug #10325: Save settings to floppy doesn't work
- Reading log file of mkinitrd and lilo correctly #11030
  (inst_finish_update.ycp)
- Correct cancel popup added #10951( inst_kernel.ycp )

-------------------------------------------------------------------
Thu Sep 20 18:15:10 CEST 2001 - kkaempf@suse.de

- "break" is not allowed inside "foreach" (11015).
- properly extract module arguments (11015).
- umount medium before ejecting (11053).
- offer "save & exit" in media selection (11086).

-------------------------------------------------------------------
Thu Sep 20 17:45:30 CEST 2001 - lnussel@suse.de

- do not create symlink for mountpoint if it would point to itself

-------------------------------------------------------------------
Thu Sep 20 15:55:27 CEST 2001 - lnussel@suse.de

- fstab entries for mount flags, passno etc are no longer changed
  for existing entries

-------------------------------------------------------------------
Thu Sep 20 15:21:01 CEST 2001 - mike@suse.de

- bug 11063: YaST2 trys to change fsids of pdisk-label partitions, and
  popups therefore irritating popups

-------------------------------------------------------------------
Thu Sep 20 15:08:24 CEST 2001 - fehr@suse.de

- fix problem when root fs is md of personality raid5 (#10747)

-------------------------------------------------------------------
Thu Sep 20 14:06:25 MEST 2001 - tom@suse.de

- (#10920) Now the presence of the dummy packages is checked at first.

-------------------------------------------------------------------
Thu Sep 20 12:03:37 CEST 2001 - kkaempf@suse.de

- Remove old release number file before installing new one (#10992).

-------------------------------------------------------------------
Thu Sep 20 11:55:08 CEST 2001 - sh@suse.de

- Fixed bug #10684: Monitor DB outdated

-------------------------------------------------------------------
Thu Sep 20 11:52:20 CEST 2001 - fehr@suse.de

- Do not delete modify_targets in inst_sw_select.ycp except when
  using a while disk for installation

-------------------------------------------------------------------
Thu Sep 20 10:43:06 CEST 2001 - lnussel@suse.de

- Fixed root filesystem on raid leads to corrupted fstab (#10418)

-------------------------------------------------------------------
Wed Sep 19 20:42:44 CEST 2001 - mike@suse.de

- Bugfix: if zero partition table: resync /proc/partitions
  Added warning, if "/" is /dev/md and there is no /boot
- Downgrade versions correctly #10906 ( inst_sw_update.ycp )

-------------------------------------------------------------------
Wed Sep 19 16:59:15 CEST 2001 - snwint@suse.de

- YaST2.start: mtab might be missing, avoid error message
- unmounting proc filesystem in inst_finish_update.ycp
- start X-Server for testing with "-ac", needed when starting
  from inside YCC.

-------------------------------------------------------------------
Wed Sep 19 15:07:17 CEST 2001 - fehr@suse.de

- force a hard reboot when root filesystem is on a md device
- Logging reduced in inst_rpmupdate.ycp

-------------------------------------------------------------------
Wed Sep 19 14:12:54 CEST 2001 - sh@suse.de

- Fixed bug #10909: Complaint about slide show init in log file
- Added more packages for version 6.2 in forceUpdate.ycp
- No error, if the versions of updated packages differs from common.pkd

-------------------------------------------------------------------
Wed Sep 19 12:36:08 CEST 2001 - kkaempf@suse.de

- Fix installing package information to updated target.
- Eject CDs on PPC only when unmounting.

-------------------------------------------------------------------
Wed Sep 19 11:02:17 CEST 2001 - kkaempf@suse.de

- Fix "Lithuanian" with native translation in language list.
- Properly label progress bar during swap formatting.
- Use predefined button labels for continue/cancel/retry if partitioning
  or formatting fails.
- preselect first partition #10840 (inst_rootpart.ycp)
- /sbin/yast2: add "-f" to 'rm'.

-------------------------------------------------------------------
Tue Sep 18 22:20:19 CEST 2001 - schubi@suse.de

- Silly testpopup in inst_finish_update removed.
- packages for 7.2 added #10874" (forceUpdate.ycp)

-------------------------------------------------------------------
Tue Sep 18 20:52:59 CEST 2001 - schubi@suse.de

- Recognize update mode after reboot ( installation.ycp )
- /mnt to Installation::destdir changed ; checking modus improved in
  inst_sw_backup.ycp

-------------------------------------------------------------------
Tue Sep 18 20:41:06 CEST 2001 - sh@suse.de

- V 2.4.84
- Fixed bug #10859: Inconsistent "needed from CD" values

-------------------------------------------------------------------
Tue Sep 18 19:30:40 MEST 2001 - tom@suse.de

- (#10762) Popups displayed in Richtext now (with scroll bars).

-------------------------------------------------------------------
Tue Sep 18 18:45:00 CEST 2001 - sh@suse.de

- Fixed bug #10411: Show difference between pkg deleting and inst.
- Fixed bug #10793: Unmounting /mnt after update.

-------------------------------------------------------------------
Tue Sep 18 18:25:52 MEST 2001 - tom@suse.de

- Added script call when switching 3D <--> 2D mode. (#10761)
- Module inst_config_x11.ycp

-------------------------------------------------------------------
Tue Sep 18 18:23:17 CEST 2001 - kkaempf@suse.de

- only use "switch2mesasoft" for non-3d x11 setups.

-------------------------------------------------------------------
Tue Sep 18 17:33:10 CEST 2001 - lnussel@suse.de

- do not try to create or change /etc/raidtab if raid is active
  while the user has changed nothing

-------------------------------------------------------------------
Tue Sep 18 16:17:10 CEST 2001 - mike@suse.de

- bug 10673: need /boot if no ext2 on /
- bug 10686: swap <= 1GB
- show raid size correct: existing raid and raid in LVM
- ignore automatic inserted mountpoints
- pdisk: size of partition for inst_doit fixed

-------------------------------------------------------------------
Tue Sep 18 15:37:35 CEST 2001 - fehr@suse.de

- shut down LVM VGs and umount /etc/lvmtab.d in inst_finish.ycp

-------------------------------------------------------------------
Tue Sep 18 15:14:33 CEST 2001 - lnussel@suse.de

- workaround for '&'-character not displayed in ncurses menu

-------------------------------------------------------------------
Tue Sep 18 11:58:18 CEST 2001 - lnussel@suse.de

- removed the texdomain switching from menu.ycp (Bug #10819)
- only create fstab entry for partitions if user explicitly
  entererd a mountpoint, instead of inventing one

-------------------------------------------------------------------
Tue Sep 18 09:45:55 CEST 2001 - kkaempf@suse.de

- properly pass encoding ("UTF-8", "ISO-8859-X", ...) via SetLanguage() (#10807).
- drop unsupported "korean" from language list.
- properly detect that X11 couldn't be started and present
  and appropriate error message.
- just skip unknown options.
- stop SCR and all agents on target before umounting filesystems
  from WFM.
- remove faked /etc/mtab from target.
- Installation::normal_mode = true if running in installed system.
  (neither initila_mode, nor continue_mode).
- fix parport zip module loading.

-------------------------------------------------------------------
Mon Sep 17 21:31:56 CEST 2001 - kkaempf@suse.de

- write language back to /etc/yast.inf (#9790).
- umount all filesystems in target, except "/". Umount this
  from WFM after stopping SCR (#10685).
- Reading language from user_settings while selection kernel
- Showing correct counter of updated packages
- Button -Old Version- changed #10559
- ChangeCD --> ChangeMedium
- include package_utils removed #10763

-------------------------------------------------------------------
Mon Sep 17 10:06:30 CEST 2001 - kkaempf@suse.de

- use "lt-brim-8x14" font and "iso-8859-13" encoding for 'Lithuanian'.

-------------------------------------------------------------------
Sun Sep 16 13:47:05 CEST 2001 - kkaempf@suse.de

- only symlink /dev/cdrom once (#10370).

-------------------------------------------------------------------
Fri Sep 14 21:28:38 CEST 2001 - kukuk@suse.de

- On SPARC print error message about SILO, not LILO

-------------------------------------------------------------------
Fri Sep 14 19:35:01 CEST 2001 - kkaempf@suse.de

- adapt language list accoring to doc department.

-------------------------------------------------------------------
Fri Sep 14 19:29:31 MEST 2001 - tom@suse.de

- Bugfix #9986: Reduced suggestion refresh to 75 Hz.

-------------------------------------------------------------------
Fri Sep 14 18:53:28 CEST 2001 - mike@suse.de

- bug 10200: check the proposal for failures
  make a boot partition if possible
  bug 10347: set whole_diskflag
  bug 10044: set a message when proposal is discarded

-------------------------------------------------------------------
Fri Sep 14 18:39:10 CEST 2001 - kkaempf@suse.de

- fix inst_environment for standalone mode (#10413).
- respect user choice to NOT install a module (#10665).

-------------------------------------------------------------------
Fri Sep 14 16:24:31 MEST 2001 - tom@suse.de

- Fixed Bug #10651: Autoadjusting refresh/resolution/color-depth now correct.

-------------------------------------------------------------------
Fri Sep 14 14:04:39 CEST 2001 - kkaempf@suse.de

- set correct Installation::encoding in continue_mode (#10611).

-------------------------------------------------------------------
Fri Sep 14 11:58:13 CEST 2001 - mike@suse.de

- dont reread partition data always at start of inst_custom
  activate lvm if at least one vg exist
- check if textmode due to memory restrictions or x11 failure (#10134).
- use Arch and Installation modules in inst_environment (#10413).
- pkginfo release common.pkd before releasing CD 1 #10555

-------------------------------------------------------------------
Fri Sep 14 10:57:16 CEST 2001 - kkaempf@suse.de

- correct handling of 'splitted' media (#10532)
- touch/remove /var/run/yast.pid

-------------------------------------------------------------------
Thu Sep 13 17:10:14 CEST 2001 - snwint@suse.de

- dolilo: new mk_initrd needs fb resolution for splash screen config
- Taking long language for kernel description #10556 #1552
- No penguin progress bar in kernel selection module #10311
- Button -Old Version- changed #10559

-------------------------------------------------------------------
Thu Sep 13 16:58:40 CEST 2001 - kkaempf@suse.de

- dont probe mouse on serial console.
- dont probe mouse outside of initial_mode.
- sort languages by ascii equivalent.

-------------------------------------------------------------------
Thu Sep 13 12:46:11 CEST 2001 - kkaempf@suse.de

- enable software selection on S/390 (froh@suse.de).
- show proper boot-loader partition even if we don't have lilo (froh@suse.de).
- load input, hid, and mousedev if USB-mouse detected (#9228).
- default medium is CD (#10374)
- re-enable WFM::SetLanguage(), regexp bug in glibc identified,
  workaround in liby2 applied. (#10496)
- use /boot/zilo-kernel/image instead of /boot/vmlinuz on S/390 (froh@suse.de).
- sort language list alphabetically (#10516).

-------------------------------------------------------------------
Wed Sep 12 13:53:33 CEST 2001 - kkaempf@suse.de

- drop all WFM::SetLanguage()
- Unmounting partitions correctly while going back #10125
- REQUIRES are ordered; qt, qt-japanese.... in the selection box
- Warning popup for single selection removed while going backward
  in the software selection #10339

-------------------------------------------------------------------
Wed Sep 12 12:47:48 CEST 2001 - snwint@suse.de

- revert latest vmware changes to YaST2.start

-------------------------------------------------------------------
Wed Sep 12 12:07:01 CEST 2001 - kkaempf@suse.de

- drop initial WFM::SetLanguage()

-------------------------------------------------------------------
Tue Sep 11 15:15:23 CEST 2001 - kkaempf@suse.de

- Initial zipl configuration for S/390.

-------------------------------------------------------------------
Tue Sep 11 14:26:28 CEST 2001 - kkaempf@suse.de

- Unmount .probe and .disk agent before package installation.

-------------------------------------------------------------------
Tue Sep 11 11:25:39 CEST 2001 - kkaempf@suse.de

- call SetLanguage in UI and WFM.

-------------------------------------------------------------------
Mon Sep 10 18:54:56 CEST 2001 - snwint@suse.de

- create 'failsafe' instead of 'suse' entry in lilo.conf
- don't overwrite existing vmlinuz.suse

-------------------------------------------------------------------
Mon Sep 10 15:06:12 CEST 2001 - snwint@suse.de

- make YaST2.start work with vmware

-------------------------------------------------------------------
Mon Sep 10 12:29:04 CEST 2001 - sh@suse.de

- Fixed bug #10350: YaST2 doesn't look good with anti-aliasing

-------------------------------------------------------------------
Fri Sep  7 13:24:52 CEST 2001 - sh@suse.de

- Fixed bug #10244: No slide show unless at least 800x600x256col
- center slide show image

-------------------------------------------------------------------
Fri Sep  7 12:32:10 CEST 2001 - sh@suse.de

- V2.4.64

-------------------------------------------------------------------
Fri Sep  7 12:29:41 CEST 2001 - pblahos@suse.cz

- hotplug is started instead of usbmgr during YaST2.firstboot

-------------------------------------------------------------------
Fri Sep  7 12:25:24 CEST 2001 - sh@suse.de

- CD remaining times more pessimistic

-------------------------------------------------------------------
Fri Sep  7 09:59:31 CEST 2001 - kkaempf@suse.de

- fix textmode recognition with help of GetDisplayInfo().

-------------------------------------------------------------------
Thu Sep  6 16:56:32 CEST 2001 - kkaempf@suse.de

- fix X11 resolution dedection if 3D is selected.

-------------------------------------------------------------------
Thu Sep  6 15:05:17 CEST 2001 - sh@suse.de

- V 2.4.62
- Correctly reinitialize packager in continue mode
  -> correct remaining times / progress bar display

-------------------------------------------------------------------
Thu Sep  6 10:37:08 CEST 2001 - kkaempf@suse.de

- drop extraction of boot parameter from lilo setup, already
  done at startup. (#10223)
- fix reading of local package information.
- check if mount point is in use in InstMedia

-------------------------------------------------------------------
Wed Sep  5 18:11:25 CEST 2001 - schubi@suse.de

- Do not upgrade a package which produces package conflicts.

-------------------------------------------------------------------
Wed Sep  5 18:10:25 CEST 2001 - sh@suse.de

- Fixed bug #10063: bad display of hd partitions in inst_doit
  Re-used existing function from partitioning

-------------------------------------------------------------------
Wed Sep  5 17:33:57 CEST 2001 - sh@suse.de

- Fixed bug #10084: zero size for k_deflt

-------------------------------------------------------------------
Wed Sep  5 14:23:22 CEST 2001 - kkaempf@suse.de

- add belgian keyboard to keyboard list (#9577)

-------------------------------------------------------------------
Wed Sep  5 11:24:21 CEST 2001 - kkaempf@suse.de

- fix runtime installation and configuration of X11.

-------------------------------------------------------------------
Wed Sep  5 08:58:45 CEST 2001 - kkaempf@suse.de

- dont unmount installation medium if wrong product id detected,
  honor user request to ignore this fact.

-------------------------------------------------------------------
Tue Sep  4 18:07:07 CEST 2001 - kkaempf@suse.de

- use plain ascii language names if running in text mode (#10026).
- correct parameter for setEnvironment

-------------------------------------------------------------------
Tue Sep  4 18:05:05 CEST 2001 - fehr@suse.de

- add dummy parameter to SCR::Write(.lvm.deactivate)
- deactivate lvm only when running in inst-sys

-------------------------------------------------------------------
Tue Sep  4 17:50:15 CEST 2001 - mike@suse.de

- partproposal always creates /boot
  bugfix inst_do_resize: resize always when a "resize" is in targetmap
  software installation in installed system fixed

-------------------------------------------------------------------
Tue Sep  4 17:48:56 CEST 2001 - sh@suse.de

- Reimported monitor db

-------------------------------------------------------------------
Tue Sep  4 17:41:18 CEST 2001 - kkaempf@suse.de

- get {install,delete}_list in inst_rpmcopy from user_settings if
  not passed otherwise.

-------------------------------------------------------------------
Tue Sep  4 16:16:39 CEST 2001 - snwint@suse.de

- YaST start script: use vmware server module, not vga16

-------------------------------------------------------------------
Tue Sep  4 13:17:16 CEST 2001 - kukuk@suse.de

- inst_silo_expert.ycp: Initialize PROM/boot-device variablen
- inst_disk.ycp: Fix allowed filesystems on sparc [Bug #9678]

-------------------------------------------------------------------
Mon Sep  3 16:29:14 CEST 2001 - kkaempf@suse.de

- recognize IDE CD-R(W) drives and set up ide-scsi automatically.
- Hard reboot after update, if the installed kernel differs from
  the kernel which has been booted #10103
- Checking dependencies in -only update modus- too #10043

-------------------------------------------------------------------
Mon Sep  3 16:06:51 CEST 2001 - kendy@suse.cz

- keyboard_raw.ycp: group(shift_toggle) is not needed for the
  Czech and Slovak keyboards any more...
  (In fact, it breaks them.)

-------------------------------------------------------------------
Mon Sep  3 12:07:58 CEST 2001 - kkaempf@suse.de

- sort keyboards alphabetically.
- Error popup for dolilo #9729

-------------------------------------------------------------------
Sat Sep  1 15:54:42 CEST 2001 - kukuk@suse.de

- Show warning about PROMs with 1GB bug only on sparc32
- If /boot is selected for the boot manager, this is Ok on SPARC.
  Remove extra warning on SPARC since it is wrong here.
- Disable gpm if we install over serial console

-------------------------------------------------------------------
Fri Aug 31 17:45:22 CEST 2001 - kkaempf@suse.de

- fix installation path handling and mounting
  should now work for CD, DVD, Harddisk, Nfs, and Smb

-------------------------------------------------------------------
Thu Aug 30 12:43:39 CEST 2001 - kkaempf@suse.de

- modularized SlideShow.
- New help text in upgrade frame
- properly recode output of commands to utf-8
- allow change of installation medium on server (Nfs/Ftp/Smb)
- Short language description in inst_sw_select removed.
- fixed some parse errors <msvec@suse.cz>
- added abuild parse check <msvec@suse.cz>

-------------------------------------------------------------------
Thu Aug 30 00:58:43 CEST 2001 - kkaempf@suse.de

- unmount wrong medium.

-------------------------------------------------------------------
Thu Aug 30 00:25:53 CEST 2001 - kkaempf@suse.de

- always give all alternatives in ChangeCDPopup.
- always do a hard reboot after installation from first medium.

-------------------------------------------------------------------
Wed Aug 29 22:40:24 CEST 2001 - kkaempf@suse.de

- properly handle media release and product codes.
- initialize PKGINFO to installed data in continue_mode.

-------------------------------------------------------------------
Wed Aug 29 17:35:55 CEST 2001 - kkaempf@suse.de

- re-read installation data in continue_mode.

-------------------------------------------------------------------
Tue Aug 28 22:36:37 CEST 2001 - kkaempf@suse.de

- properly switch SCR during update.
- write YaST information after re-mounting installation medium.
- fix re-mounting of source medium in continue_mode
- re-init PKGINFO environment in continue_mode
- Packagelist added which have to be updated without checking version.

-------------------------------------------------------------------
Tue Aug 28 18:31:24 CEST 2001 - kkaempf@suse.de

- use "Installation" module in update.

-------------------------------------------------------------------
Tue Aug 28 18:13:39 CEST 2001 - kukuk@suse.de

- Fix dosilo script for new /proc behaviour with kernel 2.4.x
  print a message about SuSE Linux version before loading the
  kernel

-------------------------------------------------------------------
Tue Aug 28 17:34:49 CEST 2001 - sh@suse.de

- Fixed bug #9900: No ISDN for SPARC
- inst_rpmcopy now displays remaining times for each CD
- slide show

-------------------------------------------------------------------
Tue Aug 28 16:39:23 CEST 2001 - kendy@suse.cz

- inst_hw_config.ycp: maps describing the devices to configure can
  have a list "force_reread". It is useful for modules which
  call another one to configure something (e.g. TV may call Sound)

-------------------------------------------------------------------
Tue Aug 28 16:19:36 CEST 2001 - mike@suse.de

- fix: part_proposal only for arch == i386

-------------------------------------------------------------------
Mon Aug 27 20:40:34 CEST 2001 - kkaempf@suse.de

- Clean up SCR/WFM handling. WFM is always local, SCR is always the target.
- Introduce modules for Installation, InstMedia, PackageIO, and MediaUI.
- Prepare for multiple DVD installation.
- Prepare for Ftp, Harddisk, and SMB installation.
- Finally clean up installMap handling.

-------------------------------------------------------------------
Thu Aug 23 16:23:28 CEST 2001 - kukuk@suse.de

- Don't reboot if we use k_deflt on UltraSPARC

-------------------------------------------------------------------
Thu Aug 23 09:21:24 CEST 2001 - pblahos@suse.cz

- Fixed: there were 2 arrows in progressbar shown during hw probe.

-------------------------------------------------------------------
Wed Aug 22 17:30:07 CEST 2001 - kkaempf@suse.de

- fixed X11 setup

-------------------------------------------------------------------
Mon Aug 20 20:22:58 CEST 2001 - mike@suse.de

- partition proposal creates swap partitions

-------------------------------------------------------------------
Mon Aug 20 18:17:57 CEST 2001 - kkaempf@suse.de

- dont write "swap" to yast.inf, but "RebootMsg 0" instead

-------------------------------------------------------------------
Sat Aug 18 17:44:24 MEST 2001 - tom@suse.de

- Finished new X11 configuration dialog incl. control center ability.

-------------------------------------------------------------------
Fri Aug 17 14:31:27 CEST 2001 - kkaempf@suse.de

- implement and use "Arch" module.
- provide modules directory in specfile.
- reduce number of timezones.
- Patch runlevel in /etc/inittab while updating the system.

-------------------------------------------------------------------
Fri Aug 17 12:57:46 MEST 2001 - schubi@suse.de

- .targetroot to .root changed

-------------------------------------------------------------------
Tue Aug 14 13:48:32 CEST 2001 - kendy@suse.cz

- keyboard_raw.ycp: cs, cs_qwerty -> cz, cz_qwerty
- Added slovak keyboard.

-------------------------------------------------------------------
Fri Aug 10 18:51:45 MEST 2001 - tom@suse.de

- X11 configuration:
- Completely redesigned the xf86config module for use with the new
- agent-isax.
- Outsourced functions for X11 keyboard manipulation.
- Outsourced functions for X11 mouse manipulation.
- Outsourced functions for X11 card manipulation.
- Outsourced functions for X11 desktop manipulation.
- Outsourced functions for X11 path manipulation.
- Added batch mode for use with autoinst in xf86config.ycp.

-------------------------------------------------------------------
Fri Aug 10 15:42:59 CEST 2001 - jbuch@suse.de

- added SW-RAID support for installation Workflow
- added sequencer

-------------------------------------------------------------------
Fri Aug 10 13:50:35 CEST 2001 - kkaempf@suse.de

- extract kernel parameters from /proc/cmdline and pass them to LILO

-------------------------------------------------------------------
Fri Aug 10 12:49:45 CEST 2001 - kukuk@suse.de

- Only ask for TERM variable if we use serial console and not if
  we are in text mode (#9701)

-------------------------------------------------------------------
Fri Aug 10 09:36:32 CEST 2001 - kkaempf@suse.de

- partitioning enhancements for automatic and runtime usage
- copy info and update.in_ after CD1 installation, not before

-------------------------------------------------------------------
Thu Aug  9 17:47:41 CEST 2001 - kkaempf@suse.de

- check /proc/modules before asking for module load (#9698)

-------------------------------------------------------------------
Thu Aug  9 14:56:51 CEST 2001 - snwint@suse.de

- yast2 text mode starts on /dev/console, not tty3
- /mnt is a link on LiveEval: don't umount it

-------------------------------------------------------------------
Wed Aug  8 17:56:39 CEST 2001 - kkaempf@suse.de

- mount and mk*fs are .local not .target actions

-------------------------------------------------------------------
Wed Aug  8 13:02:19 CEST 2001 - kkaempf@suse.de

- adapt driver loading to new .probe format
- replace .target.inject calls

-------------------------------------------------------------------
Tue Aug  7 17:37:02 CEST 2001 - kkaempf@suse.de

- replace use of targetroot in favour of system agent.

-------------------------------------------------------------------
Tue Aug  7 12:11:21 CEST 2001 - kkaempf@suse.de

- skip "whole disk" partitions on BSD disks. (#7904)
- Activate button in lilo now reads "Activate LILO partition". (#7884)

-------------------------------------------------------------------
Mon Aug  6 09:55:15 CEST 2001 - kukuk@suse.de

- Add script to ask for TERM variable to yast2-instsys, too.

-------------------------------------------------------------------
Fri Aug 03 16:24:59 CEST 2001 - arvin@suse.de

- don't start vga x11 server on ppc (bug #9622)

-------------------------------------------------------------------
Fri Aug 03 14:05:13 CEST 2001 - arvin@suse.de

- added inst_part_proposal.ycp to inst-sys

-------------------------------------------------------------------
Fri Aug  3 11:51:50 CEST 2001 - kukuk@suse.de

- If installed over serial console ask the user for the TERM
  variable and write it to /etc/install.inf

-------------------------------------------------------------------
Thu Aug  2 17:31:36 CEST 2001 - mike@suse.de

- taged version for 7.3 - preview 3

-------------------------------------------------------------------
Wed Aug  1 00:32:56 CEST 2001 - mike@suse.de

- first Version for RAID and partition proposal
  (only for translation, dosn't work properly)

-------------------------------------------------------------------
Fri Jul 27 20:32:03 CEST 2001 - kkaempf@suse.de

- initial slide show code for package installation

-------------------------------------------------------------------
Fri Jul 27 16:46:49 CEST 2001 - kkaempf@suse.de

- ask for confirmation before loading module in manual mode

-------------------------------------------------------------------
Fri Jul 27 11:06:44 CEST 2001 - kkaempf@suse.de

- fix initrd module handling
  properly pass options to modules.conf
  use agent-modules in inst_finish

-------------------------------------------------------------------
Thu Jul 26 21:15:54 CEST 2001 - kkaempf@suse.de

- minor text changes

-------------------------------------------------------------------
Tue Jul 24 11:52:40 CEST 2001 - fehr@suse.de

- add detection of md devices to function GetLvmMdSystemInfo

-------------------------------------------------------------------
Wed Jul 18 17:37:35 CEST 2001 - fehr@suse.de

- fix a bug in LVM configuration for devices /dev/ida/, /dev/rd/
  and /dev/cciss/

-------------------------------------------------------------------
Mon Jul 16 10:26:31 CEST 2001 - kkaempf@suse.de

- fix keyboard data for swedish

-------------------------------------------------------------------
Thu Jul 12 16:13:51 CEST 2001 - sh@suse.de

- Improved inst_startup UI: More feedback

-------------------------------------------------------------------
Tue Jul 10 12:06:53 CEST 2001 - sh@suse.de

- Improved inst_suseconfig UI: Give feedback for individual steps

-------------------------------------------------------------------
Fri Jul  6 10:37:21 CEST 2001 - kkaempf@suse.de

- merge SLES fixes
- add JFS as filesystem

-------------------------------------------------------------------
Thu Jul  5 16:55:45 MEST 2001 - schubi@suse.de

- New handle of package selection groups.

-------------------------------------------------------------------
Thu Jul  5 13:51:58 CEST 2001 - sh@suse.de

- Fixed bug #9277: Bad initial focus in menu.ycp

-------------------------------------------------------------------
Wed Jul  4 17:38:35 CEST 2001 - sh@suse.de

- Redesigned inst_doit: Now using RichText widget

-------------------------------------------------------------------
Mon Jul  2 19:06:20 CEST 2001 - kkaempf@suse.de

- merge with 7.1-axp fixes:
  fix user information for vfat /boot
  format /boot as fat on milo and ia64
  changed 'doaboot' to get a useable /etc/aboot.conf
  force "-t vfat" for mount of /boot on MILO machines
  check cylinder boundaries on "aboot" only, not "axp" in general
  format /boot on "milo" machines with mkdosfs
  boot_mode "milo" on Alpha has FAT disklabel
  use smp flag from install.inf instead of probing on Alpha
  select correct cpml package for cpu model on Alpha
  auto-select aboot or milo on Alpha
  use data from milo package for installation
  write correct /etc/aboot.conf
  fix kernel image names for depmod
  for /boot to be FAT16 for MILO machines
  implemented boot loader installation on Alpha
  fix handling of XkbModel on pmac
  remove arch_ppc check in inst_lilo_expert.ycp #6684
  add missing pdisk partition type #6688
  allow update on a drive with pdisk label #6689

-------------------------------------------------------------------
Mon Jun 25 12:15:09 CEST 2001 - kkaempf@suse.de

- tell about reboot after first round of installation (#7994)
- modprobe "hid" and "mousedev" if "usb mouse" choosen from list (#8215)
- close CD tray before executing mount (#8492)

-------------------------------------------------------------------
Fri Jun 22 12:35:54 CEST 2001 - kkaempf@suse.de

- dont mention LILO on ia64 (#9003)

-------------------------------------------------------------------
Wed Jun 20 11:34:52 CEST 2001 - fehr@suse.de

- add necessary changes to handle LVs in fstab in running system

-------------------------------------------------------------------
Tue Jun 19 15:33:14 CEST 2001 - fehr@suse.de

- add changes for lvm configuration in installed system to
  handle /etc/fstab reasonable.
- Enable "next" button in selection ftp-server (#8641)

-------------------------------------------------------------------
Tue Jun 12 19:37:50 CEST 2001 - sh@suse.de

- V 2.4.1
  Fixed bug #8726: SuSEconfig fails on SPARC with serial console
- Fixed bug #8641: Allow "next" button in choosing ftp server

-------------------------------------------------------------------
Tue Jun 12 15:13:20 CEST 2001 - sh@suse.de

- V 2.4.0 for 7.3
  Honor new BarGraph / PartitionSplitter format: "%1"

-------------------------------------------------------------------
Thu Jun  7 16:52:06 CEST 2001 - kkaempf@suse.de

- remove @euro for en_GB and da_DK

-------------------------------------------------------------------
Thu Jun  7 11:39:52 CEST 2001 - kukuk@suse.de

- inst_silo_info.ycp: Fix info text: Don't speak about whole
  computer but only about selected harddisk.

-------------------------------------------------------------------
Wed Jun  6 14:00:43 CEST 2001 - kukuk@suse.de

- inst_environment.ycp: Don't set keyboard if serial console was
  detected.

-------------------------------------------------------------------
Tue Jun  5 15:44:47 CEST 2001 - kukuk@suse.de

- Remove inst_sunfb.ycp from instsys
- keyboard_raw.ycp: Replace default us keymap with new cz keymap
  on SPARC.
- inst_choose_desktop: Switch to own workflow for Sun Framebuffers

-------------------------------------------------------------------
Fri Jun  1 16:14:06 CEST 2001 - kukuk@suse.de

- inst_finish.ycp: Set correct boot device for hard reboot,
                   modify boot-device and set linux alias

-------------------------------------------------------------------
Fri Jun  1 14:16:21 CEST 2001 - kkaempf@suse.de

- install correct kernel for different ia64 cpu steppings
- allow vfat as root during update
- define "string architecture" in vendor.ycp
-#8425 update does a hard reboot
 #8081 too negative message after update ..
 #8356 vfat will not be mounted while updating the system
 #8185 Installation/Update: sformat wanted
 #8567 YaST2 does not mount /boot
 #6063 Update: Don't see ok button
 #7097 YaST2 info during update
 #4953 "Configurate boot-mode" should be renamed to "Configure boot-mode"
 #5051 typo in yast2 installation popup

-------------------------------------------------------------------
Fri Jun  1 12:46:59 CEST 2001 - kkaempf@suse.de

- adapt and enter inst_lilo_info for ia64

-------------------------------------------------------------------
Mon May 28 13:23:58 CEST 2001 - schwab@suse.de

- Also mount vfat filesystems during update.

-------------------------------------------------------------------
Wed May 23 14:24:22 MEST 2001 - gs@suse.de

- package_utils: samba mount implemented
  inst_smbmount: new module

-------------------------------------------------------------------
Tue May 22 15:46:51 CEST 2001 - schwab@suse.de

- doelilo: Adjust elilo config file for gnu-efi 2.5.

-------------------------------------------------------------------
Mon May 21 15:06:40 CEST 2001 - mike@suse.de

- XFS support in custom partitioner and LVM configuration

-------------------------------------------------------------------
Mon May 21 10:35:07 CEST 2001 - kukuk@suse.de

- inst_silo_info/inst_silo_expert: Tell the user that we change
  PROM aliases and let him change this.

-------------------------------------------------------------------
Fri May 18 16:35:33 CEST 2001 - kkaempf@suse.de

- add xfs to inst_prepdisk

-------------------------------------------------------------------
Fri May 18 14:41:38 CEST 2001 - kkaempf@suse.de

- setab 0 -> setab 9 to make output more pleasing on splash screen (#8551)

-------------------------------------------------------------------
Thu May 17 18:24:58 MEST 2001 - tom@suse.de

-  X configuration:
   Bugfix 8454: Besides the passing of the currently selected refresh rate
                in the resolution string (e.g. 600x800@70) to isax for XFree 3
                the selected refresh now also terminates the vsync range to
                prevent isax from generating modelines up to this value.

   Bugfix 8524: The 3D acceleration button is now disabled if the graphics
                adapter doesn't support 3D-acceleration.

   Bugfix 8540: Now the vendor and model strings are converted to upper case
                on module entry.

   Bugfix 8541: Now the probed data are deleted if the user selects another
                monitor.

-------------------------------------------------------------------
Thu May 17 17:20:41 CEST 2001 - kkaempf@suse.de

- dont pretend that no other os has been found if we can't
  write LILO to floppy disk.

-------------------------------------------------------------------
Wed May 16 23:38:31 CEST 2001 - sh@suse.de

- V 2.3.90
  added patch_lilo_conf to file list

-------------------------------------------------------------------
Wed May 16 19:51:18 CEST 2001 - sh@suse.de

- Fixed patch_lilo_conf: optional as well as initrd

-------------------------------------------------------------------
Wed May 16 19:33:57 CEST 2001 - kkaempf@suse.de

- prevent duplicate entry in initrdmodules during update
- activate only primary devices (#8458)

-------------------------------------------------------------------
Wed May 16 19:09:48 CEST 2001 - kkaempf@suse.de

- give proper default for "lilo_device" if "mbr_disk" is unknown (#8501)

-------------------------------------------------------------------
Wed May 16 18:54:19 CEST 2001 - sh@suse.de

- Fixed bug #8494: initrd not added to lilo.conf
  patch_lilo_conf adds "initrd" entries if corresponding
  initrd is present in /boot (for SuSE standard kernels only!)

-------------------------------------------------------------------
Wed May 16 17:18:48 CEST 2001 - kkaempf@suse.de

- add reiserfs to initrd if root is on reiserfs (#8494)

-------------------------------------------------------------------
Wed May 16 16:06:13 CEST 2001 - sh@suse.de

- Fix for bug #7465: "Abort Installation" always default button
  Added more SetFocus() calls for good measure

-------------------------------------------------------------------
Wed May 16 10:55:36 CEST 2001 - kkaempf@suse.de

- use gdm as displaymanager if minimal(+x11) and gnome (#6175)
- dont write MODEM in rc.config (#7895)
- copy complete y2log to installed system.
- fix declaration in lilo_info, string->boolean

-------------------------------------------------------------------
Tue May 15 19:33:14 MEST 2001 - tom@suse.de

- Bugfix 8423: probed monitor data now used.

-------------------------------------------------------------------
Tue May 15 17:00:57 MEST 2001 - gs@suse.de

- bugfix in Change Source Media (include file added) bug # 8406

-------------------------------------------------------------------
Tue May 15 14:16:36 CEST 2001 - mike@suse.de

- due to last information: to crypt /usr is
  not allowed. Added a popup

-------------------------------------------------------------------
Tue May 15 12:48:12 CEST 2001 - kkaempf@suse.de

- revert change in y2xr40.pl, support tft panel layouts
  in favour of higher resolutions (#8348)
- remove "breton" from languages, add "danish"
- patching XF86config for wheel mouse (#8251)

-------------------------------------------------------------------
Tue May 15 12:00:24 CEST 2001 - mike@suse.de

- bugfix cryptofs: now works with already existing
  and edited partitions

-------------------------------------------------------------------
Tue May 15 10:33:34 CEST 2001 - ms@suse.de

- disable use of DDC resolutions in y2xr40.pl (bug #8329)
  ( YaST2 used its own resolution list )

-------------------------------------------------------------------
Tue May 15 10:14:01 MEST 2001 - gs@suse.de

- don't show /dev/shm in single package selection (bug #8318)

-------------------------------------------------------------------
Mon May 14 19:58:34 CEST 2001 - sh@suse.de

- V2.2.79
  Fixed bug #8255: Wrong mouse cursor during SuSEconfig
  Removed obsolete UI(`NormalCursor()) calls

-------------------------------------------------------------------
Mon May 14 19:47:12 CEST 2001 - kkaempf@suse.de

- create lower case symlinks for /windows and /dos mount points
  (installation and update) to get around case mapping bug
  in star office (#8310)

-------------------------------------------------------------------
Mon May 14 16:30:12 CEST 2001 - kkaempf@suse.de

- properly initiale UI wizard for vendor cd modules (#8268)
- de-activate pt_PT, translations are incomplete (afaber@suse.de)

-------------------------------------------------------------------
Mon May 14 15:52:37 CEST 2001 - kkaempf@suse.de

- fix variable name in inst_finish (install_inf -> installMap) (#8247)

-------------------------------------------------------------------
Mon May 14 15:10:08 CEST 2001 - kkaempf@suse.de

- dont look at "Language" in install.inf, it's not in ISO-format
  if "Locale" in install.inf doesn't give a value, look at descr/info

-------------------------------------------------------------------
Mon May 14 13:11:33 CEST 2001 - kkaempf@suse.de

- read Locale, Language (from install.inf), and LANG (from desc/info)
  and use first set value.

-------------------------------------------------------------------
Mon May 14 12:55:26 CEST 2001 - kkaempf@suse.de

- restart network after staring system in NFS install (#8274)

-------------------------------------------------------------------
Mon May 14 12:40:25 CEST 2001 - kkaempf@suse.de

- check if "/" is reiser and force "reisefs" to INITRD_MODULES

-------------------------------------------------------------------
Mon May 14 12:02:07 CEST 2001 - kkaempf@suse.de

- drop question for kernel 2.2 on pcmcia, only very rare systems
  still fail with kernel 2.4

-------------------------------------------------------------------
Mon May 14 11:22:15 CEST 2001 - fehr@suse.de

- make removal of LVM volume groups work

-------------------------------------------------------------------
Sun May 13 11:09:14 CEST 2001 - kkaempf@suse.de

- fix blocker bug 8216

-------------------------------------------------------------------
Sat May 12 16:28:33 CEST 2001 - kkaempf@suse.de

- ask for kernel 2.2 on PCMCIA systems

-------------------------------------------------------------------
Sat May 12 15:20:16 CEST 2001 - kkaempf@suse.de

- unset MODPATH at initial start (#8143)
- install kernel 2.2 on PCMCIA systems

-------------------------------------------------------------------
Fri May 11 18:56:47 MEST 2001 - schubi@suse.de

- Not required reread of target map fixed.

-------------------------------------------------------------------
Fri May 11 17:07:22 CEST 2001 - pblahos@suse.cz

- #8064: fixed: if there is print spooled installed and configuration
  tool is not, there is no status in final YaST2 inst. screen.
- Correct popup message while backup #7584

-------------------------------------------------------------------
Fri May 11 14:10:20 CEST 2001 - kkaempf@suse.de

- provide extra start script for KDE which suppresses geometry hint
  to window manager.

-------------------------------------------------------------------
Thu May 10 21:24:51 CEST 2001 - kkaempf@suse.de

- Require translation packages
- dont translate empty string
- force LILO on MBR if initrd won't make it on floppy (#7864)
- calling patch_lilo_conf while update #7556
- bugfix in renamed packages while update #8057
- mounting swapfile correctly while update #8040

-------------------------------------------------------------------
Thu May 10 21:16:56 CEST 2001 - kkaempf@suse.de

- fix initrd modules order after update (#7948)

-------------------------------------------------------------------
Thu May 10 20:10:22 CEST 2001 - mike@suse.de

- fix for LVM configuration at runtime

-------------------------------------------------------------------
Thu May 10 18:42:39 CEST 2001 - sh@suse.de

- Fixed bug #7388: unnecessary OK-buttons
  (confirmation for writing LILO, confirmation for reboot)
  only one popup that contains both messages

-------------------------------------------------------------------
Thu May 10 18:41:56 CEST 2001 - kkaempf@suse.de

- dont write /boot/message any more (#8062)

-------------------------------------------------------------------
Thu May 10 18:02:33 CEST 2001 - fehr@suse.de

- add lvm initialisation when doing an update (#7974)
- allow update when root fs is LV (#7801)
- fixed:YaST updated old updatelist after reboot #8066
- #8025 not starting update, if there is nothing for update

-------------------------------------------------------------------
Thu May 10 17:58:02 CEST 2001 - sh@suse.de

- Fixed bug #8049: "boot installed system" "back" button boots

-------------------------------------------------------------------
Thu May 10 17:39:53 CEST 2001 - kkaempf@suse.de

- set "ulimit -s unlimited" before calling "rpm --rebuilddb"

-------------------------------------------------------------------
Thu May 10 17:10:57 CEST 2001 - kendy@suse.cz

- added console fonts for Brezhoneg and Lithuania
- Russian -> Russkij in cyrilics
- adaption of SelectConsoleFont() to new language.ycp

-------------------------------------------------------------------
Thu May 10 16:42:57 MEST 2001 - gs@suse.de

- make the popup Additional package needed larger (bug # 7900)
- Software Source Media dialog: label for button is "Next" (bug # 8038)

-------------------------------------------------------------------
Thu May 10 16:09:25 CEST 2001 - sh@suse.de

- Fixed bug #7199: Printer config before network
  Changed order to "professional" mode when network card detected
- bugfix in eavaluate diskspace in boot partition #8047

-------------------------------------------------------------------
Thu May 10 15:35:13 CEST 2001 - sh@suse.de

- (partial) fix for bug #7888: obsolete lilo.conf entries after update
  added patch_lilo_conf script that deletes vmlinuz_22 / vmlinuz_24
  if the respective boot images are not present and adds "optional"
  for other boot images that are not present


-------------------------------------------------------------------
Thu May 10 15:32:03 CEST 2001 - kkaempf@suse.de

- use RC_LANG when starting yast2 to get correct language (#8013)

-------------------------------------------------------------------
Thu May 10 15:03:03 MEST 2001 - tom@suse.de

- bugfix 7823:
  Now even in the special cases LCD and VESA an xserver query is made
  to get information regarding the possible color depths.

-------------------------------------------------------------------
Thu May 10 13:12:15 MEST 2001 - tom@suse.de

- bugfix #8000:
  Now the modified monitor db is preserved by storing it to disk.

-------------------------------------------------------------------
Thu May 10 11:42:22 CEST 2001 - sh@suse.de

- Re-imported SaX2 monitor DB

-------------------------------------------------------------------
Thu May 10 11:21:18 CEST 2001 - kendy@suse.cz

- lat9w font for EU states (#7776)

-------------------------------------------------------------------
Thu May 10 09:19:15 CEST 2001 - kkaempf@suse.de

- keep LANG codes and modifiers in single list (#7957)

-------------------------------------------------------------------
Wed May  9 17:36:32 CEST 2001 - kkaempf@suse.de

- fix order of initrd modules (#7948)

-------------------------------------------------------------------
Wed May  9 16:06:47 MEST 2001 - gs@suse.de

- text changed for popup package conflicts (bug # 7887)
  and popup "Release number differs ...."

-------------------------------------------------------------------
Wed May  9 14:30:29 CEST 2001 - jbuch@suse.de

- forbid crypt_fs with mountpoints like / /boot swap
  added cryt_fs to ExistingPartitionDlg

-------------------------------------------------------------------
Tue May  8 18:38:45 CEST 2001 - kkaempf@suse.de

- set "Greenwich" as default timezone for en_GB (#7837)
- unset MODPATH before calling depmod
- Update: selecting default to UPGRADE #7804

-------------------------------------------------------------------
Tue May  8 18:05:17 CEST 2001 - kkaempf@suse.de

- skip drives which are not ready (#6547)

-------------------------------------------------------------------
Tue May  8 16:39:56 MEST 2001 - tom@suse.de

- X11 configuration: removed integer <---> float inconsistency

-------------------------------------------------------------------
Tue May  8 16:31:59 CEST 2001 - kkaempf@suse.de

- reset have_x11 after switching to "minimal"
- allow "activate" switch for partitions

-------------------------------------------------------------------
Tue May  8 15:54:17 MEST 2001 - gs@suse.de

- package_utils: CheckLocalDescription added

-------------------------------------------------------------------
Tue May  8 15:47:36 CEST 2001 - mike@suse.de

- for security reasons: use now losetup agent instead of standalone binary

-------------------------------------------------------------------
Tue May  8 15:37:10 CEST 2001 - fehr@suse.de

- add shortcut key to crypt checkbox

-------------------------------------------------------------------
Tue May  8 15:26:28 CEST 2001 - sh@suse.de

- Fixed bug #7547: "Boot installed system" not active
  Implemented reboot from installed system

-------------------------------------------------------------------
Tue May  8 14:06:30 CEST 2001 - jbuch@suse.de

- fixed english

-------------------------------------------------------------------
Tue May  8 13:52:43 CEST 2001 - jbuch@suse.de

- removed not used variable last_format from inst_custompart.ycp
  forbid using fat file system with mountpoints / /home /opt /usr /var

-------------------------------------------------------------------
Tue May  8 13:29:19 MEST 2001 - schubi@suse.de

- showing progress bars again #7774
- rename /cdrom to /media/cdrom in /etc/fstab #7732

-------------------------------------------------------------------
Tue May  8 12:16:33 CEST 2001 - snwint@suse.de

- floppy device for mk_lilo_conf via $floppy environment var
- mk_boot_floppy completely rewritten to use lilo instead of syslinux

-------------------------------------------------------------------
Tue May  8 10:56:51 CEST 2001 - schwab@suse.de

- Fix typo targeroot -> targetroot.

-------------------------------------------------------------------
Tue May  8 10:25:01 CEST 2001 - jbuch@suse.de

- added define to change fsid from 5 to 15
  only for new extended partitions
  added DisplayMessage if a fat file system is greater than 2 GB
- showing progress bars again #7774

-------------------------------------------------------------------
Tue May  8 09:28:29 CEST 2001 - kkaempf@suse.de

- set hwclock before starting to change the target (#7833)

-------------------------------------------------------------------
Mon May  7 19:21:37 MEST 2001 - gs@suse.de

- Single Package Selection: improve popup Severe package conflict
- mk_lilo_conf removed #7569

-------------------------------------------------------------------
Mon May  7 18:26:26 CEST 2001 - kkaempf@suse.de

- FHS: /floppy -> /media/floppy also in inst-sys (#7827)

-------------------------------------------------------------------
Mon May  7 18:20:19 CEST 2001 - fehr@suse.de

- Add possibility to encrypt lvm logical volumes

-------------------------------------------------------------------
Mon May  7 17:59:08 CEST 2001 - sh@suse.de

- Fixed bug #7628: textmode info shown after booting
  Add flag to user_settings when text mode warning is shown

-------------------------------------------------------------------
Mon May  7 17:49:48 CEST 2001 - kendy@suse.cz

- Do not use CONSOLE_UNIMAP in consolefonts.ycp (#7767)

-------------------------------------------------------------------
Mon May  7 16:57:22 CEST 2001 - kkaempf@suse.de

- drop hard coded /dev/fd0, use value from hw-probing (#7789)

-------------------------------------------------------------------
Mon May  7 16:23:05 CEST 2001 - mike@suse.de

- Bugfix LVM: mount more than one crypted partition

-------------------------------------------------------------------
Mon May  7 16:21:38 MEST 2001 - tom@suse.de

- X-configuration
  Bugfix 7641: X-configuration for XFree86 3.x now functional (didn't work).
  Removed integer|float syntax warning.
  Added support for mice with wheels.
  checked default values for some lookups.

-------------------------------------------------------------------
Mon May  7 16:02:59 CEST 2001 - arvin@suse.de

- added output of memory information to YaST2 start script

-------------------------------------------------------------------
Mon May  7 15:49:31 CEST 2001 - sh@suse.de

- Use new UI builtin GetLanguage() parameter "strip_encoding"

-------------------------------------------------------------------
Mon May  7 15:15:00 CEST 2001 - kendy@suse.cz

- Use non-UTF-8 locale in the y2xfinetune40 (not reported bug)

-------------------------------------------------------------------
Mon May 07 11:53:08 CEST 2001 - arvin@suse.de

- start qt frontend with >= 64MB and adjusted corresponding text
- mounting /usr as reiserfs #7585
- initialize server, if another root has been selected #7495

-------------------------------------------------------------------
Mon May  7 11:21:44 CEST 2001 - kkaempf@suse.de

- change controlling terminal after switching virtual console (#7626)
- dont check mouse with serial console (#7716)
- dont ask keyboard with serial console (#7717)
- dont ask hwclock setting on sparc (#7717)

-------------------------------------------------------------------
Fri May  4 16:16:02 CEST 2001 - mike@suse.de

- fixed Bug 7528: YaST2->Partitioning: wrong info in popup

- Bug:          LVM:
                it at the moment not possible to delete a "activated"
                lvm partition (physical volume) and do afterwards
                mk*fs ...
                - changed: read lvm as late as possible
                - after deleting a  physical volume:
                  immediately do partitioning and reboot
                - if the target_partitioner delets volume group: reboot

- Bug:          Setting up an LVM an than switching via back to custom
                partitioner:
                - drop target_modifications in inst_sw_select

- Bug:          wrong error message appears:
                quick hack: delete message: inst_target_selection.ycp

- Bug:          no warning if /boot is to small
                - added warning

- Bug:          missing textdomains is lvm includes



-------------------------------------------------------------------
Fri May  4 12:39:50 MEST 2001 - gs@suse.de

- helptext for Mininum graphical system added (bug 7483) in
  dialog Software Selection
- check the software selection again when going next (bug reported by mike)

-------------------------------------------------------------------
Wed May  2 18:50:51 CEST 2001 - kkaempf@suse.de

- allow calling inst_enviroment and inst_language from outside

-------------------------------------------------------------------
Wed May  2 14:59:26 CEST 2001 - sh@suse.de

- Fixed bug #7463: next/abort/back not translated in installed system
  Moved msg re-translation code out to separate function
  added call to this function when starting in "continue mode"
- no more: RPM returned an error (#7424)

-------------------------------------------------------------------
Wed May  2 14:54:44 CEST 2001 - fehr@suse.de

- umount lvm agent after re-partitioning harddisk

-------------------------------------------------------------------
Wed May  2 14:26:54 CEST 2001 - sh@suse.de

- Fixed bug #7467: Help text not translated in inst_finish.ycp
  Added missing translation markers

-------------------------------------------------------------------
Wed May  2 14:02:36 CEST 2001 - sh@suse.de

- updated monitor DB from devel server

-------------------------------------------------------------------
Wed May  2 12:18:17 CEST 2001 - kkaempf@suse.de

- handle all sync values as floats in x11

-------------------------------------------------------------------
Wed May  2 10:39:26 CEST 2001 - kkaempf@suse.de

- use gdm as display manager if gnome is selected

-------------------------------------------------------------------
Mon Apr 30 22:01:11 CEST 2001 - kkaempf@suse.de

- drop obsolete file from filelist

-------------------------------------------------------------------
Mon Apr 30 17:14:11 CEST 2001 - fehr@suse.de

- bugfix for lvm configuration

-------------------------------------------------------------------
Mon Apr 30 17:06:36 CEST 2001 - kkaempf@suse.de

- Evaluate "buttons" and "wheels" values from probing
  dont emulate 3 buttons if not needed

-------------------------------------------------------------------
Mon Apr 30 16:53:54 CEST 2001 - sh@suse.de

- Fix for bug #7004: Penguin image too small
  New penguin image at startup: colored margins right and bottom,
  can adapt to different screen geometries

-------------------------------------------------------------------
Mon Apr 30 16:49:03 CEST 2001 - snwint@suse.de

- removed mk_lilo_message
- vga parameter correctly interpreted in mk_lilo_conf (#7197)
- new graphical boot screen handling

-------------------------------------------------------------------
Mon Apr 30 15:54:26 CEST 2001 - kkaempf@suse.de

- first try on DVORAK keyboard (incomplete)
- showing package description while installing rpm via ftp update (#6573)
- install "yast2-ui-qt" if "xf86" is installed.

-------------------------------------------------------------------
Mon Apr 30 15:44:10 CEST 2001 - mike@suse.de

- bugfix creating two volume groups

-------------------------------------------------------------------
Mon Apr 30 15:43:40 CEST 2001 - kkaempf@suse.de

- fix lilo device message (show disk instead of partition)

-------------------------------------------------------------------
Mon Apr 30 15:36:47 CEST 2001 - sh@suse.de

- (partial) fix for bug #7004: Penguin image too small at Y2 start
  Allow more flexible scaling of image, top left aligned, zero
  size by default

-------------------------------------------------------------------
Mon Apr 30 14:54:51 MEST 2001 - tom@suse.de

- X11 configuration:
  Fixed bug 7437:
  Corrected typo in sorting algorithm for sorting resolutions in the GUI.

-------------------------------------------------------------------
Mon Apr 30 12:00:56 CEST 2001 - kkaempf@suse.de

- mount "/boot" with "defaults", even if its vfat formatted (#7413)

-------------------------------------------------------------------
Fri Apr 27 17:20:41 MEST 2001 - tom@suse.de

- X11 configuration:
  Improved display with erroneous probing of monitor vendor and/or model.

-------------------------------------------------------------------
Fri Apr 27 16:20:09 CEST 2001 - fehr@suse.de

- bug fixes in lvm configuration

-------------------------------------------------------------------
Fri Apr 27 15:13:46 MEST 2001 - gs@suse.de

- inst_sw_details: internal changes because of new package dependencies
- package_utils: improve function ChangeCD
- Single Package Selection: translation of group tags
- evaluate splitted packages correctly ( e.g finger ) #7271

-------------------------------------------------------------------
Fri Apr 27 14:01:30 CEST 2001 - mike@suse.de

- Bugfixes:
        read cryptotab at firstboot failed
  7238  crypto dialog has no frame
  5967  unnecessary logline
        crypto dialog appears twice
  4693  deleting of extended partition 8 and 9
  2309  popup when deleteing partitions
  5422  display an error if we mount a ro filesystem for update


-------------------------------------------------------------------
Thu Apr 26 17:29:13 CEST 2001 - kkaempf@suse.de

- extrace x11 3d packages correctly (#7231)

-------------------------------------------------------------------
Thu Apr 26 17:12:28 MEST 2001 - tom@suse.de

- X11 configuration:
  Fixed Bug 4558: Now the model string (if VESA or LCD) is parsed and the
                  resolution and refresh rate are used for configuration.
  Improved setting of refresh rate with XFree86 4.
  (now reality will suit the users demand better)
  Consequently changed suggestion value from 90 Hz to 80 Hz.

-------------------------------------------------------------------
Thu Apr 26 16:08:07 CEST 2001 - kendy@suse.cz

- inst_hw_config: ReallyAbortPopup()->UI(`ReallyAbortPopup())

-------------------------------------------------------------------
Thu Apr 26 16:05:36 CEST 2001 - kkaempf@suse.de

- evaluate return from NIS question (#7269)

-------------------------------------------------------------------
Thu Apr 26 15:59:21 CEST 2001 - kkaempf@suse.de

- dont start inetd by default.

-------------------------------------------------------------------
Thu Apr 26 13:51:20 CEST 2001 - kkaempf@suse.de

- re-compute timezone if language was changed (#7008)

-------------------------------------------------------------------
Thu Apr 26 12:26:59 CEST 2001 - kkaempf@suse.de

- added "ash" to requires for dolilo (#7254)
- Checking boot partitionsize while updating the system (#6445)

-------------------------------------------------------------------
Thu Apr 26 12:17:03 CEST 2001 - kkaempf@suse.de

- look for "update.tar.gz" first, fallback to "update.tgz" else

-------------------------------------------------------------------
Thu Apr 26 11:45:21 CEST 2001 - kkaempf@suse.de

- load usb modules and mount usbdevfs (#7037)

-------------------------------------------------------------------
Thu Apr 26 10:52:17 CEST 2001 - kkaempf@suse.de

- set hwclock option to "--localtime" instead of empty (#3907)

-------------------------------------------------------------------
Thu Apr 26 10:12:15 CEST 2001 - kkaempf@suse.de

- correctly check for have_smp and pae flag for k_psmp kernel (#7093)
- add requires for yast2-instsys (#7189)

-------------------------------------------------------------------
Wed Apr 25 18:00:46 CEST 2001 - fehr@suse.de

- removal of LVM volume group should now work
- Bugfix showing logging after installation (#7034)
- Deleting old kernel will be handled by rpm ( update )
- Setting textdomain for logging installation


-------------------------------------------------------------------
Wed Apr 25 17:37:06 MEST 2001 - tom@suse.de

- X11 configuration
  fixed bug 7193: now empty vendor results in "".
  set default refresh to 90 Hz due to XFree86 4 variations.
  removed test code and test logging.

-------------------------------------------------------------------
Wed Apr 25 17:28:16 CEST 2001 - schwab@suse.de

- Add doelilo for ia64.

-------------------------------------------------------------------
Wed Apr 25 16:34:29 CEST 2001 - kkaempf@suse.de

- disable kernel include copies

-------------------------------------------------------------------
Wed Apr 25 14:16:46 CEST 2001 - kkaempf@suse.de

- /boot on ia64 is `fat32, not `fat (#6599)

-------------------------------------------------------------------
Wed Apr 25 13:03:14 CEST 2001 - mike@suse.de

- new lvm helptexts

-------------------------------------------------------------------
Wed Apr 25 12:51:37 CEST 2001 - sh@suse.de

- Fixed bug #6947: Long time empty screen
  Added feedback what's happening to inst_finish.ycp

-------------------------------------------------------------------
Wed Apr 25 12:45:46 CEST 2001 - sh@suse.de

- Fixed X11 config: Add correct user_settings key to
  inst_choose_desktop.ycp

-------------------------------------------------------------------
Wed Apr 25 11:18:00 MEST 2001 - gs@suse.de

- use of common popups in update modules

-------------------------------------------------------------------
Wed Apr 25 09:58:18 CEST 2001 - kkaempf@suse.de

- read euro.ycp from proper dir
- remove duplicate popup

-------------------------------------------------------------------
Wed Apr 25 09:39:32 CEST 2001 - kkaempf@suse.de

- moved menu.ycp here (from yast2-menu)

-------------------------------------------------------------------
Tue Apr 24 18:19:39 MEST 2001 - tom@suse.de

- X11 configuration fixed
  restriction logic complete in first version
  merged suggestion logic with restriction logic

-------------------------------------------------------------------
Tue Apr 24 16:45:07 CEST 2001 - kkaempf@suse.de

- mount in lexical order
- updating k_deflt_24 to k_deflt

-------------------------------------------------------------------
Tue Apr 24 16:14:52 MEST 2001 - gs@suse.de

- Single Package Selction: popup to show the Obsolete dependencies has changed

-------------------------------------------------------------------
Tue Apr 24 14:40:05 MEST 2001 - tom@suse.de

- interim checkin for beta 2
- texts now final for translaters
- restriction logic partly implemented

-------------------------------------------------------------------
Tue Apr 24 14:27:55 CEST 2001 - kkaempf@suse.de

- fix COMPOSETABLE entry according to latest kdb package (#7023)

-------------------------------------------------------------------
Tue Apr 24 11:22:00 MEST 2001 - fehr@suse.de

- change layout of vuloume group dialog
- add help texts for lvm dialog

-------------------------------------------------------------------
Tue Apr 24 10:14:09 CEST 2001 - kkaempf@suse.de

- new list of language codes which allow "@euro" appended
- error popup in inst_rpmupdate removed BUG 6243

-------------------------------------------------------------------
Mon Apr 23 18:17:44 MEST 2001 - fehr@suse.de

- fixes and extensions for lvm configuration

-------------------------------------------------------------------
Mon Apr 23 17:15:08 CEST 2001 - kkaempf@suse.de

- append "@euro" instead of ".ISO8859-15" to RC_LANG

-------------------------------------------------------------------
Mon Apr 23 17:11:26 CEST 2001 - sh@suse.de

- Fix for bug #7013: Abort should be disabled
  Disable "Abort" button in inst_suseconfig.ycp

-------------------------------------------------------------------
Mon Apr 23 15:02:46 CEST 2001 - sh@suse.de

- Always use "Abort Installation" for button label, even on the
  first dialogs (before lang switch)
- Fix screen shot mode hint in inst_startup: Use correct popup

-------------------------------------------------------------------
Mon Apr 23 14:46:13 CEST 2001 - sh@suse.de

- Fixed check_ycp complaints in installation.ycp:
  Obsolete WFM functions
- Assume presence of floppy in test_mode so "write settings to
  floppy" button appears consistently (screen shots!)

-------------------------------------------------------------------
Mon Apr 23 13:46:22 CEST 2001 - sh@suse.de

- Used correct include path for custom_part_helptexts.ycp
  in custom_part_dialogs.ycp

-------------------------------------------------------------------
Mon Apr 23 13:36:02 CEST 2001 - sh@suse.de

- declared "hwclock" in inst_environment.ycp

-------------------------------------------------------------------
Mon Apr 23 12:43:32 CEST 2001 - kkaempf@suse.de

- set COMPOSETABLE in rc.config (#7023)

-------------------------------------------------------------------
Mon Apr 23 11:08:13 CEST 2001 - kkaempf@suse.de

- fix isnil check in installation.ycp
- inst_sw_update: Changes for new dependencies
- add requirements for yast2-instsys package
- remove /var/lib/YaST2/run_suseconfig after SuSEconfig
- replace all isnil() calls

-------------------------------------------------------------------
Fri Apr 20 19:55:51 MEST 2001 - tom@suse.de

X11 configuration:
- added nvidia warning
- added change warning popup
- cleaned sequence of dialogs
- streamlined code
- fixed bug 7028: now text login when X11 configuration is skipped
- restriction logic when selecting resolution, color depth, or refresh
  is still missing

-------------------------------------------------------------------
Fri Apr 20 15:45:18 CEST 2001 - kkaempf@suse.de

- prepare standalone handling of keyboard and timezone selection

-------------------------------------------------------------------
Fri Apr 20 14:35:35 CEST 2001 - kkaempf@suse.de

- show username only if given (#7082)

-------------------------------------------------------------------
Fri Apr 20 12:31:04 CEST 2001 - kkaempf@suse.de

- switch "START_PORTMAP" back to "yes", must be fixed in kernel 2.4 by linus
- Update: Deleting old packages removed.

-------------------------------------------------------------------
Fri Apr 20 12:08:29 CEST 2001 - kkaempf@suse.de

- write bios ids to lilo.conf only on an ide/scsi mix system

-------------------------------------------------------------------
Fri Apr 20 11:25:51 MEST 2001 - gs@suse.de

- show set pay in dialog Pay Selection and groups tags in Single Selection
- popup displaying obsolete package dependencies added

-------------------------------------------------------------------
Fri Apr 20 11:11:22 MEST 2001 - fehr@suse.de

- fix some problems with lvm configuration

-------------------------------------------------------------------
Fri Apr 20 11:02:57 CEST 2001 - kkaempf@suse.de

- drop SEARCHLIST from rc.config (#7063)

-------------------------------------------------------------------
Thu Apr 19 10:17:54 CEST 2001 - kkaempf@suse.de

- X11 configuration fixes
  module loading fix

-------------------------------------------------------------------
Wed Apr 18 19:04:46 CEST 2001 - kkaempf@suse.de

- re-create tmpdir in continue_mode

-------------------------------------------------------------------
Wed Apr 18 18:08:45 CEST 2001 - kkaempf@suse.de

- add ".ISO8859-15" to RC_LANG where appropriate

-------------------------------------------------------------------
Wed Apr 18 17:52:45 CEST 2001 - kkaempf@suse.de

- provide correct "vga" entry to lilo.conf

-------------------------------------------------------------------
Wed Apr 18 16:22:09 CEST 2001 - kkaempf@suse.de

- use WarningPopup in installation.ycp

-------------------------------------------------------------------
Wed Apr 18 14:02:54 CEST 2001 - kkaempf@suse.de

- fixed x11 fontpathes

-------------------------------------------------------------------
Wed Apr 18 12:19:10 CEST 2001 - kkaempf@suse.de

- fix filelist for yast2-instsys

-------------------------------------------------------------------
Wed Apr 18 09:19:18 CEST 2001 - kkaempf@suse.de

- define "current_video" for x11 setting

-------------------------------------------------------------------
Wed Apr 18 09:05:36 CEST 2001 - kkaempf@suse.de

- set "YAST_ASK" values in rc.config (#6261)

-------------------------------------------------------------------
Tue Apr 17 18:42:10 CEST 2001 - kkaempf@suse.de

- check for serial console when configuring x11

-------------------------------------------------------------------
Tue Apr 17 18:14:35 MEST 2001 - fehr@suse.de

- allow formatting of lvm logical volumes

-------------------------------------------------------------------
Tue Apr 17 17:39:08 CEST 2001 - kkaempf@suse.de

- fix "have_x11" handling

-------------------------------------------------------------------
Tue Apr 17 15:36:31 MEST 2001 - gs@suse.de

- show package groups when entering the dialog

-------------------------------------------------------------------
Tue Apr 17 15:31:15 CEST 2001 - kkaempf@suse.de

- "START_PORTMAP" in rc.config defaults to "no" now (#6270)

-------------------------------------------------------------------
Tue Apr 17 15:27:36 CEST 2001 - kkaempf@suse.de

- dont ask for mouse on serial console (#6030)

-------------------------------------------------------------------
Tue Apr 17 15:21:10 CEST 2001 - kkaempf@suse.de

- dont ask for keyboard on serial console (#5939)

-------------------------------------------------------------------
Tue Apr 17 15:06:12 CEST 2001 - kkaempf@suse.de

- set linuxrc override language code from CD (#5249)

-------------------------------------------------------------------
Tue Apr 17 11:03:22 CEST 2001 - mike@suse.de

- new FEATURE: LVM setup is now possible

-------------------------------------------------------------------
Fri Apr 13 14:52:42 CEST 2001 - kendy@suse.cz

- inst_hw_config rewritten to use ui/summary.ycp include and
  to ask modules about the configured devices (or about the
  devices to configure) using calls of <module>_summary.ycp.

-------------------------------------------------------------------
Thu Apr 12 16:48:06 MEST 2001 - tom@suse.de

- X11 configuration

Complete redesign involving heavy changes (mostly new code).

o Split up functionality into modules and functions.
o Providing testsuites for functions (nearly all of them still to be done)
o Ask user if he wants to skip X11 configuration if "No X11" is selected
  in monitor selection dialog.
o Now reading X11 font pathes dynamically (hardcoded up to now).
o Better logic presenting resolution-colordepth-frequency dependencies.
o Better logic providing the settings suggestion that user may accept.
o New decision workflow in GUI (one more dialog).
o Better handling of monitor refresh rate (user can choose one).
o DPMS now supported in the XF86Config file to be created.
o Now it is possible to go back to the original YaST2 monitor data base after
  having read a Microsoft compatible drivers disk.
o Now a monitor that could be probed but is not known in the YaST2 monitor
  data base is automatically added to this data base (volatile, not in the
  data base file) if the monitor selection dialog is entered.

-------------------------------------------------------------------
Thu Apr 12 16:28:53 MEST 2001 - gs@suse.de

- respect new package dependencies for Single Package Selection

-------------------------------------------------------------------
Thu Apr 12 16:02:48 CEST 2001 - kkaempf@suse.de

- provide menuentry for vendor.ycp

-------------------------------------------------------------------
Thu Apr 12 15:39:26 CEST 2001 - sh@suse.de

- Migration to yast2-lib-wizard: Get rid of duplicate code,
  replace old style popups with new ones from common_popups.ycp
- Fixed lots of check_ycp complaints

-------------------------------------------------------------------
Thu Apr 12 15:38:32 CEST 2001 - kkaempf@suse.de

- adapt to FHS, /floppy, /cdrom, and /zip are below /media now
  provide compatibility symlinks

-------------------------------------------------------------------
Thu Apr 12 15:28:27 CEST 2001 - kkaempf@suse.de

- dont pass user_settings to SelectConsoleFont

-------------------------------------------------------------------
Tue Apr 10 19:28:14 CEST 2001 - kkaempf@suse.de

- do swap calculation based on detected main memory

-------------------------------------------------------------------
Fri Apr  6 15:36:55 CEST 2001 - kkaempf@suse.de

- ensure proper libGL link in YaST2.firstboot (# 6916)

-------------------------------------------------------------------
Thu Apr  5 10:33:56 CEST 2001 - kkaempf@suse.de

- kernel rpm rename, drop "_24" suffix

-------------------------------------------------------------------
Wed Apr  4 12:55:46 CEST 2001 - kkaempf@suse.de

- revert "switch_kernel" check, 2.4 is default now

-------------------------------------------------------------------
Wed Apr  4 10:17:45 CEST 2001 - kkaempf@suse.de

- separate show log defines from inst_suseconfig.ycp

-------------------------------------------------------------------
Tue Apr  3 20:37:26 CEST 2001 - kkaempf@suse.de

- add "yast2-agent-rcconfig" to Requires

-------------------------------------------------------------------
Tue Apr  3 19:25:13 CEST 2001 - kkaempf@suse.de

- remove need for global variables in installation.ycp

-------------------------------------------------------------------
Tue Apr 03 14:55:58 CEST 2001 - arvin@suse.de

- adapt calls to makefs-agent to new syntax

-------------------------------------------------------------------
Fri Mar 30 13:22:45 CEST 2001 - arvin@suse.de

- filelist correction for "yast2-instsys"

-------------------------------------------------------------------
Tue Mar 27 19:40:11 CEST 2001 - kkaempf@suse.de

- recode passwd comment to local encoding (#3798)

-------------------------------------------------------------------
Tue Mar 27 16:53:57 CEST 2001 - kkaempf@suse.de

- filelist correction for "yast2-instsys"

-------------------------------------------------------------------
Mon Mar 26 12:38:14 CEST 2001 - kkaempf@suse.de

- mark global defines as such
- require "yast2-core-pkginfo"

-------------------------------------------------------------------
Thu Mar 22 18:43:12 CET 2001 - kkaempf@suse.de

- first round of check_ycp adaptions

-------------------------------------------------------------------
Thu Mar 22 11:05:26 CET 2001 - kkaempf@suse.de

- merge 7.1 branch with CVS head

-------------------------------------------------------------------
Wed Mar 21 18:21:49 CET 2001 - kkaempf@suse.de

- remove all "...|any" declarations

-------------------------------------------------------------------
Wed Mar 21 17:09:27 CET 2001 - kkaempf@suse.de

- sub-package "yast2-instsys" for easier instsys creation.

-------------------------------------------------------------------
Thu Mar 15 18:28:17 CET 2001 - mfabian@suse.de

- change ja_JP : "english" to ja_JP : "japanese" in lang2yast1.ycp
  YaST1 doesn't know "japanese" but this entry is also used for
  the package selection in YaST2.

-------------------------------------------------------------------
Fri Mar  9 14:58:10 CET 2001 - kkaempf@suse.de

- recognize firewall cd

-------------------------------------------------------------------
Thu Mar  8 20:50:01 CET 2001 - kkaempf@suse.de

- clean up neededforbuild
  add yast2-base, -core, and -agents to Requires

-------------------------------------------------------------------
Thu Mar  8 13:30:31 CET 2001 - kkaempf@suse.de

- dont show "save to floppy" if no floppy present (#6634)

-------------------------------------------------------------------
Tue Mar  6 17:11:27 CET 2001 - kkaempf@suse.de

- check for partition table overflow on BSD disks (#6614)

-------------------------------------------------------------------
Mon Mar  5 15:31:13 CET 2001 - kkaempf@suse.de

- recognize arch_alpha during kernel selection (#6581)
- no kernel selection on IA64 (#6597)

-------------------------------------------------------------------
Mon Mar  5 13:06:30 CET 2001 - kkaempf@suse.de

- compute last used partition for BSD partitions (# 6580)

-------------------------------------------------------------------
Tue Feb 27 17:54:58 MET 2001 - gs@suse.de

- ppc_fix: eject CD works also if there are several CD devices
           (module package_utils.ycp)

-------------------------------------------------------------------
Fri Feb 23 19:43:13 CET 2001 - mike@suse.de

- ppc_fix: more than 9 pdisk partitions, format hfs partition

-------------------------------------------------------------------
Fri Feb 23 15:53:39 CET 2001 - mfabian@suse.de

- gs@suse.de fixed the syntax error I introduced in
  inst_finish.ycp. Sorry.
- powerpc kernel selection by gs@suse.de

-------------------------------------------------------------------
Fri Feb 23 11:58:35 CET 2001 - kukuk@suse.de

- Reset kernel_is list for sparc64 and PPC [Bug #6489]

-------------------------------------------------------------------
Thu Feb 22 14:54:56 CET 2001 - mfabian@suse.de

- fix from ms@suse.de:
  update fine tune scripts to work with the new
  saxtools package ( start xbound as background process )

-------------------------------------------------------------------
Thu Feb 22 14:30:38 CET 2001 - mfabian@suse.de

- add entries for Korean and Japanese to lang2yast1.ycp
- workaround for Japanese: set RC_LANG. See also bug 5712.

-------------------------------------------------------------------
Wed Feb 21 16:31:26 CET 2001 - snwint@suse.de

- remove /var/X11R6/bin/X link in YaST2.start

-------------------------------------------------------------------
Wed Feb 21 16:29:55 CET 2001 - snwint@suse.de

- remove /var/X11R6/bin/X link in YaST2.start

-------------------------------------------------------------------
Wed Feb 21 14:37:18 CET 2001 - snwint@suse.de

- accidentally removed x11 detection in YaST2.start (ppc only); fixed

-------------------------------------------------------------------
Wed Feb 21 09:47:22 CET 2001 - kkaempf@suse.de

- only check lba_support on i386 (bug #6341)

-------------------------------------------------------------------
Tue Feb 20 10:34:07 CET 2001 - snwint@suse.de

- accidentally removed x11 detection in YaST2.start (ppc only); fixed

-------------------------------------------------------------------
Mon Feb 19 12:09:17 CET 2001 - kkaempf@suse.de

- dont refer to exact kernel version (bug #6403)
- treat primary partitions in BSD and FAT alike (bug #6394)

-------------------------------------------------------------------
Sat Feb 17 12:38:04 CET 2001 - kukuk@suse.de

- Switch for all Sun Framebuffer driver from XFree86 4.0.2 into
  the sunfb module.
- dosilo: Rename label "linux.suse" into "suse"

-------------------------------------------------------------------
Wed Feb 14 10:13:33 CET 2001 - snwint@suse.de

- no braille detection on ppc

-------------------------------------------------------------------
Fri Feb  9 11:19:12 CET 2001 - sh@suse.de

- Re-imported monitor DB - now includes some more Sun monitors

-------------------------------------------------------------------
Wed Feb  7 14:46:06 CET 2001 - sh@suse.de

- Fix for bug #6263: Language selection box loses keyboard focus
  Set focus to the selbox, now simply hitting "Return" doesn't
  proceed to the next dialog any more.

-------------------------------------------------------------------
Wed Feb  7 12:10:46 CET 2001 - kkaempf@suse.de

- honor answer for "show logging"

-------------------------------------------------------------------
Wed Feb  7 09:42:16 CET 2001 - kkaempf@suse.de

- remove USE_KERNEL_NFSD from rc.config (bug #6262)

-------------------------------------------------------------------
Tue Feb  6 11:09:52 CET 2001 - kkaempf@suse.de

- fix partition check for BSD partitions (bug #6249)

-------------------------------------------------------------------
Tue Feb  6 10:42:06 CET 2001 - kkaempf@suse.de

- fix kernel installation (2.2 and 2.4) for Sparc64 and PPC

-------------------------------------------------------------------
Sun Feb  4 21:24:06 CET 2001 - kukuk@suse.de

- custom_part_check_generated.ycp: Fix second check for broken
  PROM version (1GB limit), too

-------------------------------------------------------------------
Sun Feb  4 15:41:01 CET 2001 - kukuk@suse.de

- dosilo: add workaround for new mk_initrd return codes

-------------------------------------------------------------------
Fri Feb  2 13:28:32 CET 2001 - kkaempf@suse.de

- added "lt_LT" : "Lithuania" to language selection

-------------------------------------------------------------------
Tue Jan 30 14:46:47 CET 2001 - kkaempf@suse.de

- support live_eval_mode for LiveCD

-------------------------------------------------------------------
Mon Jan 29 17:27:09 CET 2001 - kkaempf@suse.de

- fix /dev/NULL -> /dev/null (bug 6182)
- update sparc-kernel (schubi)
- call silo (schubi)

-------------------------------------------------------------------
Mon Jan 29 17:13:07 CET 2001 - kkaempf@suse.de

- drop "id" (indonesia) from language list

-------------------------------------------------------------------
Mon Jan 29 14:38:40 CET 2001 - kukuk@suse.de

- keyboard_raw.ycp: Fix dutch type5 keyboard description

-------------------------------------------------------------------
Sat Jan 27 16:32:17 CET 2001 - kukuk@suse.de

- dosilo: Make it useable after installation

-------------------------------------------------------------------
Fri Jan 26 10:00:39 CET 2001 - kkaempf@suse.de

- removed unneeded unimap settings for ISO-2 console fonts
- added ca_ES and gl_ES to consolefonts

-------------------------------------------------------------------
Thu Jan 25 11:18:16 CET 2001 - mike@suse.de

- menulogo.png deleted, not needed anymore

-------------------------------------------------------------------
Wed Jan 24 10:49:32 CET 2001 - kkaempf@suse.de

- enabled "ca_ES" (catalan) in language selection

-------------------------------------------------------------------
Tue Jan 23 16:13:09 CET 2001 - kkaempf@suse.de

- dont check for graphics or mouse if serial console is active

-------------------------------------------------------------------
Tue Jan 23 14:52:46 CET 2001 - kkaempf@suse.de

- write swap partition to global data

-------------------------------------------------------------------
Tue Jan 23 13:28:54 CET 2001 - kkaempf@suse.de

- write proper data to /etc/yast.inf so linuxrc can swapoff
  and set language correctly

-------------------------------------------------------------------
Tue Jan 23 12:49:19 CET 2001 - kkaempf@suse.de

- rename of update.tgz to update.tar.gz

-------------------------------------------------------------------
Mon Jan 22 21:39:01 CET 2001 - kkaempf@suse.de

- fix for initial console message in YaST2.firstboot

-------------------------------------------------------------------
Mon Jan 22 18:13:56 CET 2001 - kkaempf@suse.de

- pass root device to mk_initrd in chroot environment

-------------------------------------------------------------------
Mon Jan 22 17:27:16 CET 2001 - mike@suse.de

- dumpe2fs with option -h to avoid enormous logging

-------------------------------------------------------------------
Mon Jan 22 15:04:12 CET 2001 - sh@suse.de

- Re-imported monitor DB:
  10% higher sync range for LCDs to compensate for -10%
  safety decrease during X11 config
  + some new monitors

-------------------------------------------------------------------
Mon Jan 22 13:21:11 CET 2001 - sh@suse.de

- V2.1.148
- New title graphics from <wimer@suse.de> that no longer are
  cut off to the right

-------------------------------------------------------------------
Sun Jan 21 18:48:45 MET 2001 - schubi@suse.de

- update from 6.2 works

-------------------------------------------------------------------
Sun Jan 21 16:53:30 MET 2001 - schubi@suse.de

- logging of dumpe2fs reduced, is important for update <6.3

-------------------------------------------------------------------
Sun Jan 21 15:07:23 MET 2001 - schubi@suse.de

- new menu position (new logo) in lilo

-------------------------------------------------------------------
Sun Jan 21 13:47:28 MET 2001 - schubi@suse.de

- Update although there are packages which need a manual selection

-------------------------------------------------------------------
Sat Jan 20 12:24:08 MET 2001 - schubi@suse.de

- Warning to update manuell packages
- Made softboot while update

-------------------------------------------------------------------
Fri Jan 19 20:34:19 MET 2001 - tom@suse.de

- Fixed bug #6012: Now restoring original partition state on `back

-------------------------------------------------------------------
Fri Jan 19 18:28:26 CET 2001 - kukuk@suse.de

- Don't set defaultdepth in the moment for Sun Framebuffer

-------------------------------------------------------------------
Fri Jan 19 17:22:58 CET 2001 - sh@suse.de

- V2.1.141
  updated monitor DB (fix for bug #5177: display DB outdated)

-------------------------------------------------------------------
Fri Jan 19 14:12:34 CET 2001 - mike@suse.de

- bug fix 5016: custom partitioner sees a other OS

-------------------------------------------------------------------
Fri Jan 19 14:05:06 CET 2001 - kkaempf@suse.de

- after update:
  properly merge initrd modules from linuxrc and hwinfo
  properly merge modules.conf settings
  properly set USB
  Changing installed kernels which are no longer supported.
  Writing Lilo on floppy while update and retry if an error
  has been occured

-------------------------------------------------------------------
Fri Jan 19 13:43:00 CET 2001 - kkaempf@suse.de

- re-construct INITRD_MODULES after update to match current hardware
  and kernel.

-------------------------------------------------------------------
Fri Jan 19 11:50:04 CET 2001 - kkaempf@suse.de

- write all data needed for re-start at end of first update
- properly initialize initrd modules at startup
- Bugfix 5880: shrinkable in table-widget removed ( inst_sw_single)

-------------------------------------------------------------------
Fri Jan 19 11:12:02 CET 2001 - mike@suse.de

- bugfix 5857: Layout logging of installation
  bugfix 5933: Save and exit-button changed
               message in changeCD changed

-------------------------------------------------------------------
Thu Jan 18 19:53:36 CET 2001 - kkaempf@suse.de

- dont configure X11 with serial console (bug 5951)

-------------------------------------------------------------------
Thu Jan 18 19:37:12 CET 2001 - kkaempf@suse.de

- enable "korean"
- create extended part as "Win Ext LBA" if it starts above cyl 1024

-------------------------------------------------------------------
Thu Jan 18 19:36:57 MET 2001 - tom@suse.de

- added functionality for emulate 3 buttons (Bug #5802)

-------------------------------------------------------------------
Thu Jan 18 19:03:40 CET 2001 - sh@suse.de

- V2.1.131
- Added new column for encoding (ISO-8859-1 etc.) in consolefonts
  and changed the call to SetConsole() accordingly

-------------------------------------------------------------------
Thu Jan 18 13:14:59 CET 2001 - kkaempf@suse.de

- alternative bugfix 5579 to write correct /var/lib/YaST/install.inf
- pass installMap correctly to inst_rpmcopy

-------------------------------------------------------------------
Thu Jan 18 09:28:46 CET 2001 - kkaempf@suse.de

- read correct image to determine kernel version

-------------------------------------------------------------------
Wed Jan 17 19:29:17 CET 2001 - kkaempf@suse.de

- fully implemented driver update feature

- fully implemented vendor driver CD feature with
  fallback to floppy

-------------------------------------------------------------------
Wed Jan 17 13:45:27 CET 2001 - kkaempf@suse.de

- fix chroot call for driver update script (bug #5810)

-------------------------------------------------------------------
Wed Jan 17 09:40:29 MET 2001 - schubi@suse.de

- not mounting partitions with the option noauto while update

-------------------------------------------------------------------
Tue Jan 16 20:21:02 CET 2001 - kkaempf@suse.de

- correctly detect driver update (bug 5799)

-------------------------------------------------------------------
Tue Jan 16 19:13:04 CET 2001 - kkaempf@suse.de

- replace "/mnt" to "/" instead of "" (bug 5512)
- fix syntax error in keymap2yast1 (bug 5782)

-------------------------------------------------------------------
Tue Jan 16 15:24:45 CET 2001 - kkaempf@suse.de

- start/stop usbmgr before probing for printers

-------------------------------------------------------------------
Tue Jan 16 11:58:47 MET 2001 - schubi@suse.de

- Checking dependencies and disk space while UPGRADE

-------------------------------------------------------------------
Mon Jan 15 21:38:15 MET 2001 - schubi@suse.de

- calling GetInstSource at the beginning of the update

-------------------------------------------------------------------
Mon Jan 15 19:06:55 CET 2001 - snwint@suse.de

- add memtest86 to lilo.conf

-------------------------------------------------------------------
Mon Jan 15 14:57:50 CET 2001 - kkaempf@suse.de

- leave RC_LANG alone (bug 5712)

-------------------------------------------------------------------
Mon Jan 15 14:41:58 CET 2001 - snwint@suse.de

- fixed Screen[vga] bug

-------------------------------------------------------------------
Mon Jan 15 13:24:21 CET 2001 - sh@suse.de

- Fixed bug #5114: Title graphics too small
  Changed title graphics to much wider images (2000 pixels wide)

-------------------------------------------------------------------
Sun Jan 14 18:30:14 MET 2001 - tom@suse.de

- Added comment as suggested by ke in bug #5484.

-------------------------------------------------------------------
Sun Jan 14 18:13:50 MET 2001 - tom@suse.de

- Fixed Bug 5638: NVIDIA Warning now appears when enabling 3D acceleration.

-------------------------------------------------------------------
Sun Jan 14 15:48:10 CET 2001 - kkaempf@suse.de

- show partitions being created or formatted (bug #5649)

-------------------------------------------------------------------
Sat Jan 13 19:12:18 CET 2001 - kkaempf@suse.de

- write mtab to target (bug 5512)
- add comment for translators to log popups

-------------------------------------------------------------------
Sat Jan 13 18:19:45 CET 2001 - kkaempf@suse.de

- correctly re-read installMap in continue_mode

-------------------------------------------------------------------
Sat Jan 13 17:59:35 CET 2001 - kkaempf@suse.de

- disable kernel modprobe (bug #5639)

-------------------------------------------------------------------
Sat Jan 13 14:33:23 MET 2001 - schubi@suse.de

- Calling SuSEConfig
- Writing installMap to user_settings

-------------------------------------------------------------------
Fri Jan 12 21:15:22 CET 2001 - mike@suse.de

-  maximum of hda and sda devices changed
   changed message of error popup

-------------------------------------------------------------------
Fri Jan 12 20:03:46 CET 2001 - sh@suse.de

- display only the first device of any kind (printer, sound card,
  modem/isdn card/net card) in inst_ask_config

-------------------------------------------------------------------
Fri Jan 12 15:33:12 CET 2001 - kkaempf@suse.de

- dont leave LILO screen empty (bug 4942)
- user popup "not enough disk space " changed ( schubi )

-------------------------------------------------------------------
Fri Jan 12 13:23:39 CET 2001 - kkaempf@suse.de

- pass full path to vendor install script

-------------------------------------------------------------------
Fri Jan 12 13:01:01 CET 2001 - kkaempf@suse.de

- dont load modules in "manual" mode (bug #5575)

-------------------------------------------------------------------
Fri Jan 12 11:22:22 CET 2001 - kukuk@suse.de

- inst_sunfb.ycp: Write glx modules into filelist for 3D fb cards
- Aborting installation after disk-space exhausted (schubi)

-------------------------------------------------------------------
Fri Jan 12 10:45:13 CET 2001 - smueller@suse.de

- removed debug logging in autoinst modules

-------------------------------------------------------------------
Fri Jan 12 10:21:10 CET 2001 - kkaempf@suse.de

- check for existance of kernels before access

-------------------------------------------------------------------
Fri Jan 12 10:11:07 CET 2001 - kkaempf@suse.de

- provide check.boot in filelist

-------------------------------------------------------------------
Fri Jan 12 10:08:16 CET 2001 - kkaempf@suse.de

- fix write of /var/lib/YaST/install.inf

-------------------------------------------------------------------
Thu Jan 11 21:05:41 CET 2001 - kkaempf@suse.de

- implemented full functionality for vendor.ycp (vendor driver CD)

-------------------------------------------------------------------
Thu Jan 11 20:40:51 MET 2001 - tom@suse.de

- Corrected wrong sync values in X configuration (#5539)

-------------------------------------------------------------------
Thu Jan 11 18:29:15 CET 2001 - kkaempf@suse.de

- add vendor.ycp to filelist
- Installation from partition fixed Bugfix 5480

-------------------------------------------------------------------
Thu Jan 11 16:55:09 CET 2001 - smueller@suse.de

- remember settings during autoinstall process
- user-logging added for non installed packages ( BUG ID 5417)

-------------------------------------------------------------------
Thu Jan 11 15:47:41 CET 2001 - kukuk@suse.de

- YaST2.start: Sync mouse protocoll with template, change keyboard
               section to autoprobed results, too.

-------------------------------------------------------------------
Thu Jan 11 13:33:31 CET 2001 - kkaempf@suse.de

- dont always copy kernel headers in inst_suseconfig (bug #5503)

-------------------------------------------------------------------
Thu Jan 11 13:19:42 CET 2001 - kkaempf@suse.de

- use yast2's copy of install.inf in package_utils

-------------------------------------------------------------------
Thu Jan 11 13:12:55 CET 2001 - kkaempf@suse.de

- write install.inf to installed system (for later use)

-------------------------------------------------------------------
Wed Jan 10 20:38:00 MET 2001 - tom@suse.de

- Fixed bug #5461
  Fixed bug #5411 (schubi)

-------------------------------------------------------------------
Wed Jan 10 18:31:23 CET 2001 - kkaempf@suse.de

- bugfix #5453
- bugfixes in ChangeCD ( schubi )

-------------------------------------------------------------------
Wed Jan 10 17:19:26 MET 2001 - schubi@suse.de

- bugfix in spec-file

-------------------------------------------------------------------
Wed Jan 10 16:08:13 CET 2001 - kukuk@suse.de

- inst_sunfb.ycp: Add XFree86 4.0 support for SPARC framebuffer

-------------------------------------------------------------------
Wed Jan 10 15:16:33 MET 2001 - tom@suse.de

- switch off 32 bpp for XFree 4 config.
  correct partition handling in the "delete Windows" case

-------------------------------------------------------------------
Wed Jan 10 14:00:58 MET 2001 - schubi@suse.de

- Booting from floppy with grafical-lilo works after update the
  system.

-------------------------------------------------------------------
Wed Jan 10 11:57:52 CET 2001 - kukuk@suse.de

- dosilo: Use /proc/mounts instead of mount
- inst_config_x11.ycp: Add more Sun framebuffer cards for inst_sunfb

-------------------------------------------------------------------
Wed Jan 10 11:55:00 CET 2001 - smueller@suse.de

- implemented disabling of SCR with dummyagent during config_mode

-------------------------------------------------------------------
Wed Jan 10 11:39:34 CET 2001 - kkaempf@suse.de

- pass lba capability to lilo (bug #5418)

-------------------------------------------------------------------
Tue Jan  9 18:19:03 CET 2001 - kkaempf@suse.de

- dont force usbcore on sparc (bug #5368)

-------------------------------------------------------------------
Tue Jan  9 18:11:17 CET 2001 - kkaempf@suse.de

- write dummy install.inf before calling PKGINFO (bug 5361)

-------------------------------------------------------------------
Tue Jan  9 15:44:53 CET 2001 - kkaempf@suse.de

- add usb mouse to manual selection list (bug #5355)

-------------------------------------------------------------------
Tue Jan  9 12:16:50 CET 2001 - kkaempf@suse.de

- honor xkblayout if present (bug #5341)

-------------------------------------------------------------------
Tue Jan  9 11:55:43 CET 2001 - kkaempf@suse.de

- do a hard reboot if user de-selects kernel 2.2 (bug #5344)

-------------------------------------------------------------------
Tue Jan  9 11:28:35 MET 2001 - tom@suse.de

- replaced dosfsck with parted, added scandisk hint in resizer module

-------------------------------------------------------------------
Mon Jan  8 18:28:39 CET 2001 - snwint@suse.de

- fixed (hopefully) quoting while reading install.inf

-------------------------------------------------------------------
Mon Jan  8 17:10:36 CET 2001 - kkaempf@suse.de

- remove X11 link before init, yast2.firstboot will do this

-------------------------------------------------------------------
Mon Jan  8 16:16:25 CET 2001 - snwint@suse.de

- set lilo timeout to 8s

-------------------------------------------------------------------
Mon Jan  8 16:05:03 CET 2001 - kkaempf@suse.de

- dont use xfree86 3.x vga16 or fbdev server any more (bug 5214)

-------------------------------------------------------------------
Sun Jan  7 20:43:09 MET 2001 - schubi@suse.de

- update from NFS with CD1,CD2...directories

-------------------------------------------------------------------
Sun Jan  7 20:08:26 MET 2001 - tom@suse.de

- added nvidia warning in inst_config_x11.ycp

-------------------------------------------------------------------
Sun Jan  7 13:43:45 MET 2001 - schubi@suse.de

- Rebooting after CD1 while updating the system

-------------------------------------------------------------------
Sat Jan  6 16:15:07 CET 2001 - kkaempf@suse.de

- fill vendor CD update module with life

-------------------------------------------------------------------
Sat Jan  6 13:35:49 CET 2001 - kkaempf@suse.de

- add missing "/boot" to path (bug 5268)

-------------------------------------------------------------------
Sat Jan  6 13:05:37 CET 2001 - kkaempf@suse.de

- patch y2xr40 for FireGL 2/3

-------------------------------------------------------------------
Sat Jan  6 12:47:21 CET 2001 - kkaempf@suse.de

- start X with PseudoColor if VGA(16) (bug #5243)

-------------------------------------------------------------------
Fri Jan  5 22:27:04 CET 2001 - kkaempf@suse.de

- recognize request for 3DLabs server at startup

-------------------------------------------------------------------
Fri Jan  5 13:41:57 MET 2001 - tom@suse.de

- resizer now handles extended partitions

-------------------------------------------------------------------
Thu Jan  4 18:44:47 CET 2001 - kkaempf@suse.de

- treat part 3 on BSD as extended (e.g. spanning multiple partitions)

-------------------------------------------------------------------
Thu Jan  4 14:13:54 CET 2001 - kkaempf@suse.de

- implement driver update functionality

-------------------------------------------------------------------
Thu Jan  4 13:13:13 MET 2001 - schubi@suse.de

- Bugfix in installPackageInformation ( rm -F )

-------------------------------------------------------------------
Wed Jan  3 21:20:45 CET 2001 - mike@suse.de

- bugfix Bug 2503 4390 detect used_fs

-------------------------------------------------------------------
Wed Jan  3 19:13:43 CET 2001 - kkaempf@suse.de

- fix architecture variable handling

-------------------------------------------------------------------
Wed Jan  3 10:15:41 CET 2001 - kkaempf@suse.de

- dont call xhost or su in /sbin/yast2, let susewm handle this

-------------------------------------------------------------------
Wed Jan  3 09:55:16 CET 2001 - kkaempf@suse.de

- dont explain "default+office" on non-i386

-------------------------------------------------------------------
Tue Jan  2 20:39:28 MET 2001 - tom@suse.de

- fixed bugs #4376 and #4849

-------------------------------------------------------------------
Tue Jan  2 19:22:50 MET 2001 - schubi@suse.de

- call RPM-rebuild with Shell

-------------------------------------------------------------------
Tue Jan  2 15:06:27 CET 2001 - kkaempf@suse.de

- fix lba support check

-------------------------------------------------------------------
Fri Dec 22 17:08:26 MET 2000 - schubi@suse.de

- Bug fixes in kernel-installation

-------------------------------------------------------------------
Wed Dec 20 19:34:53 MET 2000 - tom@suse.de

- corrected X11-3D setup

-------------------------------------------------------------------
Wed Dec 20 12:00:37 CET 2000 - sh@suse.de

- Moved hw_setup_launcher.ycp from include to include/ui
- V2.1.58

-------------------------------------------------------------------
Wed Dec 20 11:35:06 CET 2000 - kkaempf@suse.de

- add include/ui to filelist

-------------------------------------------------------------------
Tue Dec 19 19:31:37 MET 2000 - schubi@suse.de

- kill pkginfo-server removed

-------------------------------------------------------------------
Tue Dec 19 11:46:53 CET 2000 - kkaempf@suse.de

- dont resize Win2000 partitions, let M$ get their act together first

-------------------------------------------------------------------
Mon Dec 18 18:13:57 CET 2000 - kkaempf@suse.de

- better determine version of installed kernel image

-------------------------------------------------------------------
Mon Dec 18 13:27:42 CET 2000 - mike@suse.de

- Fixed Bug 4769
  reiserfs on /boot -> no warning
  check if bios supports lba -> no warning if boot-partition is >1024 cyl

-------------------------------------------------------------------
Sat Dec 16 18:45:49 MET 2000 - schubi@suse.de

-  killing pkginfo while installation
   saving package-description into system
   bugixes in ChangeCD
   installation-logging for user improved

-------------------------------------------------------------------
Fri Dec 15 17:31:39 CET 2000 - kkaempf@suse.de

- prepare for loading vendor-specific driver CDs

-------------------------------------------------------------------
Fri Dec 15 17:09:22 CET 2000 - kkaempf@suse.de

- tell the partitioner about ia64

-------------------------------------------------------------------
Fri Dec 15 09:36:30 CET 2000 - kkaempf@suse.de

- dont put usbdevs in /etc/fstab, usbmgr handles this now

-------------------------------------------------------------------
Thu Dec 14 18:59:06 CET 2000 - kkaempf@suse.de

- usbdevfs is available for ppc now (bug #4694)

-------------------------------------------------------------------
Thu Dec 14 16:02:58 CET 2000 - sh@suse.de

- Fixed bug #4633: Set keyboard focus in text field for package search
- Fixed bug #4632: Added popup for empty results for package search
- V2.1.48

-------------------------------------------------------------------
Thu Dec 14 15:39:16 CET 2000 - kkaempf@suse.de

- activate /boot only if LILO is in MBR

-------------------------------------------------------------------
Wed Dec 13 19:41:46 MET 2000 - schubi@suse.de

- runlevel switching removed, SuSEconfig handles this

-------------------------------------------------------------------
Wed Dec 13 19:26:50 CET 2000 - kkaempf@suse.de

- correct path for kernel includes

-------------------------------------------------------------------
Wed Dec 13 19:02:37 CET 2000 - kkaempf@suse.de

- mount ntfs partitions with umask=022

-------------------------------------------------------------------
Wed Dec 13 18:41:14 CET 2000 - mike@suse.de

- yast2 now starts y2controlcenter

-------------------------------------------------------------------
Wed Dec 13 17:27:47 MET 2000 - schubi@suse.de

- rpm-rebuild added

-------------------------------------------------------------------
Wed Dec 13 15:44:05 CET 2000 - kkaempf@suse.de

- automatically use free space on disk only if it's enough
  for a default installation (w/o office)

-------------------------------------------------------------------
Wed Dec 13 12:25:55 CET 2000 - kkaempf@suse.de

- create version correct include and depmods for all installed kernels

-------------------------------------------------------------------
Wed Dec 13 11:19:45 CET 2000 - kkaempf@suse.de

- flush rc.config agent at end of x11 configuration

-------------------------------------------------------------------
Wed Dec 13 10:15:26 CET 2000 - kkaempf@suse.de

- convert /sbin/init.d -> /etc/init.d in start scripts

-------------------------------------------------------------------
Tue Dec 12 16:23:50 CET 2000 - kkaempf@suse.de

- enable VESA framebuffer in lilo if needed and system is capable

-------------------------------------------------------------------
Mon Dec 11 12:28:31 CET 2000 - kkaempf@suse.de

- support Sun Type5/UK keyboard properly

-------------------------------------------------------------------
Mon Dec 11 11:01:36 CET 2000 - mike@suse.de

- bugfix 4524 reiserfs partition now possible

-------------------------------------------------------------------
Mon Dec 11 09:46:46 CET 2000 - kkaempf@suse.de

- force install usbcore to get usbdevfs
  run depmod for all installed kernels
  rm /etc/install.inf at end of continue_mode only

-------------------------------------------------------------------
Mon Dec 11 09:33:13 CET 2000 - kkaempf@suse.de

- install kernel source configs for all installed kernels

-------------------------------------------------------------------
Sun Dec 10 21:06:00 MET 2000 - schubi@suse.de

- update-mode in installation.ycp added

-------------------------------------------------------------------
Sun Dec 10 15:46:17 CET 2000 - kkaempf@suse.de

- modprobe usbcore to mount usbdevfs

-------------------------------------------------------------------
Sun Dec 10 14:15:02 CET 2000 - kkaempf@suse.de

- make appropriate mountpoints for cdrecorder, dvd, cdrom
  tell mk_lilo_conf about kernel 2.4 and initrd_24

-------------------------------------------------------------------
Sat Dec  9 17:47:36 CET 2000 - kkaempf@suse.de

- adapt mk_lilo_conf to multiple kernels

-------------------------------------------------------------------
Sat Dec  9 16:52:16 CET 2000 - kkaempf@suse.de

- activate kernel 2.4 installation

-------------------------------------------------------------------
Sat Dec  9 14:45:16 CET 2000 - dan@suse.cz

- remove '/etc/install.inf' after inst_ask_config

-------------------------------------------------------------------
Fri Dec  8 19:26:04 CET 2000 - mike@suse.de

- fixed bug in inst_custom test mode

-------------------------------------------------------------------
Fri Dec  8 16:00:07 CET 2000 - arvin@suse.de

- fixed variable name in inst_ask_config.ycp

-------------------------------------------------------------------
Thu Dec  7 19:27:55 CET 2000 - kkaempf@suse.de

- use () for each double-quote
  add "--enable-testsuite" to configure to do just this
  fix update mounts in respect to targetroot

-------------------------------------------------------------------
Thu Dec  7 15:41:21 CET 2000 - kkaempf@suse.de

- fix typo in filename

-------------------------------------------------------------------
Thu Dec  7 15:30:17 CET 2000 - kkaempf@suse.de

- fix mount calls in update

-------------------------------------------------------------------
Thu Dec  7 14:00:26 CET 2000 - kkaempf@suse.de

- dont use double qouted symbols or term, use expressions

-------------------------------------------------------------------
Thu Dec  7 12:47:31 CET 2000 - kkaempf@suse.de

- fix monitor selection

-------------------------------------------------------------------
Tue Dec  5 18:52:15 CET 2000 - kkaempf@suse.de

- do graceful exit on resize errors

-------------------------------------------------------------------
Tue Dec  5 11:49:31 CET 2000 - kkaempf@suse.de

- windows resizing enabled

-------------------------------------------------------------------
Mon Dec  4 18:57:53 CET 2000 - kkaempf@suse.de

- gcc not needed, just gpp
  re-read settings in continue mode
  correct text for curses fallback
  adapt to splitted translation packages

-------------------------------------------------------------------
Mon Dec  4 18:05:17 CET 2000 - kkaempf@suse.de

- strip auto_part_create to match requirements

-------------------------------------------------------------------
Sat Dec  2 16:21:42 CET 2000 - kkaempf@suse.de

- move all UI related code for auto partitioner to auto_part_ui.ycp

-------------------------------------------------------------------
Sat Dec  2 01:57:32 CET 2000 - kkaempf@suse.de

- split up inst_target_part to support testing and
  re-use code for partition resizer

-------------------------------------------------------------------
Fri Dec  1 15:40:07 CET 2000 - arvin@suse.de

- If either the x server could not be started or the computer
  has to less memory, ncurses interface is started and a message
  is displayed to inform the user. (Fix for bug #4272)

-------------------------------------------------------------------
Thu Nov 30 12:18:25 CET 2000 - arvin@suse.de

- unmount agent instsource after use

-------------------------------------------------------------------
Wed Nov 29 22:44:00 CET 2000 - kkaempf@suse.de

- force flush of rc.config agent

-------------------------------------------------------------------
Wed Nov 29 12:27:23 CET 2000 - kkaempf@suse.de

- respect data from setup/descr/info

-------------------------------------------------------------------
Tue Nov 28 19:31:05 CET 2000 - kkaempf@suse.de

- adopt to fixed Y2_TARGET_ROOT handling of target agent

-------------------------------------------------------------------
Tue Nov 21 12:52:25 CET 2000 - kkaempf@suse.de

- dont refer to k_laptop any more

-------------------------------------------------------------------
Mon Nov 20 17:58:49 CET 2000 - kkaempf@suse.de

- make use of target agent

-------------------------------------------------------------------
Fri Nov 17 17:10:08 CET 2000 - kkaempf@suse.de

- use proper agents

-------------------------------------------------------------------
Fri Nov 17 12:26:19 CET 2000 - kkaempf@suse.de

- drop y2t_inst from requires

-------------------------------------------------------------------
Thu Nov  9 17:15:55 CET 2000 - kkaempf@suse.de

- update workflow integrated
  general code cleanup
  workflow for product cd integrated

-------------------------------------------------------------------
Fri Nov  3 09:52:04 CET 2000 - kkaempf@suse.de

- merge with ppc and s390 branch

-------------------------------------------------------------------
Mon Oct 23 10:16:49 CEST 2000 - kkaempf@suse.de

- disable .dumpto calls in inst_finish
  version 2.0.71

-------------------------------------------------------------------
Thu Oct 19 09:28:59 CEST 2000 - mike@suse.de

- s390 fixes
  version 2.0.77

-------------------------------------------------------------------
Wed Oct 18 14:57:13 CEST 2000 - choeger@suse.de

- added product cd detection

-------------------------------------------------------------------
Wed Oct 18 11:48:54 CEST 2000 - choeger@suse.de

- changed the color of the lilo menu to green

-------------------------------------------------------------------
Wed Oct 18 11:45:16 CEST 2000 - kkaempf@suse.de

- allow back from imap to lan at end of installation
  version 2.0.70

-------------------------------------------------------------------
Fri Oct 13 17:42:05 CEST 2000 - kkaempf@suse.de

- also recognize /dev/cciss/... as raid device
  same in mk_lilo_conf
  version 2.0.69

-------------------------------------------------------------------
Thu Oct  5 08:59:07 CEST 2000 - mike@suse.de

- fixed Makefile
  version 2.0.76

-------------------------------------------------------------------
Thu Oct  5 08:51:45 CEST 2000 - mike@suse.de

- s390 support
  version 2.0.75

-------------------------------------------------------------------
Thu Sep 28 14:42:40 CEST 2000 - choeger@suse.de

- workflow for imap server cd implemented
  version 2.0.68

-------------------------------------------------------------------
Tue Sep 26 09:27:16 CEST 2000 - kkaempf@suse.de

- add '-p' to all mkdir calls
- fix alpha custom partition
- probe floppies for ZIP (IDE Zips report as floppy, not disk)
  version 2.0.74

-------------------------------------------------------------------
Fri Sep 22 15:39:36 CEST 2000 - mike@suse.de

- ppc: limit boot region to 4MB if possible
  version 2.0.73

-------------------------------------------------------------------
Fri Sep  8 16:33:41 CEST 2000 - mike@suse.de

- ppc fixes (no msdos floppy needed, warning if on prep/chrp /boot
  is missing, first root login string beautified)
  version 2.0.72

-------------------------------------------------------------------
Mon Aug 28 16:33:53 CEST 2000 - kkaempf@suse.de

- create mountpoints for installation with mkdir -p
  usbdevfs is available for ppc now
  version 2.0.71

-------------------------------------------------------------------
Wed Aug 23 12:34:31 CEST 2000 - kkaempf@suse.de

- new keyboard defines for ppc
  special yast1 keyboard handling for ppc/macs
  version 2.0.70

-------------------------------------------------------------------
Tue Aug 22 17:04:34 CEST 2000 - kkaempf@suse.de

- ignore more Apple partition names
  version 2.0.69

-------------------------------------------------------------------
Thu Aug 17 13:21:29 CEST 2000 - mike@suse.de

- check for a corrupt partition table (partition magic 5.0 can corrupt the
  partition tabe)
 version 2.0.67

-------------------------------------------------------------------
Tue Aug  8 17:09:33 CEST 2000 - mike@suse.de

- enhancement fpr SPARC AXP and PPC
  version 2.0.68

-------------------------------------------------------------------
Mon Aug  7 13:13:08 CEST 2000 - kkaempf@suse.de

- set GMT to "-u" on sparc
  check for dos/windows/nt partitions on i386 architectures only
  version 2.0.67

-------------------------------------------------------------------
Wed Aug  2 11:48:02 CEST 2000 - kkaempf@suse.de

- remove /etc/install.inf at end of installation
  version 2.0.66

-------------------------------------------------------------------
Fri Jul 28 12:27:37 CEST 2000 - kkaempf@suse.de

- default to 640x480 if DDC string does not contain frequency values
  dont select highest monitor resol, most monitors lie about this
  version 2.0.65

-------------------------------------------------------------------
Wed Jul 26 15:12:36 CEST 2000 - kkaempf@suse.de

- fix x11 keyboard handling for sparc
  fix YaST2 startup for XFree86 4.0
  require y2t_inst in specfile
  clean up /tmp
  version 2.0.64

-------------------------------------------------------------------
Tue Jul 25 13:46:23 CEST 2000 - kkaempf@suse.de

- call package module in live_eval_mode to get x11 server data
  set have_x11=true in live_eval_mode
  version 2.0.63

-------------------------------------------------------------------
Mon Jul 24 17:40:00 CEST 2000 - kkaempf@suse.de

- bumped to 2.0.62 due to checkin clash

-------------------------------------------------------------------
Mon Jul 24 16:37:14 CEST 2000 - kkaempf@suse.de

- always allow 640x480 as selectable resolution
  use unicode font at runtime
  pass module name to "su -c"
  better -probeonly parsing from x11 server
  version 2.0.61

-------------------------------------------------------------------
Mon Jul 24 12:24:03 CEST 2000 - kkaempf@suse.de

- always close each opened dialog (bug 3611)
  version 2.0.60

-------------------------------------------------------------------
Fri Jul 21 16:31:20 MEST 2000 - gs@suse.de

- added portuguese, delete brasil
  version 2.0.59

-------------------------------------------------------------------
Thu Jul 20 15:46:24 CEST 2000 - kkaempf@suse.de

- enter all supported video modes to xf86config
  reboot if VGA16 is selected (clash with fbdev)
  check for x server alias existance befor using
  version 2.0.58

-------------------------------------------------------------------
Wed Jul 19 17:42:05 MEST 2000 - gs@suse.de

- condition of warnig popup in package post install mode changed
  version 2.0.57

-------------------------------------------------------------------
Tue Jul 18 18:49:08 CEST 2000 - kkaempf@suse.de

- take VGA16 as default X11 server for unknown graphic cards
  version 2.0.56

-------------------------------------------------------------------
Tue Jul 18 12:56:09 CEST 2000 - kkaempf@suse.de

- fix x11 server selection bug (3d/non-3d)
  version 2.0.55

-------------------------------------------------------------------
Mon Jul 17 19:06:46 CEST 2000 - kkaempf@suse.de

- restrict vsync to 100khz
  correctly construct video data
  version 2.0.54

-------------------------------------------------------------------
Mon Jul 17 11:54:03 CEST 2000 - kkaempf@suse.de

- sparc port: SILO workflow added
  version 2.0.53

-------------------------------------------------------------------
Mon Jul 17 11:41:23 CEST 2000 - kkaempf@suse.de

- only mount floppy if present (bug #3410)
  version 2.0.52

-------------------------------------------------------------------
Mon Jul 17 11:27:12 CEST 2000 - kkaempf@suse.de

- always install vga16 and fbdev
  force reboot if laptop kernel was installed
  version 2.0.51

-------------------------------------------------------------------
Sun Jul 16 17:28:31 CEST 2000 - kkaempf@suse.de

- pass x11 options to isax
  fix czech keyboard
  allow X4 fbdev if the user asked for it
  version 2.0.50

-------------------------------------------------------------------
Sat Jul 15 15:32:42 CEST 2000 - kkaempf@suse.de

- remove bogus help, fix typos
  version 2.0.49

-------------------------------------------------------------------
Sat Jul 15 10:12:42 CEST 2000 - kkaempf@suse.de

- never use nv/nvidia
  never use 4.0 fbdev
  version 2.0.48

-------------------------------------------------------------------
Fri Jul 14 18:25:15 CEST 2000 - kkaempf@suse.de

- fixed custom installer
  decrease space safety threshold
  version 2.0.47

-------------------------------------------------------------------
Fri Jul 14 15:27:31 CEST 2000 - kkaempf@suse.de

- fixed linear lilo bug
  fixed passing bios drivecodes to lilo
  version 2.0.46

-------------------------------------------------------------------
Fri Jul 14 13:02:34 MEST 2000 - tom@suse.de

- added y2merge.pl
  version 2.0.45

-------------------------------------------------------------------
Fri Jul 14 10:40:23 CEST 2000 - kkaempf@suse.de

- added client component password (bug #3403)
  version 2.0.44

-------------------------------------------------------------------
Thu Jul 13 12:19:30 CEST 2000 - kkaempf@suse.de

- fix voodoo handling
  fix nfs install
  version 2.0.43

-------------------------------------------------------------------
Thu Jul 13 11:03:17 CEST 2000 - kkaempf@suse.de

- remove mk_initrd, now in aaa_base
  version 2.0.42

-------------------------------------------------------------------
Wed Jul 12 17:54:22 CEST 2000 - kkaempf@suse.de

- remove cmdline copy (libhd kludge)

-------------------------------------------------------------------
Wed Jul 12 11:50:56 CEST 2000 - kkaempf@suse.de

- fix for free space immediately before empty extended part.
  version 2.0.41

-------------------------------------------------------------------
Wed Jul 12 11:25:26 CEST 2000 - kkaempf@suse.de

- special handling for voodoo1/2 add-on cards
  version 2.0.40

-------------------------------------------------------------------
Wed Jul 12 09:06:50 CEST 2000 - kkaempf@suse.de

- sparc patches
  version 2.0.39

-------------------------------------------------------------------
Tue Jul 11 17:33:08 CEST 2000 - kkaempf@suse.de

- fix space requirements calculation (new du.dir)
  remember if hard-boot is needed (smp, pcmcia)
  version 2.0.38

-------------------------------------------------------------------
Tue Jul 11 14:32:15 CEST 2000 - kkaempf@suse.de

- fix X11 start bug
  version 2.0.37

-------------------------------------------------------------------
Tue Jul 11 14:17:00 CEST 2000 - kkaempf@suse.de

- restart network after hard reboot
  version 2.0.36

-------------------------------------------------------------------
Tue Jul 11 11:57:08 CEST 2000 - kkaempf@suse.de

- dont offer zip drives for installation
  add /zip mountpoint to fstab
  version 2.0.35

-------------------------------------------------------------------
Tue Jul 11 11:29:41 CEST 2000 - kkaempf@suse.de

- re-read partitions after custom partitioning
  version 2.0.34

-------------------------------------------------------------------
Tue Jul 11 10:45:33 CEST 2000 - kkaempf@suse.de

- fix x11 start
  eject cdroms on ppc
  version 2.0.33

-------------------------------------------------------------------
Mon Jul 10 17:43:50 CEST 2000 - kkaempf@suse.de

- fix raid support
  version 2.0.32

-------------------------------------------------------------------
Fri Jul  7 18:49:08 CEST 2000 - @suse.de

- fix pdisk read for ppc
  fix parport ZIP init
  version 2.0.31

-------------------------------------------------------------------
Fri Jul  7 15:38:14 CEST 2000 - kkaempf@suse.de

- fix system probing for PPC
  version 2.0.29

-------------------------------------------------------------------
Fri Jul  7 12:09:30 CEST 2000 - kkaempf@suse.de

- fix NFS install from sub-dirs per CD
  version 2.0.28

-------------------------------------------------------------------
Tue Jul  4 22:25:07 CEST 2000 - kkaempf@suse.de

- fix dolilo activate partition (snwint@suse.de)
  version 2.0.27

-------------------------------------------------------------------
Tue Jul  4 16:42:29 CEST 2000 - kkaempf@suse.de

- support new dolilo options
  version 2.0.26

-------------------------------------------------------------------
Tue Jul  4 14:15:49 CEST 2000 - kkaempf@suse.de

- allow module as argument to "yast2" script
  activate /boot partition in mk_lilo_conf
  version 2.0.25

-------------------------------------------------------------------
Tue Jul  4 12:54:56 CEST 2000 - kkaempf@suse.de

- handle systems without mouse correctly
  version 2.0.24

-------------------------------------------------------------------
Mon Jul  3 12:31:44 CEST 2000 - kkaempf@suse.de

- dont Include() translatable strings
  version 2.0.23

-------------------------------------------------------------------
Thu Jun 29 11:34:32 CEST 2000 - kkaempf@suse.de

- remove noarch
  fixed copying of XF86Config
  version 2.0.22

-------------------------------------------------------------------
Wed Jun 28 19:35:17 CEST 2000 - kkaempf@suse.de

- correct monitor database to reflect documentation
  version 2.0.21

-------------------------------------------------------------------
Wed Jun 28 18:52:49 CEST 2000 - kkaempf@suse.de

- remove FROM_HEADER from sendmail.rc.config

-------------------------------------------------------------------
Wed Jun 28 17:53:58 CEST 2000 - kkaempf@suse.de

- fix sync range handling, decrease max values by 10%
  version 2.0.19

-------------------------------------------------------------------
Wed Jun 28 17:10:20 CEST 2000 - kkaempf@suse.de

- added comments and sparc support to keyboard_raw.ycp
  version 2.0.18

-------------------------------------------------------------------
Wed Jun 28 17:09:57 CEST 2000 - kkaempf@suse.de

- fixed wrong handling of xkbdprotocol

-------------------------------------------------------------------
Wed Jun 28 13:02:57 CEST 2000 - kkaempf@suse.de

- add x11 config setup tools for XFree86 4.0
  version 2.0.17

-------------------------------------------------------------------
Wed Jun 28 12:36:37 CEST 2000 - kkaempf@suse.de

- dont change consolefont for blinux
  version 2.0.16

-------------------------------------------------------------------
Wed Jun 28 12:23:38 CEST 2000 - kkaempf@suse.de

- fix monitor probing

-------------------------------------------------------------------
Wed Jun 28 12:09:14 CEST 2000 - kkaempf@suse.de

- add blinux support
  version 2.0.15

-------------------------------------------------------------------
Wed Jun 28 11:57:47 CEST 2000 - kkaempf@suse.de

- select and install correct kernel for sun4u architecture

-------------------------------------------------------------------
Wed Jun 28 11:39:07 CEST 2000 - kkaempf@suse.de

- fixed XFree86 4.0 startup to prevent sig11
  version 2.0.14

-------------------------------------------------------------------
Wed Jun 28 09:00:33 CEST 2000 - kkaempf@suse.de

- new XFree86 4.0, re-enable SetLanguage and SetKeyboard
  version 2.0.13

-------------------------------------------------------------------
Mon Jun 26 16:08:15 CEST 2000 - kkaempf@suse.de

- new title graphics
  version 2.0.12

-------------------------------------------------------------------
Mon Jun 19 17:40:00 CEST 2000 - kkaempf@suse.de

- correct xf86config
  use binaries from saxtools package
  version 2.0.11
-------------------------------------------------------------------
Fri Jun 16 18:00:38 CEST 2000 - kkaempf@suse.de

- make symlink for /usr/X11R6/bin/X (not in xf86 package any more)
  version 2.0.10

-------------------------------------------------------------------
Fri Jun 16 17:37:30 CEST 2000 - kkaempf@suse.de

- back out workarounds for aaa_base bugs
  version 2.0.9

-------------------------------------------------------------------
Fri Jun  9 15:06:42 CEST 2000 - kkaempf@suse.de

- start using ag_shell and Include()
  version 2.0.8

-------------------------------------------------------------------
Fri Jun  9 12:50:47 CEST 2000 - kkaempf@suse.de

- .probe adaptions, no more "byclass" probing
  corrected inst_ask_config
  version 2.0.7

-------------------------------------------------------------------
Thu Jun  8 15:45:12 CEST 2000 - kkaempf@suse.de

- scripts fixed for XFree86 4.0
  SetLanguage disabled for continue_mode
  version 2.0.6

-------------------------------------------------------------------
Thu Jun  8 13:46:19 CEST 2000 - kkaempf@suse.de

- set LD_LIBRARY_PATH
  version 2.0.5

-------------------------------------------------------------------
Thu Jun  8 11:40:28 CEST 2000 - kkaempf@suse.de

- fixed driver lookup
  added initrd scripts
  version 2.0.4

-------------------------------------------------------------------
Thu Jun  8 10:53:13 CEST 2000 - kkaempf@suse.de

- added dolilo
  version 2.0.3

-------------------------------------------------------------------
Wed Jun  7 13:53:54 CEST 2000 - kkaempf@suse.de

- .ycp are not executable
  use XFree86 3.3.x on startup

-------------------------------------------------------------------
Tue Jun  6 12:04:21 CEST 2000 - kkaempf@suse.de

- syntax change for makefs/makereiserfs/packager clients

-------------------------------------------------------------------
Wed May 31 10:22:36 CEST 2000 - kkaempf@suse.de

- allow for optional translation of timezone list

-------------------------------------------------------------------
Tue May 30 19:28:26 CEST 2000 - kkaempf@suse.de

- allow for optional translation of keyboard and mouse list

-------------------------------------------------------------------
Wed May 24 22:18:50 CEST 2000 - kkaempf@suse.de

- merge ppc changes
  new abort dialogue
  adapt to new .probe paths

-------------------------------------------------------------------
Tue May 23 18:37:36 CEST 2000 - kkaempf@suse.de

- backport sparc changes from old yast2

-------------------------------------------------------------------
Fri May 19 14:05:27 CEST 2000 - kkaempf@suse.de

- add data files for x11 configuration

-------------------------------------------------------------------
Fri May 19 12:55:32 CEST 2000 - kkaempf@suse.de

- add start scripts for yast2

-------------------------------------------------------------------
Wed May 17 12:59:02 CEST 2000 - kkaempf@suse.de

- Initial version based on SuSE 6.4 (i386)
<|MERGE_RESOLUTION|>--- conflicted
+++ resolved
@@ -1,5 +1,9 @@
 -------------------------------------------------------------------
-<<<<<<< HEAD
+Wed Sep 30 15:50:07 CEST 2009 - lslezak@suse.cz
+
+- package new YaPI file SERVICES.pm (fate #306696)
+
+-------------------------------------------------------------------
 Thu Jul 16 14:42:16 CEST 2009 - jsuchome@suse.cz
 
 - Wizard.ycp: use Fancy UI for 1024x576 screen size (fate#306298) 
@@ -12,147 +16,10 @@
 
 -------------------------------------------------------------------
 Tue May 26 18:59:03 CEST 2009 - juhliarik@suse.cz
-=======
-Fri Sep 25 17:52:49 CEST 2009 - mzugec@suse.cz
-
-- separation of netmask and prefix validation in Netmask module
-- 2.18.26 
-
--------------------------------------------------------------------
-Mon Sep 14 13:46:56 CEST 2009 - mvidner@suse.cz
-
-- YaST would not start from the GNOME menu (Unknown option -S) bnc#537470.
-- 2.18.25
-
--------------------------------------------------------------------
-Mon Sep  7 15:20:03 CEST 2009 - jsuchome@suse.cz
-
-- package new YaPI file SERVICES.pm (fate #306696)
-- 2.18.24 
-
--------------------------------------------------------------------
-Fri Sep  4 18:29:35 CEST 2009 - kmachalkova@suse.cz
-
-- ProductControl: support for disabling AC sub-items and sub-proposals
-  (related to FaTE #303859 and bnc#534862)
-- 2.18.23
-
--------------------------------------------------------------------
-Mon Aug 10 14:12:33 CEST 2009 - mvidner@suse.cz
-
-- save_y2logs: print usage to stderr (bnc#522842).
-  This is to notify users who use "$0 > l.tgz" instead of "$0 l.tgz"
-
--------------------------------------------------------------------
-Wed Jul 29 14:44:48 CEST 2009 - jsrain@suse.cz
-
-- select kernel-desktop by default if exists
-- 2.18.22
-
--------------------------------------------------------------------
-Thu Jul 16 14:06:37 CEST 2009 - jsuchome@suse.cz
-
-- Wizard.ycp: use Fancy UI for 1024x576 screen size (fate#306298)
-- 2.18.21
-
--------------------------------------------------------------------
-Thu Jul  9 13:55:26 CEST 2009 - lslezak@suse.cz
-
-- Call UI::RecalcLayout() after changing push button label
-  (bnc#510282)
-- Improved automatic retry after download failure (more attepts,
-  logarithmic back-off, retry download in more cases) (bnc#119813)
-- 2.18.20
-
--------------------------------------------------------------------
-Wed Jul 08 11:29:44 CEST 2009 - aschnell@suse.de
-
-- added GetIntegerFeature() and SetIntegerFeature() to
-  ProductFeatures module
-- 2.18.19
-
--------------------------------------------------------------------
-Fri Jun 19 13:01:19 CEST 2009 - jsrain@suse.cz
-
-- removed cyclic dependency between YCP modules preventing from
-  correct build
-- 2.18.18
-
--------------------------------------------------------------------
-Tue Jun 16 16:44:49 CEST 2009 - mvidner@suse.cz
-
-- Using autodocs-ycp.ami, which contains a fix for automake 1.11.
-
--------------------------------------------------------------------
-Thu Jun 11 18:09:25 CEST 2009 - lslezak@suse.cz
-
-- use float::tolstring() function in String::FormatSize() and
-  String::FormatSizeWithPrecision() to use the current
-  locale decimal separator (bnc#372671)
-
--------------------------------------------------------------------
-Thu Jun 11 15:55:55 CEST 2009 - jsrain@suse.cz
-
-- Getting hostname info from /etc/HOSTNAME only if the file exists.
-
--------------------------------------------------------------------
-Wed Jun  3 12:25:28 CEST 2009 - jsrain@suse.cz
-
-- prefer Gtk front-end when running xfce (bnc#509121)
-
--------------------------------------------------------------------
-Mon Jun  1 11:52:53 CEST 2009 - mzugec@suse.cz
-
-- new variable Internet::test to store status of test (bnc#506721)
-- 2.18.17 
-
--------------------------------------------------------------------
-Tue May 26 19:02:36 CEST 2009 - juhliarik@suse.cz
->>>>>>> 4a19705f
 
 - added fix for problem with parsing command line (bnc#462276) 
 
 -------------------------------------------------------------------
-<<<<<<< HEAD
-=======
-Fri May 22 10:47:43 CEST 2009 - mvidner@suse.cz
-
-- yast2-completion.sh: removed <(process substitution) so that it
-  works even with POSIXLY_CORRECT=1 (bnc#504844).
-
--------------------------------------------------------------------
-Wed May 20 12:45:47 CEST 2009 - aschnell@suse.de
-
-- moved .proc.mounts agent from yast2-installation to yast2 (bnc
-  #504429)
-
--------------------------------------------------------------------
-Tue May  5 14:18:28 CEST 2009 - jsrain@suse.cz
- 
-- remove all passwords from install.inf in save_y2log (bnc#500130)
-
--------------------------------------------------------------------
-Wed Apr 29 09:15:49 CEST 2009 - lslezak@suse.cz
-
-- media change popup - display also the URL in the short summary
-  (bnc#439069)
-- 2.18.15
-
--------------------------------------------------------------------
-Tue Apr 28 15:18:49 CEST 2009 - lslezak@suse.cz
-
-- URL.ycp - escape also non-ASCII characters in URL, added
-  URLRecode.pm module (bnc#446395)
-- URL.ycp - fixed processing of smb:// URLs (bnc#495109)
-
--------------------------------------------------------------------
-Mon Apr 20 16:11:35 CEST 2009 - jsrain@suse.cz
-
-- at start-up, check that /sys, /proc and /dev are not empty and
-  prevent YaST from start if they are (bnc#450643)
-
--------------------------------------------------------------------
->>>>>>> 4a19705f
 Thu Apr  9 10:04:19 CEST 2009 - lslezak@suse.cz
 
 - PackageSystem.ycp - check nil result of Pkg::PkgCommit() call
@@ -165,22 +32,12 @@
   (bnc#456446)
 
 -------------------------------------------------------------------
-<<<<<<< HEAD
-=======
-Tue Apr  7 15:31:35 CEST 2009 - jreidinger@suse.cz
-
-- Add to CWM widget for unified table CWMTable
-- 2.18.14 
-
--------------------------------------------------------------------
->>>>>>> 4a19705f
 Fri Apr  3 13:26:58 CEST 2009 - lslezak@suse.cz
 
 - Do not display "No package source" popup, just log a warning
   (bnc#485587)
 
 -------------------------------------------------------------------
-<<<<<<< HEAD
 Wed Mar 18 13:08:36 CET 2009 - ug@suse.de
 
 - read X-SuSE-DocTeamID from desktop files (bnc#448238)
@@ -211,207 +68,43 @@
 
 - NetworkInterfaces.GetDeviceTypes-added bond for s390 (bnc#476490)
 - 2.17.67 
-=======
-Fri Apr  3 12:29:54 CEST 2009 - jsrain@suse.cz
-
-- save_y2logs additionally collects /var/log/zypper.log and
-  /var/log/pk_backend_zypp
-
--------------------------------------------------------------------
-Wed Mar 25 16:41:53 CET 2009 - lslezak@suse.cz
-
-- Fixed layout of the authentication popup
-
--------------------------------------------------------------------
-Tue Mar 17 20:05:45 CET 2009 - lslezak@suse.cz
-
-- moved functions RunCommandWithTimeout() and RunDumbTimeout()
-  from SourceManager.ycp to Misc.ycp
-
--------------------------------------------------------------------
-Tue Mar 17 12:42:56 CET 2009 - jsrain@suse.cz
-
-- fixed typo (bnc #483915)
-- report when GTK UI is wanted but not installed (bnc #472448)
-
--------------------------------------------------------------------
-Mon Mar 16 10:03:31 CET 2009 - ug@suse.de
-
-- docu for Popup::ShowTextTimed fixed
-
--------------------------------------------------------------------
-Fri Mar 06 12:15:09 CET 2009 - aschnell@suse.de
-
-- added Event.ycp to easy use of UI events
-- 2.18.13
-
--------------------------------------------------------------------
-Fri Mar  6 09:03:14 CET 2009 - jsrain@suse.cz
-
-- fixed textdomain
-
--------------------------------------------------------------------
-Thu Mar  5 09:23:43 CET 2009 - jsuchome@suse.cz
-
-- GPG.ycp: --batch option is needed for hiding password popup
-
--------------------------------------------------------------------
-Tue Feb 24 18:24:42 CET 2009 - mzugec@suse.cz
-
-- - NetworkInterfaces - possible to not use LABEL for aliases
-(bnc#471253)
-- 2.18.12 
-
--------------------------------------------------------------------
-Tue Feb 24 14:34:50 CET 2009 - locilka@suse.cz
-
-- Added support for `reboot_same_step return value (bnc #475650).
-- 2.18.11
-
--------------------------------------------------------------------
-Mon Feb 23 12:43:46 CET 2009 - locilka@suse.cz
-
-- Fixing ProductControl to avoid leaving a workflow with the `auto
-  result - reruns the very first dialog (bnc #468677).
-
--------------------------------------------------------------------
-Wed Feb 18 18:05:49 CET 2009 - mzugec@suse.cz
-
-- NetworkInterfaces.GetDeviceTypes-added bond for s390 (bnc#476490) 
-- 2.18.10
-
--------------------------------------------------------------------
-Wed Feb 18 15:37:29 CET 2009 - jsrain@suse.cz
-
-- use PAE kernel only if there is >3GB of RAM or NX flag is present
-  (bnc#467328)
-
--------------------------------------------------------------------
-Mon Feb 16 10:45:05 CET 2009 - mzugec@suse.cz
-
-- assign to GetInstArgs.args first map, not first argument (bnc#475169)
-- 2.18.9 
-
--------------------------------------------------------------------
-Thu Feb 12 12:52:47 CET 2009 - coolo@suse.de
-
-- add dummy Exec line to the group desktop files to shutup kbuildsycoca
-- 2.18.8
-
--------------------------------------------------------------------
-Fri Feb  6 12:27:50 CET 2009 - ug@suse.de
-
-- read X-SuSE-DocTeamID from desktop files
-- 2.18.7
-
--------------------------------------------------------------------
-Fri Feb  6 10:40:17 CET 2009 - locilka@suse.cz
-
-- InstError module moved here from yast2-installation-2.18.5
-- 2.18.6
->>>>>>> 4a19705f
 
 -------------------------------------------------------------------
 Wed Feb 04 17:02:01 CET 2009 - aschnell@suse.de
 
 - avoid broken pipe in scripts (bnc #467891)
-<<<<<<< HEAD
 - 2.17.66
-=======
-- 2.18.5
->>>>>>> 4a19705f
 
 -------------------------------------------------------------------
 Tue Feb  3 09:27:34 CET 2009 - mvidner@suse.cz
 
 - Fixed prefix detection if called "bash -x yast2" (bnc#458385 c12).
-<<<<<<< HEAD
 - 2.17.65
-=======
->>>>>>> 4a19705f
 
 -------------------------------------------------------------------
 Fri Jan 30 11:14:42 CET 2009 - jsrain@suse.cz
 
 - fixed bash completion (bnc #470544)
-<<<<<<< HEAD
 - 2.17.64
-=======
-
--------------------------------------------------------------------
-Wed Jan 28 11:55:29 CET 2009 - lslezak@suse.cz
-
-- PackagesUI - removed textdomain switches
-
--------------------------------------------------------------------
-Tue Jan 27 17:36:15 CET 2009 - locilka@suse.cz
-
-- Added ag_freespace - SCR agent for checking free space in
-  directories (mounted partitions) (bnc #460477).
-- 2.18.4
-
--------------------------------------------------------------------
-Tue Jan 27 16:35:14 CET 2009 - aschnell@suse.de
-
-- added String::StartsWith() function
-- 2.18.3
-
--------------------------------------------------------------------
-Mon Jan 26 14:09:34 CET 2009 - mzugec@suse.cz
-
-- new Wizard::OpenCancelOKDialog() function
-- 2.18.2 
->>>>>>> 4a19705f
 
 -------------------------------------------------------------------
 Mon Jan 26 13:08:55 CET 2009 - locilka@suse.cz
 
 - Fixing ProductControl to avoid leaving a workflow by with the
   `back result - reruns the very first dialog (bnc #468677).
-<<<<<<< HEAD
 - 2.17.63
-=======
-
--------------------------------------------------------------------
-Thu Jan 22 18:41:41 CET 2009 - lslezak@suse.cz
-
-- added String::FormatTime() for formatting time in seconds to
-  a printable string (HH:MM:SS or MM:SS format)
-- PackagesUI - added installation summary dialog (bnc#431854)
-- added PKGMGR_ACTION_AT_EXIT sysconfig variable for configuring
-  the default package manager behavior at exit
-- 2.18.1
->>>>>>> 4a19705f
 
 -------------------------------------------------------------------
 Mon Jan 19 17:38:12 CET 2009 - lslezak@suse.cz
 
 - URL.ycp - fixed parsing and building IPv6 URLs, testsuite update
   (bnc#465820)
-<<<<<<< HEAD
 - 2.17.62
 
 -------------------------------------------------------------------
 Mon Jan  5 14:18:09 CET 2009 - lslezak@suse.cz
 
 - 2.17.61
-=======
-
--------------------------------------------------------------------
-Tue Jan  6 12:12:09 CET 2009 - jsrain@suse.cz
-
-- added String::RemoveShortcut to allow using widget labels in help
-  texts to ensure translations are in sync (bnc #307220)
-- 2.18.0
-
--------------------------------------------------------------------
-Tue Dec 30 14:37:45 CET 2008 - lslezak@suse.cz
-
-- use "Installed Size" label in the summary table during package
-  installation (bnc#355326)
-- better help text for package installation progress dialog
-  (bnc#443142)
->>>>>>> 4a19705f
 
 -------------------------------------------------------------------
 Tue Dec 23 08:38:26 CET 2008 - lslezak@suse.cz
@@ -425,16 +118,6 @@
 - PackageCallbacks.ycp - do not log a password in URL (bnc#460978)
 
 -------------------------------------------------------------------
-<<<<<<< HEAD
-=======
-Wed Dec 17 14:35:22 CET 2008 - lslezak@suse.cz
-
-- PackageSystem::DoInstallAndRemove() - check the system and offer
-  to fix it when there are inconsistencies, do not commit the
-  changes if there are unresolved dependencies (bnc#439373)
-
--------------------------------------------------------------------
->>>>>>> 4a19705f
 Wed Dec 17 14:16:19 CET 2008 - locilka@suse.cz
 
 - Escaping parameters when calling /usr/bin/genDDNSkey
