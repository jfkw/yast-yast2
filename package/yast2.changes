-------------------------------------------------------------------
<<<<<<< HEAD
Thu Jan 22 13:21:45 UTC 2015 - jsrain@suse.cz

- added handling of new created configuration files (bsc#860856)
=======
Wed Jan 21 15:50:26 UTC 2015 - cwh@suse.com

- Removed icons from all kinds of popups (bnc#875201)
- 3.1.117
>>>>>>> 0319056a

-------------------------------------------------------------------
Fri Jan 16 16:53:25 UTC 2015 - jreidinger@suse.com

- enable automatic rubocop style checker and adjust code to YaST
  style guide

-------------------------------------------------------------------
Fri Jan 16 10:05:55 UTC 2015 - dvaleev@suse.com

- Treat PowerNV platform as CHRP

-------------------------------------------------------------------
Tue Jan 13 13:43:40 UTC 2015 - cwh@suse.com

- Use native Ruby implementation (IPAddr) for Yast::IP.
- 3.1.116

-------------------------------------------------------------------
Wed Jan  7 10:55:13 UTC 2015 - jsrain@suse.cz

- keep kernel cmdline options during live installation (bsc#793065)

-------------------------------------------------------------------
Thu Dec 18 19:55:46 UTC 2014 - lslezak@suse.cz

- 3.1.115

-------------------------------------------------------------------
Wed Dec 17 14:00:42 UTC 2014 - schwab@suse.de

- Add Arch.aarch64

-------------------------------------------------------------------
Thu Dec  4 09:51:50 UTC 2014 - jreidinger@suse.com

- remove X-KDE-Library from desktop file (bnc#899104)

-------------------------------------------------------------------
Mon Dec  1 12:23:34 UTC 2014 - lslezak@suse.cz

- PackageCallbacks: fixed progress reporting (progress overflow was
  caused by missing stage count)
- 3.1.113

-------------------------------------------------------------------
Wed Nov 26 09:49:19 UTC 2014 - jreidinger@suse.com

- Add base class for installation proposal and finish clients
- 3.1.112

-------------------------------------------------------------------
Wed Nov 26 09:31:55 UTC 2014 - gber@opensuse.org

- remove support for the unmaintained GTK UI plugin (bnc#901511)

-------------------------------------------------------------------
Wed Nov 12 14:04:51 UTC 2014 - lslezak@suse.cz

- removed RegistrationStatus.pm module (obsolete, not supported
  by the new SCC registration)
- 3.1.110

-------------------------------------------------------------------
Fri Oct 31 07:10:48 UTC 2014 - jreidinger@suse.com

- do not crash for non-english locale if log file does not exist
  (bnc#898204)
- 3.1.109

-------------------------------------------------------------------
Wed Sep 17 08:16:51 UTC 2014 - jsrain@suse.cz

- change order in mode initialization so that selected Upgrade
  entry in boot menu does not override AutoUpgrade (bnc#897044)
- 3.1.108

-------------------------------------------------------------------
Wed Sep 17 09:16:23 CEST 2014 - schubi@suse.de

- Checking nil for repository name. (bnc#896466)
- 3.1.107

-------------------------------------------------------------------
Tue Sep 16 12:58:53 UTC 2014 - ancor@suse.com

- Added an extra help message when authentication against a
  registration server fails while refreshing repositories
  (bnc#895719)
- 3.1.106

-------------------------------------------------------------------
Fri Sep  5 14:32:23 UTC 2014 - lslezak@suse.cz

- do not write /etc/sysconfig/kernel:INITRD_MODULES, it has been
  dropped (bnc#895084)
- 3.1.105

-------------------------------------------------------------------
Thu Sep  4 12:32:06 UTC 2014 - mvidner@suse.com

- Use a more flexible rubygem requirement syntax (bnc#895069)
- 3.1.104

-------------------------------------------------------------------
Thu Aug 28 11:17:16 UTC 2014 - jreidinger@suse.com

- fix using changed root in netd agent so it can be used in
  installation (bnc#893965)
- 3.1.103

-------------------------------------------------------------------
Wed Aug 27 13:24:34 CEST 2014 - locilka@suse.com

- Lazy-loading SuSEfirewall2 services - some new services can be
  added when Yast is already running, and the config has been read
  already (bnc#872960)
- Preventing from showing incorrect service name or description if
  they are coming from TEMPLATE file (bnc#893583)
- Fixed service file parsing - comments starting with more than one
  '#' characters were reported as unexpected input (just warning)
- 3.1.102

-------------------------------------------------------------------
Thu Aug 21 13:29:52 CEST 2014 - locilka@suse.com

- Fixed checking whether SuSEfirewall2 package is selected or
  installed - in inst_finish, the package is already installed
  (bnc#892935)
- 3.1.101

-------------------------------------------------------------------
Wed Aug 20 10:11:10 CEST 2014 - locilka@suse.com

- Fixed RPM description (bnc#888994)
- 3.1.100

-------------------------------------------------------------------
Wed Aug 13 14:37:19 UTC 2014 - ancor@suse.com

- Untrusted repositories are disabled during installation to avoid
  asking for the key import over and over during the installation.
- Fixed bnc#723019 and bnc#886572
- 3.1.99

-------------------------------------------------------------------
Wed Aug 13 14:36:23 CEST 2014 - schubi@suse.de

- Package.rb: Each call is polling which installation mode is
  active currently. So Mode.rb has not to take care about modules
  which are using Mode.rb. (Fixing current testcases)
- 3.1.98

-------------------------------------------------------------------
Tue Aug 12 16:35:30 CEST 2014 - locilka@suse.com

- Fixed checking for SuSEfirewall2 package installed/selected
  for installation depending on the current stage/mode (bnc#887406)
- 3.1.97

-------------------------------------------------------------------
Tue Aug 12 12:13:36 CEST 2014 - schubi@suse.de

- When changing installation mode in "Mode.rb" the mode in Package.rb
  has to be updated too. (bnc#888212)
- 3.1.96

-------------------------------------------------------------------
Thu Aug  7 12:14:16 UTC 2014 - locilka@suse.com

- SuSEFirewall: Reading SuSEfirewall2 configuration whenever it's
  possible instead of simply skipping it in Stage.initial - package
  can be already available at the end of installation (bnc#887406)
- 3.1.95

-------------------------------------------------------------------
Thu Aug  7 11:02:41 UTC 2014 - ancor@suse.com

- Added two new generic 'waiting' messages, needed in yast-country
  to fix bnc#888804
- 3.1.94

-------------------------------------------------------------------
Wed Aug  6 11:45:33 UTC 2014 - jsrain@suse.cz

- read products from system (not repository) also during live
  installation (bnc#889157)
- 3.1.93

-------------------------------------------------------------------
Wed Jul 30 07:50:20 UTC 2014 - lslezak@suse.cz

- fixed a crash in package management when running in Qt UI with
  libproxy1-config-kde4 package installed (bnc#866692)
- 3.1.92

-------------------------------------------------------------------
Wed Jul 30 09:13:36 CEST 2014 - locilka@suse.com

- Fixed setting the default target during installation - systemctl
  doesn't return any target properties while running in chroot so
  we have to guess the Id and AllowIsolate properties (bnc#889323)
- 3.1.91

-------------------------------------------------------------------
Tue Jul 29 13:30:04 UTC 2014 - jreidinger@suse.com

- Fix timing of slideshow - now slides goes in cycle and all have
  equal time to display which improve user experience (bnc#885973)
- 3.1.90

-------------------------------------------------------------------
Tue Jul 29 08:09:27 UTC 2014 - ancor@suse.com

- Fixed .proc.cmdline parsing to support more situations
  (bnc#889241)
- 3.1.89

-------------------------------------------------------------------
Tue Jul 29 06:46:55 UTC 2014 - jreidinger@suse.com

- fix hidding cd statistics in text only mode (bnc#864507)
- 3.1.88

-------------------------------------------------------------------
Thu Jul 24 12:09:29 CEST 2014 - locilka@suse.com

- Fixed checking for :active state of a systemd unit - it's :active
  already even if it's just being activated (bnc#884756)
- 3.1.87

-------------------------------------------------------------------
Tue Jul 22 13:08:32 CEST 2014 - locilka@suse.com

- Added new ServicesProposal library to hold and export services
  enabled/disabled during installation (bnc#887688)
- 3.1.86

-------------------------------------------------------------------
Thu Jul 10 12:56:20 UTC 2014 - lslezak@suse.cz

- Product.rb: do not stop initialization on solver errors
  (bnc#886588)
- 3.1.85

-------------------------------------------------------------------
Tue Jul  8 15:49:43 CEST 2014 - locilka@suse.com

- Fixed Product.get_property by ensuring that we don't try to get
  property of an undefined product (bnc#886151)
- 3.1.84

-------------------------------------------------------------------
Fri Jul  4 15:45:38 UTC 2014 - lslezak@suse.cz

- view_anymsg: remove escape sequences from input log file
  (bnc#879629)
- 3.1.83

-------------------------------------------------------------------
Tue Jul  1 09:00:51 UTC 2014 - vmoravec@suse.com

- Fix SystemdTarget.all not to return nil in the collection
- 3.1.82

-------------------------------------------------------------------
Tue Jun 24 12:59:43 UTC 2014 - jreidinger@suse.com

- add option to disable os probing for some products (bnc#884007)
- 3.1.81

-------------------------------------------------------------------
Mon Jun 23 10:38:15 UTC 2014 - mfilka@suse.com

- bnc#864619
  - old network service is also disabled when switching to new one. 
- 3.1.80

-------------------------------------------------------------------
Tue Jun 17 12:56:20 CEST 2014 - schubi@suse.de

- Fixed error message for missing services
  (bnc#882609)
- 3.1.79

-------------------------------------------------------------------
Wed Jun 11 10:02:27 UTC 2014 - mfilka@suse.com

- bnc#878719
  - improved handling of inactive network service
- 3.1.78

-------------------------------------------------------------------
Tue Jun 10 16:31:19 UTC 2014 - lslezak@suse.cz

- make sure the total installation progress is always 100%
  (adjust the rounding issues when computing the subprogress
  percentages) (bnc#865585)
- 3.1.77

-------------------------------------------------------------------
Mon Jun  9 11:53:58 UTC 2014 - mfilka@suse.com

- bnc#864619
  - stop wicked service(s) properly when switching network services
- 3.1.76 

-------------------------------------------------------------------
Wed Jun  4 12:47:17 CEST 2014 - locilka@suse.com

- Adjusted textdomain for OSRelease library
- 3.1.75

-------------------------------------------------------------------
Fri May 30 11:06:47 UTC 2014 - vmoravec@suse.com

- Add Service.call method to make available all systemctl commands
- 3.1.74

-------------------------------------------------------------------
Fri May 30 08:55:45 UTC 2014 - lslezak@suse.cz

- DonePackage callback: remove invalid UTF-8 characters to avoid
  crash (bnc#876459)
- 3.1.73

-------------------------------------------------------------------
Fri May 30 10:41:14 CEST 2014 - locilka@suse.com

- Fixed network backend handling during upgrade - unified with
  installation (bnc#879594)
- 3.1.72

-------------------------------------------------------------------
Wed May 28 10:55:02 UTC 2014 - locilka@suse.com

- Removed warning message when starting Yast in Qt instead of GTK
  and vice versa (bnc#861807)
- 3.1.71

-------------------------------------------------------------------
Wed May 28 10:39:00 UTC 2014 - jreidinger@suse.com

- split too wide urls for accepting GnuGP key (bnc#870822)
- 3.1.70

-------------------------------------------------------------------
Wed May 28 10:00:17 UTC 2014 - lslezak@suse.cz

- removed system verification check when yast module installs
  required packages (bnc#866256)
- 3.1.69

-------------------------------------------------------------------
Wed May 28 07:56:29 UTC 2014 - jreidinger@suse.com

- save_y2logs: store also pbl.log from target system, if bootloader
  installation failed (bnc#879622)
- 3.1.68

-------------------------------------------------------------------
Fri May 23 12:35:42 CEST 2014 - locilka@suse.com

- Added check for existence of /etc/modules.d/ directory in Kernel
  library, the directory is created when missing (bnc#879428)
- 3.1.67

-------------------------------------------------------------------
Fri May 23 09:06:28 UTC 2014 - mfilka@suse.com

- bnc#879399
  - offer /var/log/boot.log in SysLog module for view
- 3.1.66

-------------------------------------------------------------------
Mon May 19 15:42:28 CEST 2014 - locilka@suse.com

- Always using special InstallationProperties for systemd_unit
  while called in first stage (bnc#878560)
- 3.1.65

-------------------------------------------------------------------
Mon May 19 15:07:50 CEST 2014 - locilka@suse.com

- Changed dialog label for updating/installing in SlideShow
  depending on the selected method (bnc#874995)
- 3.1.64

-------------------------------------------------------------------
Tue May 13 12:03:12 CEST 2014 - aschnell@suse.de

- added error handing for viewing log files (bnc#876895)
- 3.1.63

-------------------------------------------------------------------
Mon May 12 12:38:40 UTC 2014 - jsrain@suse.cz

- avoid hiding release notes button when new wizard window is
  opened (bnc#876668)
- 3.1.62

-------------------------------------------------------------------
Fri May  9 07:15:25 UTC 2014 - lslezak@suse.cz

- Product.rb - fixed base product detection (do not check the
  product status, always use the product from the initial
  repository during installation) (bnc#876836)
- 3.1.61

-------------------------------------------------------------------
Mon May  5 11:38:34 UTC 2014 - vmoravec@suse.com

- Fix getting the status of sysvinit services (bnc#876144)
- 3.1.60

-------------------------------------------------------------------
Fri May  2 14:22:48 UTC 2014 - jreidinger@suse.com

- save_y2logs: store target of symlinks as symlinks are useless
- 3.1.59

-------------------------------------------------------------------
Fri May  2 08:43:37 UTC 2014 - jsrain@suse.cz

- fixed incorrect function name (bnc#876105)
- 3.1.58

-------------------------------------------------------------------
Tue Apr 29 12:46:18 CEST 2014 - locilka@suse.com

- Fixed Product lazy loading in Update mode (bnc#875605)
- 3.1.57

-------------------------------------------------------------------
Tue Apr 29 11:27:09 CEST 2014 - gs@suse.de

- Add support for 'stop' and 'restart' of services in inst-sys
  (related to bnc #873057, bnc #873448)
- 3.1.56

-------------------------------------------------------------------
Mon Apr 28 16:41:57 CEST 2014 - locilka@suse.com

- Fixed SlideShow table header to match the reality (bnc#874823)
- 3.1.55

-------------------------------------------------------------------
Thu Apr 24 15:59:44 CEST 2014 - locilka@suse.com

- Product library changed to read data only from os-release and
  libzypp (bnc#873877), no more from content file
- 3.1.54

-------------------------------------------------------------------
Tue Apr 22 15:05:41 CEST 2014 - locilka@suse.com

- Published Service.Active (used from Perl)
- 3.1.53

-------------------------------------------------------------------
Tue Apr 22 11:03:21 CEST 2014 - locilka@suse.com

- Removed Product.patterns (replaced by Packages.default_patterns)
  (bnc#873923)
- 3.1.52

-------------------------------------------------------------------
Thu Apr 17 15:08:41 UTC 2014 - mvidner@suse.com

- rewrote URLRecode.pm to URLRecode.rb so that 'yast2 repositories'
  can run without Perl bindings
- 3.1.51

-------------------------------------------------------------------
Thu Apr 17 11:11:01 CEST 2014 - locilka@suse.com

- Decreased number of logs coming from Hooks (to enhance logs
  readability)
- 3.1.50

-------------------------------------------------------------------
Thu Apr 17 08:22:23 UTC 2014 - vmoravec@suse.com

- Add path to deprecation warnings (bnc#873973)
- Fix enabling LSB services during installation (bnc#873929)
- 3.1.49

-------------------------------------------------------------------
Wed Apr 16 13:02:54 UTC 2014 - jreidinger@suse.com

- ensure that dialog was closed even if exception is raised
  (bnc#873916)
- save_y2logs: store versions of packages in inst-sys
- 3.1.48

-------------------------------------------------------------------
Wed Apr 16 11:46:55 UTC 2014 - mfilka@suse.com

- bnc#869661
  - fixed internal error raised in inst_lan during update
- 3.1.47

-------------------------------------------------------------------
Tue Apr 15 09:09:57 CEST 2014 - locilka@suse.com

- Changed Product.FindBaseProducts to throw an exception if no
  base products are found in installation (bnc#873458, bnc#873377)
- 3.1.46

-------------------------------------------------------------------
Mon Apr 14 15:11:22 CEST 2014 - locilka@suse.com

- Changed OSRelease not to read content file instead of os-release
  file in inst-sys (bnc#873366)
- Changed Product to use OSRelease.ReleaseInformation as :name
  instead of creating it from ReleaseName and ReleaseVersion,
  these are only used as fallback (bnc#873366)
- 3.1.45

-------------------------------------------------------------------
Thu Apr 10 11:07:13 CEST 2014 - locilka@suse.com

- Prefering os-release file to content file (which is used only as
  a fallback now) both in installation and on a running system
  (bnc#871261)
- 3.1.44

-------------------------------------------------------------------
Thu Apr 10 09:06:02 UTC 2014 - mvidner@suse.com

- Enable wizard title on the left instead of on top during the
  installation (bnc#868859).
- 3.1.43

-------------------------------------------------------------------
Thu Apr 10 08:04:42 UTC 2014 - jsrain@suse.cz

- adjusted Product.FindBaseProducts to be usable during
  installation (needed for fix of bnc#871158)
- 3.1.42

-------------------------------------------------------------------
Wed Apr  9 07:09:37 UTC 2014 - jsrain@suse.cz

- added tabs for release notes into slide show dialog (bnc#871158)
- 3.1.41

-------------------------------------------------------------------
Wed Apr  9 06:35:54 UTC 2014 - jreidinger@suse.com

- save_y2logs: save also log from perl-Bootloader (bnc#872486)
- 3.1.40

-------------------------------------------------------------------
Tue Apr  8 15:01:00 CEST 2014 - locilka@suse.com

- Changed way of reading the product information: Reads it from
  /content file if it exists, then from /etc/os-release, then it
  throws exception if there is no other place to read (bnc#871261)
- 3.1.39

-------------------------------------------------------------------
Tue Apr  8 11:40:15 UTC 2014 - lslezak@suse.cz

- fixed "uninitialized constant Yast2::HwDetection::SCR" error
  (bnc#871783), fixed testsuite
- 3.1.38

-------------------------------------------------------------------
Wed Apr  2 09:18:51 UTC 2014 - jreidinger@suse.com

- add control option to enable sshd in installation (bnc#865056)
- 3.1.37

-------------------------------------------------------------------
Tue Apr  1 13:58:20 CEST 2014 - gs@suse.de

- Add info about text mode navigation in trees to general help
  (bnc #840672)

-------------------------------------------------------------------
Mon Mar 31 19:48:07 UTC 2014 - vmoravec@suse.com

- Fix failing tests
- 3.1.36

-------------------------------------------------------------------
Mon Mar 31 14:54:17 UTC 2014 - vmoravec@suse.com

- Fix enabling services in inst-sys (bnc#870949)
- 3.1.35

-------------------------------------------------------------------
Fri Mar 28 13:13:54 UTC 2014 - vmoravec@suse.com

- Add more systemd unit commands to SystemdService
- 3.1.34

-------------------------------------------------------------------
Fri Mar 28 13:07:16 UTC 2014 - vmoravec@suse.com

- Don't change service name which might be frozen string
  (bnc#870803)
- 3.1.33

-------------------------------------------------------------------
Thu Mar 27 10:15:12 UTC 2014 - vmoravec@suse.com

- Fix for template systemd units properties
- 3.1.32

-------------------------------------------------------------------
Thu Mar 27 10:03:16 UTC 2014 - lslezak@suse.cz

- fixed popup_test
- 3.1.31

-------------------------------------------------------------------
Wed Mar 26 17:02:08 UTC 2014 - lslezak@suse.cz

- fixed syntax error in Popup.Feedback()
- 3.1.30

-------------------------------------------------------------------
Wed Mar 26 16:25:32 UTC 2014 - vmoravec@suse.com

- Deprecate and refactor Service module with SystemdService backend
- Add support for /bin/service_start script in installation system
  that has no running systemd
- 3.1.29

-------------------------------------------------------------------
Wed Mar 26 15:45:45 CET 2014 - locilka@suse.com

- Throwing exception Yast::OSReleaseFileMissingError from
  OSRelease if /etc/os-release file is missing (bnc#869091)
- 3.1.28

-------------------------------------------------------------------
Wed Mar 26 10:04:24 CET 2014 - locilka@suse.com

- Refactored SUSEFirewallServices to throw exceptions when user
  or code tries to handle unknown services (bnc#867377)
- Adjusted CWMFirewallInterfaces to handle the new exception
  and inform user about it (bnc#867377)
- 3.1.27

-------------------------------------------------------------------
Tue Mar 25 14:34:29 UTC 2014 - lslezak@suse.cz

- added Popup.Feedback for displaying progress popup when running
  a block of code
- 3.1.26

-------------------------------------------------------------------
Tue Mar 25 08:09:09 CET 2014 - jsuchome@suse.cz

- better check if chef-client is running (bnc#868483)

-------------------------------------------------------------------
Mon Mar 24 12:16:08 UTC 2014 - vmoravec@suse.com

- Add support for systemd target with SystemdTarget module 

-------------------------------------------------------------------
Thu Mar 13 14:34:42 CET 2014 - gs@suse.de

- Check IPv4 and IPv6 for running network (bnc#868001)
- 3.1.25

-------------------------------------------------------------------
Tue Mar 11 13:41:08 UTC 2014 - vmoravec@suse.com

- Adapt System.Status for latest systemctl (bnc#867378)
- 3.1.24

-------------------------------------------------------------------
Thu Mar  6 15:21:44 UTC 2014 - vmoravec@suse.com

- Allow raising exceptions for not found systemd units;
  updates the expectations for bnc#853300
- 3.1.23

-------------------------------------------------------------------
Thu Mar  6 07:48:29 UTC 2014 - vmoravec@suse.com

- Add systemd service support; needed by fate#314946
- 3.1.22

-------------------------------------------------------------------
Tue Mar  4 12:20:41 UTC 2014 - vmoravec@suse.com

- Allow the Service module to configure services witout
  systemd unit files (bnc#864934)
- 3.1.21

-------------------------------------------------------------------
Thu Feb 27 09:56:16 UTC 2014 - vmoravec@suse.com

- Add systemd socket support (bnc#853300)
- 3.1.20

-------------------------------------------------------------------
Mon Feb 10 13:18:52 UTC 2014 - lslezak@suse.cz

- added memory detection code (gh#yast/yast-packager#33)
- 3.1.19

-------------------------------------------------------------------
Wed Feb  5 11:26:09 CET 2014 - jsuchome@suse.cz

- Check for Chef outside in the yast2 shell script to catch modules
  not using CommandLine (bnc#803358)
- 3.1.18

-------------------------------------------------------------------
Thu Jan 30 09:27:43 UTC 2014 - mfilka@suse.com

- bnc#861078
  - detected network service set properly when running in
    installation mode
- 3.1.17

-------------------------------------------------------------------
Tue Jan 21 14:57:14 UTC 2014 - jreidinger@suse.com

- remove from wizard icons for title as proposed by Ken
  (fate#314695)
- 3.1.16

-------------------------------------------------------------------
Tue Jan 21 08:26:38 UTC 2014 - mfilka@suse.com

- fate#316768
  - use wicked tools for network service restart / reload when 
    running in installation mode
- 3.1.15

-------------------------------------------------------------------
Thu Jan 16 15:56:21 UTC 2014 - jreidinger@suse.com

- make the package owner of /usr/share/YaST2/lib
- 3.1.14

-------------------------------------------------------------------
Wed Jan  8 13:12:19 CET 2014 - locilka@suse.com

- Upgrade mode in installer is newly set by Linuxrc (bnc#857847)
- 3.1.13

-------------------------------------------------------------------
Fri Dec 20 09:29:58 UTC 2013 - vmoravec@suse.com

- Add fail and abort hooks for installation
- 3.1.12

-------------------------------------------------------------------
Thu Dec 12 13:14:11 UTC 2013 - mfilka@suse.com

- changed API for querying network configuration backend
- 3.1.11

-------------------------------------------------------------------
Tue Dec 10 11:40:46 UTC 2013 - mfilka@suse.com

- bnc#851769
  - fixed reading bridge configuration
  - thanks to Waldemar Spitz <wspitz@uni-bonn.de>
- 3.1.10

-------------------------------------------------------------------
Tue Dec 10 08:37:31 UTC 2013 - vmoravec@suse.com

- add hook file #output method
- 3.1.9

-------------------------------------------------------------------
Wed Dec  4 12:39:02 UTC 2013 - jreidinger@suse.com

- deprecate yast --install, --upgrade and --remove and use zypper
  instead. Suggest using zypper directly from command line.
  (FATE#316458)
- 3.1.8

-------------------------------------------------------------------
Tue Dec  3 13:34:50 UTC 2013 - vmoravec@suse.com

- Update hooks
- 3.1.7

-------------------------------------------------------------------
Thu Nov 28 12:42:12 UTC 2013 - vmoravec@suse.com

- Add hook into installation workflow
- 3.1.6

-------------------------------------------------------------------
Mon Nov 25 11:48:21 UTC 2013 - jreidinger@suse.com

- Make sure the system ruby is used (BNC#845897)
  ( thanks to Marc Schütz <schuetzm@gmx.net>)
- Add hooks module (FATE#315992) (vmoravec)
- Fix rspec run on OS-12.3
- 3.1.5

-------------------------------------------------------------------
Thu Nov 21 08:48:50 UTC 2013 - lslezak@suse.cz

- PKGMGR_ACTION_AT_EXIT: change the default action to "summary",
  added combobox for changing the value

-------------------------------------------------------------------
Wed Nov 20 13:36:39 UTC 2013 - lslezak@suse.cz

- removed support for automatic 2nd stage (the 2nd stage has been
  dropped completely) (FATE#314695)
- 3.1.4

-------------------------------------------------------------------
Fri Nov 15 16:23:46 CET 2013 - jsuchome@suse.cz

- Warn the user if Chef could overwrite her changes (bnc#803358).

-------------------------------------------------------------------
Fri Nov 15 13:59:06 UTC 2013 - jreidinger@suse.com

- Removed unused API from NetworkInterfaces

-------------------------------------------------------------------
Wed Nov 13 17:08:09 CET 2013 - aschnell@suse.de

- use correct binary prefix (see bnc#849276)

-------------------------------------------------------------------
Mon Nov 11 10:48:14 UTC 2013 - jsrain@suse.cz

- added dedicated "Show Release Notes" button support for NCurses
  (fate#314695)

-------------------------------------------------------------------
Mon Nov  4 16:56:18 CET 2013 - locilka@suse.com

- Removed obsolete clients: password, remotechooser, remoteinstall
  (gh#yast/yast-yast2#100)

-------------------------------------------------------------------
Fri Nov  1 14:54:16 CET 2013 - locilka@suse.com

- Removed checking for a fallback control file, that file is always
  outdated and cannot work for all products
  (gh#yast/yast-installation#86)
- 3.1.3

-------------------------------------------------------------------
Thu Oct 31 21:50:05 CET 2013 - locilka@suse.com

- Configuration of Kernel modules loaded on boot has been moved
  to /etc/modules-load.d/*.conf files. Adapted Kernel library
  internal handling (bnc#838185).
- 3.1.2

-------------------------------------------------------------------
Tue Oct 22 11:17:25 UTC 2013 - mfilka@suse.com

- bnc#846550
  - deleting aliases works even for devices with name according
    new scheme

-------------------------------------------------------------------
Tue Oct 22 10:57:46 CEST 2013 - locilka@suse.com

- Added Linuxrc.keys (FATE#314982)
- 3.1.1

-------------------------------------------------------------------
Wed Oct  9 13:45:40 UTC 2013 - jreidinger@suse.com

- Install binaries to /usr/sbin instead of /sbin to be consistent 
  with rest of world and use common specs. Symlinks are kept for
  backward compatibility.
- do not create sym links in sbin for zast or camel case yast

-------------------------------------------------------------------
Thu Sep 26 17:59:55 UTC 2013 - lslezak@suse.cz

- do not use *.spec.in template, use *.spec file with RPM macros
  instead
- 3.1.0

-------------------------------------------------------------------
Tue Sep 24 10:03:12 UTC 2013 - jreidinger@suse.com

- allow nested ipv4 in ipv6 (BNC#828683)
- 3.0.9

-------------------------------------------------------------------
Tue Sep  3 08:47:37 UTC 2013 - mfilka@suse.com

- bnc#837517
    - fixed misinterpreting IPv6 prefixes when converting to netmask
- 3.0.8 

-------------------------------------------------------------------
Thu Aug 29 05:57:29 UTC 2013 - jreidinger@suse.com

- use ruby builtin IP regexp and clean a bit code
- 3.0.7

-------------------------------------------------------------------
Wed Aug 28 08:13:21 UTC 2013 - jreidinger@suse.com

- removed output redirection for /sbin/yast2, now it ends up in
  ~/.xsession-errors like for every other X program (BNC#766555)
- 3.0.6

-------------------------------------------------------------------
Thu Aug 22 11:22:26 CEST 2013 - jsuchome@suse.cz

- prevent accessing /etc/os-release during tests from Product.rb
  constructor
- 3.0.5 

-------------------------------------------------------------------
Thu Aug 22 08:17:06 CEST 2013 - jsuchome@suse.cz

- replace SuSERelease with OSRelease, which uses /etc/os-release
  (bnc#833955,fate#316268)
- 3.0.4

-------------------------------------------------------------------
Tue Aug 13 16:45:59 CEST 2013 - locilka@suse.com

- Changed some y2milestone into y2debug in GetTypeFrom* in
  NetworkInterfaces to decrease overfilling Yast log
- 3.0.3

-------------------------------------------------------------------
Fri Aug  9 07:02:01 UTC 2013 - mfilka@suse.com

- bnc#798620
    - disabled starting firewall during second stage. It could
    cause deadlock in systemd initialization sequence.
- 3.0.2 

-------------------------------------------------------------------
Thu Aug  8 13:57:09 CEST 2013 - tgoettlicher@suse.de

- fixed navigation in yast2-cc without mouse (bnc#651350)

-------------------------------------------------------------------
Mon Aug  5 10:47:14 CEST 2013 - jsuchome@suse.cz

- added support for handling product profiles (port of fate#310730)
- 3.0.1 

-------------------------------------------------------------------
Wed Jul 31 08:45:41 UTC 2013 - yast-devel@opensuse.org

- converted from YCP to Ruby by YCP Killer
  (https://github.com/yast/ycp-killer)
- version 3.0.0

-------------------------------------------------------------------
Mon Jul 29 11:21:23 UTC 2013 - lslezak@suse.cz

- PackageSystem.ycp - do not initialize the target system in the
  first installation stage when running in instsys, there is no RPM
  DB in the RAM disk image (bnc#742420#c7)

-------------------------------------------------------------------
Thu Jul 18 11:57:12 UTC 2013 - mfilka@suse.com

- added net device type detection based on sysfs
- fixed type detection workflow
- 2.24.5 

-------------------------------------------------------------------
Fri Jul 12 08:20:12 UTC 2013 - mfilka@suse.com

- fixed device type detection when commiting new device into
  NetworkInterfaces' cache. Fixes bnc#809053.
- changes API for device type detection - incompatible to previous
  versions
- 2.24.4

-------------------------------------------------------------------
Fri Jun 28 12:08:50 UTC 2013 - mfilka@suse.com

- bnc#817797 
    - data imported into NetworkInterfaces cannot be overwritten by 
    subsequent Read anymore
- 2.24.3

-------------------------------------------------------------------
Thu Jun 27 16:10:13 CEST 2013 - jsuchome@suse.cz

- show gpg key info in a term that allows copying the text
  (bnc#611456)
 -2.24.2

-------------------------------------------------------------------
Thu Jun 13 06:24:11 UTC 2013 - lslezak@suse.cz

- updated the testsuite to make the transition to Ruby easier

-------------------------------------------------------------------
Mon May 27 14:16:53 CEST 2013 - locilka@suse.com

- Reverted resetting disabled steps (bnc#813072)
- 2.24.1

-------------------------------------------------------------------
Tue May 21 15:24:25 CEST 2013 - jsuchome@suse.cz

- do not propose desktop kernel for minimal installation
  (bnc#819335) 
- 2.24.0

-------------------------------------------------------------------
Thu May 16 12:41:09 UTC 2013 - jsrain@suse.cz

- handle GPG keys in AutoUpgrade the same as in AutoYaST
  (bnc#820166)
- 2.23.29

-------------------------------------------------------------------
Tue May 14 11:43:45 UTC 2013 - mfilka@suse.com

- bnc#819327
    - InfiniBand device is not available on s390 arch.
- 2.23.28

-------------------------------------------------------------------
Tue May 14 09:17:11 CEST 2013 - tgoettlicher@suse.de

- accept any version of libyui
- 2.23.27

-------------------------------------------------------------------
Mon May 13 12:43:33 CEST 2013 - locilka@suse.com

- Fixing resetting steps in installation (bnc#813072)
- 2.23.26

-------------------------------------------------------------------
Fri May  3 17:04:22 UTC 2013 - locilka@suse.com

- Added functionality for checking network entry with optional
  netmask in IP or CIDR format (bnc#800592).
- Using new IP::CheckNetwork in Firewall (bnc#800592).
- ValidNetwork definition moved to IP module.
- 2.23.25

-------------------------------------------------------------------
Thu May  2 10:32:13 UTC 2013 - locilka@suse.com

- Re-enabling all disabled items (steps, proposals) if stagemode
  has changed (bnc#813072)
- 2.23.24

-------------------------------------------------------------------
Thu May  2 10:04:01 UTC 2013 - lslezak@suse.cz

- correct function signature for Pkg::CallbackErrorScanDb()
  callback

-------------------------------------------------------------------
Fri Mar 15 16:35:14 CET 2013 - jsuchome@suse.cz

- testsuite adapted to previous change (new code in Enable call)

-------------------------------------------------------------------
Wed Mar  6 10:07:05 CET 2013 - tgoettlicher@suse.de

- applied lnussel's patch:
  Don't use Info function to check enable state (bnc#807507)
- 2.23.23

-------------------------------------------------------------------
Tue Mar  5 15:56:58 CET 2013 - mvidner@suse.cz

- Changed to use network.service alias link, that is installed by
  the NetworkManager.service while "systemctl enable" and obsoletes
  the NETWORKMANAGER=yes/no variable in /etc/sysconfig/network/config
  (bnc#764055,bnc#764336,bnc#798348, by mt@suse.com)
- Requires sysconfig >= 0.80.0
- 2.23.22

-------------------------------------------------------------------
Wed Feb 13 18:10:19 CET 2013 - aschnell@suse.de

- added CommandLine::PrintTable, String::Repeat and
  String::SuperPad
- 2.23.21

-------------------------------------------------------------------
Fri Feb  1 08:55:18 UTC 2013 - lslezak@suse.cz

- added perl-XML-XPath dependency (needed by RegistrationStatus.pm)
- 2.23.20

-------------------------------------------------------------------
Thu Jan 17 17:00:06 CET 2013 - locilka@suse.com

- Extended checking for service in Service module by also checking
  in /etc/init.d as a fallback (bnc#795929 comment#20).
- 2.23.19

-------------------------------------------------------------------
Wed Jan 16 10:57:28 CET 2013 - locilka@suse.com

- Testcase for Service module moved here from yast2-iscsi-client

-------------------------------------------------------------------
Mon Jan 14 10:17:53 UTC 2013 - locilka@suse.com

- Runlevel definitions (targets) are now in /usr/lib/systemd/system
  (bnc#795929)
- Checking for systemd scripts in more directories (bnc#795929)
- 2.23.18

-------------------------------------------------------------------
Mon Jan  7 08:10:08 UTC 2013 - locilka@suse.com

- SuSEfirewall2 has merged *_init and *_setup services into one
  systemd service (bnc#795929).
- 2.23.17

-------------------------------------------------------------------
Fri Jan 04 16:37:07 CET 2013 - aschnell@suse.de

- fixed path for get_kernel_version (bnc#794084)
- 2.23.16

-------------------------------------------------------------------
Tue Dec 18 14:34:07 UTC 2012 - locilka@suse.com

- Adapted Service module to use systemd directly instead of via
  init.d (FATE #312568)
- 2.23.15

-------------------------------------------------------------------
Fri Dec  7 12:08:58 UTC 2012 - lslezak@suse.cz

- allow some characters in URL password field (bnc#786757)

-------------------------------------------------------------------
Thu Nov 29 17:04:52 CET 2012 - tgoettlicher@suse.de

- fixed bnc#791294: frame for firewall settings 
- 2.23.14

-------------------------------------------------------------------
Tue Nov 27 12:15:32 CET 2012 - gs@suse.de

- Added sysconfig variables (solver options) PKGMGR_VERIFY_SYSTEM,
  PKGMGR_AUTO_CHECK, PKGMGR_REEVALUATE_RECOMMENDED

-------------------------------------------------------------------
Mon Nov 26 13:50:09 UTC 2012 - locilka@suse.com

- Dropped obsolete Runlevel YCP module

-------------------------------------------------------------------
Tue Nov 20 16:52:28 UTC 2012 - jdsn@suse.de

- move RegistrationStatus.pm from wagon to yast2 (fate#312712)
- new version for proper package dependencies in wagon
- 2.23.13

-------------------------------------------------------------------
Tue Nov 13 17:37:41 CET 2012 - tgoettlicher@suse.de

- confirmed license GPL v2
- 2.23.12

-------------------------------------------------------------------
Fri Nov  2 11:43:01 CET 2012 - jsuchome@suse.cz

- move Log Viewer client here from dropped repair module
  (bnc#787070)
- 2.23.11

-------------------------------------------------------------------
Tue Oct 30 08:26:28 CET 2012 - jsuchome@suse.cz

- Kernel::InformAboutKernelChange - always return boolean
- fixed build dependencies
- 2.23.10 

-------------------------------------------------------------------
Mon Oct 29 14:52:40 CET 2012 - jsuchome@suse.cz

- use Kernel::InformAboutKernelChange after package installation
- do not read SuSEconfig log 
- 2.23.9

-------------------------------------------------------------------
Thu Oct 25 14:12:12 CEST 2012 - jsuchome@suse.cz

- added Kernel::InformAboutKernelChange - replacement for only
  non-SuSEconfig part of inst_suseconfig
- 2.23.8 

-------------------------------------------------------------------
Fri Oct 19 11:36:26 CEST 2012 - jsuchome@suse.cz

- added Syslog module, simple API to write into system log 
- 2.23.7

-------------------------------------------------------------------
Thu Oct 11 14:49:04 CEST 2012 - jsuchome@suse.cz

- removed calls to /sbin/SuSEconfig, packages should care of 
  updating configurations on their own

-------------------------------------------------------------------
Mon Oct 01 06:17:16 UTC 2012 - mfilka@suse.com

- extended support for IPv6
- 2.23.6 

-------------------------------------------------------------------
Mon Sep 24 17:38:52 CEST 2012 - locilka@suse.com

- Fixed detection whether firewall is running (BNC #779455) and
  unified with starting and stopping the service via Service API.

-------------------------------------------------------------------
Tue Sep 18 22:32:59 CEST 2012 - jsuchome@suse.cz

- added San Marino to the list of countries (bnc#780639)
- 2.23.5 

-------------------------------------------------------------------
Mon Aug 27 08:51:54 CEST 2012 - tgoettlicher@suse.de

- fix bnc#776567 YaST doesn't support input method
- 2.23.4

-------------------------------------------------------------------
Fri Aug 17 15:47:42 CEST 2012 - locilka@suse.com

- Fixed a typo (BNC #766703)
- Added support for iSCSI Target into the Firewall proposal
  (BNC #766300)

-------------------------------------------------------------------
Tue Aug  7 14:53:33 CEST 2012 - jsuchome@suse.cz

- fixed checking for systemd status (bnc#774799)
- 2.23.3 

-------------------------------------------------------------------
Tue Jun 26 11:45:26 CEST 2012 - gs@suse.de

- added color schemes "highcontrast" and "inverted" to description
  of Y2NCURSES_COLOR_THEME in sysconfig.yast2 

-------------------------------------------------------------------
Fri Jun 22 11:25:10 UTC 2012 - tgoettlicher@suse.de

- search for UI plugins at new and old location
- 2.23.2 

-------------------------------------------------------------------
Thu May 10 07:17:40 UTC 2012 - mfilka@suse.com

- removed ShellSafeWrite as it is not needed anymore with new ag_ini - bnc#750325
- 2.23.0 

-------------------------------------------------------------------
Thu Mar 29 14:02:47 CEST 2012 - jsuchome@suse.cz

- merged proofed texts
- 2.22.6

-------------------------------------------------------------------
Wed Mar 28 11:58:34 CEST 2012 - gs@suse.de

- Revert the change in FileUtils::Exists() (change is not needed
  here but will cause failure of testsuites)
- 2.22.5 

-------------------------------------------------------------------
Wed Feb 22 12:57:01 UTC 2012 - mfilka@suse.com

- bnc#694582 - added @ as it is allowed in authority part of URI.
- improve Exists(), don't return 'true' if SCR::Read() returned nil
- fixed testsuite for WorkFlow.ycp - corrupted due to above Exists() fix
- added String::YesNo
- 2.22.4 

-------------------------------------------------------------------
Tue Jan 31 14:44:38 CET 2012 - tgoettlicher@suse.de

- Fixed typo

-------------------------------------------------------------------
Fri Jan 13 14:35:47 CET 2012 - mvidner@suse.cz

- Internet test: fail early if NetworkManager has crashed
  (bnc#739390).
- 2.22.3

-------------------------------------------------------------------
Fri Jan  6 15:06:00 CET 2012 - mvidner@suse.cz

- Relicensed ConfigHistory from GPL-2.0 to GPL-2.0+
  to match the rest of the package (bnc#728950).
- 2.22.2

-------------------------------------------------------------------
Fri Jan  6 14:57:57 CET 2012 - jreidinger@suse.com

- forbid appending to IPADDR additional suffix if there is already
  one. Original name have preference (bnc#735109).

-------------------------------------------------------------------
Fri Jan  6 14:56:00 CET 2012 - mvidner@suse.cz

- create user-unreadable ifcfg files without a race (bnc#713661, CVE-2011-3177)
- 2.22.1

-------------------------------------------------------------------
Fri Jan  6 14:47:16 CET 2012 - mvidner@suse.cz

- Moved NetworkStorage from yast2.rpm to yast2-network.rpm
  (bnc#726057)
- 2.22.0

-------------------------------------------------------------------
Wed Nov  2 14:49:31 CET 2011 - locilka@suse.cz

- Unified starting, stopping and checking for firewall status
  (bnc#727445)
- 2.21.25

-------------------------------------------------------------------
Tue Oct 25 15:45:33 CEST 2011 - locilka@suse.cz

- Added new function String::ReplaceWith that is a replacement for
  often used mergestring(splitstring(...))

-------------------------------------------------------------------
Thu Oct 20 11:54:34 CEST 2011 - locilka@suse.cz

- Fixed script for generating translations for firewall services
  defined by other packages
- Regenerated translations for firewall services defined by other
  packages (bnc#722877)

-------------------------------------------------------------------
Wed Oct  5 10:21:02 UTC 2011 - jsrain@suse.cz

- removed list of controller modules not to be included in ititrd
  (bnc#719696)
- 2.21.24

-------------------------------------------------------------------
Thu Sep 29 14:54:07 UTC 2011 - lslezak@suse.cz

- Service::RunInitScriptWithTimeOut() - fixed memory leak,
  release the process info at the end

-------------------------------------------------------------------
Mon Sep 26 10:58:19 UTC 2011 - jsrain@suse.cz

- simplify usage of save_y2logs (bnc#673990)

-------------------------------------------------------------------
Fri Sep 23 12:00:45 UTC 2011 - lslezak@suse.cz

- use Pkg::ResolvableProperties() instead of obsoleted
  Pkg::TargetProducts()
- removed obsoleted Pkg::CallbackAcceptNonTrustedGpgKey() and the
  related dialog
- 2.21.23

-------------------------------------------------------------------
Fri Sep 16 11:46:38 CEST 2011 - visnov@suse.de

- Added UIHelper library module - contains useful
  UI helpers from now obsolete Wizard_hw
- Drop Wizard_hw
- Added Wizard::SetDesktopTitleAndIcon
- Added Desktop::ParseSingleDesktopFile
- 2.21.22

-------------------------------------------------------------------
Thu Sep 15 15:23:50 CEST 2011 - mvidner@suse.cz

- Added the interface name patterns emN, pN and pNpM.
  It fixes recognizing them as configured (bnc#713644)
  and unbreaks the proposed bridged configuration (bnc#713048).
- 2.21.21

-------------------------------------------------------------------
Wed Sep 14 07:31:48 UTC 2011 - lslezak@suse.cz

- .etc.sysctl_conf agent - support also ';' comment character
- 2.21.20

-------------------------------------------------------------------
Tue Sep 13 10:39:42 CEST 2011 - locilka@suse.cz

- Fixed SuSEfirewall2 SCR agent to understand single-quoted and
  double-quoted, single and multi-line variables and also
  single-line variables without any quotes (bnc#716013).
- 2.21.19

-------------------------------------------------------------------
Fri Sep  9 15:56:48 CEST 2011 - locilka@suse.cz

- Using ButtonBox in Wizard where possible (bnc#571939)

-------------------------------------------------------------------
Thu Sep  8 16:13:26 UTC 2011 - lslezak@suse.cz

- adapted to systemd (bnc#664548)
- 2.21.18

-------------------------------------------------------------------
Thu Sep  8 11:33:46 CEST 2011 - jsuchome@suse.cz

- added agent for /etc/sysctl.conf (fate#312343)
- 2.21.17

-------------------------------------------------------------------
Thu Sep  8 09:29:27 UTC 2011 - lslezak@suse.cz

- GPG.ycp - fixed initialization after creating a new GPG key,
  fixed creating a GPG key in KDE desktop or after logging via
  plain "su" (gpg agent problem) (bnc#715242)

-------------------------------------------------------------------
Mon Sep  5 16:40:22 UTC 2011 - lslezak@suse.cz

- added new Systemd.ycp module for handling systemd configuration,
  (needed for bnc#707418)
- 2.21.16

-------------------------------------------------------------------
Thu Sep  1 06:40:43 UTC 2011 - jsrain@suse.cz

- enhanced the help command-line parameters (bnc#712271)
- 2.21.15

-------------------------------------------------------------------
Wed Aug 31 16:21:31 CEST 2011 - mvidner@suse.cz

- Update Deleted and OriginalDevices in NetworkInterfaces::Write.
  Thanks to Justus Winter
- 2.21.14

-------------------------------------------------------------------
Wed Aug 31 07:40:54 UTC 2011 - lslezak@suse.cz

- fixed trusting a GPG key (wrong id check) (bnc#713068)
- added String::FindMountPoint() function (moved from yast2-wagon
  to share it with other modules)
- 2.21.13

-------------------------------------------------------------------
Fri Aug 26 13:26:32 CEST 2011 - locilka@suse.cz

- Fixed handling of FW_SERVICES_ACCEPT_* in SuSEFirewall modules to
  understand flags as the fifth parameter (bnc#712670)
- Fixed SuSEfirewall2 SCR agent to parse the sysconfig file
  properly (bnc#712670)
- 2.21.12

-------------------------------------------------------------------
Mon Aug  8 11:07:38 UTC 2011 - lslezak@suse.cz

- improved GPG key import dialog: changed "Import" button to
  "Trust" (bnc#694213), display expiration warning for expired
  keys, better layout for displaying GPG key properties, hide
  additional help text in ncurses UI (so the GPG key properties are
  displayed completely)
- 2.21.11

-------------------------------------------------------------------
Fri Aug  5 12:35:57 CEST 2011 - tgoettlicher@suse.de

- fixed .desktop file (bnc #681249)

-------------------------------------------------------------------
Wed Aug  3 09:04:32 UTC 2011 - lslezak@suse.cz

- use term "Software manager" instead of "Package manager"
  (bnc#585679)
- 2.21.10

-------------------------------------------------------------------
Tue Aug  2 09:19:26 CEST 2011 - locilka@suse.cz

- Fixed Get/SetBroadcastAllowedPorts in SuSEFirewall to keep
  user-entered values instead of translating them magically into
  list of ports (bnc#694782).
- 2.21.9

-------------------------------------------------------------------
Thu Jul 28 16:23:46 CEST 2011 - mvidner@suse.cz

- Fixed NetworkInterfaces::GetTypeFromIfcfg to recognize bridges (bnc#704999).
- 2.21.8

-------------------------------------------------------------------
Wed Jul 27 09:29:36 UTC 2011 - lslezak@suse.cz

- command line - properly display multiline help texts (bnc#708553)
- 2.21.7

-------------------------------------------------------------------
Fri Jul 22 16:18:30 CEST 2011 - mvidner@suse.cz

- FCoE detection in NetworkStorage::isDiskOnNetwork (bnc#677251, FATE#306855).
- Added NetworkInterfaces::GetTypeFromIfcfg which knows
  ETHERDEVICE=>vlan (FATE#311380).
- 2.21.6

-------------------------------------------------------------------
Fri Jul 22 16:10:07 CEST 2011 - locilka@suse.cz

- Removed obsoleted X-KDE-SubstituteUID from desktop files
  (bnc#540627)

-------------------------------------------------------------------
Thu Jul 21 15:15:51 CEST 2011 - locilka@suse.cz

- Fixed SuSEfirewall2 config library: By default any unassigned
  network interface is automatically assigned to the external
  firewall zone (bnc#547309).
- Fixed CWM library for opening ports in firewall not to list any
  empty strings returned by network module, just interface names
  (bnc#547309).
- 2.21.5

-------------------------------------------------------------------
Mon Jul 18 08:26:12 CEST 2011 - jsrain@suse.cz

- fixed typo (bnc#702662)

-------------------------------------------------------------------
Tue Jun 28 13:50:16 UTC 2011 - lslezak@suse.cz

- Suppress decimal zeroes for kB sizes (e.g. display "743 kB"
  instead of "743.00 kB") (bnc#495045)
- 2.21.4

-------------------------------------------------------------------
Thu Jun 23 15:28:19 UTC 2011 - lslezak@suse.cz

- read GPG keys in UTF-8 locale to properly read non-ASCII
  characters, UTF-8 characters caused SLMS webyast module crashing
  (bnc#696312)
- 2.21.3

-------------------------------------------------------------------
Thu Jun 23 09:48:12 UTC 2011 - lslezak@suse.cz

- Fixed abort callback to abort installation completely
  (bnc#673629)
- 2.21.2

-------------------------------------------------------------------
Tue Jun 21 15:39:34 CEST 2011 - locilka@suse.cz

- Fixed group desktop files by adding Exec=/sbin/yast2 (BNC#470482)

-------------------------------------------------------------------
Thu Jun 16 17:40:28 CEST 2011 - tgoettlicher@suse.de

- Fixed crushed progress bar (bnc #675443)
- Version bump
- 2.21.1

-------------------------------------------------------------------
Thu Jun 16 14:55:22 CEST 2011 - locilka@suse.cz

- Fixed regexp in Custom broadcast definition in
  SuSEFirewallExpertRules (BNC #676972).
- 2.20.15

-------------------------------------------------------------------
Thu May 19 14:40:07 CEST 2011 - mvidner@suse.cz

- Don't assume YaST has crashed (and scare the user with a pop-up)
  simply if a YCP script returns false (bnc#645434).
- 2.20.14

-------------------------------------------------------------------
Wed Mar 16 10:46:07 CET 2011 - tgoettlicher@suse.de

- Fixed dependencies (bnc #667938)
- 2.20.13

-------------------------------------------------------------------
Tue Feb  8 16:37:35 CET 2011 - jsrain@suse.cz

- do not define splash screen resolution to mkinitrd if boot splash
  is not installed (bnc#670225)
- 2.20.12

-------------------------------------------------------------------
Wed Jan 19 13:49:18 CET 2011 - jsrain@suse.cz

- adaptations for unattended migration (fate#310481)
- 2.20.11

-------------------------------------------------------------------
Tue Jan 18 16:37:53 CET 2011 - aschnell@suse.de

- call snapper from yast2 script

-------------------------------------------------------------------
Tue Jan  4 13:42:54 UTC 2011 - lslezak@suse.cz

- check PackageKit status, suggest to quit the daemon if it is
  running (bnc#659522)
- 2.20.10

-------------------------------------------------------------------
Mon Jan  3 17:25:36 UTC 2011 - lslezak@suse.cz

- fixed VLAN config type detection (wrong regexp)
- 2.20.9

-------------------------------------------------------------------
Mon Jan  3 16:49:18 UTC 2011 - lslezak@suse.cz

- don't abort when package checksum verification failes, ask to
  download the file again (bnc#657608)
- 2.20.8

-------------------------------------------------------------------
Wed Dec 22 18:58:19 CET 2010 - mzugec@suse.cz

- ifcfg-ethX.Y style config files for VLAN(fate#309240)
- 2.20.7 

-------------------------------------------------------------------
Mon Dec 20 11:27:17 CET 2010 - mzugec@suse.cz

- fate#306855: FCoE boot support
- 2.20.6 

-------------------------------------------------------------------
Tue Nov 16 15:45:30 CET 2010 - mzugec@suse.cz

- save log file into home directory by default (bnc#653601)
- 2.20.5 

-------------------------------------------------------------------
Fri Nov 12 15:42:50 CET 2010 - mzugec@suse.cz

- FileChanges: fixed testsuite 

-------------------------------------------------------------------
Fri Nov 12 11:03:58 CET 2010 - mzugec@suse.cz

- yast2 added bind-utils dependency (bnc#651893)
- 2.20.4 

-------------------------------------------------------------------
Fri Nov 12 10:23:17 CET 2010 - mzugec@suse.cz

- FileChanges: test rpm command exit value 

-------------------------------------------------------------------
Fri Nov  5 12:40:03 UTC 2010 - lslezak@suse.cz

- PackageCallbacks: removed the retry/abort/skip dialog from
  DoneProvide callback - the user is asked via MediaChange
  callback, don't ask twice when aborting.
- 2.20.3

-------------------------------------------------------------------
Tue Nov  2 15:09:00 UTC 2010 - lslezak@suse.cz

- updated to match the changed StartPackage callback signature
- 2.20.2

-------------------------------------------------------------------
Mon Oct 18 15:04:37 UTC 2010 - lslezak@suse.cz

- don't display extra error popup when a download fails, the error
  is reported later via MediaChange callback anyway (bnc#625987)
- 2.20.1

-------------------------------------------------------------------
Wed Oct 13 10:07:55 CEST 2010 - jsuchome@suse.cz

- open LongError popup instead of Error if the message is too long 
  (bnc#611596)

-------------------------------------------------------------------
Thu Oct  7 07:21:57 UTC 2010 - lslezak@suse.cz

- just log problemDeltaDownload callbacks - libzypp automatically
  tries full rpm if patch/delta cannot be downloaded, displaying 
  error popup breaks unattended installation (bnc#377569)
- 2.20.0

-------------------------------------------------------------------
Mon Jul 19 14:56:51 CEST 2010 - mzugec@suse.cz

- yast2 bash completion - show all yast modules (bnc#621848)
- thanks to Andrea Florio

-------------------------------------------------------------------
Fri Apr 30 13:32:22 CEST 2010 - jsuchome@suse.cz

- ag_anyxml: do not die on broken XML (bnc#600928)
- 2.19.13 

-------------------------------------------------------------------
Thu Apr 29 12:15:50 CEST 2010 - jsrain@suse.cz

- fixed typo (bnc#594384)

-------------------------------------------------------------------
Mon Apr 19 07:49:25 UTC 2010 - lslezak@suse.cz

- URLRecode.pm - fixed "deprecated defined(%hash)" warning
  (bnc#596920)
- 2.19.12

-------------------------------------------------------------------
Thu Apr  8 13:11:14 CEST 2010 - gs@suse.de

- yast2 start script: don't start YaST on console in UTF-8 mode
  by default and don't fix settings, but respect and trust the 
  locale ('testutf8' is removed, see bnc#556555 and bnc#436378).
- 2.19.11  

-------------------------------------------------------------------
Fri Mar 26 02:19:19 EDT 2010 - cmeng@novell.com

- Add a new category High Availability (bnc #575787)

-------------------------------------------------------------------
Mon Mar 22 09:12:32 CET 2010 - mzugec@suse.cz

- L3: autoinstallation with manual setup (bnc#568653)
- 2.19.10 

-------------------------------------------------------------------
Tue Mar 16 15:28:33 CET 2010 - jsuchome@suse.cz

- SERVICES.pm moved to webyast-services-ws (bnc#587876) 
- 2.19.9

-------------------------------------------------------------------
Wed Mar 10 16:32:25 CET 2010 - locilka@suse.cz

- Added special comments for translators to RTL languages
  (BNC #584466).

-------------------------------------------------------------------
Wed Mar 10 15:43:17 CET 2010 - mvidner@suse.cz

- Mode::test(): check getenv instead of the UI
  so that it works also in WebYaST (bnc#243624#c13).
- 2.19.8

-------------------------------------------------------------------
Wed Mar  3 23:08:31 CET 2010 - jsuchome@suse.cz

- SERVICES.pm: added support for enabling/disabling service 
- 2.19.7

-------------------------------------------------------------------
Wed Feb 17 10:09:00 CET 2010 - jsrain@suse.cz

- do not save unmodified interfaces (fate#308978)

-------------------------------------------------------------------
Thu Feb 11 16:10:40 CET 2010 - juhliarik@suse.cz

- added fix for deleting splash from initrd (bnc#292013)

-------------------------------------------------------------------
Mon Feb  8 16:13:49 CET 2010 - locilka@suse.cz

- Fixed SuSEFirewall::ActivateConfiguration to return a boolean
  value in all scenarios (BNC #577932).

-------------------------------------------------------------------
Mon Feb  8 15:23:54 CET 2010 - locilka@suse.cz

- Showing also zone of interface for 'Open Port in Firewall'
  details (BNC #483455).
- 2.19.6

-------------------------------------------------------------------
Tue Feb  2 17:20:29 CET 2010 - locilka@suse.cz

- Fixed generating unique step IDs for Wizard too keep the same
  durign one YaST run (BNC #575092).

-------------------------------------------------------------------
Mon Jan 18 14:36:37 CET 2010 - jsuchome@suse.cz

- SERVICES.pm: read descriptions (bnc#570298); get single service
  status from the Read function (bnc#570968)
- 2.19.5

-------------------------------------------------------------------
Fri Jan 15 11:44:39 CET 2010 - aschnell@suse.de

- extended Report and Popup module (needed for fate #304500)
- 2.19.4

-------------------------------------------------------------------
Thu Jan 14 17:53:48 CET 2010 - mzugec@suse.cz

- NetworkStorage: adapt functions needed for iBFT (bnc#551380)
- 2.19.3 

-------------------------------------------------------------------
Thu Jan 14 16:48:19 CET 2010 - kmachalkova@suse.cz

- Added Recommends: xdg-utils. xdg-su is now used in .desktop files
  of root-only YaST modules (bnc#540627) 
- 2.19.2

-------------------------------------------------------------------
Tue Jan 12 11:15:45 UTC 2010 - lslezak@suse.cz

- GPG.ycp - run gpg in C locale (bnc#544680)
- GPG.ycp - return success/error result in GPG::Init() and
  GPG::CreateKey() functions (bnc#544682)

-------------------------------------------------------------------
Thu Jan  7 14:26:21 CET 2010 - jsrain@suse.cz

- updated start-up script to behave correctly if QT CC is to be
  used without QT back-end (bnc#545331)

-------------------------------------------------------------------
Tue Jan  5 15:07:54 UTC 2010 - lslezak@suse.cz

- added missing UI::SetProductName() call - display the proper
  product name in help texts (using &product; macro) (bnc#535483)
- 2.19.1

-------------------------------------------------------------------
Mon Dec  7 13:03:25 CET 2009 - jsrain@suse.cz

- translate module names properly in NCurses CC (bnc#553644)

-------------------------------------------------------------------
Thu Nov 26 19:40:24 CET 2009 - locilka@suse.cz

- Fixed access rights for /etc/install.inf (bnc #500124)

-------------------------------------------------------------------
Thu Nov 26 18:10:42 CET 2009 - kmachalkova@suse.cz

- Fixed striping trailing \n from Hostname::CurrentHostname() 
  (bnc#553213)
- 2.19.0

-------------------------------------------------------------------
Thu Nov 26 07:51:09 UTC 2009 - lslezak@suse.cz

- PackageLock - use "Software Management" term consistently
  (bnc#558625)

-------------------------------------------------------------------
Thu Nov 19 16:51:55 CET 2009 - locilka@susue.cz

- REGISTERPRODUCT from content file moved to control file to
  globals->require_registration (FATE #305578)
- Extended SuSEFirewallServices module (FATE #306804)

-------------------------------------------------------------------
Tue Nov 10 10:07:01 CET 2009 - jsuchome@suse.cz

- SERVICES.pm: use ruby-bindings to read yml file (bnc#551276)

-------------------------------------------------------------------
Fri Nov  6 14:05:03 CET 2009 - jsrain@suse.cz

- issue an error message instead of trying to start YaST in
  NCurses without a terminal available (bnc#502688)

-------------------------------------------------------------------
Mon Oct 26 16:53:20 CET 2009 - mzugec@suse.cz

- NetworkPopup: display link state (FaTE#307166)
- 2.18.28 

-------------------------------------------------------------------
Wed Oct 21 15:02:15 CEST 2009 - mzugec@suse.cz

- Internet.ycp: skip interface status test in case of NM (bnc#535837)
- 2.18.27 

-------------------------------------------------------------------
Mon Oct 19 16:53:58 CEST 2009 - lslezak@suse.cz

- added explicit gpg2 Requires (bnc#544683)

-------------------------------------------------------------------
Fri Sep 25 17:52:49 CEST 2009 - mzugec@suse.cz

- separation of netmask and prefix validation in Netmask module
- 2.18.26 

-------------------------------------------------------------------
Mon Sep 14 13:46:56 CEST 2009 - mvidner@suse.cz

- YaST would not start from the GNOME menu (Unknown option -S) bnc#537470.
- 2.18.25

-------------------------------------------------------------------
Mon Sep  7 15:20:03 CEST 2009 - jsuchome@suse.cz

- package new YaPI file SERVICES.pm (fate #306696)
- 2.18.24 

-------------------------------------------------------------------
Fri Sep  4 18:29:35 CEST 2009 - kmachalkova@suse.cz

- ProductControl: support for disabling AC sub-items and sub-proposals
  (related to FaTE #303859 and bnc#534862)
- 2.18.23

-------------------------------------------------------------------
Mon Aug 10 14:12:33 CEST 2009 - mvidner@suse.cz

- save_y2logs: print usage to stderr (bnc#522842).
  This is to notify users who use "$0 > l.tgz" instead of "$0 l.tgz"

-------------------------------------------------------------------
Wed Jul 29 14:44:48 CEST 2009 - jsrain@suse.cz

- select kernel-desktop by default if exists
- 2.18.22

-------------------------------------------------------------------
Thu Jul 16 14:06:37 CEST 2009 - jsuchome@suse.cz

- Wizard.ycp: use Fancy UI for 1024x576 screen size (fate#306298)
- 2.18.21

-------------------------------------------------------------------
Thu Jul  9 13:55:26 CEST 2009 - lslezak@suse.cz

- Call UI::RecalcLayout() after changing push button label
  (bnc#510282)
- Improved automatic retry after download failure (more attepts,
  logarithmic back-off, retry download in more cases) (bnc#119813)
- 2.18.20

-------------------------------------------------------------------
Wed Jul 08 11:29:44 CEST 2009 - aschnell@suse.de

- added GetIntegerFeature() and SetIntegerFeature() to
  ProductFeatures module
- 2.18.19

-------------------------------------------------------------------
Fri Jun 19 13:01:19 CEST 2009 - jsrain@suse.cz

- removed cyclic dependency between YCP modules preventing from
  correct build
- 2.18.18

-------------------------------------------------------------------
Tue Jun 16 16:44:49 CEST 2009 - mvidner@suse.cz

- Using autodocs-ycp.ami, which contains a fix for automake 1.11.

-------------------------------------------------------------------
Thu Jun 11 18:09:25 CEST 2009 - lslezak@suse.cz

- use float::tolstring() function in String::FormatSize() and
  String::FormatSizeWithPrecision() to use the current
  locale decimal separator (bnc#372671)

-------------------------------------------------------------------
Thu Jun 11 15:55:55 CEST 2009 - jsrain@suse.cz

- Getting hostname info from /etc/HOSTNAME only if the file exists.

-------------------------------------------------------------------
Wed Jun  3 12:25:28 CEST 2009 - jsrain@suse.cz

- prefer Gtk front-end when running xfce (bnc#509121)

-------------------------------------------------------------------
Mon Jun  1 11:52:53 CEST 2009 - mzugec@suse.cz

- new variable Internet::test to store status of test (bnc#506721)
- 2.18.17 

-------------------------------------------------------------------
Tue May 26 19:02:36 CEST 2009 - juhliarik@suse.cz

- added fix for problem with parsing command line (bnc#462276) 

-------------------------------------------------------------------
Fri May 22 10:47:43 CEST 2009 - mvidner@suse.cz

- yast2-completion.sh: removed <(process substitution) so that it
  works even with POSIXLY_CORRECT=1 (bnc#504844).

-------------------------------------------------------------------
Wed May 20 12:45:47 CEST 2009 - aschnell@suse.de

- moved .proc.mounts agent from yast2-installation to yast2 (bnc
  #504429)

-------------------------------------------------------------------
Tue May  5 14:18:28 CEST 2009 - jsrain@suse.cz
 
- remove all passwords from install.inf in save_y2log (bnc#500130)

-------------------------------------------------------------------
Wed Apr 29 09:15:49 CEST 2009 - lslezak@suse.cz

- media change popup - display also the URL in the short summary
  (bnc#439069)
- 2.18.15

-------------------------------------------------------------------
Tue Apr 28 15:18:49 CEST 2009 - lslezak@suse.cz

- URL.ycp - escape also non-ASCII characters in URL, added
  URLRecode.pm module (bnc#446395)
- URL.ycp - fixed processing of smb:// URLs (bnc#495109)

-------------------------------------------------------------------
Mon Apr 20 16:11:35 CEST 2009 - jsrain@suse.cz

- at start-up, check that /sys, /proc and /dev are not empty and
  prevent YaST from start if they are (bnc#450643)

-------------------------------------------------------------------
Thu Apr  9 10:04:19 CEST 2009 - lslezak@suse.cz

- PackageSystem.ycp - check nil result of Pkg::PkgCommit() call
  which indicates an error (bnc#157551)

-------------------------------------------------------------------
Wed Apr  8 11:27:13 CEST 2009 - lslezak@suse.cz

- PackageCallbacks.ycp - don't read non existing y2logRPM file
  (bnc#456446)

-------------------------------------------------------------------
Tue Apr  7 15:31:35 CEST 2009 - jreidinger@suse.cz

- Add to CWM widget for unified table CWMTable
- 2.18.14 

-------------------------------------------------------------------
Fri Apr  3 13:26:58 CEST 2009 - lslezak@suse.cz

- Do not display "No package source" popup, just log a warning
  (bnc#485587)

-------------------------------------------------------------------
Fri Apr  3 12:29:54 CEST 2009 - jsrain@suse.cz

- save_y2logs additionally collects /var/log/zypper.log and
  /var/log/pk_backend_zypp

-------------------------------------------------------------------
Wed Mar 25 16:41:53 CET 2009 - lslezak@suse.cz

- Fixed layout of the authentication popup

-------------------------------------------------------------------
Tue Mar 17 20:05:45 CET 2009 - lslezak@suse.cz

- moved functions RunCommandWithTimeout() and RunDumbTimeout()
  from SourceManager.ycp to Misc.ycp

-------------------------------------------------------------------
Tue Mar 17 12:42:56 CET 2009 - jsrain@suse.cz

- fixed typo (bnc #483915)
- report when GTK UI is wanted but not installed (bnc #472448)

-------------------------------------------------------------------
Mon Mar 16 10:03:31 CET 2009 - ug@suse.de

- docu for Popup::ShowTextTimed fixed

-------------------------------------------------------------------
Fri Mar 06 12:15:09 CET 2009 - aschnell@suse.de

- added Event.ycp to easy use of UI events
- 2.18.13

-------------------------------------------------------------------
Fri Mar  6 09:03:14 CET 2009 - jsrain@suse.cz

- fixed textdomain

-------------------------------------------------------------------
Thu Mar  5 09:23:43 CET 2009 - jsuchome@suse.cz

- GPG.ycp: --batch option is needed for hiding password popup

-------------------------------------------------------------------
Tue Feb 24 18:24:42 CET 2009 - mzugec@suse.cz

- - NetworkInterfaces - possible to not use LABEL for aliases
(bnc#471253)
- 2.18.12 

-------------------------------------------------------------------
Tue Feb 24 14:34:50 CET 2009 - locilka@suse.cz

- Added support for `reboot_same_step return value (bnc #475650).
- 2.18.11

-------------------------------------------------------------------
Mon Feb 23 12:43:46 CET 2009 - locilka@suse.cz

- Fixing ProductControl to avoid leaving a workflow with the `auto
  result - reruns the very first dialog (bnc #468677).

-------------------------------------------------------------------
Wed Feb 18 18:05:49 CET 2009 - mzugec@suse.cz

- NetworkInterfaces.GetDeviceTypes-added bond for s390 (bnc#476490) 
- 2.18.10

-------------------------------------------------------------------
Wed Feb 18 15:37:29 CET 2009 - jsrain@suse.cz

- use PAE kernel only if there is >3GB of RAM or NX flag is present
  (bnc#467328)

-------------------------------------------------------------------
Mon Feb 16 10:45:05 CET 2009 - mzugec@suse.cz

- assign to GetInstArgs.args first map, not first argument (bnc#475169)
- 2.18.9 

-------------------------------------------------------------------
Thu Feb 12 12:52:47 CET 2009 - coolo@suse.de

- add dummy Exec line to the group desktop files to shutup kbuildsycoca
- 2.18.8

-------------------------------------------------------------------
Fri Feb  6 12:27:50 CET 2009 - ug@suse.de

- read X-SuSE-DocTeamID from desktop files
- 2.18.7

-------------------------------------------------------------------
Fri Feb  6 10:40:17 CET 2009 - locilka@suse.cz

- InstError module moved here from yast2-installation-2.18.5
- 2.18.6

-------------------------------------------------------------------
Wed Feb 04 17:02:01 CET 2009 - aschnell@suse.de

- avoid broken pipe in scripts (bnc #467891)
- 2.18.5

-------------------------------------------------------------------
Tue Feb  3 09:27:34 CET 2009 - mvidner@suse.cz

- Fixed prefix detection if called "bash -x yast2" (bnc#458385 c12).

-------------------------------------------------------------------
Fri Jan 30 11:14:42 CET 2009 - jsrain@suse.cz

- fixed bash completion (bnc #470544)

-------------------------------------------------------------------
Wed Jan 28 11:55:29 CET 2009 - lslezak@suse.cz

- PackagesUI - removed textdomain switches

-------------------------------------------------------------------
Tue Jan 27 17:36:15 CET 2009 - locilka@suse.cz

- Added ag_freespace - SCR agent for checking free space in
  directories (mounted partitions) (bnc #460477).
- 2.18.4

-------------------------------------------------------------------
Tue Jan 27 16:35:14 CET 2009 - aschnell@suse.de

- added String::StartsWith() function
- 2.18.3

-------------------------------------------------------------------
Mon Jan 26 14:09:34 CET 2009 - mzugec@suse.cz

- new Wizard::OpenCancelOKDialog() function
- 2.18.2 

-------------------------------------------------------------------
Mon Jan 26 13:08:55 CET 2009 - locilka@suse.cz

- Fixing ProductControl to avoid leaving a workflow by with the
  `back result - reruns the very first dialog (bnc #468677).

-------------------------------------------------------------------
Thu Jan 22 18:41:41 CET 2009 - lslezak@suse.cz

- added String::FormatTime() for formatting time in seconds to
  a printable string (HH:MM:SS or MM:SS format)
- PackagesUI - added installation summary dialog (bnc#431854)
- added PKGMGR_ACTION_AT_EXIT sysconfig variable for configuring
  the default package manager behavior at exit
- 2.18.1

-------------------------------------------------------------------
Mon Jan 19 17:38:12 CET 2009 - lslezak@suse.cz

- URL.ycp - fixed parsing and building IPv6 URLs, testsuite update
  (bnc#465820)

-------------------------------------------------------------------
Tue Jan  6 12:12:09 CET 2009 - jsrain@suse.cz

- added String::RemoveShortcut to allow using widget labels in help
  texts to ensure translations are in sync (bnc #307220)
- 2.18.0

-------------------------------------------------------------------
Tue Dec 30 14:37:45 CET 2008 - lslezak@suse.cz

- use "Installed Size" label in the summary table during package
  installation (bnc#355326)
- better help text for package installation progress dialog
  (bnc#443142)

-------------------------------------------------------------------
Tue Dec 23 08:38:26 CET 2008 - lslezak@suse.cz

- CommandLine.ycp - fixed handling of multiline help texts in
  'xmlhelp' command (bnc#430848)

-------------------------------------------------------------------
Mon Dec 22 13:02:28 CET 2008 - lslezak@suse.cz

- PackageCallbacks.ycp - do not log a password in URL (bnc#460978)

-------------------------------------------------------------------
Wed Dec 17 14:35:22 CET 2008 - lslezak@suse.cz

- PackageSystem::DoInstallAndRemove() - check the system and offer
  to fix it when there are inconsistencies, do not commit the
  changes if there are unresolved dependencies (bnc#439373)

-------------------------------------------------------------------
Wed Dec 17 14:16:19 CET 2008 - locilka@suse.cz

- Escaping parameters when calling /usr/bin/genDDNSkey
  (bnc #459739)

-------------------------------------------------------------------
Mon Dec 15 13:20:41 CET 2008 - lslezak@suse.cz

- PackageSystem::DoInstallAndRemove() - reset the fixsystem solver
  flag and do not install extra (unrelated) packages (bnc#439373)
- 2.17.60

-------------------------------------------------------------------
Mon Dec  8 12:33:02 CET 2008 - jsuchome@suse.cz

- menu.ycp: do not wait for integer return value of YOU (bnc#457167)
- 2.17.59

-------------------------------------------------------------------
Fri Dec  5 15:32:57 CET 2008 - lslezak@suse.cz

- PackagesUI.ycp - properly pass the mode parameter to the packager
  widget (bnc#456472)
- 2.17.58

-------------------------------------------------------------------
Fri Dec  5 09:34:54 CET 2008 - lslezak@suse.cz

- PackageSystem::DoInstallAndRemove() - updated to API change in
  pkg-bindings (bnc#450528)
- 2.17.57

-------------------------------------------------------------------
Wed Dec  3 15:55:44 CET 2008 - kmachalkova@suse.cz

- Take translations of group and module names in ncurses CC from
  system-wide desktop_translations.mo - they are not part of YaST
  .desktop files anymore (bnc#450494) 

-------------------------------------------------------------------
Wed Dec 03 14:39:30 CET 2008 - aschnell@suse.de

- save xorg conf and log in save_y2logs
- 2.17.56

-------------------------------------------------------------------
Wed Dec  3 10:28:01 CET 2008 - lslezak@suse.cz

- PackageSystem::DoInstallAndRemove() - do not install recommended
  packages for already installed packages (bnc#445476)
- 2.17.55

-------------------------------------------------------------------
Tue Dec  2 15:18:00 CET 2008 - mzugec@suse.cz

- NetworkStorage:: for LVM detection use pvs instead of pvscan 

-------------------------------------------------------------------
Tue Dec  2 14:05:30 CET 2008 - mzugec@suse.cz

- improved rootfs on network-based disk detection (bnc#445004)
- 2.17.54 

-------------------------------------------------------------------
Mon Dec  1 11:44:18 CET 2008 - mzugec@suse.cz

- Confirm::Detection() - exception for s390 (bnc#429562) 

-------------------------------------------------------------------
Fri Nov 28 16:55:00 CET 2008 - locilka@suse.cz

- Fixed the ag_netd agent to reset the STDOUT handler to :raw just
  for itself, otherwise UTF-8 chars read from disk are broken
  (bnc #447487).
- 2.17.53

-------------------------------------------------------------------
Thu Nov 27 17:15:15 CET 2008 - locilka@suse.cz

- Fixed counting the current overall SlideShow progress status
  (bnc #449792).

-------------------------------------------------------------------
Tue Nov 25 12:38:23 CET 2008 - lslezak@suse.cz

- reverted back the kernel-maxcpus change (bnc#444658)
- 2.17.52

-------------------------------------------------------------------
Tue Nov 18 19:10:22 CET 2008 - lslezak@suse.cz

- select kernel-maxcpus on x86_64 when there are more than 128
  processors (bnc#444658)
- register AcceptUnknownGpgKey callback (bnc#445664)
- 2.17.51

-------------------------------------------------------------------
Fri Nov 14 16:26:33 CET 2008 - sh@suse.de

- Consistent behaviour for Wizard::HideAbortButton() (bnc #444176)
  Still broken usability-wise, but now broken in a consistent way
- V 2.17.50 

-------------------------------------------------------------------
Wed Nov 12 18:28:46 CET 2008 - jdsn@suse.de

- revert change to disable x11 setup on Itanium(ia64) (bnc#439612)
- 2.17.49

-------------------------------------------------------------------
Fri Nov  7 17:37:50 CET 2008 - locilka@suse.cz

- Checking downloaded files signatures (WorkflowManager)
  (bnc #409927).
- 2.17.48

-------------------------------------------------------------------
Fri Nov  7 12:40:08 CET 2008 - lslezak@suse.cz

- added URL::HidePassword() and URL::HidePasswordToken() functions
  (bnc#441944)
- 2.17.47

-------------------------------------------------------------------
Thu Nov  6 18:45:38 CET 2008 - jdsn@suse.de

- disable x11 setup on Itanium/ia64 (bnc#439612) 
- 2.17.46

-------------------------------------------------------------------
Wed Nov 05 19:14:39 CET 2008 - aschnell@suse.de

- added Integer::Clamp (also used for #429908)
- 2.17.45

-------------------------------------------------------------------
Wed Nov 05 14:25:37 CET 2008 - aschnell@suse.de

- added Integer::Min and Integer::Max (needed for bnc #429908)
- 2.17.44

-------------------------------------------------------------------
Tue Nov  4 16:02:34 CET 2008 - mzugec@suse.cz

- UI::TimeoutUserInput() instead of UI::UserInput() for Hardware 
  Detection (bnc#429562)
- 2.17.43 

-------------------------------------------------------------------
Thu Oct 30 16:44:23 CET 2008 - lslezak@suse.cz

- added .sysconfig.services agent for reading/writing
  /etc/sysconfig/services file (bnc#440243)
- 2.17.42

-------------------------------------------------------------------
Mon Oct 27 13:00:20 CET 2008 - visnov@suse.cz

- SlideShow: check stage progress against overflow 
- 2.17.41

-------------------------------------------------------------------
Mon Oct 20 17:59:57 CEST 2008 - lslezak@suse.cz

- moved PackagesUI.ycp from yast2-packager, added
  RunPackageSelector() and RunPatternSelector() functions
  (bnc#435479)
- 2.17.40

-------------------------------------------------------------------
Mon Oct 20 12:33:54 CEST 2008 - kmachalkova@suse.cz

- bash ag_showexports moved from yast2-nfs-client package here 
  (bnc#257910) 

-------------------------------------------------------------------
Thu Oct 16 15:15:02 CEST 2008 - locilka@suse.cz

- Enhancing ProductControl to show internal steps names if debug
  mode is enabled (needed for WAGON);

-------------------------------------------------------------------
Wed Oct 15 14:59:02 CEST 2008 - locilka@suse.cz

- Removing SetFocus from Popup::AnyQuestion (bnc #435399).

-------------------------------------------------------------------
Mon Oct 13 12:53:12 CEST 2008 - lslezak@suse.cz

- fixed syntax error in media change callback (bnc#434721)
- 2.17.39

-------------------------------------------------------------------
Mon Oct 13 10:37:58 CEST 2008 - locilka@suse.cz

- Used Ricardo's patch for Popup dialog layout (bnc #433183).

-------------------------------------------------------------------
Wed Oct  8 09:33:20 CEST 2008 - lslezak@suse.cz

- display "Skip Autorefresh" button instead of "Abort" when an
  error occurs during autorefresh (bnc#427017)

-------------------------------------------------------------------
Tue Oct  7 17:48:31 CEST 2008 - lslezak@suse.cz

- fixed reference markers (%1) in a popup message (bnc#432518)
- 2.17.38

-------------------------------------------------------------------
Mon Oct  6 14:38:59 CEST 2008 - locilka@suse.cz

- Module PackagesProposal extended to handle also patterns
  (bnc #431580, bnc #431503)

-------------------------------------------------------------------
Mon Oct  6 13:23:09 CEST 2008 - visnov@suse.cz

- Added icon to hardware detection confirmation (bnc #431276)
- 2.17.37

-------------------------------------------------------------------
Fri Oct  3 00:26:13 CEST 2008 - locilka@suse.cz

- Fixed Makefiles by using [[:upper:]]*.ycp where needed.
- 2.17.36

-------------------------------------------------------------------
Thu Oct  2 22:15:31 CEST 2008 - locilka@suse.cz

- Added new PackagesProposal module which provides unified API for
  YaST modules in installation that want to select resolvables for
  installation (bnc #431580).

-------------------------------------------------------------------
Thu Oct  2 14:31:38 CEST 2008 - mzugec@suse.de

- Service  - log output in case of error 

-------------------------------------------------------------------
Thu Oct  2 11:31:35 CEST 2008 - kmachalkova@suse.cz

- Hostname.ycp: Improved FQDN lookup - read /etc/HOSTNAME and use 
  'linux.site' if all else fails (bnc#429792) 

-------------------------------------------------------------------
Wed Oct  1 17:07:00 CEST 2008 - visnov@suse.cz

- Show old action logs when rebuilding slideshow dialog (bnc #431261)

-------------------------------------------------------------------
Tue Sep 30 15:27:45 CEST 2008 - tgoettlicher@suse.de

- Fixed forgotten unregister from agent

-------------------------------------------------------------------
Mon Sep 29 16:52:39 CEST 2008 - visnov@suse.cz

- updated man page with exit codes
- save also zypp history in save_y2logs
- 2.17.35

-------------------------------------------------------------------
Fri Sep 29 14:55:50 CEST 2008 - tgoettlicher@suse.de

- Fixed bnc #418443: Yast modules windows have no title 
- 2.17.34

-------------------------------------------------------------------
Mon Sep 29 10:38:07 CEST 2008 - locilka@suse.cz

- Added possibility to restart YaST from any module by checking for
  /var/lib/YaST2/restart_yast (FATE #304118).
- 2.17.33

-------------------------------------------------------------------
Fri Sep 26 12:15:53 CEST 2008 - locilka@suse.cz

- Disabling firewall functions in Stage::initial (bnc #429861).
- 2.17.32

-------------------------------------------------------------------
Fri Sep 26 10:24:15 CEST 2008 - lslezak@suse.cz

- SlideShow.ycp - fixed division by zero when the installed
  packages are very small (bnc#429933)

-------------------------------------------------------------------
Thu Sep 25 17:20:38 CEST 2008 - jdsn@suse.de

- added new control center group: support (fate#303458)
- 2.17.31

-------------------------------------------------------------------
Thu Sep 25 15:03:02 CEST 2008 - lslezak@suse.cz

- reverted back the base product detection, fixed in pkg-bindings
  (bnc#413444)
- display the affected repository while importing a GPG key,
  updated GPG callbacks (bnc#370223)
- 2.17.30

-------------------------------------------------------------------
Thu Sep 25 13:30:01 CEST 2008 - locilka@suse.cz

- Fixed VNC handling in Firewall Proposal (bnc #427708).

-------------------------------------------------------------------
Tue Sep 23 11:37:32 CEST 2008 - locilka@suse.cz

- Fixed Popup::ErrorDetails (bnc #429068).
- 2.17.29

-------------------------------------------------------------------
Tue Sep 23 10:17:23 CEST 2008 - kmachalkova@suse.cz

- Added Service::Find function - return the first of the list of 
  services which is available (has init script)
  (needed for bnc#423026)
- 2.17.28

-------------------------------------------------------------------
Mon Sep 22 12:58:46 CEST 2008 - visnov@suse.cz

- don't initialize UI in SlideShow.ycp if not necessary (bnc#427345)

-------------------------------------------------------------------
Thu Sep 18 12:44:25 CEST 2008 - lslezak@suse.cz

- fixed base product detection (use /etc/products.d/baseproduct
  symlink) (bnc#413444)
- 2.17.27

-------------------------------------------------------------------
Wed Sep 17 18:51:08 CEST 2008 - locilka@suse.cz

- Handling new 'add_on_mode' key in product control file
  (bnc #427002).

-------------------------------------------------------------------
Wed Sep 17 16:14:08 CEST 2008 - locilka@suse.cz

- Fixed aborting the installation/upgrade (bnc #406401).

-------------------------------------------------------------------
Wed Sep 17 15:57:00 CEST 2008 - lslezak@suse.cz

- PackageCallbacks.ycp - fixed `ButtonBox definition (bnc#426965)

-------------------------------------------------------------------
Wed Sep 17 14:07:08 CEST 2008 - lslezak@suse.cz

- Progress.ycp - check whether widget `progress_replace_point
  exists (bnc#412453)
- display a link to Yast Bug Reporting Howto page in the "crash"
  dialog (bnc#421805)
- 2.17.26

-------------------------------------------------------------------
Tue Sep 16 17:22:42 CEST 2008 - lslezak@suse.cz

- added Service::EnabledServices() and .sysconfig.cron agent
  (access to /etc/sysconfig/cron file) (bnc#425864)
- 2.17.25

-------------------------------------------------------------------
Tue Sep 16 08:46:18 CEST 2008 - locilka@suse.cz

- Fixed ncurses menu (bnc #426507).
- 2.17.24

-------------------------------------------------------------------
Mon Sep 15 12:36:02 CEST 2008 - locilka@suse.cz

- Ignoring backslashes at ends of lines in SuSEfirewall
  configuration file (bnc #426000).
- Using one-record-perl-line style in SuSEfirewall for some
  variables to keep them human-readable (bnc #426000).

-------------------------------------------------------------------
Fri Sep 12 15:50:25 CEST 2008 - lslezak@suse.cz

- display a warning when a package installation or download error
  is ignored, suggest verification of the system (fate#303527)
- 2.17.23

-------------------------------------------------------------------
Thu Sep 11 15:35:45 CEST 2008 - jsrain@suse.cz

- require yast2-branding instead of yast2-theme (fate #301794)
- 2.17.22

-------------------------------------------------------------------
Thu Sep 11 07:55:19 CEST 2008 - jsrain@suse.cz

- merged texts from proofread

-------------------------------------------------------------------
Wed Sep 10 14:47:48 CEST 2008 - aschnell@suse.de

- allow whitespace at line-end in /etc/fstab (see bnc #401521)

-------------------------------------------------------------------
Wed Sep 10 07:24:35 CEST 2008 - lslezak@suse.cz

- fixed UI definition in MediaChange callback (incorrectly defined
  ButtonBox widget) (bnc#424349)
- 2.17.21

-------------------------------------------------------------------
Tue Sep  9 15:38:57 CEST 2008 - locilka@suse.cz

- .barexml SCR agent dropped (bnc #424263).

-------------------------------------------------------------------
Tue Sep  9 15:26:12 CEST 2008 - mzugec@suse.de

- fixed NetworkInterfaces::FreeDevice() function
- 2.17.20 

-------------------------------------------------------------------
Tue Sep  9 10:24:41 CEST 2008 - locilka@suse.cz

- Modules 'Slides' and 'SlideShow' moved here from packager.
- 2.17.19

-------------------------------------------------------------------
Mon Sep  8 10:02:12 CEST 2008 - mzugec@suse.cz

- fix for testsuite 

-------------------------------------------------------------------
Fri Sep  5 14:23:55 CEST 2008 - mzugec@suse.cz

- added support for InfiniBand network devices (fate#304870), 
  (fate#304115)
- 2.17.18 

-------------------------------------------------------------------
Thu Sep  4 17:48:02 CEST 2008 - locilka@suse.cz

- Adding question icon for ModuleLoading::Load (bnc #421002).
- Fixed Confirm module (bnc #423272).

-------------------------------------------------------------------
Thu Sep  4 14:31:14 CEST 2008 - locilka@suse.cz

- Fixing Popup YCP module to workaround a UI Syntax Error while
  using ButtonBox widget (bnc #422612).
- Checking UI::OpenDialog return value and closing the dialog only
  if successful (bnc #422612).
- 2.17.17

-------------------------------------------------------------------
Thu Sep  4 12:26:33 CEST 2008 - jsuchome@suse.cz

- InstExtensionImage.ycp: added function for unloading image;
  LoadExtension and UnLoadExtension have argument for progress text

-------------------------------------------------------------------
Thu Sep  4 10:37:53 CEST 2008 - locilka@suse.cz

- One more `ButtonBox in SignatureCheckDialogs (bnc #392171).

-------------------------------------------------------------------
Tue Sep  2 11:18:36 CEST 2008 - locilka@suse.cz

- Extended control file handling to accept 'execute' module
  parameter to be called instead of 'name'/inst_'name'
  (BNC #401319).
- 2.17.16

-------------------------------------------------------------------
Thu Aug 28 11:55:05 CEST 2008 - locilka@suse.cz

- Adapted Popup, Confirm, CWM, ALog, GPGWidgets, NetworkPopup,
  PackageCallbacks, SignatureCheckDialogs, FileChanges, Initrd,
  and ModuleLoading libraries to use new YButtonBox widget
  (FATE #303446).
- Adjusted RPM dependencies.
- 2.17.15

-------------------------------------------------------------------
Wed Aug 27 10:03:54 CEST 2008 - jsrain@suse.cz

- added configuration files changes tracking in SNV as preview

-------------------------------------------------------------------
Mon Aug 25 14:10:23 CEST 2008 - ug@suse.de

- post-patterns for autoyast added
- 2.17.14

-------------------------------------------------------------------
Fri Aug 22 10:18:51 CEST 2008 - jsrain@suse.cz

- remove 'usbhid' from blacklisted modules for initrd (bnc #398420)

-------------------------------------------------------------------
Wed Aug 20 12:46:23 CEST 2008 - ug@suse.de

- fixed the Linuxrc::SaveInstallInf function to copy the 
  install.inf
- 2.17.13

-------------------------------------------------------------------
Tue Aug 19 15:55:31 CEST 2008 - mvidner@suse.cz

- Use zenity or kdialog instead of xmessage if available, for
  accessibility (bnc#418032, bnc#343903).

-------------------------------------------------------------------
Mon Aug 18 13:05:54 CEST 2008 - jsrain@suse.cz

- fixed bash completion (bnc #417755)
- 2.17.12

-------------------------------------------------------------------
Tue Aug 12 17:44:57 CEST 2008 - mvidner@suse.cz

- /sbin/yast, network.scr: Fedora portability, thanks to Oracle.
- Added Distro, a module to distinguish between distributions,
  to facilitate porting YaST.

-------------------------------------------------------------------
Mon Aug 11 13:54:29 CEST 2008 - kmachalkova@suse.cz

- Hostname::Current.*: Do not split FQDN into pieces if it is of the 
  form of IP address (bnc#415109)
- CWMFirewallInterfaces: widget-exists check added
- 2.17.11

-------------------------------------------------------------------
Mon Aug 11 12:42:18 CEST 2008 - locilka@suse.cz

- Fixing PortAliases to recover from faulty data.

-------------------------------------------------------------------
Fri Aug  8 13:19:03 CEST 2008 - locilka@suse.cz

- Fixed the latest Progress patch to pass the testsuite.
- 2.17.10

-------------------------------------------------------------------
Fri Aug  8 10:28:38 CEST 2008 - jsuchome@suse.cz

- anyxml agent documentation added to anyxml.scr (bnc#405291) 

-------------------------------------------------------------------
Wed Aug  6 14:23:14 CEST 2008 - tgoettlicher@suse.de

- Fixed bnc #413516: HideBackButton() always hides back button
  in wizard

-------------------------------------------------------------------
Wed Aug  6 10:34:07 CEST 2008 - locilka@suse.cz

- Converting old built-in allowed services configuration in
  firewall to services defined by packages (bnc #399217).

-------------------------------------------------------------------
Wed Jul 30 11:53:35 CEST 2008 - lslezak@suse.cz

- PackageLock::Connect() - display more details about owner of the
  zypp lock (bnc#280537)

-------------------------------------------------------------------
Fri Jul 25 16:00:44 CEST 2008 - mzugec@suse.cz

- support for tunnel devices in NetworkInterfaces (FaTE#302184)
- 2.17.9

-------------------------------------------------------------------
Tue Jul 22 20:12:41 CEST 2008 - locilka@suse.cz

- Added new DnsServerAPI::GetReverseIPforIPv6 function.
- 2.17.8

-------------------------------------------------------------------
Thu Jul 17 12:25:25 CEST 2008 - jsuchome@suse.cz

- ag_anyxml: return every value as string (bnc#409491) 

-------------------------------------------------------------------
Wed Jul 16 18:41:13 CEST 2008 - locilka@suse.cz

- Support for conflicting services has been dropped from
  SuSEFirewall* modules (replaced by services defined by packages).

-------------------------------------------------------------------
Tue Jul 15 13:37:09 CEST 2008 - locilka@suse.cz

- Fixed Linuxrc::SaveInstallInf function to really copy the
  /etc/install.inf at the end of the installation.
- Fixed ycpdoc warnings for SuSEFirewall*.ycp (added/fixed docu.)

-------------------------------------------------------------------
Fri Jul 11 11:11:11 CEST 2008 - locilka@suse.cz

- Unified icons in Popup library using Icon library.
- Extended Icon library with 'question' icon.
- 2.17.7

-------------------------------------------------------------------
Thu Jul 10 19:02:22 CEST 2008 - mvidner@suse.cz

- CWMTab: Added a nesting stack (bnc#406138); added LastTab() so
  that some modules continue to work (bnc#134386).

-------------------------------------------------------------------
Wed Jul  9 15:22:52 CEST 2008 - locilka@suse.cz

- Making ProductControl::InitAutomaticConfiguration public to make
  it possible to call it directly from first stage installation
  worker (bnc #404122).

-------------------------------------------------------------------
Tue Jul  8 11:28:39 CEST 2008 - locilka@suse.cz

- By default, firewall packages are just checked whether they are
  installed. CWM Firewall Interfaces does not offer to install them
  (bnc #388773).
- 2.17.6

-------------------------------------------------------------------
Mon Jul  7 17:05:37 CEST 2008 - locilka@suse.cz

- Dropped deprecated functions from Wizard module:
  ReplaceNextButton, ReplaceBackButton, ReplaceAbortButton.
- Added more documentation (examples).

-------------------------------------------------------------------
Sun Jul  6 22:18:42 CEST 2008 - mzugec@suse.de

- possibility to disable FileChanges popup (bnc#383718)

-------------------------------------------------------------------
Tue Jul  1 17:43:02 CEST 2008 - mzugec@suse.de

- new function is NetworkService::Networkv6Running()
- rewrite IP/PREFIXLEN for aliases in NetworkInterfaces
- 2.17.5 

-------------------------------------------------------------------
Fri Jun 27 10:53:23 CEST 2008 - lslezak@suse.cz

- adapted to the new patch messages and patch scripts callbacks
  (bnc#401220)
- 2.17.4

-------------------------------------------------------------------
Thu Jun 19 11:05:22 CEST 2008 - aschnell@suse.de

- added Integer::RangeFrom, Integer::IsPowerOfTwo and Integer::Sum
- 2.17.3

-------------------------------------------------------------------
Wed Jun 18 12:42:14 CEST 2008 - mzugec@suse.de

- moved DnsServerAPI testsuites to yast2-dns-server
- 2.17.2

-------------------------------------------------------------------
Wed Jun 18 10:19:41 CEST 2008 - mzugec@suse.de

- use PREFIXLEN in NetworkInterfaces
- fixed testsuites (added IPv6 tests)
- 2.17.1

-------------------------------------------------------------------
Mon Jun 16 12:42:24 CEST 2008 - locilka@suse.cz

- Added "ellipsis" to the "Firewall Details" generic button
  (bnc #395433).

-------------------------------------------------------------------
Fri Jun 13 16:57:42 CEST 2008 - aschnell@suse.de

- added Integer.ycp module with Range function
- 2.17.0

-------------------------------------------------------------------
Fri Jun 13 15:02:15 CEST 2008 - locilka@suse.cz

- Opening fallback ports in case of SSH and / or VNC installation
  when firewall services (defined by packages) are not installed
  (bnc #398855).
- DnsServerAPI testsuites moved here from yast2-dns-server.
- Adjusted RPM dependencies (Conflicts: yast2-dns-server < 2.17.0).

-------------------------------------------------------------------
Wed Jun 11 12:01:02 CEST 2008 - locilka@suse.cz

- All SUSEFirewallServices were dropped, since now we only support
  services defined by packages.

-------------------------------------------------------------------
Mon Jun  9 16:52:24 CEST 2008 - mzugec@suse.cz

- DnsServerApi.pm moved from dns-server (bnc#392606)

-------------------------------------------------------------------
Fri Jun  6 17:27:09 CEST 2008 - mzugec@suse.cz

- installation onto nfs - STARTMODE='nfsroot' (bnc#397410)

-------------------------------------------------------------------
Fri Jun  6 12:50:02 CEST 2008 - locilka@suse.cz

- Fixed Progress stages layout, stage-mark has a reseved space now
  (bnc #395752).
- Using 'rpmqpack' in PackageSystem::PackageInstalled because it is
  a way faster than 'rpm' itself.

-------------------------------------------------------------------
Wed Jun  4 16:32:13 CEST 2008 - lslezak@suse.cz

- added PackageLock::Connect() - similar to PackageLock::Check()
  but [Abort] is always displayed and [Continue] is optional
  (bnc#293356)

-------------------------------------------------------------------
Tue Jun  3 16:49:06 CEST 2008 - locilka@suse.cz

- Always calling NetworkInterfaces::Read in SuSEFirewall::Read
  (bnc #396646)

-------------------------------------------------------------------
Fri May 23 12:23:25 CEST 2008 - jsrain@suse.cz

- adjusted button handling in CWM (bnc#392983)
- 2.16.71

-------------------------------------------------------------------
Thu May 22 15:53:55 CEST 2008 - lslezak@suse.cz

- Added Product::ReadProducts() to explicitly read products from
  the package manager (bnc#390738)
- 2.16.70

-------------------------------------------------------------------
Thu May 22 10:56:19 CEST 2008 - mzugec@suse.cz

- test if disk is network based in NetworkStorage (bnc#384420)
- 2.16.69

-------------------------------------------------------------------
Tue May 20 13:51:55 CEST 2008 - locilka@suse.cz

- Updated SuSEfirewall2 service-translations (generated from PDB).

-------------------------------------------------------------------
Fri May 16 16:40:22 CEST 2008 - jsrain@suse.cz

- added categories Settings and System into desktop file
  (bnc #382778)

-------------------------------------------------------------------
Fri May 16 16:27:19 CEST 2008 - sh@suse.de

- Fixed bnc #374704: Missing wizard icons
  Now providing a default icon until the YCP app sets one
- V 2.16.68

-------------------------------------------------------------------
Wed May 14 09:47:19 CEST 2008 - jsrain@suse.cz

- propagate the yast2 --gtk and --qt switches from control center
  to running individual modules (bnc #389714)
- 2.16.67

-------------------------------------------------------------------
Tue May 13 13:49:40 CEST 2008 - mzugec@suse.cz

- isDiskOnNetwork::NetworkStorage added test for nfs (bnc#384420)
- 2.16.66

-------------------------------------------------------------------
Tue May 13 12:41:55 CEST 2008 - lslezak@suse.cz

- PackageSystem::EnsureSourceInit() - do not display "No package
  source defined" when installing from liveCD (bnc#389688)
- 2.16.65

-------------------------------------------------------------------
Mon May 12 13:42:11 CEST 2008 - mvidner@suse.cz

- Report::{Long,}{Message,Warning,Error}: log the text before popping
  up a dialog so that eager bug reporters have the last message in the
  log (bnc#381594#c15).

-------------------------------------------------------------------
Fri May 09 12:19:58 CEST 2008 - aschnell@suse.de

- Fixed keyboard on PPC during installation (bnc #387567)
- 2.16.64

-------------------------------------------------------------------
Fri May  9 10:03:05 CEST 2008 - locilka@suse.cz

- Fixed TSIG key generation (bnc #387099).
- 2.16.63

-------------------------------------------------------------------
Wed May  7 09:52:21 CEST 2008 - lslezak@suse.cz

- Progress:: store the current values correctly when a nested
  progress is started

-------------------------------------------------------------------
Mon May  5 14:52:54 CEST 2008 - mvidner@suse.cz

- Pass client arguments as literal strings, not YCP values.
  It broke for "/tmp/windomain\theuser-tmpdir" (bnc#382883).
- Fixed the bnc#382216 fix for non-/usr prefix.
- 2.16.62

-------------------------------------------------------------------
Fri May  2 14:07:24 CEST 2008 - lslezak@suse.cz

- Mode::test(), PakageCallbacks - do not call UI:: functions in
  command line mode (do not initialize UI) (another fix for
  bnc#374259)
- 2.16.61

-------------------------------------------------------------------
Wed Apr 30 12:02:38 CEST 2008 - lslezak@suse.cz

- Product.ycp - properly set 'name' and 'short_name' (bnc#368104)

-------------------------------------------------------------------
Tue Apr 29 15:26:54 CEST 2008 - lslezak@suse.cz

- moved ag_content agent (.content_file path) from yast2-instserver
  package here so it can be shared by yast2-instserver and
  yast2-product-creator (bnc#339126)
- 2.16.60

-------------------------------------------------------------------
Mon Apr 28 15:35:47 CEST 2008 - lslezak@suse.cz

- Abort completete autorefresh when [Abort] is pressed after
  a download problem (bnc #382377)
- 2.16.59

-------------------------------------------------------------------
Fri Apr 25 11:18:24 CEST 2008 - lslezak@suse.cz

- do not use UI:: call while importing PackageCallbaks module
  (initializes UI even in command line mode) (bnc#374259)
- 2.16.58

-------------------------------------------------------------------
Thu Apr 24 09:55:15 CEST 2008 - jsuchome@suse.cz

- added missing anyxml.scr
- 2.16.57

-------------------------------------------------------------------
Wed Apr 23 14:59:43 CEST 2008 - locilka@suse.cz

- Fixing CWMFirewallInterfaces to appropriately handle interfaces
  in unprotected internal zone (bnc #382686).
- 2.16.56

-------------------------------------------------------------------
Wed Apr 23 13:27:18 CEST 2008 - mvidner@suse.cz

- Make the yast2 script work even with trailing slashes in $PATH
  (bnc#382216).

-------------------------------------------------------------------
Wed Apr 23 11:50:23 CEST 2008 - lslezak@suse.cz

- PackageSystem.ycp - do not initialize the package callbacks,
  they are already initialized in PackageCallbacks constructor
- Product.ycp - do not initialize the package manager, read the
  installed product from /etc/SuSE-relase file instead (bnc#380652)
- 2.16.55

-------------------------------------------------------------------
Tue Apr 22 15:15:59 CEST 2008 - jsrain@suse.cz

- rename MODLIST variable to YAST_MODLIST to prevent conflicts
  with zypper (bnc #382097)

-------------------------------------------------------------------
Mon Apr 21 12:20:01 CEST 2008 - jsrain@suse.cz

- fixed CWM testsuite
- 2.16.54

-------------------------------------------------------------------
Fri Apr 18 15:29:46 CEST 2008 - lslezak@suse.cz

- Kernel.ycp - check XEN detection result for nil, nil means XEN
  was not found

-------------------------------------------------------------------
Thu Apr 17 20:31:39 CEST 2008 - locilka@suse.cz

- Using `InputFiled instead of obsolete `TextEntry (in CWM).
- Adjusted CWM testsuite.
- 2.16.53

-------------------------------------------------------------------
Wed Apr 16 13:30:31 CEST 2008 - kmachalkova@suse.cz

- Wizard.ycp: Generic tree dialog introduced - left help panel
  might be removed, but menu tree must stay (FaTE #303291 related)

-------------------------------------------------------------------
Tue Apr 15 11:13:04 CEST 2008 - lslezak@suse.cz

- PackageCallbacks.ycp - added RegisterEmptyProgressCallbacks() and
  RestorePreviousProgressCallbacks() functions for disabling and
  restoring progress callbacks (bnc#377919)
- 2.16.52

-------------------------------------------------------------------
Mon Apr 14 16:42:44 CEST 2008 - sh@suse.de

- Open wizard dialogs with `opt(`wizardDialog) in Wizard.ycp
- V 2.16.51

-------------------------------------------------------------------
Mon Apr 14 14:16:55 CEST 2008 - lslezak@suse.cz

- Products.ycp - the target and the sources must be initialized
  and the solver must be run to obtain the list of installed
  products (bnc #368104)

-------------------------------------------------------------------
Mon Apr 14 11:44:17 CEST 2008 - locilka@suse.cz

- Enhanced firewall-services translations script to generate a bit
  more usefule output for translators.

-------------------------------------------------------------------
Mon Apr 14 08:49:05 CEST 2008 - jsrain@suse.cz

- regenerated yast2-services-translations (bnc #373969)
- 2.16.50

-------------------------------------------------------------------
Sun Apr 13 14:42:01 CEST 2008 - aschnell@suse.de

- refactoring and fixing LogView.ycp (bnc #371983)
- 2.16.49

-------------------------------------------------------------------
Fri Apr 11 18:38:02 CEST 2008 - locilka@suse.cz

- New Wizard::OpenOKDialog() (FATE #120373).

-------------------------------------------------------------------
Fri Apr 11 10:50:20 CEST 2008 - mvidner@suse.cz

- FileChanges::FileChangedFromPackage: fixed to actually consider the
  file parameter

-------------------------------------------------------------------
Thu Apr 10 13:55:25 CEST 2008 - kmachalkova@suse.cz

- Hostname.ycp: new functions for retrieving current FQDN, hostname
  and domain name (for FaTE #302863)
- 2.16.48

-------------------------------------------------------------------
Thu Apr 10 10:09:20 CEST 2008 - kmachalkova@suse.cz

- Progress.ycp: use UI::GetDisplay info only when it is really
  needed, not on global level (it instantiates UI and makes CLI
  deaf-dumb in ncurses which set terminal echo to off) (bnc #374259)

-------------------------------------------------------------------
Wed Apr  9 14:57:17 CEST 2008 - jsrain@suse.cz

- use only one 'tail' command in LogView if not using grep to
  filter a log in order to avoid buffering (bnc #371983)
- 2.16.47

-------------------------------------------------------------------
Wed Apr  9 10:33:04 CEST 2008 - locilka@suse.cz

- Added support for Samba Broadcast Reply (FATE #300970).
- Updated Firewall Services translations.
- Renamed SuSEfirewall2 SCR agent to help to make SCR lazy.

-------------------------------------------------------------------
Tue Apr  8 12:14:52 CEST 2008 - lslezak@suse.cz

- call Pkg::TargetInit() in PackageSystem::EnsureTargetInit()
  to load installed packages
- only PAE version of kernel-xen is shipped (kernel-xenpae is now
  kernel-xen)

-------------------------------------------------------------------
Fri Apr  4 15:16:13 CEST 2008 - locilka@suse.cz

- Added GetInstArgs::automatic_configuration for easier handling
  of the automatic configuration process.
- InstExtensionImage changed to use new 'extend' command
  (bnc #376870).
- Function AddXenSupport doesn't change FW_FORWARD_ALWAYS_INOUT_DEV
  anymore. The whole functionality is handled by SuSEfirewall2
  itself (bnc #375482).
- 2.16.46

-------------------------------------------------------------------
Fri Apr  4 14:54:19 CEST 2008 - jsrain@suse.cz

- avoid calling PackageCallbacksInit::InitPackageCallbacks () to
  prevent testsuites of other packages from failing
- 2.16.45

-------------------------------------------------------------------
Thu Apr  3 07:53:51 CEST 2008 - lslezak@suse.cz

- fixed build (missing in -M option in Makefile.am)
- 2.16.44

-------------------------------------------------------------------
Wed Apr  2 22:10:10 CET 2008 - mzugec@suse.de

- added type "password" into CWM
- 2.16.43

-------------------------------------------------------------------
Wed Apr  2 16:31:13 CEST 2008 - lslezak@suse.cz

- moved package callbacks implementation from yast2-packager
  to yast2 (to break cyclic dependency) (fate#302296)
- 2.16.42

-------------------------------------------------------------------
Wed Apr  2 16:21:09 CEST 2008 - locilka@suse.cz

- SCR Agent for managing /etc/ssh/sshd_config has been moved here
  from yast2-sshd.
- Adjusted RPM dependencies.
- 2.16.41

-------------------------------------------------------------------
Tue Apr 01 20:49:22 CEST 2008 - aschnell@suse.de

- let String::FormatSizeWithPrecision return "1 MB" instead of
  "1024 kB" and alike
- fixed String::FormatSizeWithPrecision to return a unit for small
  values

-------------------------------------------------------------------
Tue Apr  1 09:46:44 CEST 2008 - jsrain@suse.cz

- merged texts from proofread

-------------------------------------------------------------------
Mon Mar 31 15:55:25 CEST 2008 - mvidner@suse.cz

- Don't document a feature that is unclear and was never there
  (bnc#373187).

-------------------------------------------------------------------
Wed Mar 26 16:19:46 CET 2008 - jsuchome@suse.cz

- added new anyxml agent, now using perl-XML-Simple library
  (bnc #366867)
- 2.16.40

-------------------------------------------------------------------
Wed Mar 19 17:22:30 CET 2008 - locilka@suse.cz

- anyxml agent renamed to barexml (bnc #366867)
- 2.16.39

-------------------------------------------------------------------
Wed Mar 19 15:36:55 CET 2008 - jsrain@suse.cz

- fixed efika detection (bnc #369045)

-------------------------------------------------------------------
Tue Mar 18 13:22:01 CET 2008 - locilka@suse.cz

- Changed the default value for use-automatic-configuration in
  ProductControl module, now it's false (Also because of AutoYaST).
- Better logging.
- 2.16.38

-------------------------------------------------------------------
Mon Mar 17 14:50:16 CET 2008 - aschnell@suse.de

- added LogViewCore.ycp
- added WaitForEvent to Wizard.ycp
- 2.16.37

-------------------------------------------------------------------
Mon Mar 17 12:43:32 CET 2008 - jsrain@suse.cz

- added 'StartupNotify=true' to the desktop file (bnc #304964)

-------------------------------------------------------------------
Fri Mar 14 12:26:39 CET 2008 - locilka@suse.cz

- Several changes in ProductControl modules for automatic
  configuration and easies enabling and disabling modules.
- DisabledModules and DisabledProposals were made local and acces
  to them is available via functional API only. Both for
  (fate #303396).
- 2.16.36

-------------------------------------------------------------------
Fri Mar 14 11:29:13 CET 2008 - jsrain@suse.cz

- fixed textdomain

-------------------------------------------------------------------
Wed Mar 12 17:16:20 CET 2008 - locilka@suse.cz

- Adjusted ProductControl to evaluate `accept and `ok as if it was
  `next (bnc #369846).
- 2.16.35

-------------------------------------------------------------------
Tue Mar 11 16:14:30 CET 2008 - jsrain@suse.cz

- added infrastructure to detect configuration files changed not
  by YaST and warn users about such changes possibly getting lost
  (fate #303374)

-------------------------------------------------------------------
Tue Mar 11 13:00:07 CET 2008 - lslezak@suse.cz

- improved String::FormatRateMessage() (needed for bnc #168935)
- 2.16.34

-------------------------------------------------------------------
Wed Mar  5 17:37:15 CET 2008 - lslezak@suse.cz

- register Refresh callbacks (required for FATE #30962, bnc #231745)
- 2.16.33

-------------------------------------------------------------------
Wed Mar 05 16:39:25 CET 2008 - aschnell@suse.de

- set Qt style during installation

-------------------------------------------------------------------
Wed Mar  5 15:37:35 CET 2008 - locilka@suse.cz

- Do not try to change the Wizard widget if no such widget exists
  (ncurses) reuse the Back button instead (bnc #367213).
- 2.16.31

-------------------------------------------------------------------
Tue Mar  4 13:53:43 CET 2008 - locilka@suse.cz

- Replacing obsolete ag_background with new ag_process in Service
  YCP module.
- Adjusted RPM dependencies.

-------------------------------------------------------------------
Wed Feb 27 14:38:42 CET 2008 - coolo@suse.de

- new version
- V 2.16.30

-------------------------------------------------------------------
Fri Feb 22 15:34:10 CET 2008 - jsuchome@suse.cz

- added ProductControl::EnableModule, ProductControl::DisabledModule

-------------------------------------------------------------------
Thu Feb 21 18:09:33 CET 2008 - sh@suse.de

- Added new UI packages to Requires/BuildRequires in .spec file
- No more fullscreen for sw_single (coolo's wish)
- V 2.16.29

-------------------------------------------------------------------
Mon Feb 18 20:51:30 CET 2008 - coolo@suse.de

- fix build
- 2.16.28

-------------------------------------------------------------------
Mon Feb 18 17:10:17 CET 2008 - mzugec@suse.de

- NetworkService::NetworkRunningPopup() changed to confirmation

-------------------------------------------------------------------
Mon Feb 18 14:13:07 CET 2008 - lslezak@suse.cz

- URL::Parse() - parse "dir:///" correctly

-------------------------------------------------------------------
Fri Feb 15 13:53:34 CET 2008 - jsrain@suse.cz

- added variables to define whether installing from RPM packages
  or images

-------------------------------------------------------------------
Thu Feb 14 11:59:42 CET 2008 - mzugec@suse.de

- added Confirm::RunningNetwork() for bnc#360571
- 2.16.27

-------------------------------------------------------------------
Wed Feb 13 12:15:22 CET 2008 - jsrain@suse.cz

- Defined filename of file to force update instead of installation

-------------------------------------------------------------------
Fri Feb  8 10:40:25 CET 2008 - locilka@suse.cz

- Umounts performed by InstExtensionImage use -f -l -d (force,
  lazy, free the used loop device as well).

-------------------------------------------------------------------
Thu Feb  7 15:50:24 CET 2008 - locilka@suse.cz

- Module InstExtensionImage moved here from installation.
- Added possibility to disintegrate extensions integrated by
  InstExtensionImage module.
- 2.16.26

-------------------------------------------------------------------
Wed Feb  6 16:51:28 CET 2008 - locilka@suse.cz

- Restoring buttons in ProductControl after every single client
  call to prevent from breaking the installation workflow.

-------------------------------------------------------------------
Tue Feb  5 10:36:52 CET 2008 - kmachalkova@suse.cz

- Progress.ycp: Use the presence of progress bar widget to determine
  whether some progress is running (querying progress counter is not
  enough, previous modules might have failed to reset it correctly)

-------------------------------------------------------------------
Mon Feb  4 18:07:47 CET 2008 - mzugec@suse.de

- Confirm::RunningNetwork() moved to
  NetworkService::NetworkRunningPopup()

-------------------------------------------------------------------
Fri Feb  1 13:00:18 CET 2008 - locilka@suse.cz

- Added new functions into the URL module: MakeMapFromParams and
  MakeParamsFromMap.
- Fixed deprecated find() calls in URL module.
- 2.16.25

-------------------------------------------------------------------
Mon Jan 28 16:28:34 CET 2008 - locilka@suse.cz

- Adjusted SCR agent for SuSEfirewall2 sysconfig file. Values can
  use also single quotes, not only double-quotes (bnc#327565).

-------------------------------------------------------------------
Mon Jan 28 13:14:13 CET 2008 - locilka@suse.cz

- Removing useless Wizard() calls in ProductControl to minimize the
  Wizard redrawing.

-------------------------------------------------------------------
Mon Jan 28 13:00:19 CET 2008 - aschnell@suse.de

- support Qt and Gtk frontend in startup scripts
- 2.16.24

-------------------------------------------------------------------
Sun Jan 27 21:22:06 CET 2008 - coolo@suse.de

- fixing changelog

-------------------------------------------------------------------
Thu Jan 24 15:16:44 CET 2008 - mzugec@suse.cz

- replace deprecated NetworkDevices by NetworkInterfaces
- 2.16.23

-------------------------------------------------------------------
Thu Jan 24 10:09:37 CET 2008 - lslezak@suse.cz

- Fixed testing UI::WidgetExists() call result (it can return nil,
  it must be explicitly compared to true)
- Added pre-requires for fillup into .spec file (for filling up
  sysconfig.yast2 template)
- 2.16.23

-------------------------------------------------------------------
Tue Jan 22 13:25:44 CET 2008 - lslezak@suse.cz

- Progress::New() can be called recursively - a nested progress
  can run inside the main progress (part of bug #352007)
- added wizard/doc/examples/progress_*.ycp examples how to use
  this feature
- 2.16.22

-------------------------------------------------------------------
Mon Jan 21 14:49:30 CET 2008 - locilka@suse.cz

- Disabled HTTP and HTTPS services in list of hard-coded
  SuSEfirewall2 services (replaced with services defined by pkgs).
- Disabled also SSH, DHCP server/client, NIS client.
- Function GetFilenameFromServiceDefinedByPackage has been made
  global.
- Fixed SuSEFirewall testsuite and possibly conflicting services.

-------------------------------------------------------------------
Fri Jan 18 18:04:57 CET 2008 - kmachalkova@suse.cz

- Re-enabled threading in ncurses UI (bug #164999, FaTE #301899)

-------------------------------------------------------------------
Thu Jan 17 13:15:45 CET 2008 - lslezak@suse.cz

- use `BusyIndicator widget for `tick subprogress in Progress::
  (#351933)
- register AcceptWrongDigest AcceptUnknownDigest callbacks
- 2.16.21

-------------------------------------------------------------------
Fri Jan 11 14:11:16 CET 2008 - mzugec@suse.de

- remove ocurrences of deprecated NetworkInterfaces::device_name

-------------------------------------------------------------------
Tue Jan  8 17:20:27 CET 2008 - mzugec@suse.cz

- added NetworkInterfaces module (NetworkDevices will be deprecated)
- 2.16.20

-------------------------------------------------------------------
Tue Jan  8 13:06:46 CET 2008 - jsrain@suse.cz

- disable tab-completion after -i, --install, --remove and
  -- update (#341706)

-------------------------------------------------------------------
Tue Jan  8 11:40:54 CET 2008 - kmachalkova@suse.cz

- Fixed crash when running text-mode menu as non-root user (new
  libyui throws an exception if SelectionBox entry is nil)

-------------------------------------------------------------------
Tue Jan  8 10:42:05 CET 2008 - jsrain@suse.cz

- offer possibility to define UI via cmdline parameter (#348817)

-------------------------------------------------------------------
Fri Jan  4 10:47:10 CET 2008 - lslezak@suse.cz

- Progress:: do not replace the subprocess widget, try to reuse the
  existing widget if possible (avoids screen flickering) (#350584)
- 2.16.19

-------------------------------------------------------------------
Thu Dec 13 17:47:39 CET 2007 - mzugec@suse.de

- NetworkDevices::CleanCacheRead() to reset and re-read
.sysconfig.network.ifcfg* because of network proposal (#170558)
- NetworkDevices::GetDeviceTypes() - list of netcard devices for
this architecture
- NetworkDevices::GetDevTypeDescription() moved from network module
(routines/summary device_types, routines/complex device_names)
- 2.16.18

-------------------------------------------------------------------
Mon Dec 10 12:31:44 CET 2007 - locilka@suse.cz

- Adjusted RPM dependencies:
    * Conflicts yast2-country < 2.16.3 because of moving some files
      from that package here.
    * yast2-pkg-bindings >= 2.16.5 needed already in build-time.

-------------------------------------------------------------------
Fri Dec  7 13:34:11 CET 2007 - lslezak@suse.cz

- Progress:: - added support for subprogress
  (see Progress::Subprogress*() functions)
- InitPackageCallbacks() - register Process* callbacks
- 2.16.17

-------------------------------------------------------------------
Fri Dec  7 13:22:17 CET 2007 - jsuchome@suse.cz

- country.ycp and country_long.ycp moved here from yast2-country
  to remove a dependency on yast2-country by some packages

-------------------------------------------------------------------
Fri Dec  7 11:18:01 CET 2007 - jsrain@suse.cz

- fixed validation of CWM tab widget (#346751)

-------------------------------------------------------------------
Thu Dec  6 17:36:11 CET 2007 - mzugec@suse.cz

- added vlan into device types list

-------------------------------------------------------------------
Wed Dec  5 17:32:22 CET 2007 - sh@suse.de

- Dropped obsolete --noborder option for /sbin/yast2

-------------------------------------------------------------------
Mon Dec  3 16:43:50 CET 2007 - locilka@suse.cz

- Adjusted RPM dependencies: mod_UI in yast2-core.
- Updated Progress with icons to rather use Image-Dimm support
  if available.
- Added new Icon YCP module to provide basic acces to icon files.
- Popup::ConfirmAbort now uses Icons.
- 2.16.16

-------------------------------------------------------------------
Mon Dec  3 14:24:02 CET 2007 - ug@suse.de

- XMLToYCPString added to convert an XML string to
  YCP data

-------------------------------------------------------------------
Thu Nov 29 15:35:40 CET 2007 - locilka@suse.cz

- Progress module has been extended to show icons for stages.
  Function NewProgressIcons() just extends the New() function
  with list of images to be shown.

-------------------------------------------------------------------
Thu Nov 29 13:19:11 CET 2007 - mzugec@suse.cz

- for AY Confirm::Detection popup has timeout 10 seconds (#192181)
- 2.16.15

-------------------------------------------------------------------
Tue Nov 27 19:13:03 CET 2007 - sh@suse.de

- Require yast2-core >= 2.16.10 in .spec
- 2.16.14

-------------------------------------------------------------------
Tue Nov 27 16:48:57 CET 2007 - mvidner@suse.cz

- Wizard::ShowReleaseNotesButton id is string, not any.
- 2.16.13

-------------------------------------------------------------------
Tue Nov 27 13:47:41 CET 2007 - mvidner@suse.cz

- /sbin/yast2: Factored out the y2base loop. Exit it on failure (#343258).

-------------------------------------------------------------------
Fri Nov 23 16:21:28 CET 2007 - mzugec@suse.cz

- fixed URL module for "smb" type
- 2.16.12

-------------------------------------------------------------------
Thu Nov 22 17:45:45 CET 2007 - locilka@suse.cz

- Fixed URL.ycp documentation, added some examples.

-------------------------------------------------------------------
Wed Nov 21 15:36:03 CET 2007 - mzugec@suse.cz

- title-style capitalization of GetDeviceType() (#223873)

-------------------------------------------------------------------
Tue Nov 20 10:50:24 CET 2007 - locilka@suse.cz

- Added new Internet::ShutdownAllLocalDHCPClients function
  for killing dhcpcd (#308577).

-------------------------------------------------------------------
Mon Nov 19 17:58:09 CET 2007 - kmachalkova@suse.cz

- Initialize locale variables (UTF-8 or not) properly to prevent
  displaying garbled characters in console (#335246) (thanks, mfabian
  and werner)

-------------------------------------------------------------------
Fri Nov 16 11:03:43 CET 2007 - locilka@suse.cz

- SCR agent for any_XML has been moved from yast2-packager-2.16.5
  to yast2-2.16.11 (#332187).
- Adjusted RPM dependencies.
- 2.16.11

-------------------------------------------------------------------
Fri Nov  9 12:23:00 CET 2007 - jsrain@suse.cz

- added manpage for yast (#336004)
- initialize product name during live installation properly
  (#297609)
- changed labels of software confirmation popup to Install/Cancel,
  resp. Uninstall/Cancel (#215195)
- 2.16.10

-------------------------------------------------------------------
Wed Nov  7 20:59:53 CET 2007 - mzugec@suse.cz

- added new function ListDevicesExcept(string)
- 2.16.9

-------------------------------------------------------------------
Tue Nov  6 18:22:47 CET 2007 - locilka@suse.cz

- Added new YCP module AutoinstData (which holds all data shared
  between Autoinstallation and other YaST modules) to break cyclic
  dependencies.
- Adjusted RPM dependencies.
- 2.16.8

-------------------------------------------------------------------
Mon Nov  5 11:19:38 CET 2007 - locilka@suse.cz

- Dirinstall-related global data added to Installation YCP module.
- 2.16.7

-------------------------------------------------------------------
Fri Nov  2 14:27:14 CET 2007 - locilka@suse.cz

- YCP module Internet moved from yast2-network to yast2 to remove
  RPM dependencies.
- Adjusted RPM dependencies.
- Added some more texts for firewall services defined by packages.
- Some functions from Internet were moved to newly created
  InternetDevices because of dependency on Provirer module.
- 2.16.6

-------------------------------------------------------------------
Thu Nov  1 16:44:07 CET 2007 - locilka@suse.cz

- Update/backup-related variables were moved from  Update::* to
  Installation::update_* to remove RPM dependencies.
- 2.16.5

-------------------------------------------------------------------
Wed Oct 31 13:19:42 CET 2007 - locilka@suse.cz

- installedVersion and updateVersion moved from 'Update' to
  'Installation' YCP module to remove dependencies.
- 2.16.4

-------------------------------------------------------------------
Tue Oct 30 17:24:06 CET 2007 - locilka@suse.cz

- Modules Hotplug and HwStatus moved here from yast2-installation
  to remove yast2-storage dependency on yast2-installation.
- Adjusted RPM dependencies.
- 2.16.3

-------------------------------------------------------------------
Tue Oct 23 08:10:22 CEST 2007 - jsrain@suse.cz

- kernel-bigsmp renamed to kernel-pae
- 2.16.2

-------------------------------------------------------------------
Thu Oct 11 11:52:23 CEST 2007 - locilka@suse.cz

- New function FileUtils::MD5sum.
- Merging every single workflow only once, skipping duplicate
  additional workflows even if provided by a different file name
  (#332436).
- Merging control-file texts in WorkflowManager as well (#271608).

-------------------------------------------------------------------
Thu Oct  4 16:29:01 CEST 2007 - jsrain@suse.cz

- install bigsmp kernel regardless the memory size (Fate #159006)
- 2.16.1

-------------------------------------------------------------------
Wed Oct  3 09:39:45 CEST 2007 - mvidner@suse.cz

- Do not try to package COPYRIGHT.english, it is gone from
  devtools (#299144).
- 2.16.0

-------------------------------------------------------------------
Wed Sep 26 18:06:50 CEST 2007 - kmachalkova@suse.cz

- Text-mode control center: do not show groups containing no modules
  to the user (#309452)

-------------------------------------------------------------------
Wed Sep 12 11:24:50 CEST 2007 - jsrain@suse.cz

- reverted Fate #159006 (always using bigsmp kernel if PAE detected)
  (#309468)
- 2.15.58

-------------------------------------------------------------------
Tue Sep 11 10:23:08 CEST 2007 - varkoly@suse.de

- Fixed Provides list (#309420)

-------------------------------------------------------------------
Mon Sep 10 11:41:49 CEST 2007 - locilka@suse.cz

- Fixed agent for /content file to correctly identify the key and
  the value (#305495).
- 2.15.57

-------------------------------------------------------------------
Thu Sep  6 14:30:06 CEST 2007 - tgoettlicher@suse.de

- fixed mouse cursor for links (#304679)
- 2.15.56

-------------------------------------------------------------------
Wed Sep  5 12:48:58 CEST 2007 - jsrain@suse.cz

- handle missing /usr/bin/id properly (#307375)
- 2.15.55

-------------------------------------------------------------------
Mon Sep  3 14:25:19 CEST 2007 - mvidner@suse.cz

- Mail via AutoYaST: do not omit the colon separator in /etc/aliases;
  fixed warnings about undefined variables (#304190).
- 2.15.54

-------------------------------------------------------------------
Mon Sep  3 13:08:17 CEST 2007 - lslezak@suse.cz

- added fallback for "kernel-iseries64" - use "kernel-ppc64",
  when it's not available (#302246)
- properly check whether a kernel package is available (use package
  name instead of 'provides' capability), fixed check in 'repair'
  mode (#302246, #299683)
- added Package::PackageAvailable() and Package::PackageInstaled()
  functions to check whether a package is available or installed
  (they check package name in contrast to Package::IsAvailable()
  and Package::IsInstalled() which check 'provides' capability)
- 2.15.53

-------------------------------------------------------------------
Mon Sep  3 08:24:32 CEST 2007 - mvidner@suse.cz

- Use xmessage only if y2base fails. Don't use it for harmless
  warnings (#265263#c59).
- 2.15.52

-------------------------------------------------------------------
Fri Aug 31 10:34:10 CEST 2007 - locilka@suse.cz

- Fixing evaluation of unreadable cpuflags in Kernel.ycp (#303842).
- 2.15.51

-------------------------------------------------------------------
Thu Aug 30 11:25:02 CEST 2007 - jsrain@suse.cz

- removed the -s/--style option from manpage and help (#300362)

-------------------------------------------------------------------
Thu Aug 30 10:51:17 CEST 2007 - jsrain@suse.cz

- updated list of fallback kernels (no longer kernel-smp) (#304646)
- 2.15.50

-------------------------------------------------------------------
Thu Aug 30 10:23:29 CEST 2007 - jsrain@suse.cz

- updated list of modules not to add to initrd (#298726)
- 2.15.49

-------------------------------------------------------------------
Tue Aug 28 15:54:17 CEST 2007 - mzugec@suse.cz

- add filter and log for output of NetworkDevices::List() (#303858)

-------------------------------------------------------------------
Tue Aug 28 12:12:49 CEST 2007 - locilka@suse.cz

- Fixed SuSEFirewall to better handle erroneous data from
  NetworkDevices module (#303858).

-------------------------------------------------------------------
Mon Aug 27 11:59:50 CEST 2007 - sh@suse.de

- Fixed bug #304776: save_y2logs usage message

-------------------------------------------------------------------
Fri Aug 24 13:21:57 CEST 2007 - mzugec@suse.cz

- add "ath" into "netcard" macro in NetworkDevices (#288450)
- 2.15.48

-------------------------------------------------------------------
Sun Aug 12 12:13:36 CEST 2007 - coolo@suse.de

- avoid conflicts without version

-------------------------------------------------------------------
Fri Aug 10 13:56:42 CEST 2007 - locilka@suse.cz

- Preselect "Add Online Repositories Before Installation" check-box
  in the "Installation Mode" dialog (#299207).
- 2.15.47

-------------------------------------------------------------------
Fri Aug 10 12:28:27 CEST 2007 - jsrain@suse.cz

- conflict older versions of packages which files were moved here
  from (#294054)
- 2.15.46

-------------------------------------------------------------------
Fri Aug 10 11:10:34 CEST 2007 - locilka@suse.cz

- Updated firewall-related texts for services defined by packages.

-------------------------------------------------------------------
Thu Aug  2 14:54:01 CEST 2007 - lslezak@suse.cz

- register download callbacks (#292629)
- 2.15.45

-------------------------------------------------------------------
Mon Jul 30 13:08:04 CEST 2007 - jsrain@suse.cz

- install bigsmp kernel regardless the memory size (Fate #159006)
- 2.15.42

-------------------------------------------------------------------
Thu Jul 26 10:07:51 CEST 2007 - jsrain@suse.cz

- added Provides: yast2-devel to yast2-devel-doc
- 2.15.43

-------------------------------------------------------------------
Wed Jul 25 14:46:56 CEST 2007 - locilka@suse.cz

- Renamed yast2-devel to yast2-devel-doc (FATE #302461).
- 2.15.42

-------------------------------------------------------------------
Sun Jul 22 10:02:08 CEST 2007 - mzugec@suse.de

- don't use getcfg in IsConnected function
- 2.15.41

-------------------------------------------------------------------
Wed Jul 18 16:56:45 CEST 2007 - lslezak@suse.cz

- PackageCallbacksInit.ycp - register ProgressReport callbacks
- 2.15.40

-------------------------------------------------------------------
Thu Jul 12 15:01:28 CEST 2007 - jsrain@suse.cz

- disabled rpmlint checks for .desktop files in order to build
- 2.15.39

-------------------------------------------------------------------
Wed Jul  4 11:47:40 CEST 2007 - locilka@suse.cz

- Fixed initrd testsuite
- 2.15.38

-------------------------------------------------------------------
Mon Jul  2 15:16:20 CEST 2007 - locilka@suse.cz

- Fixed adding of firewall custom rules in case of empty
  destination port but source port set (#284998).

-------------------------------------------------------------------
Thu Jun 28 21:33:42 CEST 2007 - jsrain@suse.cz

- added mode for live CD installation
- several updates for live CD installation

-------------------------------------------------------------------
Thu Jun 21 17:35:48 CEST 2007 - adrian@suse.de

- fix changelog entry order

-------------------------------------------------------------------
Wed Jun 20 11:56:36 CEST 2007 - locilka@suse.cz

- Extending Installation module to provide persistent information
  in Instalaltion Mode dialog.

-------------------------------------------------------------------
Tue Jun 19 13:02:27 CEST 2007 - kmachalkova@suse.cz

- Respect user's choice and never unset LANG (yast2-funcs)
- Do not append .UTF-8 suffix to POSIX and C locale (/sbin/yast2)
  (#285178)
- 2.15.37

-------------------------------------------------------------------
Tue Jun 19 08:28:57 CEST 2007 - locilka@suse.cz

- Allowing to go back in the installation workflow even if the
  workflow has changed. The condition must be explicitly set in
  the control file.

-------------------------------------------------------------------
Mon Jun 18 17:13:55 CEST 2007 - jsrain@suse.cz

- check patch lenght before calling substring (#283146)

-------------------------------------------------------------------
Thu Jun 14 15:57:58 CEST 2007 - kmachalkova@suse.cz

- Enable setting color theme of ncurses UI (Y2NCURSES_COLOR_THEME
  variable added to sysconfig, exported by /sbin/yast2 if defined)
  (FaTE #301893))

-------------------------------------------------------------------
Tue Jun 12 18:05:51 CEST 2007 - mzugec@suse.cz

- fixed CheckDomain function - allow "." character at the end
of domain name (suse.cz.)
- 2.15.36

-------------------------------------------------------------------
Thu Jun  7 10:14:06 CEST 2007 - lslezak@suse.cz

- speed up PackageSystem::InstallKernel() - call rpm directly
  instead of starting the package manager
- display licenses in the command line mode properly,
  fixed prompt when removing packages (#270910)

-------------------------------------------------------------------
Tue Jun  5 21:22:50 CEST 2007 - locilka@suse.cz

- Extended PackageLock::Check function to allow to 'Retry' getting
  the package management lock (#280383).

-------------------------------------------------------------------
Fri Jun  1 09:51:24 CEST 2007 - mzugec@suse.cz

- add function NetworkService::isNetworkRunning()
- NetworkStorage moved here from yast2-network
- 2.15.35

-------------------------------------------------------------------
Wed May 30 13:48:27 CEST 2007 - sh@suse.de

- Fixed bug #278790: save_y2logs complains about missing RPM DB

-------------------------------------------------------------------
Tue May 29 15:53:15 CEST 2007 - lslezak@suse.cz

- updated metadata in the sysconfig file (#278612)

-------------------------------------------------------------------
Fri May 25 10:59:56 CEST 2007 - jsrain@suse.cz

- fixed spec file (removed duplicate .desktop files translations)
- removed translations from .desktop-files (#271209)
- 2.15.34

-------------------------------------------------------------------
Mon May 21 16:04:31 CEST 2007 - kmachalkova@suse.cz

- Do not show empty xmessage window if nothing is printed to stderr
  after yast module has exited (mvidner's patch for #265263)

-------------------------------------------------------------------
Mon May 21 13:39:58 CEST 2007 - jsrain@suse.cz

- fixed chrp board detection (PPC) (#273606)
- do not check UI mode when enabling the 'Use LDAP' widget in
  service dialog (#274649)

-------------------------------------------------------------------
Thu May 17 17:57:17 CEST 2007 - lslezak@suse.cz

- Fixed testsuite for String.ycp
- 2.15.33

-------------------------------------------------------------------
Thu May 17 17:08:57 CEST 2007 - kmachalkova@suse.cz

- Do not request link state of network devices from ethtool (ask
  sysfs instead) so that yast2 does not require ethtool (#256382)

-------------------------------------------------------------------
Wed May 16 11:52:52 CEST 2007 - locilka@suse.cz

- Added checking for allowed "ssh" TCP port into
  SuSEFirewallProposal module additionaly to "service:sshd"
  (related to #274761).

-------------------------------------------------------------------
Wed May  9 13:47:10 CEST 2007 - lslezak@suse.cz

- fixed units - use "kB" instead of "KB" in strings (#270935)

-------------------------------------------------------------------
Mon May  7 14:47:41 CEST 2007 - mvidner@suse.cz

- save_y2logs: do not query the RPM database if there is none, as
  in the inst-sys (#270321).

-------------------------------------------------------------------
Fri May  4 15:28:26 CEST 2007 - locilka@suse.cz

- Added new refresh-srv-def-by-pkgs-trans.sh script that creates
  a YCP file containing translations for services defined by
  packages (FATE #30068).
- Added yast2-services-translations.ycp file with translations,
  textdomain is "firewall-services".
- Changed SuSEFirewallProposal to use new definition of services
  instead the old one from SuSEFirewallServices.
- Fixed BuildRequires (yast2-perl-bindings) after moving
  Mail-related perl modules to yast2 package.
- 2.15.32

-------------------------------------------------------------------
Thu May  3 14:44:05 CEST 2007 - varkoly@suse.de

- Add new module file MailAlias.ycp (269867 - build cycle between
  yast2-users and yast2-mail)
- 2.15.31

-------------------------------------------------------------------
Thu May  3 14:20:41 CEST 2007 - locilka@suse.cz

- Present more information to the user when calling a YaST client
  fails (#267886).

-------------------------------------------------------------------
Thu Apr 19 16:30:05 CEST 2007 - mzugec@suse.cz

- added GetIP(device) function to get first+additional addresses (#264393)
- 2.15.30

-------------------------------------------------------------------
Thu Apr 19 11:09:13 CEST 2007 - jsrain@suse.cz

- fixed path to GNOME control center (#245970)

-------------------------------------------------------------------
Wed Apr 18 08:33:37 CEST 2007 - locilka@suse.cz

- FileUtils::CheckAndCreatePatch function has been fixed not to
  turn "/" into empty string (#203363).
- 2.15.29

-------------------------------------------------------------------
Fri Apr 13 16:36:09 CEST 2007 - locilka@suse.cz

- Added 'modified' flag into SuSEFirewallServices module. This
  makes SuSEFirewall module to restart SuSEfirewall2 in case of
  changed only SuSEFirewallServices settings.

-------------------------------------------------------------------
Thu Apr 12 14:05:24 CEST 2007 - locilka@suse.cz

- Added new SetNeededPortsAndProtocols() function into
  SuSEFirewallServices module. It allows to modify services defined
  by packages described in FATE #300687.
- 2.15.28

-------------------------------------------------------------------
Thu Apr 12 13:09:40 CEST 2007 - mvidner@suse.cz

- Detect Efika board type, handle it like Pegasos (#259827).
- Fixed /sbin/yast2 to pass on the return value of y2base and of the
  control center (#263412).
- Let /sbin/yast2 redirect its output to xmessage if appropriate
  (#211392).
- 2.15.27

-------------------------------------------------------------------
Wed Apr 11 10:14:42 CEST 2007 - lslezak@suse.cz

- properly detect PV/FV Xen machine (#255217)
- 2.15.26

-------------------------------------------------------------------
Fri Apr  6 15:34:36 CEST 2007 - locilka@suse.cz

- Adding new Installation::reboot_net_settings that will point to
  a file storing current nework services settings when rebooting
  a computer during installation (#258742).
- Adding comments for Installation::* variables
- 2.15.25

-------------------------------------------------------------------
Fri Apr  6 11:18:10 CEST 2007 - lslezak@suse.cz

- register Pkg::CallbackAuthentication() callback (#190609)
- 2.15.24

-------------------------------------------------------------------
Mon Apr  2 14:15:53 CEST 2007 - jsuchome@suse.cz

- fixed restarting after Patch CD update (#259825)
- 2.15.23

-------------------------------------------------------------------
Mon Apr  2 14:11:12 CEST 2007 - lslezak@suse.cz

- register new callbacks Pkg::CallbackSourceCreateInit/Destroy()
  and Pkg::CallbackSourceReportInit/Destroy() (#251726)

-------------------------------------------------------------------
Mon Apr  2 10:59:49 CEST 2007 - locilka@suse.cz

- Changed Firewall proposal to be unified with other network
  proposals, e.g., "Firewall is enabled (disable)" (#259778).

-------------------------------------------------------------------
Fri Mar 30 08:23:46 CEST 2007 - locilka@suse.cz

- SCR agent proc_meminfo.scr moved from yast2-storage to yast2

-------------------------------------------------------------------
Thu Mar 29 15:45:49 CEST 2007 - locilka@suse.cz

- Added new WorkflowManager testsuite
- Added some debugging functions into WorkflowManager
- Changed ProductControl for easier testing

-------------------------------------------------------------------
Wed Mar 28 17:09:39 CEST 2007 - locilka@suse.cz

- Some testsuites have been moved from yast2-packager to yast2
- 2.15.22

-------------------------------------------------------------------
Wed Mar 28 15:59:03 CEST 2007 - locilka@suse.cz

- A new YCP module WorkflowManager has been created in order to
  unifys Add-On and Patterns in their possibility to influence the
  installation and configuration workflow (FATE #129).
- 2.15.21

-------------------------------------------------------------------
Fri Mar 23 12:47:17 CET 2007 - jsrain@suse.cz

- use Qt control center instead of Gtk and vice versa if the preffered
  one doesn't exist, fixed path to Gtk control center (#255745)
- fixed focus switching when changing dialogs in tree dialog (#239775)

-------------------------------------------------------------------
Wed Mar 21 16:12:54 CET 2007 - locilka@suse.cz

- Using SuSEFirewall::SuSEFirewallIsInstalled also internally in
  some SuSEFirewall functions.

-------------------------------------------------------------------
Wed Mar 21 07:50:59 CET 2007 - lslezak@suse.cz

- added hwinfo/classnames.ycp (from yast2-tune) (#253486)
- 2.15.20

-------------------------------------------------------------------
Mon Mar 19 16:37:40 CET 2007 - jsrain@suse.cz

- fixed selecting proper dialog in DialogTree in case of widget
  validation failed (#253488)

-------------------------------------------------------------------
Tue Mar 13 10:07:05 CET 2007 - jsrain@suse.cz

- added yast2-perl-bindings to Requires (#253514)

-------------------------------------------------------------------
Mon Mar 12 11:54:18 CET 2007 - mzugec@suse.cz

- sysconfig/network: use IPADDR/PREFIXLEN as default instead of NETMASK (#231997)
- 2.15.19

-------------------------------------------------------------------
Mon Mar 12 08:42:07 CET 2007 - locilka@suse.cz

- Modules 'Product' and 'Installation' (installation settings) were
  moved from 'yast2-installation' to 'yast2' to minimize
  cross-package dependencies.
- Adjusted package-conflicts.
- 2.15.18

-------------------------------------------------------------------
Fri Mar  9 08:57:01 CET 2007 - locilka@suse.cz

- Changing 'xenbr0' in SuSEfirewall2's FW_FORWARD_ALWAYS_INOUT_DEV
  to 'xenbr+' to match all XEN bridges. XEN bridge name is newly
  dependent on network interface number (#233934).

-------------------------------------------------------------------
Thu Mar  8 18:21:35 CET 2007 - jsuchome@suse.cz

- added SLPAPI.pm, Perl API for SLP agent (#238680)
- 2.15.17

-------------------------------------------------------------------
Thu Mar  8 16:57:17 CET 2007 - locilka@suse.cz

- Module GetInstArgs moved from yast2-installation to yast2, many
  clients required yast2-installation only because of this module.
- Added documentation of functions into that module.

-------------------------------------------------------------------
Thu Mar  8 16:30:09 CET 2007 - jsrain@suse.cz

- added xinetd support to the CWM service start widget

-------------------------------------------------------------------
Wed Mar  7 13:26:03 CET 2007 - jsrain@suse.cz

- build correctly URL in case of multiple leading slashes in the
  path (#179623)

-------------------------------------------------------------------
Tue Mar  6 22:25:24 CET 2007 - locilka@suse.cz

- Adding more documentation into the FileUtils module (examples).

-------------------------------------------------------------------
Tue Mar  6 13:49:56 CET 2007 - locilka@suse.cz

- When updating the SuSEfirewall2 network interfaces, consider that
  interfaces needn't be assigned to zones only by SuSEFirewall but
  also by network modules. Do not change assignments which have
  been made already.

-------------------------------------------------------------------
Mon Mar  5 10:57:48 CET 2007 - locilka@suse.cz

- fixed SuSEFirewall testsuite
- 2.15.16

-------------------------------------------------------------------
Mon Mar  5 10:42:34 CET 2007 - jsrain@suse.cz

- fixed testsuite

-------------------------------------------------------------------
Fri Mar  2 08:54:41 CET 2007 - lslezak@suse.cz

- install Xen paravirtual drivers (xen-kmp-* package) if running in
  a fully virtualized guest (#241564)
- register new yast agents when a patch or a package has been
  installed (#250179)
- 2.15.15

-------------------------------------------------------------------
Thu Mar  1 17:58:14 CET 2007 - kmachalkova@suse.cz

- Added checking for root user into ncurses menu. If the user is not
  root, show notify popup and list only the modules that do not need
  root privileges (#246015)

-------------------------------------------------------------------
Thu Mar  1 16:43:01 CET 2007 - jsuchome@suse.cz

- Added command line help text describing format of the [string]
  type options (#248201)

-------------------------------------------------------------------
Wed Feb 28 15:20:00 CET 2007 - locilka@suse.cz

- Making yast2.rpm independent on SuSEfirewall2. The package is
  checked and installed in SuSEFirewall::Read() function. If user
  decides not to install it, Firewall functionality is disabled.
  Installing the SuSEfirewall2 package is possible only on the
  running system (#245506).
- Checking for firewall definitions installed during one YaST run.
  This check is forced when something tries to use unknown service
  definition.
- Disabling possibility to configure firewall in Installation in
  Network proposal when SuSEfirewall2 package is not installed.
- Changing directory of service definitions to
  /etc/sysconfig/SuSEfirewall2.d/services (bugzilla #247352
  comment #13).

-------------------------------------------------------------------
Wed Feb 28 11:26:14 CET 2007 - lslezak@suse.cz

- ProductControl::Run() - return `abort also in the firstboot
  stage (#247552)
- 2.15.14

-------------------------------------------------------------------
Tue Feb 27 12:47:36 CET 2007 - locilka@suse.cz

- Added and fixed support for Firewall Custom Rules (FATE #100068,
  FATE #120042).
- 2.15.13

-------------------------------------------------------------------
Fri Feb 23 11:30:05 CET 2007 - lslezak@suse.cz

- error handling in Package::Available*() - return nil if no
  installation source is available (#225484)
- 2.15.12

-------------------------------------------------------------------
Mon Feb 19 14:04:18 CET 2007 - lslezak@suse.cz

- NetworkPopup - fixed NFS browsing (the same problem was
  in #71064), display scan results in a simple popup
- 2.15.11

-------------------------------------------------------------------
Fri Feb 16 12:50:35 CET 2007 - lslezak@suse.cz

- added String::FormatFilename() and URL::FormatUrl() - functions
  for removing the middle part of an URL/file name (#221163)
- 2.15.10

-------------------------------------------------------------------
Thu Feb 15 09:24:32 CET 2007 - aosthof@suse.de

- Fixed ComputePackage() in library/system/src/Kernel.ycp to be
  able to check provided kernel packages in installed system

-------------------------------------------------------------------
Thu Feb 15 07:31:47 CET 2007 - lslezak@suse.cz

- register ScanDB callbacks (#219953)
- String.ycp - functions for formatting dowload rate string
  (required for #168935)
- /sbin/yast2 - added control center switching, configurable via
  sysconfig (fate #301082) (mmeeks)
- 2.15.9

-------------------------------------------------------------------
Tue Feb 13 17:17:43 CET 2007 - mvidner@suse.cz

- ModulesConf::RunDepmod: do it also on s390 (#192120).

-------------------------------------------------------------------
Mon Feb 12 13:08:46 CET 2007 - lslezak@suse.cz

- register TrustGpgKey() callback handler (#242087, #240771)
- 2.15.8

-------------------------------------------------------------------
Mon Feb 12 11:00:53 CET 2007 - jsrain@suse.cz

- added control center switching, configurable via sysconfig
  (fate #301082) (mmeeks)

-------------------------------------------------------------------
Fri Feb  9 14:55:20 CET 2007 - mvidner@suse.cz

- Set Mode::testMode () == "testsuite" automatically when running with
  yast2-testsuite (#243624).
- Adjusted SuSEFirewall testsuite to match the current
  Mode::testMode () implementation
- 2.15.7

-------------------------------------------------------------------
Fri Feb  9 13:14:43 CET 2007 - locilka@suse.cz

- Using SCR::UnregisterAgent() instead of SCR::UnmountAgent in
  SetDesktopIcon() in Wizard.ycp (#244046).

-------------------------------------------------------------------
Thu Feb  8 16:46:18 CET 2007 - locilka@suse.cz

- Tuning firewall services defined by packages (FATE #300687).
- Added a lot of documentation and examples and comments into the
  SuSEFirewall YCP module.
- 2.15.6

-------------------------------------------------------------------
Thu Feb  8 11:06:41 CET 2007 - kmachalkova@suse.cz

- Use UI::RunInTerminal in menu.ycp for text-mode only. In all other
  cases run appropriate module in Qt(Gtk)
- 2.15.5

-------------------------------------------------------------------
Wed Feb  7 16:15:41 CET 2007 - locilka@suse.cz

- Added support for firewall services defined by packages
  (FATE #300687).
- Adjusted SuSEFirewall testsuite.

-------------------------------------------------------------------
Mon Jan 29 16:10:53 CET 2007 - mzugec@suse.de

- Internet connection test fails on s390 (#238246)
- 2.15.4

-------------------------------------------------------------------
Tue Jan 23 10:03:01 CET 2007 - jsrain@suse.cz

- use --whatprovides when quering for an installed package (#76181)

-------------------------------------------------------------------
Mon Jan 22 17:53:17 CET 2007 - mzugec@suse.cz

- 2.15.3
- #237353 - use cache to avoid multiple confirmations for the same purpose

-------------------------------------------------------------------
Fri Jan 19 10:16:05 CET 2007 - jsuchome@suse.cz

- added new API to Popup: MessageDetails, WarningDetails, ErrorDetails,
  NotifyDetails (popup with text and Details button for extra info)

-------------------------------------------------------------------
Fri Jan 19 09:09:33 CET 2007 - locilka@suse.cz

- Added two new remarkable functions GetFirewallKernelModules and
  SetFirewallKernelModules into the SuSEFirewall module. They will
  allow to open FTP service in SuSEfirewall2.
- Adjusted testsuite on Firewall

-------------------------------------------------------------------
Thu Jan 18 15:16:45 CET 2007 - kmachalkova@suse.cz

- Avoid displaying empty strings in NetworkPopup (#220813, #223498)

-------------------------------------------------------------------
Tue Jan  9 11:23:04 CET 2007 - mzugec@suse.cz

- add bond device

-------------------------------------------------------------------
Mon Jan  8 18:09:00 CET 2007 - locilka@suse.cz

- Fixed handling Y2_GEOMETRY="-geometry XxY[+OffsX+OffsY]" and
  "--geometry XxY[+OffsX+OffsY]" in /sbin/yast2 call (#232568).

-------------------------------------------------------------------
Fri Jan  5 13:20:26 CET 2007 - lslezak@suse.cz

- gpg library: fixed export of a key, export key in ASCII or
  binary format, added passphrase widget/popup, API documentation,
  example code
- 2.15.2

-------------------------------------------------------------------
Thu Jan  4 15:45:00 CET 2007 - locilka@suse.cz

- Changed y2error() to y2warning() when using default value is
  Misc::SysconfigRead() (#231744).

-------------------------------------------------------------------
Thu Dec 21 10:19:00 CET 2006 - lslezak@suse.cz

- added a gpg library - a wrapper for gpg binary (GPG.ycp),
  CWM widgets (GPGWidgets.ycp)  (initial version)

-------------------------------------------------------------------
Thu Dec 14 15:06:25 CET 2006 - lslezak@suse.cz

- added Label::SkipButton() (#228370)

-------------------------------------------------------------------
Wed Dec 13 09:11:24 CET 2006 - lslezak@suse.cz

- URL.ycp: fixed url building and checking in Estonian locale
  (use [[:alpha:]] instead of [a-z] in regexps) (#227256)
- 2.15.1

-------------------------------------------------------------------
Thu Dec  7 15:30:30 CET 2006 - lslezak@suse.cz

- menu.ycp: `restart_menu is not needed anymore (#148683)

-------------------------------------------------------------------
Tue Dec  5 11:20:10 CET 2006 - kmachalkova@suse.cz

- Adapt ncurses menu.ycp for running yast modules as separate
  processes (#148683, #221254, #222547)
- Do not change LANG and LC_CTYPE when stdin does not support
  utf8 (testutf8 returns 0) (partly #179989)
- 2.15.0

-------------------------------------------------------------------
Tue Nov 28 09:04:31 CET 2006 - jsrain@suse.cz

- fixed board detection on PPC (#223872)
- 2.14.15

-------------------------------------------------------------------
Tue Nov 21 11:16:27 CET 2006 - mvidner@suse.cz

- Implemented yast2 --remove and yast2 --update (#222757).
  (It needs yast2-packager-2.14.8 to work.)
- 2.14.14

-------------------------------------------------------------------
Tue Nov 14 10:49:04 CET 2006 - kmachalkova@suse.cz

- Better selection of fastest available network device (checking
  for cable connection and status for NICs) (#214897)
- 2.14.13

-------------------------------------------------------------------
Mon Nov 13 17:26:19 CET 2006 - locilka@suse.cz

- Tuning the previous change not to use .target.tmpdir but using
  "/var/lib/YaST2" instead.
- 2.14.12

-------------------------------------------------------------------
Mon Nov 13 14:27:39 CET 2006 - locilka@suse.cz

- Calling /sbin/SuSEfirewall2 (start|stop) instead of
  Service::Start()/Service::Stop() for SuSEfirewall2_(init && setup)
  (#215416).
- Extended testsuite of SuSEFirewall module.
- 2.14.11

-------------------------------------------------------------------
Wed Nov  8 09:44:03 CET 2006 - mvidner@suse.cz

- Resubmitting to fix the build.
- 2.14.10

-------------------------------------------------------------------
Mon Nov  6 15:20:34 CET 2006 - mzugec@suse.cz

- #177560 - fixed corrupting sysconfig files after setting locale to et_EE
- set value to boolean if contains "yes" or "no"
- 2.14.9

-------------------------------------------------------------------
Fri Nov  3 15:37:06 CET 2006 - locilka@suse.cz

- Fixed handling of missign SuSE-release files (partly #217013).

-------------------------------------------------------------------
Fri Nov  3 10:58:21 CET 2006 - mvidner@suse.cz

- Manual page: documented the command line interface (jfriedl).

-------------------------------------------------------------------
Mon Oct 30 09:29:21 CET 2006 - locilka@suse.cz

- Stopping/Starting and/or Enabling/Disabling all SuSEfirewall2
  services even if one of them fails. Partly preventing from not
  writing the new status of services (bugzilla #215416).
- Restarting firewall in SuSEFirewall::ActivateConfiguration() even
  if the configuration is not changed but there are some RPC
  services in the configuration (bugzilla #186186).
- 2.14.8

-------------------------------------------------------------------
Wed Oct 25 11:13:38 CEST 2006 - locilka@suse.cz

- Writing the client's return value to the log (ProductControl)
  for easier debugging (#214886).

-------------------------------------------------------------------
Tue Oct 24 15:50:54 CEST 2006 - lslezak@suse.cz

- .etc.policykit agent - added documentation
- fixed script callback registration

-------------------------------------------------------------------
Tue Oct 24 09:44:20 CEST 2006 - jsrain@suse.cz

- lazy initialization of list of YaST modules for bash completion
  (#212928)

-------------------------------------------------------------------
Mon Oct 23 17:14:04 CEST 2006 - lslezak@suse.cz

- added .etc.policykit agent (reads/writes
  /etc/PolicyKit/privilege.d/*.privilege files), used for
  handling powermanagement permissions (fate #301180, bug #214272)
- 2.14.7

-------------------------------------------------------------------
Wed Oct 18 15:12:08 CEST 2006 - locilka@suse.cz

- Returning `abort from ProductControl::Run in case of Abort button
  pressed during the second stage installation (FATE #300422).
- 2.14.6

-------------------------------------------------------------------
Wed Oct 18 13:47:50 CEST 2006 - kmachalkova@suse.cz

- NetworkDevices: return device type (e.g. netcard, modem,..) in
  human readable form
- NetworkPopup: display more information (besides device id also
  type, name and IP address)
- Moved NetworkPopup.ycp from library/wizard to library/network
- 2.14.5

-------------------------------------------------------------------
Mon Oct 16 16:34:58 CEST 2006 - lslezak@suse.cz

- register script callbacks (feature #100233)
- 2.14.4

-------------------------------------------------------------------
Mon Oct 16 11:23:48 CEST 2006 - mvidner@suse.cz

- /sbin/yast2: make ldd "not found" messages visible so that there is
  a hint about why a UI plugin is not working (#211392).

-------------------------------------------------------------------
Tue Oct 10 18:02:17 CEST 2006 - mvidner@suse.cz

- It is now configurable whether to use Qt or GTK GUI,
  see "man yast2" (F#301083).
- 2.14.3

-------------------------------------------------------------------
Tue Oct  3 12:38:46 CEST 2006 - jsrain@suse.cz

- reverted bigsmp kernel usage
- 2.14.2

-------------------------------------------------------------------
Mon Oct  2 16:38:20 CEST 2006 - jsrain@suse.cz

- merged texts from proofread
- install bigsmp kernel regardless the memory size
- 2.14.1

-------------------------------------------------------------------
Wed Sep 27 11:02:10 CEST 2006 - jsrain@suse.cz

- merged 10.2-only patches to SVN repository
- fixed Cell detection (#206539)
- 2.14.0

-------------------------------------------------------------------
Mon Sep 18 16:35:26 CEST 2006 - lslezak@suse.cz

- use the new source callbacks (feature #1466),
  require yast2-pkg-bindigs >= 2.13.95
- 2.13.81

-------------------------------------------------------------------
Fri Sep 15 10:02:49 CEST 2006 - mvidner@suse.cz

- Refactored Progress.ycp (but reverted the interface change).
- 2.13.80

-------------------------------------------------------------------
Wed Aug 30 16:31:11 CEST 2006 - sh@suse.de

- Added output of "rpm -qa" to save_y2logs
  upon request at all-hands meeting 2006-08-29
- 2.13.79

-------------------------------------------------------------------
Wed Aug 30 15:23:33 CEST 2006 - locilka@suse.cz

- DnsServerPunycode module moved from yast2-dns-server to yast2
  as Punycode module.
- 2.13.78

-------------------------------------------------------------------
Wed Aug 23 16:27:16 CEST 2006 - jsrain@suse.cz

- added release-specific Xvnc parameters
- 2.13.77

-------------------------------------------------------------------
Wed Aug 23 09:59:40 CEST 2006 - jsrain@suse.cz

- kernel-smp package is dropped for 10.2
- simplified kernel package detection for PPC for 10.2 (#195049)
- 2.13.76

-------------------------------------------------------------------
Tue Aug 22 19:24:18 CEST 2006 - mvidner@suse.cz

- CWM::ShowAndRun: documented disable_buttons.

-------------------------------------------------------------------
Thu Aug 17 16:40:58 CEST 2006 - jsrain@suse.cz

- initialize patch/delta RPM callbacks
- 2.13.75

-------------------------------------------------------------------
Thu Aug 10 15:25:59 CEST 2006 - locilka@suse.cz

- Moved (x)inetd agent from yast2-inetd to yast2
- 2.13.74

-------------------------------------------------------------------
Wed Aug  9 15:37:45 CEST 2006 - jsrain@suse.cz

- fixed recognizing pegasos, cell and maple boot requirements (PPC)
  (#192957)

-------------------------------------------------------------------
Wed Aug  9 14:19:23 CEST 2006 - kmachalkova@suse.cz

- Added new Address::CheckMAC() and Address::ValidMAC() functions.
- 2.13.73

-------------------------------------------------------------------
Mon Aug  7 11:07:31 CEST 2006 - locilka@suse.cz

- Added new IP::IPv4ToBits() and IP::BitsToIPv4() functions.

-------------------------------------------------------------------
Fri Aug  4 16:21:43 CEST 2006 - jsrain@suse.cz

- added mode X-version-specific paths
- 2.13.72

-------------------------------------------------------------------
Thu Aug  3 14:51:46 CEST 2006 - mvidner@suse.cz

- Start-up speed-up: don't read all desktop files to find our icon.
  Thanks to Michael Meeks for profiling.
- 2.13.71

-------------------------------------------------------------------
Wed Aug  2 16:00:12 CEST 2006 - jsrain@suse.cz

- Added more X-version-specific paths
- 2.13.70

-------------------------------------------------------------------
Wed Aug  2 10:08:50 CEST 2006 - locilka@suse.cz

- Added new module SuSEFirewallExpertRules managing expert ACCEPT
  rules of SuSEfirewall2.
- Port-ranges-related functionality in SuSEFirewall module moved
  to new module PortRanges.

-------------------------------------------------------------------
Tue Aug  1 16:10:01 CEST 2006 - jsrain@suse.cz

- Added module and data file specifying X11 paths

-------------------------------------------------------------------
Wed Jul 26 11:40:32 CEST 2006 - locilka@suse.cz

- Added new FileUtils::CheckAndCreatePath function that checks the
  current system for path existency and offers its creation if it
  doesn't exist.
- 2.13.69

-------------------------------------------------------------------
Tue Jul 25 15:50:15 CEST 2006 - jsrain@suse.cz

- fixed error popup if log of mkinitrd could not be run (#156762)
- prevent from crash in DialogTree.ycp (#191237)

-------------------------------------------------------------------
Mon Jul 24 09:42:55 CEST 2006 - locilka@suse.cz

- Fixed handling of multiline entries in the SuSEfirewall2
  sysconfig file. Newline characters were removed when joining
  multiline entries together. By now, .sysconfig.SuSEfirewall2
  returns values as it reads them, newlines are replaced with
  spaces in SuSEFirewall::Read() (#194419).

-------------------------------------------------------------------
Tue Jul 18 16:02:46 CEST 2006 - jsrain@suse.cz

- fixed handling of translated strings in control file (eg.
  congratulate string)
- 2.13.68

-------------------------------------------------------------------
Tue Jul 18 10:24:24 CEST 2006 - locilka@suse.cz

- Fixed proposal to reflect the current status better. Network
  interfaces might be assigned to the zone with 'any' in 'EXT'.
  If there are no network interfaces but SSH port is open, proposal
  informs about it (#154401).
- If there are only dial-up interfaces, SSH port can be also
  enabled and correctly informs about the current state.

-------------------------------------------------------------------
Sun Jul 16 08:54:55 CEST 2006 - olh@suse.de

- introduce a Linuxrc::display_ip and use it instead of Arch::s390
- 2.13.67

-------------------------------------------------------------------
Fri Jul 14 17:09:02 CEST 2006 - locilka@suse.cz

- Added better checking for wrong port-ranges. Invalid ones are
  stored in the configuration but ignored for firewall functions,
  such as joining port ranges.
- Joining ranges is possible only for TCP and UDP because other
  protocols don't support port ranges.
- Removing notes about NetworkManager from the SuSEFirewall
  documentation because it isn't needed to mention it there.
- 2.13.66

-------------------------------------------------------------------
Sat Jun 24 22:23:08 CEST 2006 - locilka@suse.cz

- Adding special Xen interface "xenbr0" into the
  FW_FORWARD_ALWAYS_INOUT_DEV variable in the Network Proposal in
  case of "kernel-xenpae" package installed (#154133) (Similar to
  change in 2.13.43).
- 2.13.65

-------------------------------------------------------------------
Tue Jun 13 13:27:35 CEST 2006 - jsrain@suse.cz

- fixed encoding/decoding query part of URL (#179913)
- 2.13.64

-------------------------------------------------------------------
Mon Jun 12 17:16:34 CEST 2006 - mvidner@suse.cz

- Moved cfg_security.scr from yast2-security.rpm to yast2.rpm
- Do not sit in a networked directory when reconfiguring network
  (#61055, reapplied lost fix).
- 2.13.63

-------------------------------------------------------------------
Mon Jun 12 11:48:12 CEST 2006 - locilka@suse.cz

- Do not register Signature Callbacks in case of AutoInst (#183821)
- 2.13.62

-------------------------------------------------------------------
Fri Jun  2 12:42:04 CEST 2006 - jsrain@suse.cz

- Marked global API of following modules as stable:
    ProductFeatures, WizardHW
- 2.13.61

-------------------------------------------------------------------
Thu Jun  1 14:49:53 CEST 2006 - locilka@suse.cz

- Global API or parts of these modules were marked as Stable:
    Address, Arch, Confirm, Crash, FileUtils, Hostname, HTML,
    HWConfig, IP, Label, Map, Message, Mode, Netmask, Package,
    PackageAI, PackageSystem, Popup, Report, RichText, Sequencer,
    Service, Stage, TypeRepository, URL and Wizard
- Added some more documentation into the Wizard module
- Fixing documentation of global modules (for generated docu.)
- 2.13.60

-------------------------------------------------------------------
Thu May 18 12:28:09 CEST 2006 - locilka@suse.cz

- Fixing exporting the $QT_HOME_DIR according to $user's home
  directory (#162114).
- 2.13.59

-------------------------------------------------------------------
Mon May 15 15:18:56 CEST 2006 - locilka@suse.cz

- Fixed CWMFirewallInterfaces behavior in the basic view for all
  interfaces at once. When the status of the firewall checkbox is
  changed, the current configuration is checked and possible errors
  are reported to user (#158520 c17).
- 2.13.58

-------------------------------------------------------------------
Mon May 15 12:58:42 CEST 2006 - jsrain@suse.cz

- provide more information about restart of YaST during
  installation from ProductControl (#167561)

-------------------------------------------------------------------
Thu May 11 09:23:29 CEST 2006 - lslezak@suse.cz

- select kernel-xenpae package if Xen PAE kernel is running
  (#172978)
- 2.13.57

-------------------------------------------------------------------
Wed May 10 16:30:02 CEST 2006 - locilka@suse.cz

- Added more logging into the Service.ycp module (for bug #173418)

-------------------------------------------------------------------
Thu May  4 14:15:31 CEST 2006 - jsrain@suse.cz

- read texts from control file (#170881)
- 2.13.56

-------------------------------------------------------------------
Wed May  3 17:45:59 CEST 2006 - locilka@suse.cz

- Properly handle special string 'any' in 'EXT' zone in CWM for
  firewall. Creating special functions in SuSEFirewall module for
  that (#158520).
- 2.13.55

-------------------------------------------------------------------
Tue Apr 25 20:38:04 CEST 2006 - jsrain@suse.de

- properly parse FTP URL (#166248, many others)
- 2.13.54

-------------------------------------------------------------------
Tue Apr 25 14:24:45 CEST 2006 - visnov@suse.cz

- ensure importing trusted RPM keys before initializing sources (#169121)
- 2.13.53

-------------------------------------------------------------------
Thu Apr 20 22:47:03 CEST 2006 - jsrain@suse.de

- handle installation restart with repeating last step (#167561)
- 2.13.52

-------------------------------------------------------------------
Wed Apr 19 15:02:44 CEST 2006 - jsuchome@suse.cz

- menu.ycp: check for `restart_menu possible return value (#162966)
- scripts/yast2: enable restarting curses menu
- 2.13.51

-------------------------------------------------------------------
Tue Apr 18 15:13:32 CEST 2006 - jsuchome@suse.cz

- menu.ycp: better check if menu should exit after online-update
- 2.13.50

-------------------------------------------------------------------
Fri Apr 14 19:21:11 CEST 2006 - jsrain@suse.de

- fixed handling of disabling back button (#165832)
- 2.13.49

-------------------------------------------------------------------
Fri Apr 14 14:29:17 CEST 2006 - jsuchome@suse.cz

- restart online update if there are some selected patches left to
  installation (#165540)
- 2.13.48

-------------------------------------------------------------------
Tue Apr 11 10:08:09 CEST 2006 - locilka@suse.cz

- Registering callback Pkg::CallbackAcceptFileWithoutChecksum
- 2.13.47

-------------------------------------------------------------------
Fri Apr  7 22:40:56 CEST 2006 - jsrain@suse.de

- fixed content file parser (#163702)
- 2.13.46

-------------------------------------------------------------------
Wed Apr  5 15:59:36 CEST 2006 - locilka@suse.cz

- Registered new Pkg:: callbacks
  - Pkg::CallbackAcceptUnsignedFile
  - Pkg::CallbackAcceptUnknownGpgKey
  - Pkg::CallbackImportGpgKey
  - Pkg::CallbackAcceptVerificationFailed
  - Pkg::CallbackTrustedKeyAdded
  - Pkg::CallbackTrustedKeyRemoved
- 2.13.45

-------------------------------------------------------------------
Wed Apr  5 15:09:52 CEST 2006 - sh@suse.de

- V 2.13.44
- Fixed bug #116356: save_y2logs saves into a different directory

-------------------------------------------------------------------
Wed Apr  5 11:36:03 CEST 2006 - fehr@suse.de

- changed some very verbose debug output in AsciiFile.ycp
- 2.13.43

-------------------------------------------------------------------
Wed Apr  5 11:11:44 CEST 2006 - locilka@suse.cz

- Adding special Xen interface "xenbr0" into the
  FW_FORWARD_ALWAYS_INOUT_DEV variable in the Network Proposal in
  case of "kernel-xen" package installed (#154133).

-------------------------------------------------------------------
Wed Apr  5 10:49:47 CEST 2006 - mvidner@suse.cz

- Added CWM::DisableButtons (jsuchome, #157125).

-------------------------------------------------------------------
Wed Apr  5 09:44:25 CEST 2006 - locilka@suse.cz

- Fixed wrong handling of special 'any' string in the internal
  function ArePortsOrServicesAllowed(). This part was forgotten
  from the first implementation of NetworkManager support (#162512).
- Adding FW_FORWARD_ALWAYS_INOUT_DEV variable into the Read()
  function to prepare fix for Xen handling (#154133).

-------------------------------------------------------------------
Tue Apr  4 15:31:08 CEST 2006 - locilka@suse.cz

- Added mapping for Pkg::CallbackAcceptUnsignedFile() callback
  (#162858)
- 2.13.42

-------------------------------------------------------------------
Wed Mar 29 17:04:09 CEST 2006 - mvidner@suse.cz

- Added PackageLock, a module to handle the big Zypp lock (#160319).
- 2.13.41

-------------------------------------------------------------------
Mon Mar 27 10:24:51 CEST 2006 - locilka@suse.cz

- TERM=raw -> TERM=dumb in Service::RunInitScriptWithTimeOut()

-------------------------------------------------------------------
Wed Mar 22 13:00:10 CET 2006 - locilka@suse.cz

- better testing of UTF-8 support using the testutf8 binary
  (#158001)
- 2.13.40

-------------------------------------------------------------------
Mon Mar 20 11:17:11 CET 2006 - locilka@suse.cz

- removed yast2 starting script from /usr/lib/YaST2/bin/, leaving
  it only in /sbin/ (#144237).
- replacing relative paths in /sbin/yast2 with absolute ones.
- 2.13.39

-------------------------------------------------------------------
Wed Mar 15 16:15:35 CET 2006 - jsrain@suse.de

- changed the name of kernel package on S/390 (#157605)
- 2.13.38

-------------------------------------------------------------------
Wed Mar 15 09:03:47 CET 2006 - locilka@suse.cz

- checking for testutf8 binary before running it in /sbin/yast2
  starting script (#158001)
- 2.13.37

-------------------------------------------------------------------
Mon Mar 13 14:07:54 CET 2006 - jsuchome@suse.cz

- fixed long buttons (#157420)
- 2.13.36

-------------------------------------------------------------------
Fri Mar 10 23:17:46 CET 2006 - jsrain@suse.de

- store all installation options in /etc/YaST2/Productfeatures
  (#156388)
- 2.13.35

-------------------------------------------------------------------
Fri Mar 10 17:12:00 CET 2006 - mvidner@suse.cz

- Start ncurses UI in non-threaded mode to enable spawning of
  interactive processes (like w3m for suseRegister, #150799).
- Added String::Random (#157107).
- 2.13.34

-------------------------------------------------------------------
Mon Feb 27 14:04:10 CET 2006 - lslezak@suse.cz

- Arch::is_xen0() and Arch::is_xenU() (#153235)
- 2.13.33

-------------------------------------------------------------------
Thu Feb 23 13:10:38 CET 2006 - mvidner@suse.cz

- ag_initscripts: no need to use absolute paths to awk and friends
  (#152840)
- 2.13.32

-------------------------------------------------------------------
Mon Feb 20 16:08:07 CET 2006 - mvidner@suse.cz

- Added Arch::is_laptop as a better alternative to
  Arch::has_pcmcia (#151813).
- 2.13.31

-------------------------------------------------------------------
Thu Feb 16 19:45:58 CET 2006 - olh@suse.de

- fix two typos in error path in Mode.ycp

-------------------------------------------------------------------
Tue Feb 14 17:57:57 CET 2006 - jsrain@suse.de

- added possibility to disable individual proposals
- 2.13.30

-------------------------------------------------------------------
Tue Feb 14 13:30:19 CET 2006 - olh@suse.de

- remove nubus support

-------------------------------------------------------------------
Mon Feb 13 13:06:25 CET 2006 - lslezak@suse.cz

- don't try to install kernel-*-nongpl packages
- 2.13.29

-------------------------------------------------------------------
Mon Feb 13 12:17:02 CET 2006 - locilka@suse.cz

- Killing the .background agent in the
  Service::RunInitScriptWithTimeOut function to prevent from
  undefined behavior when calling this function one by one
  without any sleep (#144891).
- Ignoring all 'skeleton' and 'skeleton.*' init scripts in the
  Rulevel editor since they are not a real init scripts.

-------------------------------------------------------------------
Mon Feb 13 09:49:13 CET 2006 - locilka@suse.cz

- Removing obsolete support for NetworkManager which have changed
  its behavior again (#149075). Changing firewall, firewall
  proposal and CWM firewall.
- 2.13.28

-------------------------------------------------------------------
Thu Feb  9 17:04:13 CET 2006 - locilka@suse.cz

- Added support for the iscsi-target (#149548) into the Firewall
  services

-------------------------------------------------------------------
Wed Feb  8 17:33:40 CET 2006 - jsrain@suse.de

- added support for localization of workflows updated from add-on
  products

-------------------------------------------------------------------
Tue Feb  7 19:33:38 CET 2006 - mvidner@suse.cz

- Use rcnetwork restart insted of rcnetwork start to handle the switch
  between ifup and NetworkManager (#148263).
- Use BuildRequires, but without openslp-devel, popt-devel.
- 2.13.27

-------------------------------------------------------------------
Thu Jan 26 09:36:21 CET 2006 - locilka@suse.cz

- Added new function String::WrapAt() to ease wrapping texts in
  dialogs and pop-up windows.
  Useful particulary for translated strings with unknown length.

-------------------------------------------------------------------
Mon Jan 23 17:36:06 CET 2006 - locilka@suse.cz

- Added new function NetworkService::ConfirmNetworkManager() to be
  called in the Read dialogs of services configuration. User has to
  confirm continuing the configuration when NetworkManager is
  enabled.
- Merged texts from proofreading.
- 2.13.26

-------------------------------------------------------------------
Mon Jan 23 17:06:18 CET 2006 - mvidner@suse.cz

- Start the network using rcnetwork start, not rcnetwork status.
  Fixes the internet test (#144829).
- 2.13.25

-------------------------------------------------------------------
Sun Jan 15 17:56:00 CET 2006 - mvidner@suse.cz

- NetworkService: use /etc/sysconfig/network/config:NETWORKMANAGER
  instead of rcnetworkmanager (#135595).
- 2.13.24

-------------------------------------------------------------------
Fri Jan 13 16:46:36 CET 2006 - jsrain@suse.cz

- hide disabled steps from installation workflow
- 2.13.23

-------------------------------------------------------------------
Fri Jan 13 15:20:02 CET 2006 - locilka@suse.cz

- Added missing function Progress::status()
  Returning whether progress 'is' on or 'off'

-------------------------------------------------------------------
Wed Jan 11 18:31:17 CET 2006 - mvidner@suse.cz

- CWMTab::CleanUp: do not reset current_tab_id, the caller may want to
  remember it for revisiting the dialog (#134386).
- Added String::NonEmpty (stringlist) and NewlineItems (string).
- Added XML::XmlError () (ug).
- 2.13.22

-------------------------------------------------------------------
Wed Jan 11 13:47:24 CET 2006 - jsrain@suse.cz

- added possibility to hide Edit button in Table/Popup
- 2.13.21

-------------------------------------------------------------------
Wed Jan 11 11:10:38 CET 2006 - locilka@suse.cz

- Fixing bug #142502
  Firewall still reported 'closed' SSH port when the Network Manager
  was used.
  Added more debugging logs.
- 2.13.20

-------------------------------------------------------------------
Mon Jan  9 17:54:49 CET 2006 - locilka@suse.cz

- Teaching SuSEFirewallProposal to work well with Network Manager
  enabled.
- 2.13.19

-------------------------------------------------------------------
Fri Jan  6 10:18:56 CET 2006 - locilka@suse.cz

- Tuning SuSEFirewall known Services
  Adding "TCP: 427" and "Broadcast: 427" to the definition of
  SLP-daemon by the feature #117 "SLP configuration module"

-------------------------------------------------------------------
Thu Jan  5 16:57:00 CET 2006 - mvidner@suse.cz

- CWM: implemented valid_chars property; added InitNull and StoreNull.
- CWM::Run: generate a fake event to allow a handler to enable/disable
  widgets before the first real UserInput takes place
- Dropped commandline.ycp, really now.
- 2.13.18

-------------------------------------------------------------------
Thu Jan  5 10:01:17 CET 2006 - locilka@suse.cz

- Adjusting environment for bugfix #129679
  Preventing Service::RunInitScript() from stuck by adding a new
  function Service::RunInitScriptWithTimeOut() using the
  .background agent
- Fixing bug #139587
  Firewall Functions IsEnabled() and IsStarted() expected that the
  firewall is not enabled or started by default in the
  installation. The [Back] button from the connection test (and
  changing firewall "enabled" to "disabled") has broken this
  expectation.

-------------------------------------------------------------------
Wed Jan  4 11:12:18 CET 2006 - visnov@suse.cz

- Dropped Require.ycp, long time obsolete library
- Dropped commandline.ycp obsolete wrapper

-------------------------------------------------------------------
Wed Jan  4 10:22:51 CET 2006 - locilka@suse.cz

- Adding Network Manager support into
        - SuSEFirewall Proposal
        - SuSEFirewall itself
        - CWM Firewall Interfaces (for other modules)
- 2.13.17

-------------------------------------------------------------------
Tue Jan  3 15:22:12 CET 2006 - visnov@suse.cz

- Show progress in command-line mode (F300349)

-------------------------------------------------------------------
Tue Jan  3 10:29:58 CET 2006 - mvidner@suse.cz

- Prevented NetworkService::Managed() from returning nil.

-------------------------------------------------------------------
Thu Dec 22 08:46:07 CET 2005 - visnov@suse.cz

- ignore .desktop comments starting with #

-------------------------------------------------------------------
Tue Dec 20 11:13:26 CET 2005 - visnov@suse.cz

- Include bash completion script
- 2.13.16

-------------------------------------------------------------------
Mon Dec 19 17:20:03 CET 2005 - mvidner@suse.cz

- Consider also NetworkManager if there are no ifcfgs during the
  firewall proposal (#139402).
- 2.13.15

-------------------------------------------------------------------
Mon Dec 19 15:34:37 CET 2005 - jsuchome@suse.cz

- merged texts from proofreading
- 2.13.14

-------------------------------------------------------------------
Wed Dec 14 16:08:39 CET 2005 - mvidner@suse.cz

- Added a bash completion script, thanks to choeger.

-------------------------------------------------------------------
Wed Dec  7 10:02:18 CET 2005 - locilka@suse.cz

- Changing firewall summary texts due to the bug/enhancement
  #119810. A bit misleading text "SSH is enabled" was changed to
  the "SSH port is open" etc. Also translatios should be now much
  more clearer.

-------------------------------------------------------------------
Tue Nov 29 14:41:40 CET 2005 - locilka@suse.cz

- Adding feature #5998 from FaTE: Port ranges
  Port ranges are supported in the whole configuration of
  SuSEFirewall2 for TCP, UDP and Broadcast. Port range has a higher
  priority than a port itsef, which means that adding a port which
  is already mentioned in some port alias will not add it again. If
  there is some port range next to the new port it will join it
  with the port range. Port ranges can be flatten when one is a
  neighbor of any other or if one covers any other. Removing a port
  from the port range will split the port range up into two port
  ranges.
- Adding port range support into port aliases
- Changing searching for port alias from grep-regexp to the
  perl-regexp (because of buggy behaviour with the 'mysql' port).
- Fixing variable types in documentation of some functions
- 2.13.13

-------------------------------------------------------------------
Thu Nov 24 12:51:20 CET 2005 - locilka@suse.cz

- Fixed the misleading documentation for GetEnableService()
  function in the SuSEFirewall module, thanks to jsmeix

-------------------------------------------------------------------
Wed Nov 23 13:41:53 CET 2005 - mvidner@suse.cz

- CWM::ProcessTerm now handles all container widgets
  (added `MarginBox, `MinWidth, `MinHeight, `MinSize).

-------------------------------------------------------------------
Wed Nov 23 12:36:26 CET 2005 - visnov@suse.cz

- 2.13.12

-------------------------------------------------------------------
Tue Nov 22 15:50:21 CET 2005 - lslezak@suse.cz

- do not log passwords (#134886)

-------------------------------------------------------------------
Wed Nov 16 15:03:58 CET 2005 - jsrain@suse.cz

- read list of modules to clone at the end of installation from
  control file

-------------------------------------------------------------------
Wed Nov 16 07:40:38 CET 2005 - lslezak@suse.cz

- Kernel.ycp - some PPC kernel RPMs have been dropped, kernel
  package selection updated (#64206)
- 2.13.11

-------------------------------------------------------------------
Tue Nov 15 18:49:54 CET 2005 - mvidner@suse.cz

- CWM:
 - added `menu_button
 - explicitly specifying an empty help produces no errors, like no_help
 - actually implemented validate_help
 - added validate_type: `function_no_popup so that the function bodies
   can be shared and only validate_help needs to differ
- CWMTab:
 - widget_names is now optional
 - generate a fake event when switching to a new tab to allow a handler
   to enabled/disable widgets before the first real UserInput takes place
 - prevent double tab initialization at tab set initialization
- 2.13.10

-------------------------------------------------------------------
Fri Nov 11 10:05:46 CET 2005 - jsrain@suse.cz

- initialize package source only if needed when installing kernel
  modules package (#132458)

-------------------------------------------------------------------
Tue Nov  8 13:37:34 CET 2005 - lslezak@suse.cz

- add %2f when the begining of FTP URL path starts with /
- 2.13.9

-------------------------------------------------------------------
Tue Nov  8 09:28:22 CET 2005 - lslezak@suse.cz

- The reserved characters can be part of URL (#96960),
  properly handle the escape sequences in parsing/building of URL
- 2.13.8

-------------------------------------------------------------------
Wed Nov  2 18:33:12 CET 2005 - mvidner@suse.cz

- CWM
 - PrepareDialog recognizes *Squash and alignment widgets.
 - "widget_names" can be omitted in ShowAndRun.
 - Added section: Widget Description Map Reference.
 - Factored out rules to format the docbook documentation.
- CWMTab
 - CreateWidget recognizes "fallback_functions" in the main map
   and the tab maps.
 - Also call "clean_up" functions for widgets inside the tabs.

-------------------------------------------------------------------
Wed Nov  2 10:54:54 CET 2005 - locilka@suse.cz

- Removing TCP port 135 from samba-server firewall definition.
- Adding "Portable Batch System (PBS)" definition into firewall
- Adding MySQL definition into firewall, enhancement #131478

-------------------------------------------------------------------
Thu Oct 27 18:14:24 CEST 2005 - mvidner@suse.cz

- CLI XML help: changed document structure, hopefully for the better.
- 2.13.7

-------------------------------------------------------------------
Fri Oct 21 16:28:01 CEST 2005 - lslezak@suse.cz

- CommandLine:: supports printing texts without trailing
  newline character (useful for progress messages); added YesNo()
  functionality for the command line mode
- Package:: supports installing packages in the command line mode
  (#91033)
- 2.13.6

-------------------------------------------------------------------
Thu Oct 20 13:14:33 CEST 2005 - jsuchome@suse.cz

- added Misc::CustomSysconfigRead for reading custom sysconfig files
- 2.13.5

-------------------------------------------------------------------
Mon Oct 10 15:38:30 CEST 2005 - mvidner@suse.cz

- Do not use modules marked with BrokenModules (#97655).
- 2.13.4

-------------------------------------------------------------------
Fri Sep 30 12:53:28 CEST 2005 - mvidner@suse.cz

- Fixed the configuration of ESCON and FICON (#82891).
- 2.13.3

-------------------------------------------------------------------
Thu Sep 29 13:44:59 CEST 2005 - visnov@suse.cz

- require yast2-hardware-detection for probing

-------------------------------------------------------------------
Tue Sep 27 11:02:16 CEST 2005 - jsrain@suse.cz

- do not prevent USB modules from being added to initrd (#66733)

-------------------------------------------------------------------
Tue Sep 27 09:56:07 CEST 2005 - lslezak@suse.cz

- Popup - display long error "as is" - escape rich text tags,
  format lines; layout fixes
- version 2.13.2

-------------------------------------------------------------------
Fri Sep 23 13:42:46 CEST 2005 - lslezak@suse.cz

- command line - multiline description of a command is possible
  (help can be string or list of strings)

-------------------------------------------------------------------
Fri Sep 23 09:43:09 CEST 2005 - locilka@suse.cz

- Adding support for VNC and SSH installations. Firewall proposal
  enables SSH on non-dial-up interfaces when installing over SSH,
  enables VNC on non-dial-up interfaces when installing over VNC.
  Firewall proposal warns when installing over SSH/VNC and SSH/VNC
  is not enabled. (enahancement #113211)
- Adding XDMCP (Remote Acces to Display Manager) support
  (enhancement #118200)
- Adding FAM (Remote File Alteration Monitor) support
  (enhancement #118196)
- 2.13.1

-------------------------------------------------------------------
Wed Sep 21 13:10:38 CEST 2005 - lslezak@suse.cz

- Support for long error and long warning messages
  (e.g. Report::LongError) (#79161)
- new popups in Popup:: module (e.g. Popup::TimedLongError)
- added [Stop] button to all timed popups
- version 2.13.0

-------------------------------------------------------------------
Wed Sep  7 16:01:13 CEST 2005 - mvidner@suse.cz

- Fixed deleting an interface after writing and returning
  to the network proposal (#115448).
- WIRELESS_WPA_PASSWORD is also secret (#65741).
- 2.12.27

-------------------------------------------------------------------
Mon Sep  5 22:39:56 CEST 2005 - locilka@suse.cz

- fixing default SuSEfirewall2 logging values using the
  GetDefaultValue() function for undefined and newly also for
  empty values  for security reasons (#100692).
- 2.12.26

-------------------------------------------------------------------
Mon Sep  5 16:55:12 CEST 2005 - jsrain@suse.cz

- translate proposal tab headers (#114677)
- 2.12.25

-------------------------------------------------------------------
Mon Aug 22 12:33:42 CEST 2005 - jsuchome@suse.cz

- added check for `cancel to ncurses menu loop (#105507)
- 2.12.24

-------------------------------------------------------------------
Thu Aug 18 13:59:50 CEST 2005 - lslezak@suse.cz

- added simple XEN detection (workaround for #100726)
- select kernel-xen if XEN is detected
- 2.12.23

-------------------------------------------------------------------
Thu Aug 18 11:05:25 CEST 2005 - locilka@suse.cz

- Do not Read() NetworkDevices when running CWMFirewallInterfaces
  in Installation or Update.
- Set SuSEFirewallProposal as 'modified' when changing the firewall
  counfiguration via CWMFirewallInterfaces in Installation or
  Update (bug #105170).

-------------------------------------------------------------------
Mon Aug 15 14:47:36 CEST 2005 - jsrain@suse.cz

- check whether VGA kernel parameter is correct (#103150)

-------------------------------------------------------------------
Fri Aug 12 13:10:37 CEST 2005 - jsrain@suse.cz

- don't prevent xfs and jfx module from being added to initrd on
  PPC (#104037)
- 2.12.22

-------------------------------------------------------------------
Fri Aug 12 13:03:29 CEST 2005 - locilka@suse.cz

- Fixed YaST in console. It had been using LANG set to "POSIX"
  which was supporsed to be empty or to contain "xx_XX" string
  (#103007).

-------------------------------------------------------------------
Fri Aug 12 10:08:14 CEST 2005 - visnov@suse.cz

- added comments for translators

-------------------------------------------------------------------
Tue Aug  9 16:10:22 CEST 2005 - mvidner@suse.cz

- Fixed init script parsing with special backslash and whitespace
  combination (#103013).

-------------------------------------------------------------------
Tue Aug  9 11:27:06 CEST 2005 - locilka@suse.cz

- Fixing bug #102951
  Adding SLP Daemon to the firewall as a known service
- 2.12.21

-------------------------------------------------------------------
Mon Aug  8 16:35:47 CEST 2005 - jsrain@suse.cz

- disable "Edit" and "Delete" buttons in hardware dialog if no item
  is present in the list (#102526)
- store vendor URL in the installed system (#102542)
- do not add unneeded modules to initrd (#102588)
- 2.12.20

-------------------------------------------------------------------
Fri Aug  5 09:08:24 CEST 2005 - jsrain@suse.cz

- added initialization of source refresh callbacks
- changed label of the menubutton in the hardware dialog
- 2.12.19

-------------------------------------------------------------------
Thu Aug  4 16:14:49 CEST 2005 - lslezak@suse.cz

- move sysconfig metadata parsing functions from Sysconfig
  to String module.
- 2.12.18

-------------------------------------------------------------------
Tue Aug  2 15:54:10 CEST 2005 - lslezak@suse.cz

- format function in WizardHW module
- 2.12.17

-------------------------------------------------------------------
Tue Aug  2 14:36:32 CEST 2005 - jsrain@suse.cz

- added support not to allow to go back in the installation
  workflow if started from the middle
- 2.12.16

-------------------------------------------------------------------
Mon Aug  1 15:06:21 CEST 2005 - locilka@suse.cz

- Changing firewall definition for samba-server by the Samba-Howto
  Allowed ports/functionality is: TCP 135, 139, 445; UDP: 137, 138;
  Broadcast: 137, 138;
  Bugzilla #81254

-------------------------------------------------------------------
Thu Jul 28 15:52:49 CEST 2005 - jsrain@suse.cz

- merged texts from proofreading

-------------------------------------------------------------------
Thu Jul 28 08:55:08 CEST 2005 - jsrain@suse.cz

- fixed stopping the workflow in the middle to reboot (eg. in case
  of kernel update)
- 2.12.15

-------------------------------------------------------------------
Thu Jul 21 13:58:55 CEST 2005 - sh@suse.de

- Now using `opt(`hvstretch) in wizard to restore old laoyut
  behaviour: center content by default
- V 2.12.14

-------------------------------------------------------------------
Thu Jul 21 09:53:02 CEST 2005 - jsrain@suse.cz

- don't report void errors in CWM

-------------------------------------------------------------------
Wed Jul 20 14:51:42 CEST 2005 - jsrain@suse.cz

- fixed incorrecr wizard command causing crash at the begin of the
  installation
- 2.12.13

-------------------------------------------------------------------
Wed Jul 20 10:35:22 CEST 2005 - jsrain@suse.cz

- added libxml2(-devel) to neededforbuild
- 2.12.12

-------------------------------------------------------------------
Tue Jul 19 16:47:38 CEST 2005 - jsrain@suse.cz

- fixed installation workflow re-load on switch from installation
  to update or vice versa
- added possibility to start the workflow from the middle
- added possibility for having more stages in the installation
  wizard navigation bar
- added support for specifying textdomain for translatable texts
  for installation wizard
- 2.12.11

-------------------------------------------------------------------
Mon Jul 18 11:42:40 CEST 2005 - sh@suse.de

- Properly check if KDE is running in /sbin/yast so the sw_single
  module is started full-screen if that works flawlessly (KDE)
- V 2.12.10

-------------------------------------------------------------------
Mon Jul 11 18:20:44 CEST 2005 - sh@suse.de

- Fixed NCurses wizard layout behaviour:
  Properly propagate content strechability to layout parent
- V 2.12.9

-------------------------------------------------------------------
Fri Jul  8 16:03:01 CEST 2005 - visnov@suse.cz

- adapt build dependencies for blocxx
- 2.12.8

-------------------------------------------------------------------
Fri Jul  1 12:48:43 CEST 2005 - jsrain@suse.cz

- added support functions fir general hardware summary dialog
- added possibility to get selected tab from CWMTab
- 2.12.7

-------------------------------------------------------------------
Tue Jun 14 16:05:05 CEST 2005 - lslezak@suse.cz

- command line - fixed example definition in xmlhelp output
- 2.12.6

-------------------------------------------------------------------
Mon Jun 13 17:04:03 CEST 2005 - lslezak@suse.cz

- command line - 'xmlhelp' command (store command line help of
  a client in XML format)

-------------------------------------------------------------------
Mon Jun  6 10:24:53 CEST 2005 - jsrain@suse.cz

- keep order of initrd modules from installation system in the
  target system
- 2.12.5

-------------------------------------------------------------------
Tue May 31 10:32:54 CEST 2005 - jsrain@suse.cz

- create initial ProductFeatures file via fillup (#79278)

-------------------------------------------------------------------
Wed May 25 14:26:50 CEST 2005 - locilka@suse.cz

- Fixed SuSEFirewall testsuite after adding 'bootps' port to the
  DHCP Server definition

-------------------------------------------------------------------
Wed May 25 13:25:04 CEST 2005 - mvidner@suse.cz

- CWM: added a standalone radio button widget

-------------------------------------------------------------------
Thu May 19 11:51:29 CEST 2005 - locilka@suse.cz

- Fixed bug in CWMTsigKeys
  Key name containing the 't' letter had been ending on that
  character because of wrong implementation of regexp with '\\t'

-------------------------------------------------------------------
Mon May  9 09:51:10 CEST 2005 - locilka@suse.cz

- Adding "Requires: SuSEfirewall2" into the yast2 package instead
  of the yast2-firewall

-------------------------------------------------------------------
Tue May  3 16:42:41 CEST 2005 - jsrain@suse.cz

- made the hardcoded fallback list of VGA modes in Initrd.ycp
  public (via global function)

-------------------------------------------------------------------
Tue May  3 11:27:04 CEST 2005 - locilka@suse.cz

- Added 'bootps' port allowing broadcast into the DHCP Server
  definition for SuSEFirewallServices

-------------------------------------------------------------------
Thu Apr 28 14:04:57 CEST 2005 - jsrain@suse.cz

- if YOU updates any YaST package, restart NCurses control center
  (#80591)

-------------------------------------------------------------------
Thu Apr 28 10:08:20 CEST 2005 - jsrain@suse.cz

- updated ProductControl.ycp to privide inst_finish steps
- 2.12.4

-------------------------------------------------------------------
Fri Apr 22 13:39:55 CEST 2005 - mvidner@suse.cz

- Do not use "default" as an identifier.

-------------------------------------------------------------------
Mon Apr 18 15:43:43 CEST 2005 - jsrain@suse.cz

- added testsuite for new ProductFeatures.ycp
- 2.12.3

-------------------------------------------------------------------
Mon Apr 18 14:40:43 CEST 2005 - jsrain@suse.cz

- updated manual page and help of yast2 (#70892)
- changed interface of ProductFeatures.ycp
- 2.12.2

-------------------------------------------------------------------
Tue Apr  5 14:45:07 CEST 2005 - visnov@suse.cz

- fix NFB
- 2.12.1

-------------------------------------------------------------------
Mon Apr  4 10:27:58 CEST 2005 - jsrain@suse.cz

- after running online update, exit ncurses control center (#63542)

-------------------------------------------------------------------
Thu Mar 31 13:05:13 CEST 2005 - jsrain@suse.cz

- initialize product macro for help texts from /etc/*-release
  (#61247)

-------------------------------------------------------------------
Thu Mar 31 11:10:12 CEST 2005 - locilka@suse.cz

- Changed firewall proposal texts to be clearly translatable
  (#73612)

-------------------------------------------------------------------
Thu Mar 24 13:07:15 CET 2005 - jsrain@suse.cz

- changed kernel packages for PPC (#72344)

-------------------------------------------------------------------
Mon Mar 21 16:25:33 CET 2005 - sh@suse.de

- Fixed bug #72799: Help/Steps buttons not translated
- V 2.11.48

-------------------------------------------------------------------
Mon Mar 21 13:51:43 CET 2005 - jsrain@suse.cz

- fixed setting bootsplash resolutino if framebuffer modes couldn't
  be detected (#74052)
- 2.11.47

-------------------------------------------------------------------
Fri Mar 18 14:17:30 CET 2005 - jsrain@suse.cz

- fixed determining if firewall is enabled (#73819)
- 2.11.46

-------------------------------------------------------------------
Wed Mar 16 16:50:03 CET 2005 - visnov@suse.cz

- 2.11.45

-------------------------------------------------------------------
Tue Mar 15 13:40:39 CET 2005 - visnov@suse.cz

- added check-all-syntax script for validating all YCP clients
  and modules (#63942)

-------------------------------------------------------------------
Mon Mar 14 16:36:55 CET 2005 - mvidner@suse.cz

- Don't allow single quotes inside ifcfg-* variables,
  especially NAME (#72164).
- NetworkDevices::ConcealSecrets: only nonempty; also WIRELESS_WPA_PSK.
- 2.11.44

-------------------------------------------------------------------
Sat Mar 12 04:44:45 CET 2005 - nashif@suse.de

- optionally add addon selections using the control file (#72257)
- 2.11.43

-------------------------------------------------------------------
Fri Mar 11 15:38:51 CET 2005 - mvidner@suse.cz

- Added NetworkDevices::ConcealSecrets not to log sensitive
  information (#65741).
- 2.11.42

-------------------------------------------------------------------
Fri Mar 11 10:45:17 CET 2005 - locilka@suse.cz

- Added new testsuite for SuSEFirewall module
- Added new testsuite for PortAliases module

-------------------------------------------------------------------
Wed Mar  9 13:17:46 CET 2005 - locilka@suse.cz

- Adjusting to changed /etc/services
  "ipsec-msft" has been changed to "ipsec-nat-t"
- 2.11.41

-------------------------------------------------------------------
Fri Mar  4 14:09:28 CET 2005 - lslezak@suse.cz

- HWConfig.ycp - /etc/sysconfig/hardware/hwcfg-* file access
- 2.11.40

-------------------------------------------------------------------
Fri Mar  4 10:25:56 CET 2005 - locilka@suse.cz

- fixed bug #67335
  Aborting unchanged SuSEfirewall configuration
- 2.11.39

-------------------------------------------------------------------
Thu Mar  3 13:40:45 CET 2005 - jsrain@suse.cz

- prevent Initrd module from automatical reading in Mode::config
  (#67256)

-------------------------------------------------------------------
Wed Mar  2 11:22:33 CET 2005 - locilka@suse.cz

- merged proofed texts
- 2.11.38

-------------------------------------------------------------------
Fri Feb 25 15:24:07 CET 2005 - lslezak@suse.cz

- command line - fixed checking of the mandatory keys - don't
  abort in "unsupported" mode, testsuite updated
- 2.11.37

-------------------------------------------------------------------
Fri Feb 25 13:20:17 CET 2005 - visnov@suse.cz

- 2.11.35

-------------------------------------------------------------------
Fri Feb 25 13:11:07 CET 2005 - lslezak@suse.cz

- commandline - don't check mandatory keys when the command line
  mode is "unsupported", testsuite updated
- 2.11.36

-------------------------------------------------------------------
Thu Feb 24 12:00:54 CET 2005 - fehr@suse.de

- Add AsciiFile::ReplaceLine
- 2.11.34

-------------------------------------------------------------------
Thu Feb 24 08:54:01 CET 2005 - visnov@suse.cz

- reading INCOMPLETE_TRANSLATION_TRESHOLD enabled
- 2.11.33

-------------------------------------------------------------------
Wed Feb 23 14:25:44 CET 2005 - lslezak@suse.cz

- command line - use command 'abort' instead of 'quit',
  testsuite updated

-------------------------------------------------------------------
Mon Feb 21 18:31:12 CET 2005 - nashif@suse.de

- Fixed reading of global variable which breaks testsuites

-------------------------------------------------------------------
Mon Feb 21 16:22:21 CET 2005 - nashif@suse.de

- Added incomplete_translation_treshold to product features

-------------------------------------------------------------------
Fri Feb 18 11:33:32 CET 2005 - visnov@suse.cz

- Don't show desktop files with "Hidden" set to yes in ncurses menu

-------------------------------------------------------------------
Thu Feb 17 07:16:41 CET 2005 - nashif@suse.de

- Added function to reset install.inf data to initiate a reread of
  the file

-------------------------------------------------------------------
Tue Feb 15 15:55:55 CET 2005 - locilka@suse.cz

- added name of the device for configuring interfaces
- added missing comments for SuSEFirewall functions

-------------------------------------------------------------------
Mon Feb 14 11:30:44 CET 2005 - jsrain@suse.cz

- added functions to disable and enable the CWM Firewall Interfaces
  widget
- 2.11.30

-------------------------------------------------------------------
Thu Feb 10 16:35:17 CET 2005 - mvidner@suse.cz

- Do not propose a dynamic address if the product (OES) says
  force_static_ip (#50524).
- 2.11.29

-------------------------------------------------------------------
Wed Feb  9 19:19:42 CET 2005 - nashif@suse.de

- control file and saved features from installation is now saved
  into /etc/YaST2,  /var/lib is too risky

-------------------------------------------------------------------
Wed Feb  9 15:12:00 CET 2005 - jsrain@suse.cz

- merged variables for kernel parameters in ProductFeatures into
  one (#50369)

-------------------------------------------------------------------
Wed Feb  9 12:03:50 CET 2005 - locilka@suse.cz

- Fixed reading SuSEfirewall2 configuration to be done only once
  in network proposal.

-------------------------------------------------------------------
Tue Feb  8 17:03:02 CET 2005 - sh@suse.de

- Added icons to standard popups
- V 2.11.26

-------------------------------------------------------------------
Tue Feb  8 16:09:19 CET 2005 - nashif@suse.de

- Moved ProductControl. Hooks from installation

-------------------------------------------------------------------
Tue Feb  8 14:48:37 CET 2005 - nashif@suse.de

- Moved XML module to library

-------------------------------------------------------------------
Tue Feb  8 10:48:25 CET 2005 - jsrain@suse.cz

- added richtext and (multi)selection box widget support to CWM
- enable release notes in inst. proposal also for NCurses

-------------------------------------------------------------------
Tue Feb  8 10:10:52 CET 2005 - jsuchome@suse.cz

- merged texts from proofreading
- 2.11.25

-------------------------------------------------------------------
Tue Feb  8 09:46:32 CET 2005 - jsuchome@suse.cz

- build with CustomDialogs.ycp
- 2.11.24

-------------------------------------------------------------------
Mon Feb  7 06:17:22 CET 2005 - nashif@suse.de

- Fixed call to inst_suseconfig
- Added variable to Directory used for custom workflows

-------------------------------------------------------------------
Fri Feb  4 17:44:21 CET 2005 - mvidner@suse.cz

- Added String::OptParens, String::OptFormat.
- 2.11.23

-------------------------------------------------------------------
Tue Feb  1 12:56:56 CET 2005 - lslezak@suse.cz

- fixed finish call handling (don't call finish handler (Write)
  when module is not initialized)
- 2.11.22

-------------------------------------------------------------------
Mon Jan 31 17:47:43 CET 2005 - sh@suse.de

- Added Show|HideReleaseNotesButton() to Wizard::
- V 2.11.21

-------------------------------------------------------------------
Mon Jan 31 10:46:33 CET 2005 - locilka@suse.cz

- added samba-server allowing broadcast feature (#50311)
- 2.11.20

-------------------------------------------------------------------
Fri Jan 28 09:57:54 CET 2005 - mlazar@suse.cz

- fixed runlevel agent: don't dump error msg if service script
  isn't readable

-------------------------------------------------------------------
Thu Jan 27 13:29:28 CET 2005 - mvidner@suse.cz

- NetworkDevices: canonicalize STARTMODE (~#50095), also on Import.
- 2.11.19

-------------------------------------------------------------------
Thu Jan 27 12:34:14 CET 2005 - locilka@suse.cz

- Rewritten SuSEFirewall::ActivateConfiguration() function
- Fixed some y2error message

-------------------------------------------------------------------
Wed Jan 26 16:39:19 CET 2005 - mvidner@suse.cz

- Fixed a typo preventing from adding an Altix XP interface (#50044).

-------------------------------------------------------------------
Tue Jan 25 12:39:26 CET 2005 - locilka@suse.cz

- removed SuSEfirewall2_final init script (bugzilla #50157)
- 2.11.18

-------------------------------------------------------------------
Fri Jan 21 10:50:28 CET 2005 - lslezak@suse.cz

- an option in command line mode specification can have
  more help texts (depending on command)
- improved command line mode support test (test also empty map)
- version 2.11.17

-------------------------------------------------------------------
Tue Jan 18 14:56:33 CET 2005 - lslezak@suse.cz

- command line - new simple mode (no commands),
  lazy initialization (bug #44083)
- version 2.11.16

-------------------------------------------------------------------
Wed Jan 12 16:16:20 CET 2005 - lslezak@suse.cz

- command line mode enhancements: accept integer type,
  added CommandLine::PrintVerbose(), cutom help option,
  testsuite update, small fixes
- version 2.11.15

-------------------------------------------------------------------
Tue Jan 11 16:52:35 CET 2005 - jsrain@suse.cz

-reverted fix of #49483

-------------------------------------------------------------------
Mon Jan 10 14:03:48 CET 2005 - jsrain@suse.cz

- added new function to compute additional packages (eg. -nongpl)
  for any base kernel package to Kernel.ycp

-------------------------------------------------------------------
Fri Jan  7 10:53:19 CET 2005 - locilka@suse.cz

- added new functions into String module
  TextTable() & UnderlinedHeader()

-------------------------------------------------------------------
Thu Jan  6 10:43:19 CET 2005 - jsrain@suse.cz

- prevent vga= kernel parameter from being used on IA64 (#49483)

-------------------------------------------------------------------
Wed Jan  5 16:52:31 CET 2005 - jsrain@suse.cz

- changed Kernel.ycp to functional interface
- 2.11.14

-------------------------------------------------------------------
Tue Jan  4 09:41:35 CET 2005 - jsrain@suse.cz

- fixed handling of sysconfig/kernel:MODULES_LOADED_ON_BOOT if
  changed externally during installation (#46971)

-------------------------------------------------------------------
Mon Jan  3 10:47:34 CET 2005 - locilka@suse.cz

- Added new implementation of SuSEfirewall2 broadcast configuration
  into SuSEFirewall module
- 2.11.13

-------------------------------------------------------------------
Tue Dec 21 17:13:26 CET 2004 - mvidner@suse.cz

- Added Hostname::Validhost (#22802).
- Substitute VERSION in Version.ycp also at "make" time (#40492).
- Support FW_ALLOW_FW_BROADCAST_* (locilka).
- 2.11.12

-------------------------------------------------------------------
Tue Dec 21 11:46:19 CET 2004 - jsrain@suse.cz

- fixed validation of widgets inside CWM Tab widget
- added possibility to set functions for immediate service
  start/stop in the CWMServiceStart widget

-------------------------------------------------------------------
Tue Dec 14 17:17:12 CET 2004 - mvidner@suse.cz

- Added Progress::set, fixed docs a bit.
- 2.11.11

-------------------------------------------------------------------
Fri Dec  3 16:45:39 CET 2004 - mvidner@suse.cz

- NetworkDevices: Canonicalize netmask data (#46885).

-------------------------------------------------------------------
Wed Dec  1 11:37:39 CET 2004 - locilka@suse.cz

- Added handling for 'all' parameter in old firewall functions
  in SuSEFirewall module
- Added CharacterDevice file-type into FileUtils.ycp.
- Created testsuite for FileUtils module.

-------------------------------------------------------------------
Wed Dec  1 10:56:06 CET 2004 - mvidner@suse.cz

- NetworkDevices: Improved ifcfg name handling,
  particularly mobile ipv6 (#48696).

-------------------------------------------------------------------
Tue Nov 30 12:40:31 CET 2004 - locilka@suse.cz

- Moved CWMFirewallInterfaces from yast2-firewall to yast2 rpm

-------------------------------------------------------------------
Tue Nov 30 10:47:06 CET 2004 - visnov@suse.cz

- added testsuite infrastructure for library/modules

-------------------------------------------------------------------
Thu Nov 25 09:50:51 CET 2004 - locilka@suse.cz

- added SuSEFirewallServices and PortAliases YCP Modules into
  library/network.

-------------------------------------------------------------------
Wed Nov 17 17:21:29 CET 2004 - arvin@suse.de

- fixed handling of command line arguments with space (bug #48264)

-------------------------------------------------------------------
Tue Nov 16 12:15:15 CET 2004  - fehr@suse.de

- add evms logfiles to save_y2logs if present

-------------------------------------------------------------------
Fri Nov 12 17:53:01 CET 2004 - mvidner@suse.cz

- Added NetworkDevices::DeleteAlias (#48191).

-------------------------------------------------------------------
Fri Nov 12 15:27:24 CET 2004 - locilka@suse.cz

- FileUtils have now GetFileRealType and GetFileType functions
  with output depending on the type of requested file.
- Increased documentation for FileUtils.

-------------------------------------------------------------------
Thu Nov 11 18:09:15 CET 2004 - arvin@suse.de

- always use Directory::logdir

-------------------------------------------------------------------
Thu Nov 11 16:28:56 CET 2004 - locilka@suse.cz

- Created FileUtils module for getting information about system
  files and directories.

-------------------------------------------------------------------
Thu Nov 11 15:32:43 CET 2004 - mvidner@suse.cz

- Added String::ValidCharsFilename, NetworkDevices::ValidCharsIfcfg
  (#46803)
- Added character set functions to String.
- PackageSystem::InstallKernel: return early if the module list is
  empty, thus slashing "yast2 lan" startup time.
- Desktop::RunViaDesktop now accepts arguments (#46828).

-------------------------------------------------------------------
Wed Nov 10 10:45:21 CET 2004 - mvidner@suse.cz

- Moved NetworkDevices from yast2-network to yast2.
- 2.11.7

-------------------------------------------------------------------
Mon Nov  8 15:07:10 CET 2004 - visnov@suse.cz

- yast2-pkg-bindings added to requires

-------------------------------------------------------------------
Mon Nov  8 12:53:46 CET 2004 - jsrain@suse.cz

- added optional "no_help" key to CWM widget description map
  in order to suppress errors in log if no help wanted (#47938)
- added protection against removing used TSIG keys to the CWM
  TSIG keys management widget (#47480)

-------------------------------------------------------------------
Thu Nov  4 17:56:47 CET 2004 - sh@suse.de

- Added save_y2logs script for easier bug reporting
- V 2.11.6

-------------------------------------------------------------------
Thu Nov  4 11:00:06 CET 2004 - mvidner@suse.cz

- Added String::FirstChunk.
- 2.11.5

-------------------------------------------------------------------
Wed Nov 03 14:32:15 CET 2004 - arvin@suse.de

- removed deprecated lookup

-------------------------------------------------------------------
Tue Nov  2 16:36:35 CET 2004 - mvidner@suse.cz

- Allow overriding sbindir so that we can install to a prefix.
- Merged changes from the 9.2 branch.

-------------------------------------------------------------------
Mon Nov  1 14:29:34 CET 2004 - visnov@suse.cz

- set product name in wizard when opening a dialog (#46247)

-------------------------------------------------------------------
Mon Nov  1 10:32:10 CET 2004 - visnov@suse.cz

- fix processing of command line arguments in Mode and Stage

-------------------------------------------------------------------
Mon Nov  1 09:34:44 CET 2004 - msvec@suse.cz

- use ll_LL in .desktop files (#47668)

-------------------------------------------------------------------
Mon Nov  1 08:00:06 CET 2004 - jsrain@suse.cz

- fixed parameters to sformat in Commandline.ycp
- 2.11.3

-------------------------------------------------------------------
Tue Oct 26 12:35:59 CEST 2004 - jsrain@suse.cz

- Mode.ycp split to Mode.ycp, Stage.ycp, Linuxrc.ycp and
  Installation.ycp (yast2-installation), clean-up
- adapted the code to the clean-up
- 2.11.2

-------------------------------------------------------------------
Tue Oct 19 13:29:57 CEST 2004 - locilka@suse.de

- added several messages into Message.ycp
- added several labels into Label.ycp
- added two functions into Confirm.ycp
- 2.11.1

-------------------------------------------------------------------
Mon Oct 11 14:53:47 CEST 2004 - jsrain@suse.cz

- changed Arch.ycp to functional interface, probing the settings
  when they are needed (instead of constructor)
- update Initrd.ycp not to use Arch:: in its constructor
- 2.11.0

-------------------------------------------------------------------
Mon Oct  4 16:42:21 CEST 2004 - mvidner@suse.cz

- Moved the "cd /" workaround to yast2-network (#46055).
- 2.10.27

-------------------------------------------------------------------
Fri Oct  1 13:44:58 CEST 2004 - sh@suse.de

- Fixed bug #46598: Layout broken due to 800x600 default size
- V 2.10.24

-------------------------------------------------------------------
Wed Sep 29 13:51:00 CEST 2004 - visnov@suse.cz

- always reinitialize target (#45356)
- 2.10.23

-------------------------------------------------------------------
Wed Sep 29 10:10:37 CEST 2004 - mvidner@suse.cz

- Fixed Package::FunctionsAI["DoInstall" and "DoRemove"] (#45463).
- 2.10.22

-------------------------------------------------------------------
Mon Sep 27 15:09:44 CEST 2004 - arvin@suse.de

- fixed generation of desktop files

-------------------------------------------------------------------
Sat Sep 25 10:55:58 CEST 2004 - mvidner@suse.cz

- Change directory to / in /sbin/yast2 (#46055).
- 2.10.20

-------------------------------------------------------------------
Fri Sep 24 19:03:41 CEST 2004 - mvidner@suse.cz

- Added Desktop::RunViaDesktop (#37864).
- 2.10.19

-------------------------------------------------------------------
Fri Sep 24 08:07:29 CEST 2004 - visnov@suse.cz

- always initialize SourceCache when installing packages
- use installed kernel to compute kernel packages (#45905)
- 2.10.18

-------------------------------------------------------------------
Thu Sep 23 09:49:52 CEST 2004 - mvidner@suse.cz

- Fixed empty runlevel editor (#45858).

-------------------------------------------------------------------
Tue Sep 21 11:31:00 CEST 2004 - arvin@suse.de

- adapted path for qtrc (bug #44803)

-------------------------------------------------------------------
Tue Sep 14 16:58:38 CEST 2004 - mvidner@suse.cz

- Ignore /etc/init.d/Makefile (#45198).

-------------------------------------------------------------------
Tue Sep 14 10:51:01 CEST 2004 - jsrain@suse.cz

- added ProductFeatures::enable_firewall and firewall_ssh_enable
  to control firewall behavior in the proposal

-------------------------------------------------------------------
Mon Sep 13 11:25:06 CEST 2004 - jsrain@suse.cz

- fixed reordering of items in Table/Popup's table (#45097)
- added ProductFeatures::fam_local_only
- 2.10.14

-------------------------------------------------------------------
Mon Sep  6 12:42:27 CEST 2004 - visnov@suse.cz

- moved ComputeKernelPackages to Kernel.ycp
- use Kernel::ComputePackages in Package (#44394)
- 2.10.13

-------------------------------------------------------------------
Mon Sep  6 11:53:31 CEST 2004 - jsrain@suse.cz

- mark licenses as confirmed when accepted (in PackageSystem.ycp
  and Require.ycp)

-------------------------------------------------------------------
Thu Sep  2 13:01:38 CEST 2004 - locilka@suse.cz

- added String::escapetags - function for escaping HTML/XML tags

-------------------------------------------------------------------
Mon Aug 30 15:10:19 CEST 2004 - arvin@suse.de

- add nongpl kernel package during installation (bug #44394)

-------------------------------------------------------------------
Fri Aug 27 15:10:55 CEST 2004 - arvin@suse.de

- merged proof read messages

-------------------------------------------------------------------
Fri Aug 27 11:19:51 CEST 2004 - mvidner@suse.cz

- LogView grep: properly quote the regex; it is a basic regex.

-------------------------------------------------------------------
Fri Aug 20 06:27:01 CEST 2004 - nashif@suse.de

- Own schema directory
- 2.10.10

-------------------------------------------------------------------
Thu Aug 19 13:14:02 CEST 2004 - visnov@suse.cz

- allow in commandline also GUI handler returning symbols (#43935)

-------------------------------------------------------------------
Tue Aug 17 11:26:37 CEST 2004 - jsrain@suse.cz

- fixed function type casting in Table/Popup routines
- prevent 'usbhid' module from being added to initrd (#36766)

-------------------------------------------------------------------
Mon Aug 16 23:36:18 CEST 2004 - nashif@suse.de

- fixed testsuites (added Testsuite.ycp to testedfiles or modified output
  according to the change of logging function references) (jsrain)
- type cast fixes
- CWM: fixed structure validation

-------------------------------------------------------------------
Thu Aug 12 23:27:19 CEST 2004 - nashif@suse.de

- Disable Commandline interface during firstboot phase
- 2.10.7

-------------------------------------------------------------------
Tue Aug  3 15:41:32 CEST 2004 - jsrain@suse.cz

- fixed types in CWM, changed interface of CWM::ShowAndRun ()
- split the CWMServiceStart widget into multiple widgets (one for
  each part)
- 2.10.6

-------------------------------------------------------------------
Fri Jul 30 11:37:44 CEST 2004 - jsrain@suse.cz

- adapted CWMServiceStart.ycp functionality for box product

-------------------------------------------------------------------
Thu Jul 29 09:47:51 CEST 2004 - nashif@suse.de

- New module for interaction with linuxrc(yast.inf and install.inf
  handling)
- Move functions from misc to Linuxrc

-------------------------------------------------------------------
Thu Jul 29 08:34:41 CEST 2004 - nashif@suse.de

- Defined more variables in ProductFeatures
- Removed live_eval variable

-------------------------------------------------------------------
Tue Jul 20 13:48:00 CEST 2004 - jsrain@suse.cz

- enhanced the TSIG keys management widget to do more checks before
  creating a new TSIG key (#40845)

-------------------------------------------------------------------
Mon Jul 19 12:26:40 CEST 2004 - jsrain@suse.cz

- enhnced functionality of Package*.ycp modules (popups with custom
  message, package check for read functions with error feedback)

-------------------------------------------------------------------
Wed Jul 14 11:27:23 CEST 2004 - jsrain@suse.cz

- fixed typos in CWMServiceStart.ycp

-------------------------------------------------------------------
Tue Jul 13 09:02:49 CEST 2004 - locilka@suse.de

- added new Message module
- 2.10.3

-------------------------------------------------------------------
Mon Jun 21 13:24:03 CEST 2004 - jsrain@suse.cz

- added CWM widget for TSIG keys management

-------------------------------------------------------------------
Fri Jun 18 15:28:07 CEST 2004 - lslezak@suse.cz

- CommandLine: read text or password from console

-------------------------------------------------------------------
Fri Jun 18 10:16:04 CEST 2004 - jsrain@suse.cz

- added CWM widget for service starting (like the Start-up dialog
  in DNS server component)

-------------------------------------------------------------------
Thu Jun 17 10:00:53 CEST 2004 - msvec@suse.cz

- updated testsuite
- 2.10.2

-------------------------------------------------------------------
Wed Jun 16 16:16:58 CEST 2004 - jsrain@suse.cz

- added suport for navigation tree and tabs to CWM
- updated the LogView popup to be able to be used as widget for CWM
- do not add 'desktop' to kernel command line

-------------------------------------------------------------------
Wed Jun 16 10:36:53 CEST 2004 - msvec@suse.cz

- fixed 'yast2 -l' output (#42087)
- 2.9.75

-------------------------------------------------------------------
Fri Jun 11 01:01:14 CEST 2004 - nashif@suse.de

- Added software-proposal variable to product features

-------------------------------------------------------------------
Tue Jun  8 04:35:25 CEST 2004 - nashif@suse.de

- Fixed bug #41696: yast uses elevator=anticipatory instead of
  elevator=as
- URL with empty host is valid (i.e. file:///test.xml )

-------------------------------------------------------------------
Fri May 28 16:48:12 CEST 2004 - sh@suse.de

- Fixed bug #41305: License agreement after abort in NCurses

-------------------------------------------------------------------
Wed May 26 15:12:17 CEST 2004 - mvidner@suse.cz

- Fixed agent definition for /etc/sysconfig/hardware
  to handle multiline values (#39350).
- 2.9.72

-------------------------------------------------------------------
Tue May 25 18:27:15 CEST 2004 - arvin@suse.de

- install kernel-bigsmp even with a bit less than 4GB of RAM
  (bug #40729)

-------------------------------------------------------------------
Tue May 25 13:48:01 CEST 2004 - jsrain@suse.cz

- set the I/O scheduler in ProductFeatures (#41038)
- 2.9.70

-------------------------------------------------------------------
Wed May 19 03:30:13 CEST 2004 - nashif@suse.de

- Added a timeout for ShowText popup when called via
  Report. (Report::ShowText)

-------------------------------------------------------------------
Mon May 17 10:42:57 CEST 2004 - msvec@suse.cz

- added PadZero general function for padding with zeros

-------------------------------------------------------------------
Wed May 12 15:30:47 CEST 2004 - msvec@suse.cz

- improved ncurses menu responsiveness (#38363)
- 2.9.68

-------------------------------------------------------------------
Wed May  5 16:20:30 CEST 2004 - gs@suse.de

- yast2 start script: check whether the terminal supports UTF-8
  and adapt language settings (bug #39606)
- 2.9.67

-------------------------------------------------------------------
Tue May 04 10:12:45 CEST 2004 - arvin@suse.de

- merged proofread messages

-------------------------------------------------------------------
Fri Apr 23 15:58:47 CEST 2004 - mvidner@suse.cz

- do not copy network aliases from install.inf
  to modprobe.conf (#39135)
- 2.9.65

-------------------------------------------------------------------
Thu Apr 22 11:09:32 CEST 2004 - arvin@suse.de

- run unicode_{start,stop} only if they are present (bug #35714)

-------------------------------------------------------------------
Mon Apr 19 13:05:04 CEST 2004 - arvin@suse.de

- merged proofread messages

-------------------------------------------------------------------
Fri Apr 16 18:11:07 CEST 2004 - nashif@suse.de

- Save runtime product variables

-------------------------------------------------------------------
Thu Apr  8 13:56:41 CEST 2004 - jsrain@suse.cz

- use the 'desktop' kernel parameter only for desktop products

-------------------------------------------------------------------
Wed Apr  7 19:25:31 CEST 2004 - nashif@suse.de

- #38596: Also use saved id

-------------------------------------------------------------------
Wed Apr  7 18:21:39 CEST 2004 - nashif@suse.de

- Workaround for #38596, broken recursion for iterators

-------------------------------------------------------------------
Tue Apr  6 18:53:56 CEST 2004 - nashif@suse.de

- update/upgrade defaults added to product feature set (#38486)

-------------------------------------------------------------------
Mon Apr  5 18:00:23 CEST 2004 - nashif@suse.de

- Removed unconfigurable options from report summary
- Added optional list of package to product features
- 2.9.60

-------------------------------------------------------------------
Fri Apr  2 22:16:33 CEST 2004 - nashif@suse.de

- Fixed wrapper functions for new wizard
- 2.9.59

-------------------------------------------------------------------
Fri Apr 02 15:59:59 CEST 2004 - arvin@suse.de

- finally changed license to GPL for good

-------------------------------------------------------------------
Fri Apr  2 06:41:58 CEST 2004 - nashif@suse.de

- added wrapper functions around Tree and Menu enabled Wizards to
  support ncurses mode (#37581)

-------------------------------------------------------------------
Thu Apr 01 14:28:23 CEST 2004 - arvin@suse.de

- don't set download callbacks globaly (bug #37151)

-------------------------------------------------------------------
Wed Mar 31 19:52:42 CEST 2004 - nashif@suse.de

- New ProductFeature variables

-------------------------------------------------------------------
Wed Mar 31 17:53:05 CEST 2004 - msvec@suse.cz

- added /etc/YaST2 dir (for log.conf)
- 2.9.54

-------------------------------------------------------------------
Wed Mar 31 14:06:43 CEST 2004 - gs@suse.de

- show header of ShowText popup (bug #37171)

-------------------------------------------------------------------
Wed Mar 31 12:20:54 CEST 2004 - arvin@suse.de

- added product feature about suboptimal distribution (bug #36823)

-------------------------------------------------------------------
Wed Mar 31 10:32:13 CEST 2004 - jsrain@suse.de

- remove ide-scsi from initrd during update (#37591)

-------------------------------------------------------------------
Tue Mar 30 18:04:43 CEST 2004 - jsrain@suse.de

- fixed map validator of CWM

-------------------------------------------------------------------
Mon Mar 29 16:18:49 CEST 2004 - jsrain@suse.de

- fixed behavior of combo box for adding new option if it is
  editable (#37267)
- 2.9.52

-------------------------------------------------------------------
Mon Mar 29 15:27:24 CEST 2004 - adrian@suse.de

- hide YaST groups desktop files in the desktop world

-------------------------------------------------------------------
Mon Mar 29 11:13:30 CEST 2004 - arvin@suse.de

- fixed kernel selection on i386 smp systems (bug #35876)

-------------------------------------------------------------------
Mon Mar 29 09:19:19 CEST 2004 - jsrain@suse.de

- adapted CWM to updated 'is' builtin
- fixed Initrd testsuite
- 2.9.50

-------------------------------------------------------------------
Fri Mar 26 15:03:49 CET 2004 - arvin@suse.de

- added uml detection to Arch module

-------------------------------------------------------------------
Wed Mar 24 16:59:37 CET 2004 - adrian@suse.de

- fix yast qt ui themeing, export QT_HOME_DIR again
  (got broken due to login shell usage bye kdesu)

-------------------------------------------------------------------
Wed Mar 24 11:17:25 CET 2004 - arvin@suse.de

- fixed function name (bug #36783)

-------------------------------------------------------------------
Tue Mar 23 16:54:37 CET 2004 - mvidner@suse.cz

- added Confirm::MustBeRoot to easily alert the user (#35363)

-------------------------------------------------------------------
Tue Mar 23 09:05:39 CET 2004 - lslezak@suse.cz

- fixed parsing quoted string in String::ParseOptions() (#36223)
- testsuite update

-------------------------------------------------------------------
Mon Mar 22 17:09:55 CET 2004 - msvec@suse.cz

- support for sort keys in ncurses menu (#36466)
- 2.9.47

-------------------------------------------------------------------
Mon Mar 22 14:11:58 CET 2004 - jsrain@suse.cz

- fixed unwanted hiding of helps during progress bar run
- don't abort installing packages via Require and PackageSystem
  if dependency solving fails and system wasn't consistent before
  installing them

-------------------------------------------------------------------
Mon Mar 22 13:38:27 CET 2004 - sh@suse.de

- V 2.9.46
- Fixed bug #35768: Wizard buttons not retranslated

-------------------------------------------------------------------
Fri Mar 19 15:41:00 CET 2004 - sh@suse.de

- V 2.9.45
- Improved handling for all Popup::*timed*() dialogs:
  Use UI::TimeoutUserInput() now, no more confusing busy cursor,
  less delays (no more sleep() )

-------------------------------------------------------------------
Wed Mar 17 19:10:15 CET 2004 - fehr@suse.de

- add functions {Set,Get}Utf8Lang() to Encoding module

-------------------------------------------------------------------
Wed Mar 17 11:48:25 CET 2004 - arvin@suse.de

- added download progress callbacks (bug #31445)

-------------------------------------------------------------------
Mon Mar 15 16:49:00 CET 2004 - fehr@suse.de

- add functions {Set,Get}EncLang() && GetCodePage() to Encoding module
- add global boolean evms_config to ProductFeatures.ycp

-------------------------------------------------------------------
Mon Mar 15 14:59:41 CET 2004 - arvin@suse.de

- adapted "yast -l" to desktop files (bug #35019)

-------------------------------------------------------------------
Fri Mar 12 15:35:56 CET 2004 - nashif@suse.de

- Custom wizard added (sh@suse.de)

-------------------------------------------------------------------
Thu Mar 11 18:17:52 CET 2004 - msvec@suse.cz

- proper event ID type handling (#35602)

-------------------------------------------------------------------
Wed Mar 10 14:05:43 CET 2004 - msvec@suse.cz

- accept nil from some UI calls (should fix the failing testsuites)
- added function for creation of FQ hostname

-------------------------------------------------------------------
Wed Mar 10 09:26:03 CET 2004 - arvin@suse.de

- install kernel-um in uml

-------------------------------------------------------------------
Wed Mar 10 07:03:41 CET 2004 - nashif@suse.de

- Fixed Progress for new Wizard
- 2.9.39

-------------------------------------------------------------------
Wed Mar 10 01:42:25 CET 2004 - sh@suse.de

- V 2.9.37
- Migration to new wizard

-------------------------------------------------------------------
Mon Mar  8 17:53:29 CET 2004 - sh@suse.de

- Changed X cursor theme (adrian)

-------------------------------------------------------------------
Mon Mar  8 15:56:52 CET 2004 - msvec@suse.cz

- Added Wizard::SetDesktopIcon to set the title icon
- 2.9.35

-------------------------------------------------------------------
Fri Mar  5 14:31:39 CET 2004 - mvidner@suse.cz

- Added Popup::AnyQuestionRichText.
- {Require,PackageSystem}::DoInstallAndRemove:
  ask for license acceptance (#35250).

-------------------------------------------------------------------
Fri Mar  5 12:43:40 CET 2004 - msvec@suse.cz

- make runlevel testsuite use Service
- add warnings about usage of obsolete interface
- 2.9.33

-------------------------------------------------------------------
Thu Mar  4 20:05:13 CET 2004 - visnov@suse.cz

- 2.9.32
- late initialization of Wizard and Progress (for command line)

-------------------------------------------------------------------
Thu Mar  4 17:24:56 CET 2004 - msvec@suse.cz

- fixed docu installation dirs
- replaced sequencer include with dummy one using Sequencer

-------------------------------------------------------------------
Thu Mar  4 16:09:18 CET 2004 - visnov@suse.cz

- added type info (kkaempf, visnov)

-------------------------------------------------------------------
Thu Mar  4 15:47:00 CET 2004 - msvec@suse.cz

- improved the packages testing client
- fixed ncurses menu generation (#35186)

-------------------------------------------------------------------
Tue Mar  2 15:50:16 CET 2004 - msvec@suse.cz

- fixed Package interface
- added documentation and testing client

-------------------------------------------------------------------
Tue Mar  2 10:58:54 CET 2004 - msvec@suse.cz

- improved (fixed) agent for sysconfig/hardware
- 2.9.31

-------------------------------------------------------------------
Fri Feb 27 03:28:39 CET 2004 - nashif@suse.de

- Adapt for new control file based installation

-------------------------------------------------------------------
Thu Feb 26 12:32:12 CET 2004 - jsrain@suse.de

- preventing modules uhci-hcd, ehci-hcd, ohci-hcd from being put
  into initrd (#35032)

-------------------------------------------------------------------
Tue Feb 24 13:03:03 CET 2004 - visnov@suse.cz

- don't duplicate history entries in interactive command line (#34610)

-------------------------------------------------------------------
Tue Feb 24 11:37:17 CET 2004 - kkaempf@suse.de

- treat x86_64 as 'wintel' architecture (#34853)

-------------------------------------------------------------------
Mon Feb 23 13:02:40 CET 2004 - mvidner@suse.cz

- Services: don't omit boot.hotplug-beta, boot.restore_permissions (#34775)
- 2.9.28

-------------------------------------------------------------------
Fri Feb 20 19:45:58 CET 2004 - arvin@suse.de

- disable accept button during Progress (bug #30303)

-------------------------------------------------------------------
Fri Feb 20 09:38:13 CET 2004 - jsrain@suse.de

- fixed redrawing of fields in Table/Popup table widget after an
  option was changed

-------------------------------------------------------------------
Thu Feb 19 18:04:31 CET 2004 - jsrain@suse.de

- added agent for handling /etc/sysconfig/hardware/hwcfg-*

-------------------------------------------------------------------
Thu Feb 19 15:33:17 CET 2004 - arvin@suse.de

- removed function Kernel::IDERecorders since "ide-scsi" is not
  used anymore (bug #34694)

-------------------------------------------------------------------
Thu Feb 19 13:24:44 CET 2004 - mvidner@suse.cz

- changed sort to use "<" instead of "<=" because of the switch
  to std::sort

-------------------------------------------------------------------
Thu Feb 19 11:15:17 CET 2004 - visnov@suse.cz

- restore AsciiFile::AssertLineValid behavior as in 9.0

-------------------------------------------------------------------
Tue Feb 17 18:12:25 CET 2004 - sh@suse.de

- Use correct kernel image name on S/390
- 2.9.25

-------------------------------------------------------------------
Tue Feb 17 15:37:45 CET 2004 - sh@suse.de

- Fixed bug #34617: New kernel names on S/390
- 2.9.24

-------------------------------------------------------------------
Tue Feb 17 12:00:56 CET 2004 - sh@suse.de

- Applied olh's patch for bug #34602: PPC kernel renamed
- 2.9.23

-------------------------------------------------------------------
Mon Feb 16 18:27:14 CET 2004 - arvin@suse.de

- recognize newer macs (bug #34587)

-------------------------------------------------------------------
Mon Feb 16 17:06:46 CET 2004 - jsrain@suse.de

- kernel image is now /boot/vmlinux on all PPC subarchs (#34588)
- 2.9.21

-------------------------------------------------------------------
Mon Feb 16 11:20:53 CET 2004 - arvin@suse.de

- removed obsolete Mode::hardBoot

-------------------------------------------------------------------
Thu Feb 12 17:50:24 CET 2004 - lslezak@suse.cz

- CWM: added better `back event handling, correctly displaying
  option names in the new option checkbox (jsrain)
- added function String::FormatSizeWithPrecision,
  updated testsuite
- version 2.9.19

-------------------------------------------------------------------
Wed Feb 11 11:02:20 CET 2004 - msvec@suse.cz

- adapt remote clients for the new interpreter

-------------------------------------------------------------------
Tue Feb 10 17:45:16 CET 2004 - arvin@suse.de

- adapted kernel determination to kernel 2.6 names

-------------------------------------------------------------------
Tue Feb 10 10:33:05 CET 2004 - arvin@suse.de

- finally removed configdir from file list (doesn't help anymore)

-------------------------------------------------------------------
Sat Feb 07 20:19:29 CET 2004 - arvin@suse.de

- removed config files (*.y2cc)

-------------------------------------------------------------------
Sat Feb  7 16:29:32 CET 2004 - msvec@suse.cz

- own configdir until all modules are updated
- 2.9.15

-------------------------------------------------------------------
Fri Feb  6 14:34:35 CET 2004 - msvec@suse.cz

- call %suse_update_desktop_file for the group files
- use the group .desktop files also in the ncurses menu
- 2.9.14

-------------------------------------------------------------------
Tue Feb  3 12:39:35 CET 2004 - msvec@suse.cz

- added yast2 groups .desktop files
- 2.9.13

-------------------------------------------------------------------
Tue Feb  3 09:27:50 CET 2004 - visnov@suse.cz

- implemented non-strict checking of command line options

-------------------------------------------------------------------
Sat Jan 31 21:58:23 CET 2004 - arvin@suse.de

- added function to build a url from tokens

-------------------------------------------------------------------
Fri Jan 30 16:46:34 CET 2004 - mvidner@suse.cz

- removed lookups in Service to fix configuration modules testsuites
- 2.9.11

-------------------------------------------------------------------
Thu Jan 29 18:09:39 CET 2004 - msvec@suse.cz

- more testsuite fixes
- 2.9.10

-------------------------------------------------------------------
Thu Jan 29 11:32:55 CET 2004 - jsrain@suse.de

- fixed cwm testsuite
- fixed file list
- 2.9.9

-------------------------------------------------------------------
Tue Jan 27 09:19:21 CET 2004 - jsrain@suse.de

- removed hwinfo from neededforbuild
- fixed testsuite for initrd

-------------------------------------------------------------------
Mon Jan 26 17:14:59 CET 2004 - jsrain@suse.de

- added hwinfo to neededforbuild
- 2.9.8

-------------------------------------------------------------------
Mon Jan 26 15:08:56 CET 2004 - msvec@suse.cz

- converted wizard sequencer to module
- 2.9.7

-------------------------------------------------------------------
Fri Jan 23 16:11:46 CET 2004 - msvec@suse.cz

- added agents for sysconfig/sysctl and /suseconfig
- 2.9.6

-------------------------------------------------------------------
Fri Jan 23 12:29:29 CET 2004 - arvin@suse.de

- fixed Require.ycp for brand new interpreter

-------------------------------------------------------------------
Mon Jan 19 08:52:19 CET 2004 - jsrain@suse.de

- merged the new interpreter branch

-------------------------------------------------------------------
Mon Dec 15 15:58:45 CET 2003 - jsrain@suse.de

- Moved Label.ycp and Popup.ycp from source/yast2/library/wizard/src
  to source/yas t2/library/module because of building with the new
  interpreter

-------------------------------------------------------------------
Mon Dec 15 11:34:19 CET 2003 - msvec@suse.cz

- better services handling: Service (from Runlevel)

-------------------------------------------------------------------
Fri Dec  5 09:41:45 CET 2003 - jsrain@suse.de

- added Mode::commandline variable, setting it an appropriate way

-------------------------------------------------------------------
Wed Dec  3 18:20:13 CET 2003 - msvec@suse.cz

- use common Makefile.am (needs recent devtools)

-------------------------------------------------------------------
Mon Nov 24 00:32:55 CET 2003 - ro@suse.de

- remove file conflict with yast2-pam (Autologin.ycp moved there)

-------------------------------------------------------------------
Mon Nov 17 18:10:50 CET 2003 - arvin@suse.de

- adapted plugindir detection for NPTL

-------------------------------------------------------------------
Fri Nov 14 11:16:31 CET 2003 - gs@suse.de

- use ncurses file selection widgets

-------------------------------------------------------------------
Wed Oct 29 13:55:00 CET 2003 - visnov@suse.cz

- fix testsuite
- 2.9.2

-------------------------------------------------------------------
Fri Oct 24 15:55:36 CEST 2003 - ms@suse.de

- moved x11 subdir to installation

-------------------------------------------------------------------
Fri Oct 17 11:01:59 CEST 2003 - jsrain@suse.de

- Fixed "blinking" of Table/Popup's buttons when table content was
  reordered

-------------------------------------------------------------------
Fri Oct  3 14:18:55 CEST 2003 - jsrain@suse.de

- Table/Popup stuff splitt off from CWM.ycp to separate file
- Added support for "Changed" column to Table/Popup

-------------------------------------------------------------------
Wed Oct  1 10:47:19 CEST 2003 - jsuchome@suse.cz

- added Autologin.ycp module to handle autologin configuration
- 2.9.0

-------------------------------------------------------------------
Wed Sep 17 16:18:48 CEST 2003 - gs@suse.de

- script/yast2: start textmode yast in UTF-8 environment (bug #30512)
- 2.8.31

-------------------------------------------------------------------
Wed Sep 17 08:59:45 CEST 2003 - visnov@suse.de

- enable interactive mode for command line again
- 2.8.30

-------------------------------------------------------------------
Mon Sep 15 17:56:07 CEST 2003 - jsrain@suse.de

- fixed X11Version.ycp to prefix Require:: when calling function
  from Require.ycp module
- 2.8.29

-------------------------------------------------------------------
Mon Sep 15 10:18:36 CEST 2003 - ms@suse.de

- fixed X11Version.ycp to use 'import "Require"' instead of
  'include "require.ycp"'

-------------------------------------------------------------------
Thu Sep 11 21:02:32 CEST 2003 - arvin@suse.de

- cool mouse cursor theme for 2nd stage installation (bug #30552)

-------------------------------------------------------------------
Thu Sep 11 18:58:37 CEST 2003 - gs@suse.de

- file_popups.ycp: bugfix for SaveFileAs() bug #29745

-------------------------------------------------------------------
Wed Sep 10 15:24:28 CEST 2003 - gs@suse.de

- V 2.8.27
- menu/menu.ycp: replace <key> by [key] in help text (to avoid
  misinterpretation in RichText)

-------------------------------------------------------------------
Fri Sep  5 14:34:09 CEST 2003 - visnov@suse.de

- library/commandline: care about command line only in normal mode (#30144)

-------------------------------------------------------------------
Thu Sep 04 17:51:12 CEST 2003 - arvin@suse.de

- proof-read messages

-------------------------------------------------------------------
Mon Sep  1 16:56:22 CEST 2003 - visnov@suse.de

- do not print module help twice in the header
- revert capitalization for the command line actions/options from
  proofreader
- 2.8.25

-------------------------------------------------------------------
Mon Sep  1 15:50:49 CEST 2003 - jsrain@suse.de

- added support for immutable options to Table/Popup

-------------------------------------------------------------------
Mon Sep 01 09:56:12 CEST 2003 - arvin@suse.de

- handle repair mode in Popup::ConfirmAbort

-------------------------------------------------------------------
Fri Aug 29 14:18:39 CEST 2003 - visnov@suse.de

- fix error reporting, use RichText::Rich2Plain()

-------------------------------------------------------------------
Wed Aug 27 16:14:09 CEST 2003 - msvec@suse.cz

- new module for confirmation of detection (#26515)
- 2.8.23

-------------------------------------------------------------------
Wed Aug 27 16:04:18 CEST 2003 - gs@suse.de

- yast2 script: set language to english only on console if LANG is
  japanese, korean or chinese

-------------------------------------------------------------------
Tue Aug 19 13:15:38 CEST 2003 - arvin@suse.de

- removed include file common_functions.ycp

-------------------------------------------------------------------
Tue Aug 19 08:52:50 CEST 2003 - arvin@suse.de

- optimized String::CutBlanks

-------------------------------------------------------------------
Fri Aug 15 15:16:37 CEST 2003 - arvin@suse.de

- added Popup::ShowText

-------------------------------------------------------------------
Thu Aug 14 14:35:30 CEST 2003 - arvin@suse.de

- removed y2menu for good
- added /usr/share/YaST2/include to file list (bug #28807)
- removed common_popups.ycp and common_messages.ycp for good

-------------------------------------------------------------------
Mon Aug 11 15:40:00 CEST 2003 - gs@suse.de

- yast2 script: start y2base menu ncurses (instead of y2menu)

-------------------------------------------------------------------
Fri Aug  8 14:47:14 CEST 2003 - gs@suse.de

- bugfix in file_popups.ycp/PopupDir(dir) (if the argument is an
  empty string, 'pwd' is the directory)
- menu.ycp: improved layout and usability

-------------------------------------------------------------------
Wed Aug  6 12:27:01 CEST 2003 - fehr@suse.de

- added function CutRegexMatch to String.ycp it can be used to
  remove matches of a regular expression from a string
- 2.8.16

-------------------------------------------------------------------
Mon Aug  4 14:21:17 CEST 2003 - jsrain@suse.de

- added possiblity to restart command getting log after performing
  operation from LogView popup
- 2.8.15

-------------------------------------------------------------------
Fri Aug 01 16:12:05 CEST 2003 - arvin@suse.de

- added directory for desktop files

-------------------------------------------------------------------
Tue Jul 29 14:48:06 CEST 2003 - jsrain@suse.de

- passing whole event information from CWM to handlers

-------------------------------------------------------------------
Wed Jul 23 09:33:04 CEST 2003 - jsrain@suse.de

- updated CWM to use WaitForEvent instead of UserInput, tables of
  table/popup dialogs display popup on double-click or enter key
- allow to specify command to display log directly, not only as
  filename and argument for grep for LogView

-------------------------------------------------------------------
Tue Jul 22 16:19:53 CEST 2003 - msvec@suse.cz

- further String updates and fixes
- 2.8.13

-------------------------------------------------------------------
Wed Jul  9 10:06:34 CEST 2003 - fehr@suse.de

- remove Mode::language, now handled in Laguage module (#27115)

-------------------------------------------------------------------
Mon Jul  7 14:06:06 CEST 2003 - visnov@suse.de

- let TypeRepository module use the simple types

-------------------------------------------------------------------
Fri Jul  4 16:55:41 CEST 2003 - msvec@suse.cz

- added a first library of simple types:
    IP, Netmask, Hostname, Address, String, URL
- 2.8.12

-------------------------------------------------------------------
Wed Jul  2 08:52:29 CEST 2003 - visnov@suse.de

- propagate y2base exit code from yast2 script

-------------------------------------------------------------------
Tue Jul  1 10:19:44 CEST 2003 - jsrain@suse.de

- updates of CWM module, added validation of used structures and
  some wrappers for more complex tasks

-------------------------------------------------------------------
Thu Jun 26 13:38:26 CEST 2003 - visnov@suse.de

- print to stderr in non-interactive mode

-------------------------------------------------------------------
Wed Jun 25 13:11:47 CEST 2003 - visnov@suse.de

- fixed Perl/encoding problem in commandline agent
- fixed padding of helps in commandline
- quiet is now default, verbose an option

-------------------------------------------------------------------
Tue Jun 24 11:05:50 CEST 2003 - visnov@suse.de

- 2.8.11

-------------------------------------------------------------------
Tue Jun 24 10:52:31 CEST 2003 - jsrain@suse.de

- added testsuite for CWM module

-------------------------------------------------------------------
Tue Jun 24 10:42:34 CEST 2003 - visnov@suse.cz

- removed modules directory at the top-level

-------------------------------------------------------------------
Mon Jun 23 17:06:34 CEST 2003 - jsrain@suse.de

- moved YCP libraries to own subdirectory (visnov@suse.cz)
- added CWM module for simple manipulation with widgets, including
  common routines for Table/Popup-style dialogs
- added LogView module for displaying logs with advanced
  functionality
- 2.8.10

-------------------------------------------------------------------
Fri Jun 20 13:38:28 CEST 2003 - mvidner@suse.cz

- Runlevel editor: call insserv with force
  when writing multiple services (#27370).
- Moved MailAliases out, to be put to yast2-mail-aliases (#18212).
- Reverted yast2-network from Requires
- 2.8.9

-------------------------------------------------------------------
Wed Jun 18 11:22:41 CEST 2003 - visnov@suse.de

- disabled ipaddress type for command line
- disabled interactive mode for command line
- reverted yast2-network from neededforbuild
- version 2.8.8

-------------------------------------------------------------------
Wed Jun 18 10:42:22 CEST 2003 - lslezak@suse.de

- spec file: added yast2-network to Requires/neededforbuild
- version 2.8.7

-------------------------------------------------------------------
Mon Jun 16 16:06:43 CEST 2003 - lslezak@suse.cz

- new NetworkPopup:: module (common network browsing popups)
- version 2.8.6

-------------------------------------------------------------------
Wed Jun 11 18:09:37 CEST 2003 - arvin@suse.de

- added /usr/share/doc/packages/yast2 to file list (2nd try)

-------------------------------------------------------------------
Wed Jun 11 17:04:50 CEST 2003 - visnov@suse.de

- added command line interface
- 2.8.4

-------------------------------------------------------------------
Wed Jun 11 16:08:13 CEST 2003 - arvin@suse.de

- added /usr/share/doc/packages/yast2 to file list

-------------------------------------------------------------------
Fri Jun  6 12:54:25 CEST 2003 - mvidner@suse.cz

- common_popups: fixed an embarassing syntax error
- 2.8.3

-------------------------------------------------------------------
Fri Jun  6 10:03:29 CEST 2003 - mvidner@suse.cz

- common_popups: revert from Label to common_messages.
- Fixed file list (lslezak).
- Directory: added tmpdir (msvec).
- 2.8.2

-------------------------------------------------------------------
Tue Jun  3 18:28:06 CEST 2003 - sh@suse.de

- Fixed bug #27213: Default sort order in NCurses control center

-------------------------------------------------------------------
Fri May 30 10:03:23 CEST 2003 - mvidner@suse.cz

- Added Label and Popup, replacements for common_{messages,popups}.
- ag_initscripts: recognize X-UnitedLinux-Default-Enabled.
- 2.8.1

-------------------------------------------------------------------
Thu Apr 24 11:08:10 CEST 2003 - kkaempf@suse.de

- rename 'axp' to 'alpha'

-------------------------------------------------------------------
Wed Apr 23 11:51:42 CEST 2003 - ms@suse.de

- added getX11Link function to solve the X11 link
  within the installed system

-------------------------------------------------------------------
Wed Mar 19 12:00:53 CET 2003 - ms@suse.de

- added textdomain to X11Version.ycp (#25627)
- added sax2 to RequireAndConflict() (#25628)

-------------------------------------------------------------------
Mon Mar 17 17:11:52 CET 2003 - arvin@suse.de

- correctly remove ampersand in button lables in y2menu (bug
  #25364)

-------------------------------------------------------------------
Fri Mar 14 17:03:30 CET 2003 - sh@suse.de

- V 2.7.29
- Removed excess quotes in yast2 script when starting in kcontrol

-------------------------------------------------------------------
Fri Mar 14 16:45:19 CET 2003 - sh@suse.de

- V 2.7.28
- Moved yast2_kde functionality into yast2 script
  (Fix for 25230: kcontrol YaST2 module not working)

-------------------------------------------------------------------
Wed Mar 12 11:42:02 CET 2003 - sh@suse.de

- Applied Adrian's patch to use the correct ~/.qtrc in yast2-funcs

-------------------------------------------------------------------
Tue Mar 11 15:24:30 CET 2003 - arvin@suse.de

- fixed syntax in start script (bug #25080)

-------------------------------------------------------------------
Mon Mar 10 14:56:22 CET 2003 - gs@suse.de

- Fixed bugs #24866/#24865 in ncurses file selector (show links;
  set focus to the directory list)

-------------------------------------------------------------------
Sun Mar  9 19:28:07 CET 2003 - nashif@suse.de

- Fixed bug #24953: beta message during installation does not time out

-------------------------------------------------------------------
Fri Mar  7 16:06:09 CET 2003 - sh@suse.de

- Dropped "Notify" header for notify popups (#24782)

-------------------------------------------------------------------
Fri Mar  7 14:20:31 CET 2003 - sh@suse.de

- Fixed bug #24809: sw_single window outside screen
  Now only using --fullscreen for sw_single with KDE running

-------------------------------------------------------------------
Fri Mar  7 13:39:03 CET 2003 - sh@suse.de

- Fixed bug #24790 - Wrong Qt style in y2cc modules after inst.
  (Adrian)

-------------------------------------------------------------------
Wed Mar  5 15:25:12 CET 2003 - ms@suse.de

- added scr agent for /etc/sysconfig/displaymanager handling (#24669)
- do not check for packages in autoinst mode (#24706)

-------------------------------------------------------------------
Mon Mar  3 17:14:44 CET 2003 - jsrain@suse.de

- added scr agent for /etc/sysconfig/hotplug handling (#22580)

-------------------------------------------------------------------
Mon Mar 03 13:02:47 CET 2003 - arvin@suse.de

- once more merged proofread texts

-------------------------------------------------------------------
Mon Mar 03 11:59:24 CET 2003 - arvin@suse.de

- fixed testsuite

-------------------------------------------------------------------
Fri Feb 28 17:25:39 CET 2003 - ms@suse.de

- use require.ycp for package checks in X11Version.ycp (#24488)

-------------------------------------------------------------------
Fri Feb 28 17:16:04 CET 2003 - kkaempf@suse.de

- honor 'manual' on kernel command line (#24462)

-------------------------------------------------------------------
Tue Feb 25 18:46:42 CET 2003 - kkaempf@suse.de

- fix mkdir silence option.

-------------------------------------------------------------------
Tue Feb 25 13:44:23 CET 2003 - kkaempf@suse.de

- suppress warning if /tmp/.qt already exists (#24243)

-------------------------------------------------------------------
Mon Feb 24 11:05:02 CET 2003 - jsrain@suse.de

- added `opt (`notify) to Wizard_hw::ConfiguredContent table to
  allow double click handling (#24095)
- 2.7.15

-------------------------------------------------------------------
Thu Feb 20 11:39:23 CET 2003 - arvin@suse.de

- use title-style capitalization for menu names (bug #23848)

-------------------------------------------------------------------
Wed Feb 19 10:52:05 CET 2003 - arvin@suse.de

- fixed DoNotAcceptButtonLabel (used during beta notice)

-------------------------------------------------------------------
Tue Feb 18 11:56:24 CET 2003 - arvin@suse.de

- added AsciiFile module from yast2-storage

-------------------------------------------------------------------
Mon Feb 17 17:17:42 CET 2003 - arvin@suse.de

- disable x11 setup on mips
- make Next and Accept the default button

-------------------------------------------------------------------
Mon Feb 10 20:53:53 CET 2003 - arvin@suse.de

- setup complete environment for qt during installation

-------------------------------------------------------------------
Mon Feb 10 18:18:00 CET 2003 - arvin@suse.de

- make anti aliased fonts work

-------------------------------------------------------------------
Thu Feb  6 17:01:26 CET 2003 - sh@suse.de

- New command line options for "yast2" script: --fullscreen --noborder
- Always start "sw_single" in full screen mode

-------------------------------------------------------------------
Wed Feb 05 17:10:45 CET 2003 - arvin@suse.de

- merged proofread messages

-------------------------------------------------------------------
Mon Feb  3 18:13:21 CET 2003 - sh@suse.de

- V 2.7.7
- Added default function key handling

-------------------------------------------------------------------
Mon Feb 03 17:40:14 CET 2003 - arvin@suse.de

- new pot file handling

-------------------------------------------------------------------
Mon Jan 27 16:12:51 CET 2003 - arvin@suse.de

- added popt to neededforbuild

-------------------------------------------------------------------
Mon Jan 27 15:48:51 CET 2003 - msvec@suse.de

- network groups: Network Devices and Network Services
- 2.7.4

-------------------------------------------------------------------
Fri Jan 24 15:56:26 CET 2003 - mvidner@suse.de

- Added readconfig.ycp to the file list. Fixes autoyast.

-------------------------------------------------------------------
Fri Jan 17 12:28:21 CET 2003 - mvidner@suse.de

- Reverted sequencer checking: allow superfluous aliases.
- 2.7.3

-------------------------------------------------------------------
Tue Jan 14 11:14:19 CET 2003 - mvidner@suse.de

- Added function key shortcuts to common dialogs (try F1 in curses).
- Report: added global settings for easier access (nashif).
- 2.7.2

-------------------------------------------------------------------
Mon Jan 13 13:13:04 CET 2003 - jsrain@suse.de

- added crashes handling module

-------------------------------------------------------------------
Fri Jan 10 12:58:45 CET 2003 - mvidner@suse.de

- mail table agent: Prevent returning strings as integers/booleans (~#21804).

-------------------------------------------------------------------
Fri Dec 20 15:23:50 CET 2002 - mvidner@suse.de

- file_popups: in qt, use the new widgets
- Arch: fallback for .probe.system being nil (msvec)
- workaround for CallFunction scope bug (#22486) (msvec)
- sequencer: check that all aliases are used (msvec)
- common_messages: DoNotAcceptButtonLabel (arvin)
- Wizard: use opt(key_F1) for Help (gs)
- 2.7.1

-------------------------------------------------------------------
Wed Nov 13 15:14:33 CET 2002 - ms@suse.de

- forgot to add hwinfo and hwinfo-devel to neededforbuild

-------------------------------------------------------------------
Wed Nov 13 12:07:47 CET 2002 - ms@suse.de

- fixed GetVersion() function within the X11Version module. The code
  to obtain the XFree86 version used to configure the installed
  card was really broken. I add a libhd based C program to check
  whether XFree86 4 or 3 is used to configure the card. This program
  is called from the GetVersion() function now.

-------------------------------------------------------------------
Mon Oct 21 15:45:19 CEST 2002 - arvin@suse.de

- print warning if qt frontend is installed but does not work
  (bug #20805)

-------------------------------------------------------------------
Thu Oct 17 13:38:33 CEST 2002 - arvin@suse.de

- fixed arrows in ncurses menu (#19902)

-------------------------------------------------------------------
Fri Oct 11 15:18:14 CEST 2002 - msvec@suse.cz

- fixed translations in the ncurses menu (#20801)
- 2.6.39

-------------------------------------------------------------------
Fri Oct 11 11:07:01 CEST 2002 - arvin@suse.de

- added lost password.ycp (bug #20087)

-------------------------------------------------------------------
Fri Sep 20 14:36:49 CEST 2002 - kkaempf@suse.de

- access content only in initial mode
- 2.6.37

-------------------------------------------------------------------
Fri Sep 20 13:13:05 CEST 2002 - kkaempf@suse.de

- read initial language from content file
- 2.6.36

-------------------------------------------------------------------
Wed Sep 18 16:01:32 CEST 2002 - arvin@suse.de

- does not provides/obsoletes the old yast

-------------------------------------------------------------------
Thu Sep 12 12:20:55 CEST 2002 - kkaempf@suse.de

- define IgnoreButtonLabel in WFM and UI
- 2.6.34

-------------------------------------------------------------------
Tue Sep 10 16:03:47 CEST 2002 - arvin@suse.de

- added provide/obsolete y2t_menu (bug #19325)

-------------------------------------------------------------------
Sat Sep 07 23:00:24 CEST 2002 - arvin@suse.de

- added help text in y2menu

-------------------------------------------------------------------
Thu Sep 05 17:48:13 CEST 2002 - arvin@suse.de

- wizard loads it's images from the theme dir

-------------------------------------------------------------------
Wed Sep  4 19:08:56 CEST 2002 - mvidner@suse.cz

- ncurses menu: fixed shortcut cycling in the group menu (#18258).
- 2.6.30

-------------------------------------------------------------------
Mon Sep  2 17:44:13 CEST 2002 - mvidner@suse.cz

- ag_initscripts: fixed parsing Short-Descriptions.

-------------------------------------------------------------------
Sat Aug 31 01:16:44 CEST 2002 - schwab@suse.de

- Don't waste tons of memory in y2menu.

-------------------------------------------------------------------
Fri Aug 30 11:35:30 CEST 2002 - arvin@suse.de

- moved X11Version.ycp from yast2-installation here

-------------------------------------------------------------------
Thu Aug 29 15:28:48 CEST 2002 - sh@suse.de

- Adapted wizard colors to new grey style images by wimer@suse.de

-------------------------------------------------------------------
Thu Aug 29 11:25:47 CEST 2002 - mvidner@suse.cz

- wizard: prevent temporary (but visible) truncations
  of dialog captions (#18517).

-------------------------------------------------------------------
Wed Aug 28 18:29:15 CEST 2002 - mvidner@suse.cz

- mail aliases: fixed line continuation processing (#18487).
- file_popups::PopupDir: fixed the Selected directory heading.
- 2.6.28

-------------------------------------------------------------------
Tue Aug 27 20:00:00 CEST 2002 - jsuchome@suse.cz

- provide/obsolete old translation packages

-------------------------------------------------------------------
Thu Aug 22 12:09:46 CEST 2002 - arvin@suse.de

- make links to yast2 relative (bug #18170)

-------------------------------------------------------------------
Tue Aug 20 19:07:38 CEST 2002 - arvin@suse.de

- added variable Mode::x11_setup_needed and Arch::x11_setup_needed

-------------------------------------------------------------------
Tue Aug 20 11:29:36 CEST 2002 - arvin@suse.de

- added ncurses based y2menu by Marco Skambraks

-------------------------------------------------------------------
Sun Aug 18 20:24:48 CEST 2002 - kkaempf@suse.de

- honor /etc/install.inf:UseSSH (#18053)

-------------------------------------------------------------------
Fri Aug 16 17:31:33 CEST 2002 - arvin@suse.de

- marked more texts for translation

-------------------------------------------------------------------
Wed Aug 14 11:54:01 CEST 2002 - arvin@suse.de

- removed links to /sbin/yast2 with non ascii characters to
  prevent screen corruption is some locales

-------------------------------------------------------------------
Tue Aug 13 14:20:37 CEST 2002 - arvin@suse.de

- merged proofread texts

-------------------------------------------------------------------
Mon Aug 12 17:23:44 CEST 2002 - kkaempf@suse.de

- read /etc/install.inf:InstMode correctly for Mode::boot
- 2.6.20

-------------------------------------------------------------------
Sun Aug 11 21:16:04 CEST 2002 - mvidner@suse.cz

- Runlevel: use full path of service scripts; force removal
  (#17608 workaround)
- 2.6.19

-------------------------------------------------------------------
Fri Aug  9 15:32:54 CEST 2002 - mvidner@suse.cz

- Fixed falling back to ncurses when DISPLAY is set
  but yast2-qt is not installed.
- Added Runlevel::error_msg, to inform the user what went wrong.
- 2.6.18

-------------------------------------------------------------------
Tue Aug 06 11:31:46 CEST 2002 - arvin@suse.de

- fixed detection of autoinst in Mode.ycp

-------------------------------------------------------------------
Mon Aug 05 18:13:04 CEST 2002 - arvin@suse.de

- adaption for new /etc/install.inf agent

-------------------------------------------------------------------
Wed Jul 31 13:49:39 CEST 2002 - mvidner@suse.cz

- Moved private runlevel files back to yast2-runlevel.
- 2.6.15

-------------------------------------------------------------------
Mon Jul 29 11:51:52 CEST 2002 - msvec@suse.cz

- included some general purpose agents
- 2.6.14

-------------------------------------------------------------------
Wed Jul 24 19:28:17 CEST 2002 - jsuchome@suse.cz

- Added runlevel module files.

-------------------------------------------------------------------
Fri Jul 19 16:50:44 CEST 2002 - mvidner@suse.cz

- Moved aliases handling from yast2-mail (bug #11730).
- 2.6.13

-------------------------------------------------------------------
Fri Jul 19 12:01:11 CEST 2002 - mvidner@suse.cz

- Added Wizard::{Set,Restore}ScreenShotName ().
- Moved sysconfig/ypserv definition from yast2-nis-server.
- 2.6.12

-------------------------------------------------------------------
Fri Jul 19 11:24:35 CEST 2002 - sh@suse.de

- Wizard now uses consistent image names for easier OEM logo
  handling

-------------------------------------------------------------------
Tue Jul 16 16:44:03 CEST 2002 - sh@suse.de

- V 2.6.11
- provide/obsolete yast2-trans-wizard

-------------------------------------------------------------------
Fri Jul 12 17:11:52 CEST 2002 - kkaempf@suse.de

- fix sequencer and wizard testsuite
- call sequencer testsuite during build
- 2.6.10

-------------------------------------------------------------------
Fri Jul 12 10:24:37 CEST 2002 - msvec@suse.cz

- added doc and autodocs
- new module Directory: contains definitions of all directories

-------------------------------------------------------------------
Tue Jul  9 11:43:47 CEST 2002 - mvidner@suse.cz

- Provides/Obsoletes fixed for the devel subpackage

-------------------------------------------------------------------
Thu Jul 04 13:22:52 CEST 2002 - arvin@suse.de

- move non binary file from /usr/lib/YaST2 to /usr/share/YaST2

-------------------------------------------------------------------
Mon Jul  1 11:03:51 CEST 2002 - kkaempf@suse.de

- split of images to separate package

-------------------------------------------------------------------
Thu Jun 27 13:55:21 CEST 2002 - kkaempf@suse.de

- merged yast2-lib-sequencer and yast2-lib-wizard.

-------------------------------------------------------------------
Tue Jun 11 16:52:39 CEST 2002 - arvin@suse.de

- the yast2 script now handels all arguments as strings when
  calling y2base

-------------------------------------------------------------------
Thu Jun 06 17:23:36 CEST 2002 - arvin@suse.de

- various minor fixes for installation

-------------------------------------------------------------------
Wed Jun  5 11:02:17 CEST 2002 - kkaempf@suse.de

- recode shell output properly for UI (#16178)
- don't require trans packages (#16285)

-------------------------------------------------------------------
Wed May 29 12:55:31 CEST 2002 - arvin@suse.de

- fixed yast2 start scripts for lib/lib64

-------------------------------------------------------------------
Tue May 28 14:37:19 CEST 2002 - sh@suse.de

- V 2.6.4
- dropped obsolete hw_setup_launcher.ycp
- fixed file list in spec file
- fixed Makefile.am to work with new automake

-------------------------------------------------------------------
Wed May 22 21:29:28 MEST 2002 - tom@suse.de

- Moved X11 functionality from x11 to y2c_x11.

-------------------------------------------------------------------
Tue May 14 11:09:46 CEST 2002 - arvin@suse.de

- prevent ncurses frontend to start with languages that
  are known to not work correct

-------------------------------------------------------------------
Wed May  8 17:40:49 MEST 2002 - tom@suse.de

- Removed keyboard, mouse, timezone, language (now extra packages)

-------------------------------------------------------------------
Tue Apr 23 12:14:56 CEST 2002 - fehr@suse.de

- remove subdirectories storage and partitioning they are now in
  a separate package yast2-storage.
- new version 2.6.2

-------------------------------------------------------------------
Wed Apr 17 15:47:56 MEST 2002 - tom@suse.de

- (#15565) monitors.ycp newly generated with uppercase vendor and
  model strings.

-------------------------------------------------------------------
Tue Apr 16 17:28:14 CEST 2002 - gs@suse.de

- (#15600, #15727) Package Installation: check again the package
  dependencies if the user deselects an additional required package

-------------------------------------------------------------------
Mon Apr 15 19:03:30 MEST 2002 - tom@suse.de

- (#15546) Now changing lilo.conf correctly.

-------------------------------------------------------------------
Thu Apr 11 15:55:50 MEST 2002 - tom@suse.de

- (#15546) Handle VESA mode correctly for fbdev graphics.

-------------------------------------------------------------------
Wed Apr 10 16:21:16 MEST 2002 - tom@suse.de

- (#15690) Now the probe button really probes.

-------------------------------------------------------------------
Wed Apr 10 10:01:56 CEST 2002 - lnussel@suse.de

- merged modifications for certification/product CD

-------------------------------------------------------------------
Wed Mar 27 17:52:38 CET 2002 - kkaempf@suse.de

- Unpack driver update data in chrooted directory.
- y2update.tar.gz is alread copied by linuxrc, don't expect
  it below /media/floppy.

-------------------------------------------------------------------
Wed Mar 27 12:22:01 CET 2002 - kkaempf@suse.de

- Evaluate "partition" and "serverdir" when installing from
  harddisk (#15525).

-------------------------------------------------------------------
Wed Mar 27 10:41:08 CET 2002 - gs@suse.de

- Change source medium: use "serverdir" instead of "partition"
  (concerns installation from hard disk)

-------------------------------------------------------------------
Tue Mar 26 18:01:45 CET 2002 - kkaempf@suse.de

- Set all hardware to a defined state after update (#15532).
- For installation from harddisk, use "serverdir" instead of
  "partition" from install.inf (#15525).
- linuxrc mounts CD1 to /var/adm/mount during harddisk install
  (#15525).

-------------------------------------------------------------------
Tue Mar 26 17:40:04 CET 2002 - sh@suse.de

- Fixed bug #15520: can't boot into installed system

-------------------------------------------------------------------
Tue Mar 26 16:54:53 CET 2002 - ms@suse.de

- need blank as first sign for VESA and LCD vendor to ensure
  proper display at top of the monitors list (#15521)

-------------------------------------------------------------------
Tue Mar 26 15:44:13 CET 2002 - sh@suse.de

- Fixed bug #15512: Can't install base pkgs in installed system

-------------------------------------------------------------------
Tue Mar 26 15:39:22 MET 2002 - tom@suse.de

- (#15518) Renamed YaST-internal IDs in sysconfig:
  keyboard: YAST_TYPE --> YAST_KEYBOARD
  mouse:    YAST_TYPE --> YAST_MOUSE

-------------------------------------------------------------------
Tue Mar 26 15:20:53 CET 2002 - kkaempf@suse.de

- Delete runme_at_boot after updating all packages.

-------------------------------------------------------------------
Tue Mar 26 14:28:44 MET 2002 - tom@suse.de

- (#15515) YaST-internal IDs are now: keyboard: YAST_TYPE, mouse: YAST_TYPE

-------------------------------------------------------------------
Tue Mar 26 14:27:10 CET 2002 - sh@suse.de

- Fixed bug #15506: Disable "Change" menu when skipping HW config

-------------------------------------------------------------------
Mon Mar 25 17:58:20 MET 2002 - tom@suse.de

- (#14852) inst_config_x11.ycp:
  The variables currentMode and Selected_3D were first stored into the
  X11 module and then queried from the UI. Fixed.

-------------------------------------------------------------------
Mon Mar 25 17:46:16 CET 2002 - sh@suse.de

- Fixed bug #15418: selbox in inst_rootpart not wide enough

-------------------------------------------------------------------
Mon Mar 25 17:38:37 CET 2002 - kkaempf@suse.de

- make update.post script executable before starting it.
- Allow either packed or unpacked extension disk.

-------------------------------------------------------------------
Mon Mar 25 17:23:46 CET 2002 - fehr@suse.de

- make reading of exiting fstab work again (#15482)

-------------------------------------------------------------------
Mon Mar 25 17:09:45 CET 2002 - schubi@suse.de

- kdoc added in forceupdate list

-------------------------------------------------------------------
Mon Mar 25 15:54:00 CET 2002 - kkaempf@suse.de

- adapt probing for usb controllers to changed libhd requirements
  (#15483).
- dont re-calculate bootloader location if it was set manually
  (#15446).
- fix typo in monitors.ycp ("90,47" is no valid vsync).

-------------------------------------------------------------------
Mon Mar 25 14:56:40 CET 2002 - sh@suse.de

- Fixed bug #15419: confusing message in inst_suseconfig

-------------------------------------------------------------------
Mon Mar 25 14:23:42 CET 2002 - gs@suse.de

- Update: change status from "u" to "i" for uninstalled packages
  (#14727)

-------------------------------------------------------------------
Mon Mar 25 13:44:54 CET 2002 - sh@suse.de

- Fixed bug #15412: One log line for each package installed

-------------------------------------------------------------------
Mon Mar 25 13:40:39 CET 2002 - fehr@suse.de

- moved static dialog definitions for fs options into function
  GetNormalFilesystems() to make translations work (#15460)

-------------------------------------------------------------------
Mon Mar 25 12:20:21 CET 2002 - ms@suse.de

- update monitors.ycp to currently used CDB entries (#15421).

-------------------------------------------------------------------
Sun Mar 24 13:00:35 CET 2002 - kkaempf@suse.de

- delete runme_at_boot after package installation (#15430).
- remember device (index) where (wrong) SuSE medium was found (#15432).

-------------------------------------------------------------------
Fri Mar 22 18:59:40 CET 2002 - gs@suse.de

- package selection: show correct status of the package (#15400)

-------------------------------------------------------------------
Fri Mar 22 16:04:40 CET 2002 - fehr@suse.de

- removed superfluous warning about fsid change when assigning a
  mount point to LVM LV (#15388)
- changed fstab options for /proc/bus/usb from "defaults,noauto"
  to "noauto" (#15389)

-------------------------------------------------------------------
Fri Mar 22 15:47:39 CET 2002 - kkaempf@suse.de

- Call /usr/bin/setfont without parameters when Braille enabled (#13801).

-------------------------------------------------------------------
Fri Mar 22 15:14:51 CET 2002 - gs@suse.de

- Change source of installation: umount /var/adm/mount before mounting
  the new source medium (#14425)

-------------------------------------------------------------------
Fri Mar 22 15:09:48 CET 2002 - sh@suse.de

- Fixed bug #15356: killed mwm message

-------------------------------------------------------------------
Fri Mar 22 14:08:46 CET 2002 - schubi@suse.de

- bugix: Xf86config module has been overwritten while update #15376
  ( wrong if statement in inst_finish.ycp )

-------------------------------------------------------------------
Fri Mar 22 12:42:58 CET 2002 - gs@suse.de

- Update: show packages with status "d" in the "No Update" list
  (#15350)

-------------------------------------------------------------------
Thu Mar 21 18:38:41 MET 2002 - tom@suse.de

- (#14936) Now capturing `cancel and treating like `abort.

-------------------------------------------------------------------
Thu Mar 21 18:17:01 CET 2002 - arvin@suse.de

- check for yast2-qt-plugin and it's libraries in the YaST2 and
  yast2 start scripts (bug #15300 and probably bug #13831)

-------------------------------------------------------------------
Thu Mar 21 17:41:42 MET 2002 - tom@suse.de

- (#14882) Now marking probed but unused monitor-hw-data with configured = no.

-------------------------------------------------------------------
Thu Mar 21 16:37:09 CET 2002 - kkaempf@suse.de

- Drop intermediate textdomain calls, they're useless (#15294).

-------------------------------------------------------------------
Thu Mar 21 16:21:59 CET 2002 - gs@suse.de

- Package installation: respect product information AND release number
  of the source medium (#15278)

-------------------------------------------------------------------
Thu Mar 21 16:05:00 CET 2002 - schubi@suse.de

- Checking mouse protocol before calling update_Xf86config

-------------------------------------------------------------------
Thu Mar 21 15:45:27 CET 2002 - sh@suse.de

- Fixed bug #15220: Wizard buttons not translated

-------------------------------------------------------------------
Thu Mar 21 15:03:47 CET 2002 - sh@suse.de

- Fixed endless loop in language with some weird NCurses combinations

-------------------------------------------------------------------
Thu Mar 21 12:51:34 CET 2002 - gs@suse.de

- Update: do not allow status "delete" for packages which are not
  installed (#14727)

-------------------------------------------------------------------
Thu Mar 21 11:03:27 CET 2002 - ms@suse.de

- fixed check script to be valid with the new firegl driver [fglr200]

-------------------------------------------------------------------
Thu Mar 21 09:36:31 CET 2002 - schubi@suse.de

- Checking broken update correctly #13597

-------------------------------------------------------------------
Wed Mar 20 22:27:30 CET 2002 - kkaempf@suse.de

- fallback to (chipset related) vendor/device if graphics card
  doesn't provide (manufacturer related) subvendor/subdevice (#15099)

-------------------------------------------------------------------
Wed Mar 20 18:48:16 MET 2002 - tom@suse.de

- (#15098) Now reading file with default value.

-------------------------------------------------------------------
Wed Mar 20 17:15:49 CET 2002 - kkaempf@suse.de

- Also show SuSE release number when choosing root partiton (#15243).
- Properly probe cdroms during installation/update (#15275).

-------------------------------------------------------------------
Wed Mar 20 15:04:48 CET 2002 - fehr@suse.de

- fix problem with map access to non-map in GetEntryForMountpoint
  (#15229)
- fix problem with wrong partition proposal
- fix problem with wrong default filesystem (#15057)

-------------------------------------------------------------------
Wed Mar 20 14:52:44 MET 2002 - tom@suse.de

- (#15093) New frequency range: [60,62,65,68,70,72,75,78,80,85,90,100]

-------------------------------------------------------------------
Wed Mar 20 14:27:52 CET 2002 - sh@suse.de

- Fixed bug #15214: Control center after HW proposal english only
- Fixed bug #15201: Disable WM decorations for first control center

-------------------------------------------------------------------
Wed Mar 20 14:26:01 CET 2002 - lnussel@suse.de

- added -S option to yast2 shell script (for susewm)

-------------------------------------------------------------------
Wed Mar 20 14:17:42 CET 2002 - schubi@suse.de

-  Installing vnc (if needed ) while updating the system #14707

-------------------------------------------------------------------
Wed Mar 20 14:03:24 MET 2002 - tom@suse.de

- Added norwegian language.

-------------------------------------------------------------------
Wed Mar 20 12:45:54 CET 2002 - sh@suse.de

- Fixed bug #13894: Slide show progress bar shows wrong value

-------------------------------------------------------------------
Wed Mar 20 12:23:47 CET 2002 - schubi@suse.de

- Starting raidstart for partitions which are not / and have
  raid systems ( update ). #14798

-------------------------------------------------------------------
Wed Mar 20 10:35:08 CET 2002 - kkaempf@suse.de

- remember language in Mouse in order to trigger re-translation
  (#15197).

-------------------------------------------------------------------
Tue Mar 19 20:10:49 CET 2002 - sh@suse.de

- Fixed bug #14530: Explicit file names in .spec rather than *.scr

-------------------------------------------------------------------
Tue Mar 19 18:40:21 CET 2002 - gs@suse.de

- Update: re-evaluate the update packages if the status of the
  "Clean up the system ..." checkbox has changed

-------------------------------------------------------------------
Tue Mar 19 18:25:06 CET 2002 - schubi@suse.de

- Call substring with the correct parameters #15184
  ( inst_rpmupdate.ycp)

-------------------------------------------------------------------
Tue Mar 19 18:10:04 CET 2002 - kkaempf@suse.de

- Also write hardware status for already active ide, floppy, usb
  controllers, and framebuffer (#15195).
- Preliminary fix for YaST2.firstboot (#15187).

-------------------------------------------------------------------
Tue Mar 19 18:05:01 MET 2002 - tom@suse.de

- (#15096) Do not use undefined variable any more.
- (#15091) Now restoring saved monitor data in normal mode.

-------------------------------------------------------------------
Tue Mar 19 15:49:13 CET 2002 - sh@suse.de

- Fixed "update finished, empty proposal dialog" bug

-------------------------------------------------------------------
Tue Mar 19 10:31:44 CET 2002 - kkaempf@suse.de

- Properly check return code from inst_mode if update was choosen.
- just pass 'Framebuffer' entry from install.inf to lilo, don't
  look at probe results (#15168)
- add comments to /etc/sysconfig/bootloader.

-------------------------------------------------------------------
Mon Mar 18 17:27:46 MET 2002 - tom@suse.de

- (#14238) Now writing sysconfig comments for the mouse.

-------------------------------------------------------------------
Mon Mar 18 16:29:01 CET 2002 - sh@suse.de

- Fixed bug #15101: Checkboxes truncated in 80x24 ncurses proposal

-------------------------------------------------------------------
Mon Mar 18 15:36:28 CET 2002 - kkaempf@suse.de

- re-probe cdroms in installed system in order to get proper status
  for ide cdwriter devices which couldn't be detected at boot-time
  (#15126).

-------------------------------------------------------------------
Mon Mar 18 14:26:38 CET 2002 - lnussel@suse.de

- added -i option for installing packages to yast2 shell script
- added some shell magic to allow more than two parameters for modules

-------------------------------------------------------------------
Mon Mar 18 12:19:29 CET 2002 - gs@suse.de

-  Recode for copyright and author added (#15058)

-------------------------------------------------------------------
Mon Mar 18 12:10:26 CET 2002 - kkaempf@suse.de

- Bugfix for lilo/dolilo: drop "vga" from append, pass via "-v"
  to dolilo.

-------------------------------------------------------------------
Mon Mar 18 12:07:55 CET 2002 - sh@suse.de

- Fixed bug #15090: "No" in "really install" interpreted as "yes"

-------------------------------------------------------------------
Mon Mar 18 11:50:06 CET 2002 - sh@suse.de

- Fixed bug #15100: Default "off" for "start control center"

-------------------------------------------------------------------
Mon Mar 18 11:19:58 CET 2002 - snwint@suse.de

- mk_lilo_conf: put 'vga' entry into image section

-------------------------------------------------------------------
Fri Mar 15 19:01:23 MET 2002 - tom@suse.de

- (#13878) Added Estonian keyboard.

-------------------------------------------------------------------
Fri Mar 15 17:22:10 MET 2002 - tom@suse.de

- (#14855) Language: Added Slovene language.
- (#14855) Keyboard: Added Slovene keyboard to YaST2 keyboards.
- (#14855) Timezone: Cleaned up existing lang --> timezone mess (new: Slovene).

-------------------------------------------------------------------
Fri Mar 15 17:15:23 CET 2002 - kkaempf@suse.de

- drop workaround for author/copyright twist from libpkg.
- Replace "\n" in author list with ", "

-------------------------------------------------------------------
Fri Mar 15 16:32:27 CET 2002 - fehr@suse.de

- fix wrong nameing for windows mount points (#15031)

-------------------------------------------------------------------
Fri Mar 15 16:17:50 CET 2002 - kkaempf@suse.de

- ignore more cmdline parameters
- don't pass "-v" (for global vga=) to dolilo, the "vga=" in the
  append line is sufficient.

-------------------------------------------------------------------
Fri Mar 15 16:10:54 CET 2002 - gs@suse.de

- Update: do not delete "aps" if it is in use (#15015)
- Package Selection: correct update of the disk space information

-------------------------------------------------------------------
Fri Mar 15 16:08:49 CET 2002 - snwint@suse.de

- updated 'failsafe' options for lilo.conf
- append user specified boot options to 'failsafe' entry

-------------------------------------------------------------------
Fri Mar 15 14:43:27 CET 2002 - sh@suse.de

- Fixed bug #13894: Slide show pkg sizes garbled from CD2 on

-------------------------------------------------------------------
Fri Mar 15 13:32:03 MET 2002 - tom@suse.de

- (#15021) Now only removing X11-link in case of "No X11".

-------------------------------------------------------------------
Fri Mar 15 12:54:14 CET 2002 - kkaempf@suse.de

- Check also /proc/modules besides the "active" flag from hwinfo
  in order to find out if a module is already loaded (#15007).

-------------------------------------------------------------------
Thu Mar 14 17:37:23 CET 2002 - sh@suse.de

- Fixed bug #14161: wrong background grey

-------------------------------------------------------------------
Thu Mar 14 16:16:21 CET 2002 - sh@suse.de

- Fixed bug #13186: Start Y2 control center after installation
- Fixed bug #14975: Final "All is ready" popup

-------------------------------------------------------------------
Thu Mar 14 15:55:07 CET 2002 - zoz@suse.de

- fix PCMCIA startup (#14661).

-------------------------------------------------------------------
Thu Mar 14 15:43:43 MET 2002 - tom@suse.de

- Added turkish language again in language.ycp.

-------------------------------------------------------------------
Thu Mar 14 14:49:07 MET 2002 - tom@suse.de

- (#14518) Added Irish.

-------------------------------------------------------------------
Thu Mar 14 13:16:15 MET 2002 - tom@suse.de

- (#14814) Now translating old lang codes to ISO codes on entry.

-------------------------------------------------------------------
Thu Mar 14 11:08:17 CET 2002 - kkaempf@suse.de

- scripts/yast2_kde: set LANG from /etc/sysconfig/language:RC_LANG (#14607).
- scripts/yast2: honor $LANG (#14607).
- install k_smp if > 4GB physical memory detected (#14287).

-------------------------------------------------------------------
Thu Mar 14 10:56:04 CET 2002 - gs@suse.de

- (#14592) Now ask the user whether YaST2 shall delete unmaintained
  packages from the system
- (#14406), (#14805) Package selection dialog: help text added for "X"
   status and popup text changed

-------------------------------------------------------------------
Wed Mar 13 18:30:42 MET 2002 - tom@suse.de

- (#14882) Now marking faked GENERIC Monitor with cfg=no.

-------------------------------------------------------------------
Wed Mar 13 18:23:06 MET 2002 - tom@suse.de

- (#14885) Now writing "/dev/mouse" into XF86Config so xmset works in the
  running system.

-------------------------------------------------------------------
Wed Mar 13 11:48:58 EST 2002 - nashif@suse.de

- Don't probe hardware in Mode::config

-------------------------------------------------------------------
Wed Mar 13 15:41:26 CET 2002 - fehr@suse.de

- prevent upward rounding in combination of
  ByteToHumanString/kmgt_str_to_byte (#14673)

-------------------------------------------------------------------
Wed Mar 13 13:22:57 MET 2002 - tom@suse.de

- (#14446) Now also restoring hwclock-param from sysconfig
  and setting timezone again in continue mode.

-------------------------------------------------------------------
Wed Mar 13 10:15:41 CET 2002 - kkaempf@suse.de

- Fix locale for greek (ISO8859-7 -> ISO-8859-7, #14898).
- Set "acpismp=force" for UP and SMP systems if "ht" flag detected (#13531).
- Install k_smp if "BOOT_IMAGE=apic" given in cmdline (#14022).
- Dont change initrd modules aic7xxx vs. aic7xxx_old on update (#14614).
- Override instmode "cd" in install.inf, if setup/descr/info knows better
  (#14469).
- Start ncurses "menu" with first group preselected (instead of all),
  general code cleanup of menu code (#14909).

-------------------------------------------------------------------
Tue Mar 12 16:57:16 CET 2002 - gs@suse.de

- equal button size in package conflict popups (#13302)

-------------------------------------------------------------------
Tue Mar 12 16:43:56 CET 2002 - mvidner@suse.cz

- Provide keyboard shortcuts for the group and package tables in
  ncurses detailed package selection. #14737.

-------------------------------------------------------------------
Tue Mar 12 16:24:34 MET 2002 - tom@suse.de

- (#13198) Changed mouse probing strategy.
  Applied sleep before mouse probing in inst_startup.ycp.

-------------------------------------------------------------------
Tue Mar 12 10:26:15 CET 2002 - fehr@suse.de

- add hibernation partition to expert partitioner menue (#14668)
- handle raids present on system to install reasonably

-------------------------------------------------------------------
Mon Mar 11 18:07:23 MET 2002 - tom@suse.de

- (#14491) Now using new "manual" probing to get the new unique key (mouse).

-------------------------------------------------------------------
Mon Mar 11 15:55:31 CET 2002 - kkaempf@suse.de

- Skip all non-data lines in "parted print" output (#14793).
- Don't pass "manual" option to installed system.

-------------------------------------------------------------------
Mon Mar 11 15:46:55 MET 2002 - tom@suse.de

- Detect language change to avoid unnecessary package selection recalculation.

-------------------------------------------------------------------
Mon Mar 11 14:41:28 CET 2002 - sh@suse.de

- Fixed bug #14164: inst_mode should be a popup

-------------------------------------------------------------------
Mon Mar 11 10:46:46 MET 2002 - tom@suse.de

- New script by ms@suse.de for changing X11-mouse-protocol during update.

-------------------------------------------------------------------
Fri Mar  8 14:28:27 CET 2002 - kkaempf@suse.de

- clean up firsboot script to fix pcmcia/usb and usbdevfs (#14416)
- don't 'hard' probe for cdroms when checking for installation
  sources but rely on libhd configuration database instead.
  Fallback to /dev/cdrom if even this fails (#14555).
- add "vnc" package to installation list if running under vnc (#14707).
- remove duplicate portmap start from firstboot script.

-------------------------------------------------------------------
Fri Mar  8 13:35:25 MET 2002 - tom@suse.de

- (#14663) Added textdomains to import-modules.

-------------------------------------------------------------------
Fri Mar  8 12:54:55 MET 2002 - tom@suse.de

- (#13951) After having talked to ke@suse.de removed (commented out):
	ca_ES, gl_ES, hr_HR, ru_RU, tr_TR
  Added again:
	pt_BR

-------------------------------------------------------------------
Thu Mar  7 18:14:04 MET 2002 - tom@suse.de

- (#14227 addendum) Just discovered that the faked monitor also fooled the
  automatic insertion of probed but unknown monitors into the monitor DB.
  This is done so that those monitors can be selected in the monitor selection
  dialog. Furthermore for user convenience such a monitor is preselected when
  entering the monitor selection dialog. Unfortunately the libhd-faked monitor
  does fulfil all those criteria and triggered this mechanism. Fixed.

-------------------------------------------------------------------
Thu Mar  7 17:53:52 MET 2002 - tom@suse.de

- (#14227) Erroneously there was still a branch where the new behaviour of
  libhd was not honored. YaST now takes this into consideration in any case
  (hopefully) and leads the user to the monitor selection dialog again as it
  was before.

-------------------------------------------------------------------
Thu Mar  7 17:21:00 MET 2002 - tom@suse.de

- (#14606) Solved by now displaying date in numerical form because in inst-sys
  not all translations for all languages are available for system commands.
  Invented new function Timezone::GetDateTime().

-------------------------------------------------------------------
Thu Mar  7 13:46:16 CET 2002 - sh@suse.de

- Added missing "textdomain" in BootSILO.ycp

-------------------------------------------------------------------
Thu Mar  7 13:42:26 CET 2002 - sh@suse.de

- Addes missing translation markers in inst_root

-------------------------------------------------------------------
Thu Mar  7 12:34:58 CET 2002 - schubi@suse.de

- patch xf86config in update mode

-------------------------------------------------------------------
Thu Mar  7 12:11:27 CET 2002 - fehr@suse.de

- handle editing of encrypted partitions in running system correct
- change handling of back-button in LVM lv dialog

-------------------------------------------------------------------
Wed Mar  6 17:39:47 CET 2002 - schubi@suse.de

- textdomain added for software proposal #14538

-------------------------------------------------------------------
Wed Mar  6 16:58:35 CET 2002 - schubi@suse.de

- Showing error popup, if the package agent has not been initialized
  correctly

-------------------------------------------------------------------
Wed Mar  6 16:45:43 MET 2002 - tom@suse.de

- (#14540) Now setting sysconfig var DISPLAYMANAGER to  "console"  instead
  of DISPLAYMANAGER_STARTS_XSERVER to "no" if user selects "No X11".

-------------------------------------------------------------------
Wed Mar  6 15:09:39 CET 2002 - sh@suse.de

- Fixed bug #14011: Switching laguages does not switch all texts

-------------------------------------------------------------------
Wed Mar  6 14:14:02 CET 2002 - fehr@suse.de

- fix bug in handling crypto fs in running system (#13781)

-------------------------------------------------------------------
Wed Mar  6 14:03:37 CET 2002 - kkaempf@suse.de

- Drop "-a" (activate parition) flag from dolilo call if no primary
  partition can be found for activation (#13884).
- Hide information box if user de-selected "Show details" checkbox
  in "Please insert CD n" popup.
- When checking for a medium, always start with the last active
  device and check other devices only on failure.

-------------------------------------------------------------------
Tue Mar  5 19:08:18 CET 2002 - schubi@suse.de

- copy *.pkd to target system

-------------------------------------------------------------------
Tue Mar  5 17:20:47 MET 2002 - tom@suse.de

- (#4849) Corrected if-clause in constructor. Now functional in continue mode.

-------------------------------------------------------------------
Tue Mar  5 16:39:49 CET 2002 - kkaempf@suse.de

- Require "yast2-trans-inst-proposal" for yast2-instsys to get
  proper translations for the "proposal" screen.
- fix textdomain for 'proposal_bootloader' to "proposal".

-------------------------------------------------------------------
Tue Mar  5 16:30:51 MET 2002 - tom@suse.de

- (#14457) Now date/time is redisplayed on any change in the UI.

-------------------------------------------------------------------
Tue Mar  5 14:38:01 CET 2002 - schubi@suse.de

- Bugfix while changing update-upgrade-status #14473

-------------------------------------------------------------------
Tue Mar  5 14:23:14 CET 2002 - lnussel@suse.de

- filter out "\n" in helptexts (#14337)
- create the list of all modules only once when the splashscreen is displayed
  and recycle this list later when the "All" button is selected (#14472)

-------------------------------------------------------------------
Tue Mar  5 12:42:31 MET 2002 - tom@suse.de

- (#14211) Now executing SuSEconfig.3ddiag instead of switch2mesasoft.

-------------------------------------------------------------------
Tue Mar  5 11:53:58 CET 2002 - kkaempf@suse.de

- Copy setup/descr/en.pkd instead of setup/descr/english.pkd to
  installed system.

-------------------------------------------------------------------
Mon Mar  4 19:36:08 MET 2002 - tom@suse.de

- (#14116) Now considering Win partitions when assuming GMT vs. local time.

-------------------------------------------------------------------
Mon Mar  4 19:12:12 CET 2002 - fehr@suse.de

- add module loading info for xfs

-------------------------------------------------------------------
Mon Mar  4 17:57:54 CET 2002 - fehr@suse.de

- support more than 26 scsi disks (#13983)
- various fixes for usage in running system

-------------------------------------------------------------------
Mon Mar  4 17:48:28 CET 2002 - zoz@suse.de

- check usb/pci hotplug on first start and rewrite sysconfig
  properly (#14428).

-------------------------------------------------------------------
Mon Mar  4 17:23:59 CET 2002 - sh@suse.de

- Fixed the YaST2 part of bug #1218: Linuxrc displays an error
  message if the user aborted the installation

-------------------------------------------------------------------
Mon Mar  4 16:51:18 CET 2002 - kkaempf@suse.de

- check old lilo destination on update and re-use it.
- when writing lilo on update, check better if floppy or harddisk.
- write bootloader related settings to sysconfig/bootloader.

- run /sbin/raidautorun after all storage modules are loaded.

-------------------------------------------------------------------
Mon Mar  4 16:36:49 CET 2002 - sh@suse.de

- Fixed bug #14363: Don't execute SuSEconfig once more when going back

-------------------------------------------------------------------
Mon Mar  4 16:27:13 CET 2002 - gs@suse.de

- show the packages of first set or group (#14339)

-------------------------------------------------------------------
Mon Mar  4 15:06:53 CET 2002 - lnussel@suse.de

- added comment header to menu.ycp (#14379)
- replaced "Quit" with QuitButtonLabel()

-------------------------------------------------------------------
Mon Mar  4 15:02:01 CET 2002 - gs@suse.de

- add button and popup for Samba installation in dialog Choose
  installation source (#14010)

-------------------------------------------------------------------
Mon Mar  4 14:45:50 MET 2002 - tom@suse.de

- (#14117) Now showing static date/time in timezone window and proposal.

-------------------------------------------------------------------
Mon Mar  4 12:30:28 CET 2002 - sh@suse.de

- Fixed bug #14351: YaST2 SuSEconfig executes *.rpmsave modules

-------------------------------------------------------------------
Mon Mar  4 12:07:16 CET 2002 - gs@suse.de

- don't destroy the user defined software selection if the
  partitioning is changed (bug #14103)

-------------------------------------------------------------------
Mon Mar  4 09:33:48 CET 2002 - schubi@suse.de

- Showing error message after update #14250
- Deleting unsupported packages while update #14194
- Showing delete packages correctly while update #14235

-------------------------------------------------------------------
Sat Mar  2 14:31:37 CET 2002 - kkaempf@suse.de

- remember state of "details" checkbox if media not found (#14018).
- restore "instmode" properly (#14170).

-------------------------------------------------------------------
Sat Mar  2 09:32:27 CET 2002 - schubi@suse.de

- Postifx added in force update #13995

-------------------------------------------------------------------
Fri Mar  1 17:03:01 CET 2002 - fehr@suse.de

- set passno to 0 for partitions without mount point (#14130)
- determine bootable windows partitions independent of entry in
  /etc/fstab (#13884)

-------------------------------------------------------------------
Fri Mar  1 14:30:39 MET 2002 - tom@suse.de

- (#14174) X11 configuration.
  Now also considering the xserver name when deciding to use framebuffer.

-------------------------------------------------------------------
Fri Mar  1 13:42:25 CET 2002 - sh@suse.de

- Fixed bug #13630: inst_proposal reinitialized after selecting
  "No" in final installation confirmation (inst_doit)

-------------------------------------------------------------------
Fri Mar  1 09:30:25 CET 2002 - kkaempf@suse.de

- Fixed YaST2.firstboot to handle pcmcia network correctly (#13993).

-------------------------------------------------------------------
Thu Feb 28 19:19:20 MET 2002 - tom@suse.de

- (#14076) Now marking the monitor as "configured" and "needed".

-------------------------------------------------------------------
Thu Feb 28 17:39:57 MET 2002 - tom@suse.de

- (#13888) Libhd now delivers a fake monitor when no monitor can be probed.
  So inst_choose_desktop now checks for the unique_key of this fake monitor.
  Also improved logging for diagnosing purposes.

-------------------------------------------------------------------
Thu Feb 28 16:44:51 CET 2002 - sh@suse.de

- Fixed bug #13555: HW proposal error handling - added err logging

-------------------------------------------------------------------
Thu Feb 28 16:30:01 CET 2002 - sh@suse.de

- Fixed bug #13556: Installation proposal screen not re-translated

-------------------------------------------------------------------
Thu Feb 28 15:58:54 CET 2002 - gs@suse.de

- missing description for set "images" added (#1406)
- only one default button (#14067)
- correct installation of software packages in hardware configuration
  dialog (#14026)

-------------------------------------------------------------------
Thu Feb 28 11:40:28 CET 2002 - schubi@suse.de

- Installing 3d packages after rebooting #13659

-------------------------------------------------------------------
Thu Feb 28 11:35:47 CET 2002 - gs@suse.de

- improvements in popups used for software installation

-------------------------------------------------------------------
Thu Feb 28 10:36:13 CET 2002 - fehr@suse.de

- fixes the wrong default when selecting a swap partition in the
  custom partitioner and formatting is turned on.

-------------------------------------------------------------------
Wed Feb 27 17:33:07 MET 2002 - tom@suse.de

- (#13906) Invented a new function TimedOKCancelPopup() in
  common_popups.ycp. Using this function during X11-configuration.

-------------------------------------------------------------------
Wed Feb 27 17:31:07 CET 2002 - kkaempf@suse.de

- Allow splitted dirs (.../CD1, .../CD2, ...) for all network
  installs (#14009).
- Sort partitions combo box in bootloader dialogue (#14124).

-------------------------------------------------------------------
Wed Feb 27 17:27:51 CET 2002 - gs@suse.de

- proposal dialog: show a warning message, if the software selection is reset
  (bug #13942)
- set default button "Select/Deselect" in dialog Package Selection

-------------------------------------------------------------------
Wed Feb 27 14:33:37 MET 2002 - tom@suse.de

- (#13944) Now reading sysconfig with default value.
  This applies to language, keyboard, mouse and timezone.
  Moved SysconfigRead() to Misc-module.

-------------------------------------------------------------------
Wed Feb 27 11:19:50 CET 2002 - schubi@suse.de

- target.insmod to target.modprobe changed #13928
  ( update )
- LANG might not be in install.inf, get it from descr/info then.
  (#13959).

-------------------------------------------------------------------
Wed Feb 27 11:16:24 CET 2002 - kkaempf@suse.de

- fix checking VNC on startup.

-------------------------------------------------------------------
Wed Feb 27 09:11:31 CET 2002 - schubi@suse.de

- bugfix in starting update #13909

-------------------------------------------------------------------
Wed Feb 27 09:01:24 CET 2002 - schubi@suse.de

- setting keyboard while update #13610

-------------------------------------------------------------------
Tue Feb 26 20:30:58 CET 2002 - kkaempf@suse.de

- Fix "please wait" popup, wrap string in `Label().

-------------------------------------------------------------------
Tue Feb 26 19:49:53 MET 2002 - tom@suse.de

- (#13944) Now reading sysconfig with default value.
  This applies to language, keyboard, mouse and timezone.

-------------------------------------------------------------------
Tue Feb 26 19:33:21 CET 2002 - schubi@suse.de

- setting timezone moved to inst_rootpart ( update )

-------------------------------------------------------------------
Tue Feb 26 19:01:25 CET 2002 - arvin@suse.de

- fixed emergency unmounting of installation system

-------------------------------------------------------------------
Tue Feb 26 18:41:28 CET 2002 - kkaempf@suse.de

- add "sv_SV" for "swedish" to language list.

-------------------------------------------------------------------
Tue Feb 26 18:20:58 CET 2002 - fehr@suse.de

- fix syntax error in functions used during update
- add call to .lvm.init before rereading Lvm infos

-------------------------------------------------------------------
Tue Feb 26 18:17:46 CET 2002 - sh@suse.de

- Added help text for installation and hardware proposals

-------------------------------------------------------------------
Tue Feb 26 16:05:49 CET 2002 - sh@suse.de

- Removed leftover debugging condition from last checkin

-------------------------------------------------------------------
Tue Feb 26 16:00:30 CET 2002 - sh@suse.de

- "Only new installation" popup msg back from proof reading

-------------------------------------------------------------------
Tue Feb 26 15:57:11 CET 2002 - schubi@suse.de

- setting timezone after update #13651

-------------------------------------------------------------------
Tue Feb 26 15:48:31 CET 2002 - fehr@suse.de

- fix typo ia86 -> ia64 in do_propocal.ycp

-------------------------------------------------------------------
Tue Feb 26 15:43:29 CET 2002 - gs@suse.de

- software installation: show the package version in the
  description popup (bug #13750)

-------------------------------------------------------------------
Tue Feb 26 15:36:43 CET 2002 - schubi@suse.de

- initialize package agent correctly for update #13838
  ( grep and locate has not been updated )

-------------------------------------------------------------------
Tue Feb 26 15:35:42 CET 2002 - sh@suse.de

- Added notify popup when user wants to change installation mode
  and no Linux partitions were found

-------------------------------------------------------------------
Tue Feb 26 15:31:39 CET 2002 - kkaempf@suse.de

- Fix vnc password setting.

-------------------------------------------------------------------
Tue Feb 26 14:11:46 CET 2002 - kkaempf@suse.de

- fix VNC check and startup.

-------------------------------------------------------------------
Tue Feb 26 12:25:15 CET 2002 - kkaempf@suse.de

- remove "runme_on_start" early during first boot in order to
  prevent endless re-start (#13907).
- re-create "media" convenience symlinks (e.g. /cdrom->/media/cdrom)
  after update (#13756).

-------------------------------------------------------------------
Mon Feb 25 19:31:25 MET 2002 - tom@suse.de

- Corrected handling of wheel mice in Mouse.ycp.
- Extended mouse_raw.ycp with "wheels"-field.

-------------------------------------------------------------------
Mon Feb 25 19:26:28 CET 2002 - kkaempf@suse.de

- re-probe floppy and cdroms in installed system (#13828).

-------------------------------------------------------------------
Mon Feb 25 18:38:19 CET 2002 - kkaempf@suse.de

- Support installation via VNC.

-------------------------------------------------------------------
Mon Feb 25 18:20:16 CET 2002 - fehr@suse.de

- enable support for xfs, issue warning when it is used
- fix reading of fstab in installed system (#13457, #13455)
- fix wrong workflow in partitioner in installed system (#13456)

-------------------------------------------------------------------
Mon Feb 25 17:29:51 CET 2002 - sh@suse.de

- Changed order of initial installation proposals to match
  agreement with marketing and software ergonimists

-------------------------------------------------------------------
Mon Feb 25 17:16:56 CET 2002 - kkaempf@suse.de

- Enable "lo" interface when running in installed system.
- mout installation media read-only (#13846).

-------------------------------------------------------------------
Mon Feb 25 16:52:42 CET 2002 - sh@suse.de

- Fixed bug #13612: Call to obsolete Wizard::SetStage()

-------------------------------------------------------------------
Mon Feb 25 16:04:33 CET 2002 - sh@suse.de

- Fixed bug #13666: (Apparent) bad spelling

-------------------------------------------------------------------
Mon Feb 25 13:24:59 CET 2002 - kkaempf@suse.de

- write hardware status for all storage related devices (#13657).

-------------------------------------------------------------------
Mon Feb 25 13:12:26 CET 2002 - fehr@suse.de

- Fixed bug #11300, #13742 removal of a PV forgot partition marked
  for deletion
- handle active swap partition during installation

-------------------------------------------------------------------
Fri Feb 22 18:02:51 CET 2002 - gs@suse.de

- Fixed bug #13640: consider change of partitioning for software
  selection

-------------------------------------------------------------------
Fri Feb 22 17:38:41 CET 2002 - sh@suse.de

- Fixed bug #13341: Hardware Proposal must suppress missing configs

-------------------------------------------------------------------
Fri Feb 22 15:52:37 CET 2002 - lnussel@suse.de

- workaround to make textdomain call work
- Added some commandline switches to /sbin/yast2, like --list
  (Bug #13738)

-------------------------------------------------------------------
Thu Feb 21 17:19:47 CET 2002 - sh@suse.de

- Reimported monitor DB - fixed bug #13530: IBM monitor not detected

-------------------------------------------------------------------
Thu Feb 21 16:04:23 CET 2002 - kkaempf@suse.de

- Unmount installation medium in target system (#13706).
- Install "apmd" if pcmcia detected (#13713).
- Load "mousedev" if USB (wheel) mouse (#13654).
- Check for either IO or memory resource when checking for
  active storage controllers (#13567).
- Copy hardware status to target system (#13762).

-------------------------------------------------------------------
Wed Feb 20 18:06:04 CET 2002 - fehr@suse.de

- do not destroy proposal in `inst_mode when `installation is
  selected (#13644)
- reorder LVM changes in inst_predisk to make removal of PVs from
  VGs easier and make it succeed in more cases than before (#13415)

-------------------------------------------------------------------
Wed Feb 20 14:50:03 CET 2002 - sh@suse.de

- Fixed bug #13513: Double abort confirmation

-------------------------------------------------------------------
Wed Feb 20 12:45:42 CET 2002 - sh@suse.de

- Fixed bug #13594: Fallback for slide show "en" only, no longer
  "en_US", "en_GB", "en" (in this order)

-------------------------------------------------------------------
Wed Feb 20 09:52:17 CET 2002 - kkaempf@suse.de

- add agent for /etc/sysconfig/windowmanager.
- fix writing of hwstatus for disk controllers.
- fix symlink handling for cd-w and cd-rw (#13596).
- handle $(srcdir) correctly when installing .scr files.
- add "acpismp=force" to kernel command line for "ht" processors.

-------------------------------------------------------------------
Tue Feb 19 19:01:17 CET 2002 - kkaempf@suse.de

- Check for specific .S.u.S.E file, so multiple CDs can be copied
  into a single directory for network installation.

-------------------------------------------------------------------
Tue Feb 19 18:02:23 MET 2002 - tom@suse.de

- Now setting timezone info with hwclock_wrapper.

-------------------------------------------------------------------
Tue Feb 19 17:34:27 CET 2002 - kkaempf@suse.de

- Properly install "Vendor" module.
- Handle "Sourcemounted" from linuxrc and mount the medium if
  not done properly by linuxrc.

-------------------------------------------------------------------
Tue Feb 19 15:36:24 CET 2002 - fehr@suse.de

- fix missing "/data<n>" mount point in installed system (#13406)

-------------------------------------------------------------------
Tue Feb 19 13:46:34 CET 2002 - fehr@suse.de

- fix bug with windows resizing in old installation path
  (inst_target_selection.ycp, inst_target_part.ycp) (#13559)

-------------------------------------------------------------------
Tue Feb 19 13:46:17 CET 2002 - kkaempf@suse.de

- save 'configured' status of devices detected during installation
  in order to get hw-probing at boot time correct.

-------------------------------------------------------------------
Tue Feb 19 09:14:30 CET 2002 - kkaempf@suse.de

- Install SMP kernel if "ht" set in cpuinfo:flags (#13532).
- Keep old initrd, only add new modules.

-------------------------------------------------------------------
Mon Feb 18 19:18:51 CET 2002 - kkaempf@suse.de

- Handle update in Boot, merge old initrd modules with new (#13370).

-------------------------------------------------------------------
Mon Feb 18 18:58:47 MET 2002 - tom@suse.de

- Implemented reprobe functionality  for X11 config.

-------------------------------------------------------------------
Mon Feb 18 18:08:04 CET 2002 - sh@suse.de

- V 2.5.41

-------------------------------------------------------------------
Mon Feb 18 15:15:16 CET 2002 - fehr@suse.de

- Do not allow FAT partitions for system mountpoints (#13485)
- Do not allow some special characters in mountpoint (#13411)
- fix configuration of encrypted filesystems (#13268)
- fix inconsitencie in mount point suggestion (#13444)

-------------------------------------------------------------------
Mon Feb 18 14:33:53 CET 2002 - sh@suse.de

- Fixed bug #13383: Letters not mentioned as valid chars in help text

-------------------------------------------------------------------
Mon Feb 18 14:32:50 CET 2002 - kkaempf@suse.de

- Check pcmcia values in /etc/sysconfig/pcmcia instead of /etc/rc.config.

-------------------------------------------------------------------
Mon Feb 18 13:54:16 CET 2002 - sh@suse.de

- Fixed bug #10726: Installation log incomplete during slide show

-------------------------------------------------------------------
Mon Feb 18 13:52:02 CET 2002 - kkaempf@suse.de

- Move vendor driver update code to separate module.

-------------------------------------------------------------------
Mon Feb 18 13:37:42 CET 2002 - schubi@suse.de

- vim howto* and ttmkfdir added to force list #13195
- Removing release number while checking packages for force update #12187

-------------------------------------------------------------------
Fri Feb 15 16:58:00 CET 2002 - gs@suse.de

- Change source medium dialog: read the package information from
  the source medium (if mounting works)

-------------------------------------------------------------------
Fri Feb 15 10:21:54 CET 2002 - kkaempf@suse.de

- make symlinks for /sbin/yast, /sbin/YaST, /sbin/zast, and /sbin/ZaST (#13292)

-------------------------------------------------------------------
Thu Feb 14 18:27:13 CET 2002 - sh@suse.de

- inst_doit falls through back to proposal if inst_prepdisk etc. failed
- [Back] in update falls back to inst_mode

-------------------------------------------------------------------
Thu Feb 14 17:08:05 CET 2002 - kkaempf@suse.de

- recognize USB-Wheel mouse (imps2 protocol) (#13258).

-------------------------------------------------------------------
Thu Feb 14 11:13:06 CET 2002 - fehr@suse.de

- Fix ycp syntax error (#13214) when editing a dos partition
- Change second error dialog button in inst_prepdisk from
  "Cancel" to "Abort" (#13217)

-------------------------------------------------------------------
Thu Feb 14 10:25:20 CET 2002 - kkaempf@suse.de

- Make fstab entries for all /dev/fdX devices (#13235).

-------------------------------------------------------------------
Wed Feb 13 19:07:21 CET 2002 - sh@suse.de

- Changed default background color in installation start script
- Changed default geometry to 800x600 in start script

-------------------------------------------------------------------
Wed Feb 13 18:45:31 CET 2002 - sh@suse.de

- cut off one of the "easy installation" pics to get rid of tons
  of layout warnings (allow some pixels more space for buttons to
  grow)

-------------------------------------------------------------------
Wed Feb 13 18:06:23 CET 2002 - fehr@suse.de

- fix option handling for new version of mkreiserfs (#13205)

-------------------------------------------------------------------
Wed Feb 13 18:04:29 CET 2002 - gs@suse.de

- don't compare the release number of the installation source
  with the information saved on hard disk

-------------------------------------------------------------------
Wed Feb 13 16:03:41 CET 2002 - kkaempf@suse.de

- make remove button in physical volume dialog of PV work again
- remove correspondig create/remove pairs for LVM modify_targets
  (# 12083)
- add modify_targets to backup set of partition values

-------------------------------------------------------------------
Wed Feb 13 16:03:41 CET 2002 - kkaempf@suse.de

- Call BootLILO constructor for proper setting of lba_support.

-------------------------------------------------------------------
Wed Feb 13 10:39:34 CET 2002 - olh@suse.de

- default to GMT also on chrp and prep

-------------------------------------------------------------------
Wed Feb 13 10:25:52 CET 2002 - olh@suse.de

- dont call yast1 anymore on ppc
  dont write to non existant tty devices on iSeries
  handle p690 hvc console on startup
  update ask_for_TERM_variable

-------------------------------------------------------------------
Wed Feb 13 10:12:53 CET 2002 - olh@suse.de

- add support for p690 hvc console in postinstall
  activate all 41prep boot partitions on iSeries

-------------------------------------------------------------------
Wed Feb 13 10:00:56 CET 2002 - olh@suse.de

- add fixes for console font. whitespaces
- add ja_JP.sjis entry to consolefonts.ycp

-------------------------------------------------------------------
Wed Feb 13 09:53:09 CET 2002 - olh@suse.de

- add ppc64 keymaps

-------------------------------------------------------------------
Tue Feb 12 22:01:35 CET 2002 - fehr@suse.de

- fix bug in doing a valid proposal when using only primary
  partitions and /boot is needed (#13184)
- V 2.5.39

-------------------------------------------------------------------
Tue Feb 12 19:11:40 CET 2002 - kkaempf@suse.de

- remove superfluous calls to inst_ask_hardware.

-------------------------------------------------------------------
Tue Feb 12 18:38:38 CET 2002 - sh@suse.de

- V 2.5.37
- Initial call to submod Write() func in proposal (for HW config)

-------------------------------------------------------------------
Tue Feb 12 18:27:31 CET 2002 - kkaempf@suse.de

- setup "lo" during network install.

-------------------------------------------------------------------
Tue Feb 12 18:03:50 CET 2002 - sh@suse.de

- V 2.5.35

-------------------------------------------------------------------
Tue Feb 12 17:51:22 CET 2002 - sh@suse.de

- Added images for new "easy installation" layout

-------------------------------------------------------------------
Tue Feb 12 17:39:00 CET 2002 - msvec@suse.cz

- added network proposals
- 2.5.34

-------------------------------------------------------------------
Tue Feb 12 14:16:57 CET 2002 - kkaempf@suse.de

- hwclock runs only GMT on sparc and iseries.
- dont write FQHOSTNAME.

-------------------------------------------------------------------
Tue Feb 12 11:32:57 CET 2002 - kkaempf@suse.de

- write keyboard data to /etc/sysconfig/keyboard instead of sysconfig/console.

-------------------------------------------------------------------
Mon Feb 11 15:08:16 CET 2002 - kkaempf@suse.de

- re-config network device even on 'warm' boot.

-------------------------------------------------------------------
Mon Feb 11 12:59:10 CET 2002 - fehr@suse.de

- following changes in partition proposal:
  try not to create an extended partition when enough primaries are
     available
  split swap from root slots large enough if at all possible

-------------------------------------------------------------------
Thu Feb  7 16:02:24 CET 2002 - pblahos@suse.cz

- proposal_printers changed to proposal_printers

-------------------------------------------------------------------
Thu Feb  7 13:33:25 CET 2002 - kkaempf@suse.de

- save infoMap and installMap for re-use after reboot.

-------------------------------------------------------------------
Wed Feb  6 15:28:18 CET 2002 - sh@suse.de

- Provides/obsoletes yast

-------------------------------------------------------------------
Tue Feb  5 18:36:09 CET 2002 - sh@suse.de

- Timeout upon msg "now booting your system"
  unless a hard reboot is required

-------------------------------------------------------------------
Tue Feb  5 17:41:13 CET 2002 - kkaempf@suse.de

- Properly reboot when adding ide-scsi to cmdline.
- Re-config ethX for all network installation modes.
- Restart portmapper for "nfs" installation mode.

-------------------------------------------------------------------
Tue Feb  5 17:12:54 CET 2002 - kukuk@suse.de

- Try to clear terminal before we ask for TERM variable [Bug #12848]

-------------------------------------------------------------------
Tue Feb  5 17:09:31 CET 2002 - sh@suse.de

- Fixed bug #13040: yast2 should not require saxtools

-------------------------------------------------------------------
Tue Feb  5 14:17:20 CET 2002 - kkaempf@suse.de

- Make "custom" boot loader field an editable combo box (#11821).

-------------------------------------------------------------------
Mon Feb  4 12:49:42 CET 2002 - snwint@suse.de

- added 'change-rules reset' to lilo.conf to prevent lilo from rewriting
  the partition table (#11875)

-------------------------------------------------------------------
Fri Feb  1 15:24:34 CET 2002 - gs@suse.de

- Single Package Selection: optimize checks when selecting a package

-------------------------------------------------------------------
Thu Jan 31 19:26:24 CET 2002 - sh@suse.de

- Made proposal aware of language changes
- Reintroduced inst_mode unless absolutely clear if update possible

-------------------------------------------------------------------
Thu Jan 31 12:11:55 CET 2002 - kkaempf@suse.de

- recognize "imps2" mice.

-------------------------------------------------------------------
Thu Jan 31 08:22:01 CET 2002 - kkaempf@suse.de

- Fix writing of yast.inf

-------------------------------------------------------------------
Wed Jan 30 20:59:51 CET 2002 - kkaempf@suse.de

- force /dev/cdrom symlink to point to boot cdrom.
- work around linuxrc "InstMode" bug.

-------------------------------------------------------------------
Wed Jan 30 17:47:56 CET 2002 - kkaempf@suse.de

- drop ag_yast agent, do yast.inf writing in Misc module.

-------------------------------------------------------------------
Wed Jan 30 16:19:15 CET 2002 - kkaempf@suse.de

- make cd-links prior to re-mounting.

-------------------------------------------------------------------
Wed Jan 30 14:06:34 CET 2002 - gs@suse.de

- bugfix concerning software installation workflow:
  read local package description instead of information from mounted medium

-------------------------------------------------------------------
Wed Jan 30 12:05:01 CET 2002 - kkaempf@suse.de

- make device symlinks earlier.

-------------------------------------------------------------------
Tue Jan 29 19:30:33 CET 2002 - kkaempf@suse.de

- write lilo to /dev/md if /boot is on raid1.
- adapting update to new agents.

-------------------------------------------------------------------
Tue Jan 29 13:16:18 CET 2002 - arvin@suse.de

- always use ini-agent instead of rcconfig-agent;
  bugfix syntax error in Bootloader module

-------------------------------------------------------------------
Mon Jan 28 17:41:42 CET 2002 - kkaempf@suse.de

- Simplify bootloader proposal.
- Adapt to changed install.inf syntax.

-------------------------------------------------------------------
Mon Jan 28 14:53:03 CET 2002 - gs@suse.de

- internal changes concerning the initialization of the package agent

-------------------------------------------------------------------
Thu Jan 24 12:47:02 CET 2002 - gs@suse.de

- bugfixes package installation workflow (already installed system)

-------------------------------------------------------------------
Wed Jan 23 12:03:29 CET 2002 - schubi@suse.de

- include/packages added in specfile

-------------------------------------------------------------------
Tue Jan 22 15:21:53 CET 2002 - schubi@suse.de

- Saving user package selections

-------------------------------------------------------------------
Mon Jan 21 12:12:27 EST 2002 - nashif@suse.de

- Skip confirmation(inst_doit)  in autoinst mode
  if requested in control file

-------------------------------------------------------------------
Mon Jan 21 12:28:29 CET 2002 - schubi@suse.de

- bufixes in installing packages after reboot

-------------------------------------------------------------------
Fri Jan 18 16:14:05 CET 2002 - kkaempf@suse.de

- more agents moved here.
- Fixed initrd creation, corrected module order.
- Final installation workflow (3 clicks !) and button labels.

-------------------------------------------------------------------
Tue Jan 15 17:55:02 CET 2002 - kkaempf@suse.de

- move bootloader do* scripts to bootloader sub-directories.
- fix bootloader proposal and texts.

-------------------------------------------------------------------
Mon Jan 14 16:19:34 CET 2002 - kkaempf@suse.de

- add dasddev.scr etc_cryptotab.scr etc_fstab.scr parted_check.scr
  parted_print.scr pdisk.scr proc_meminfo.scr proc_swaps.scr
  run_swapon_s.scr to ycp/partitioning/agents
- remove conf directory

-------------------------------------------------------------------
Mon Jan 14 16:19:34 CET 2002 - kkaempf@suse.de

- Integrate bootloader proposal.

-------------------------------------------------------------------
Thu Jan 10 12:31:38 CET 2002 - kkaempf@suse.de

- fix filelist.

-------------------------------------------------------------------
Thu Jan 10 11:59:56 CET 2002 - sh@suse.de

- Added proposal files to spec file file list

-------------------------------------------------------------------
Wed Jan  9 15:56:24 CET 2002 - kkaempf@suse.de

- pass filesystem module needed for "/" to Boot module.

-------------------------------------------------------------------
Tue Jan  8 19:33:59 CET 2002 - kkaempf@suse.de

- integrated software and partition proposal.

-------------------------------------------------------------------
Fri Jan 04 18:31:36 CET 2002 - arvin@suse.de

- adapted the new SCROpen syntax

-------------------------------------------------------------------
Fri Jan  4 17:44:58 CET 2002 - kkaempf@suse.de

- Complete modularization, drop user_settings.
- Implement new workflow, based on proposals, requiring
  a minimum amount of mouse clicks.
- Add support for auto installation.

-------------------------------------------------------------------
Mon Dec 10 10:01:12 CET 2001 - kkaempf@suse.de

- Greek locale fix (el_GR@ISO8859-7 instead of el_GR@euro, #12587)

-------------------------------------------------------------------
Wed Nov 21 11:11:35 CET 2001 - sh@suse.de

- Fixed bug #12381: YaST2 ignores ENABLE_SUSECONFIG in rc.config

-------------------------------------------------------------------
Thu Nov 15 15:14:58 CET 2001 - sh@suse.de

- V 2.5.8
- Fixed lots of missing lookup() default values
- Migrated inst_startup to new ProgressBar wizard

-------------------------------------------------------------------
Fri Oct 19 12:25:47 CEST 2001 - ms@suse.de

- include BusID statement if r128 driver is used. This is needed
  for the r128 driver on PPC and does not influence the i386 setup
  negatively [y2xr40.pl] Bug: 11689

-------------------------------------------------------------------
Thu Oct 18 17:48:11 MEST 2001 - tom@suse.de

- (#11689) Necessary changes to provide the BusID on PPC/r128.

-------------------------------------------------------------------
Thu Oct 18 16:29:21 MEST 2001 - tom@suse.de

- (#11876) Corrected Symbols for Japanese. nec/jp --> jp.

-------------------------------------------------------------------
Tue Oct 16 14:04:51 MEST 2001 - tom@suse.de

- (#11847) X11-config. Now using new y2xr40 parameter "-o <option-csl>".

-------------------------------------------------------------------
Tue Oct 16 13:19:26 CEST 2001 - sh@suse.de

- V 2.5.4
- Migration to yast2-devtools

-------------------------------------------------------------------
Mon Oct 15 16:46:42 CEST 2001 - ms@suse.de

- include a general parameter called --option which
  requires a comma separated list of options. This is the better
  solution if we need special options for calling y2xr40.pl

-------------------------------------------------------------------
Mon Oct 15 11:01:14 CEST 2001 - sh@suse.de

- Fixed bug #11812: patch_lilo_conf produces double initrd entry

-------------------------------------------------------------------
Fri Oct 12 17:27:48 MEST 2001 - tom@suse.de

- (#11672) Extended some YCP files with special cases for PPC.

-------------------------------------------------------------------
Fri Oct  5 17:30:15 CEST 2001 - kkaempf@suse.de

- present button "format floppy" if mount fails (#1220).

-------------------------------------------------------------------
Thu Oct  4 16:53:07 CEST 2001 - lnussel@suse.de

- do not overwrite softwaresel in usersettings if it's already set

-------------------------------------------------------------------
Wed Oct  3 21:18:36 CEST 2001 - olh@suse.de

- first part of bootconfiguration for ppc (#5440) ..............

-------------------------------------------------------------------
Wed Oct  3 21:00:18 CEST 2001 - olh@suse.de

- do not create floppy link on new Macs and iSeries
  write fstab correctly, not type auto for known filesystems
  whitespaces..

-------------------------------------------------------------------
Wed Oct  3 20:54:37 CEST 2001 - olh@suse.de

- do not force xf3 on ppc. the whole Xsetup is still broken...

-------------------------------------------------------------------
Wed Oct  3 20:50:11 CEST 2001 - olh@suse.de

- add mol and sudo to package list on pmac
  small whitespace fixes

-------------------------------------------------------------------
Wed Oct  3 20:45:59 CEST 2001 - olh@suse.de

- do not call mk_initrd on ppc in inst_finish_update

-------------------------------------------------------------------
Wed Oct  3 20:38:00 CEST 2001 - olh@suse.de

- fix handling of chrp kernels, compare lowercase strings
  use name_of_kernel_image for usersettings,
  s390 and axp must be verified (#9713)

-------------------------------------------------------------------
Tue Oct  2 17:57:37 CEST 2001 - olh@suse.de

- add keymap2mac.ycp to filelist (#11336)
  fix english-us and uk list

-------------------------------------------------------------------
Fri Sep 28 10:44:52 CEST 2001 - fehr@suse.de

- add dasd-parameter to S390 boot configuration

-------------------------------------------------------------------
Thu Sep 27 15:18:59 CEST 2001 - fehr@suse.de

- remove entry bus -> "SCSI" for LVM VGs

-------------------------------------------------------------------
Thu Sep 27 13:15:23 CEST 2001 - olh@suse.de

- install pmud on pmac and remove some obsolete packages on pmac

-------------------------------------------------------------------
Thu Sep 27 12:42:29 CEST 2001 - kkaempf@suse.de

- drop 3-button emulation since it might interfere with X11
  button events (#11204).

-------------------------------------------------------------------
Wed Sep 26 14:57:07 MEST 2001 - tom@suse.de

- (#11315 addendum) Now also updating the path section.

-------------------------------------------------------------------
Wed Sep 26 12:10:46 CEST 2001 - kendy@suse.cz

- update_unique_keys.pl: call hwinfo with --all instead of --reallyall
  (#11340).

-------------------------------------------------------------------
Wed Sep 26 11:59:03 CEST 2001 - sh@suse.de

- Reimported monitor DB (bug #11252: Iiyama monitors missing)

-------------------------------------------------------------------
Wed Sep 26 11:57:54 CEST 2001 - kkaempf@suse.de

- add /sbin:/usr/sbin to runtime PATH.
- vendor.ycp: message is string, not locale.

-------------------------------------------------------------------
Tue Sep 25 16:17:51 MEST 2001 - tom@suse.de

- (#11315) X11 reconfig: Now also updating the card section.

-------------------------------------------------------------------
Tue Sep 25 14:37:36 CEST 2001 - kkaempf@suse.de

- re-probe for mountable media (floppies) after loading
  of usb-storage (#11299).

-------------------------------------------------------------------
Tue Sep 25 09:00:59 CEST 2001 - kkaempf@suse.de

- make proper re-use of messages in inst_finish_update to get
  correct translations.
- prepare a mtab for mk_initrd after update.
- if first bios drive isn't hda, lilo probably wants to know about this.

-------------------------------------------------------------------
Mon Sep 24 19:39:07 CEST 2001 - snwint@suse.de

- do not try to install lilo into a raid partition (#10329)

-------------------------------------------------------------------
Mon Sep 24 18:39:26 CEST 2001 - sh@suse.de

- Added final "all the rest" step for SuSEconfig

-------------------------------------------------------------------
Mon Sep 24 17:32:13 CEST 2001 - lnussel@suse.de

- do not mount ntfs partitions automatically during installation (#11222)

-------------------------------------------------------------------
Mon Sep 24 16:49:57 CEST 2001 - kkaempf@suse.de

- If the mouse was choosen manually, going back must present
  mouse selection again (#11235).
- No need to make a backup of /etc/fstab in inst-sys, there's none anyway.
  Then inst_finish_update gets the correct fstab (#11215).

-------------------------------------------------------------------
Mon Sep 24 16:16:13 CEST 2001 - kkaempf@suse.de

- update NVIDIA kernel modules regardless of version (#11091).

-------------------------------------------------------------------
Mon Sep 24 14:28:48 CEST 2001 - kkaempf@suse.de

- set console keyboard even when called standalone (#11223).

-------------------------------------------------------------------
Mon Sep 24 13:38:38 CEST 2001 - kkaempf@suse.de

- split language and encoding to prevent gettext from applying
  it's own recoding.

-------------------------------------------------------------------
Mon Sep 24 13:30:24 CEST 2001 - sh@suse.de

- Correctly init slide show in installed system so YOU and single
  package installation works OK

-------------------------------------------------------------------
Mon Sep 24 12:34:18 CEST 2001 - kkaempf@suse.de

- Load usb-storage last in order to not interfere with other storage
  module (9490).

-------------------------------------------------------------------
Sun Sep 23 20:58:13 CEST 2001 - mike@suse.de

- (#11188) Press back at the "suggested partitioning" screen followed by
  "next" and YaST2 says "You have rejected the proposal.
  RAID: bugfix: user are not allowed to remove RAID Devices in UI
  which are already exist.
-------------------------------------------------------------------
Sun Sep 23 18:38:08 CEST 2001 - kukuk@suse.de

- Check for color depth, not # of colors for slide show to avoid
  problems with overflow (#11178)

-------------------------------------------------------------------
Sat Sep 22 20:20:46 CEST 2001 - kukuk@suse.de

- Sync X11 font path with SaX2
- Enable jfs and ext3 on PPC (#11194)

-------------------------------------------------------------------
Sat Sep 22 19:17:31 CEST 2001 - fehr@suse.de

- add "ori_nr" entries for lvm and md devices
- add empty argument to SCR call

-------------------------------------------------------------------
Sat Sep 22 16:43:38 MEST 2001 - tom@suse.de

- (#10421) Fixed the focus switch.

-------------------------------------------------------------------
Sat Sep 22 01:08:40 CEST 2001 - mike@suse.de

- md: detect number of raid partitions per RAID only for new created RAIDs
- md: do not let the user edit or delete already existing RAIDs
- swap: activate per default all swap partitions automatically
-modules: switch on automatical load of modules when Y2 is mounting
          filesystems, so that undetectebal and not formated fs are mounted
          properly

-------------------------------------------------------------------
Fri Sep 21 18:55:07 CEST 2001 - sh@suse.de

- Fixed bug #10303: Must press 'back' twice in 'choose part. to boot'

-------------------------------------------------------------------
Fri Sep 21 17:52:28 CEST 2001 - fehr@suse.de

- allow adding of mount points to LVs in lvm runtime config
- prevent formatting of edited LV in lvm runtime config
- allow handling of ataraid devices (e.g. /dev/ataraid/d0p0)
- prevent partitions with id 0x8E from being written to fstab (#10390)

-------------------------------------------------------------------
Fri Sep 21 16:21:50 CEST 2001 - sh@suse.de, gs@suse.de

- Only ONE SlideShow::OpenSlideShowDialog() in all modes -
  avoid confusion, much more reliable in all the different modes

-------------------------------------------------------------------
Fri Sep 21 16:01:09 CEST 2001 - lnussel@suse.de

- no longer mark partitions with id 130 automatically as swap
- do not change flags for swap devices in fstab if more than one
  such entry exists
- properly hande fstab entries for moved logical partitions (#11074)
- change fstab entry for first occurence of a device, instead of
  creating a new one
- do not create directories for swap partitions

-------------------------------------------------------------------
Fri Sep 21 14:59:31 CEST 2001 - mike@suse.de

- lvm_config now works in ncurses

-------------------------------------------------------------------
Fri Sep 21 13:36:39 CEST 2001 - gs@suse.de

- installation startup always (not only in manual mode) checks whether a
  kernel module is already loaded
  (workaround for bug #10983)

-------------------------------------------------------------------
Fri Sep 21 12:59:45 CEST 2001 - sh@suse.de

- Fixed bug #9977: Abort button doesn't work during slide show

-------------------------------------------------------------------
Fri Sep 21 12:58:09 CEST 2001 - ms@suse.de

- fixed access control bug during X11 reconfiguration
  with YaST2. For further details see Bug: [10921]

-------------------------------------------------------------------
Fri Sep 21 12:46:16 CEST 2001 - fehr@suse.de

- fix impossible 0 as stripe size in LV dialog
- make lvm configuration in system work again (#10291)

-------------------------------------------------------------------
Fri Sep 21 10:44:21 CEST 2001 - kendy@suse.cz

- Update /var/lib/YaST/unique.inf during update (bug 10931, 10941)

-------------------------------------------------------------------
Fri Sep 21 10:28:47 CEST 2001 - kkaempf@suse.de

- default medianame to "CD" (11106).

-------------------------------------------------------------------
Thu Sep 20 21:31:15 CEST 2001 - fehr@suse.de

- Fixed bug #10963: Now an update on systems using encrypted fs is
  possible

-------------------------------------------------------------------
Thu Sep 20 18:26:06 CEST 2001 - sh@suse.de

- Fixed bug #10325: Save settings to floppy doesn't work
- Reading log file of mkinitrd and lilo correctly #11030
  (inst_finish_update.ycp)
- Correct cancel popup added #10951( inst_kernel.ycp )

-------------------------------------------------------------------
Thu Sep 20 18:15:10 CEST 2001 - kkaempf@suse.de

- "break" is not allowed inside "foreach" (11015).
- properly extract module arguments (11015).
- umount medium before ejecting (11053).
- offer "save & exit" in media selection (11086).

-------------------------------------------------------------------
Thu Sep 20 17:45:30 CEST 2001 - lnussel@suse.de

- do not create symlink for mountpoint if it would point to itself

-------------------------------------------------------------------
Thu Sep 20 15:55:27 CEST 2001 - lnussel@suse.de

- fstab entries for mount flags, passno etc are no longer changed
  for existing entries

-------------------------------------------------------------------
Thu Sep 20 15:21:01 CEST 2001 - mike@suse.de

- bug 11063: YaST2 trys to change fsids of pdisk-label partitions, and
  popups therefore irritating popups

-------------------------------------------------------------------
Thu Sep 20 15:08:24 CEST 2001 - fehr@suse.de

- fix problem when root fs is md of personality raid5 (#10747)

-------------------------------------------------------------------
Thu Sep 20 14:06:25 MEST 2001 - tom@suse.de

- (#10920) Now the presence of the dummy packages is checked at first.

-------------------------------------------------------------------
Thu Sep 20 12:03:37 CEST 2001 - kkaempf@suse.de

- Remove old release number file before installing new one (#10992).

-------------------------------------------------------------------
Thu Sep 20 11:55:08 CEST 2001 - sh@suse.de

- Fixed bug #10684: Monitor DB outdated

-------------------------------------------------------------------
Thu Sep 20 11:52:20 CEST 2001 - fehr@suse.de

- Do not delete modify_targets in inst_sw_select.ycp except when
  using a while disk for installation

-------------------------------------------------------------------
Thu Sep 20 10:43:06 CEST 2001 - lnussel@suse.de

- Fixed root filesystem on raid leads to corrupted fstab (#10418)

-------------------------------------------------------------------
Wed Sep 19 20:42:44 CEST 2001 - mike@suse.de

- Bugfix: if zero partition table: resync /proc/partitions
  Added warning, if "/" is /dev/md and there is no /boot
- Downgrade versions correctly #10906 ( inst_sw_update.ycp )

-------------------------------------------------------------------
Wed Sep 19 16:59:15 CEST 2001 - snwint@suse.de

- YaST2.start: mtab might be missing, avoid error message
- unmounting proc filesystem in inst_finish_update.ycp
- start X-Server for testing with "-ac", needed when starting
  from inside YCC.

-------------------------------------------------------------------
Wed Sep 19 15:07:17 CEST 2001 - fehr@suse.de

- force a hard reboot when root filesystem is on a md device
- Logging reduced in inst_rpmupdate.ycp

-------------------------------------------------------------------
Wed Sep 19 14:12:54 CEST 2001 - sh@suse.de

- Fixed bug #10909: Complaint about slide show init in log file
- Added more packages for version 6.2 in forceUpdate.ycp
- No error, if the versions of updated packages differs from common.pkd

-------------------------------------------------------------------
Wed Sep 19 12:36:08 CEST 2001 - kkaempf@suse.de

- Fix installing package information to updated target.
- Eject CDs on PPC only when unmounting.

-------------------------------------------------------------------
Wed Sep 19 11:02:17 CEST 2001 - kkaempf@suse.de

- Fix "Lithuanian" with native translation in language list.
- Properly label progress bar during swap formatting.
- Use predefined button labels for continue/cancel/retry if partitioning
  or formatting fails.
- preselect first partition #10840 (inst_rootpart.ycp)
- /sbin/yast2: add "-f" to 'rm'.

-------------------------------------------------------------------
Tue Sep 18 22:20:19 CEST 2001 - schubi@suse.de

- Silly testpopup in inst_finish_update removed.
- packages for 7.2 added #10874" (forceUpdate.ycp)

-------------------------------------------------------------------
Tue Sep 18 20:52:59 CEST 2001 - schubi@suse.de

- Recognize update mode after reboot ( installation.ycp )
- /mnt to Installation::destdir changed ; checking modus improved in
  inst_sw_backup.ycp

-------------------------------------------------------------------
Tue Sep 18 20:41:06 CEST 2001 - sh@suse.de

- V 2.4.84
- Fixed bug #10859: Inconsistent "needed from CD" values

-------------------------------------------------------------------
Tue Sep 18 19:30:40 MEST 2001 - tom@suse.de

- (#10762) Popups displayed in Richtext now (with scroll bars).

-------------------------------------------------------------------
Tue Sep 18 18:45:00 CEST 2001 - sh@suse.de

- Fixed bug #10411: Show difference between pkg deleting and inst.
- Fixed bug #10793: Unmounting /mnt after update.

-------------------------------------------------------------------
Tue Sep 18 18:25:52 MEST 2001 - tom@suse.de

- Added script call when switching 3D <--> 2D mode. (#10761)
- Module inst_config_x11.ycp

-------------------------------------------------------------------
Tue Sep 18 18:23:17 CEST 2001 - kkaempf@suse.de

- only use "switch2mesasoft" for non-3d x11 setups.

-------------------------------------------------------------------
Tue Sep 18 17:33:10 CEST 2001 - lnussel@suse.de

- do not try to create or change /etc/raidtab if raid is active
  while the user has changed nothing

-------------------------------------------------------------------
Tue Sep 18 16:17:10 CEST 2001 - mike@suse.de

- bug 10673: need /boot if no ext2 on /
- bug 10686: swap <= 1GB
- show raid size correct: existing raid and raid in LVM
- ignore automatic inserted mountpoints
- pdisk: size of partition for inst_doit fixed

-------------------------------------------------------------------
Tue Sep 18 15:37:35 CEST 2001 - fehr@suse.de

- shut down LVM VGs and umount /etc/lvmtab.d in inst_finish.ycp

-------------------------------------------------------------------
Tue Sep 18 15:14:33 CEST 2001 - lnussel@suse.de

- workaround for '&'-character not displayed in ncurses menu

-------------------------------------------------------------------
Tue Sep 18 11:58:18 CEST 2001 - lnussel@suse.de

- removed the texdomain switching from menu.ycp (Bug #10819)
- only create fstab entry for partitions if user explicitly
  entererd a mountpoint, instead of inventing one

-------------------------------------------------------------------
Tue Sep 18 09:45:55 CEST 2001 - kkaempf@suse.de

- properly pass encoding ("UTF-8", "ISO-8859-X", ...) via SetLanguage() (#10807).
- drop unsupported "korean" from language list.
- properly detect that X11 couldn't be started and present
  and appropriate error message.
- just skip unknown options.
- stop SCR and all agents on target before umounting filesystems
  from WFM.
- remove faked /etc/mtab from target.
- Installation::normal_mode = true if running in installed system.
  (neither initila_mode, nor continue_mode).
- fix parport zip module loading.

-------------------------------------------------------------------
Mon Sep 17 21:31:56 CEST 2001 - kkaempf@suse.de

- write language back to /etc/yast.inf (#9790).
- umount all filesystems in target, except "/". Umount this
  from WFM after stopping SCR (#10685).
- Reading language from user_settings while selection kernel
- Showing correct counter of updated packages
- Button -Old Version- changed #10559
- ChangeCD --> ChangeMedium
- include package_utils removed #10763

-------------------------------------------------------------------
Mon Sep 17 10:06:30 CEST 2001 - kkaempf@suse.de

- use "lt-brim-8x14" font and "iso-8859-13" encoding for 'Lithuanian'.

-------------------------------------------------------------------
Sun Sep 16 13:47:05 CEST 2001 - kkaempf@suse.de

- only symlink /dev/cdrom once (#10370).

-------------------------------------------------------------------
Fri Sep 14 21:28:38 CEST 2001 - kukuk@suse.de

- On SPARC print error message about SILO, not LILO

-------------------------------------------------------------------
Fri Sep 14 19:35:01 CEST 2001 - kkaempf@suse.de

- adapt language list accoring to doc department.

-------------------------------------------------------------------
Fri Sep 14 19:29:31 MEST 2001 - tom@suse.de

- Bugfix #9986: Reduced suggestion refresh to 75 Hz.

-------------------------------------------------------------------
Fri Sep 14 18:53:28 CEST 2001 - mike@suse.de

- bug 10200: check the proposal for failures
  make a boot partition if possible
  bug 10347: set whole_diskflag
  bug 10044: set a message when proposal is discarded

-------------------------------------------------------------------
Fri Sep 14 18:39:10 CEST 2001 - kkaempf@suse.de

- fix inst_environment for standalone mode (#10413).
- respect user choice to NOT install a module (#10665).

-------------------------------------------------------------------
Fri Sep 14 16:24:31 MEST 2001 - tom@suse.de

- Fixed Bug #10651: Autoadjusting refresh/resolution/color-depth now correct.

-------------------------------------------------------------------
Fri Sep 14 14:04:39 CEST 2001 - kkaempf@suse.de

- set correct Installation::encoding in continue_mode (#10611).

-------------------------------------------------------------------
Fri Sep 14 11:58:13 CEST 2001 - mike@suse.de

- dont reread partition data always at start of inst_custom
  activate lvm if at least one vg exist
- check if textmode due to memory restrictions or x11 failure (#10134).
- use Arch and Installation modules in inst_environment (#10413).
- pkginfo release common.pkd before releasing CD 1 #10555

-------------------------------------------------------------------
Fri Sep 14 10:57:16 CEST 2001 - kkaempf@suse.de

- correct handling of 'splitted' media (#10532)
- touch/remove /var/run/yast.pid

-------------------------------------------------------------------
Thu Sep 13 17:10:14 CEST 2001 - snwint@suse.de

- dolilo: new mk_initrd needs fb resolution for splash screen config
- Taking long language for kernel description #10556 #1552
- No penguin progress bar in kernel selection module #10311
- Button -Old Version- changed #10559

-------------------------------------------------------------------
Thu Sep 13 16:58:40 CEST 2001 - kkaempf@suse.de

- dont probe mouse on serial console.
- dont probe mouse outside of initial_mode.
- sort languages by ascii equivalent.

-------------------------------------------------------------------
Thu Sep 13 12:46:11 CEST 2001 - kkaempf@suse.de

- enable software selection on S/390 (froh@suse.de).
- show proper boot-loader partition even if we don't have lilo (froh@suse.de).
- load input, hid, and mousedev if USB-mouse detected (#9228).
- default medium is CD (#10374)
- re-enable WFM::SetLanguage(), regexp bug in glibc identified,
  workaround in liby2 applied. (#10496)
- use /boot/zilo-kernel/image instead of /boot/vmlinuz on S/390 (froh@suse.de).
- sort language list alphabetically (#10516).

-------------------------------------------------------------------
Wed Sep 12 13:53:33 CEST 2001 - kkaempf@suse.de

- drop all WFM::SetLanguage()
- Unmounting partitions correctly while going back #10125
- REQUIRES are ordered; qt, qt-japanese.... in the selection box
- Warning popup for single selection removed while going backward
  in the software selection #10339

-------------------------------------------------------------------
Wed Sep 12 12:47:48 CEST 2001 - snwint@suse.de

- revert latest vmware changes to YaST2.start

-------------------------------------------------------------------
Wed Sep 12 12:07:01 CEST 2001 - kkaempf@suse.de

- drop initial WFM::SetLanguage()

-------------------------------------------------------------------
Tue Sep 11 15:15:23 CEST 2001 - kkaempf@suse.de

- Initial zipl configuration for S/390.

-------------------------------------------------------------------
Tue Sep 11 14:26:28 CEST 2001 - kkaempf@suse.de

- Unmount .probe and .disk agent before package installation.

-------------------------------------------------------------------
Tue Sep 11 11:25:39 CEST 2001 - kkaempf@suse.de

- call SetLanguage in UI and WFM.

-------------------------------------------------------------------
Mon Sep 10 18:54:56 CEST 2001 - snwint@suse.de

- create 'failsafe' instead of 'suse' entry in lilo.conf
- don't overwrite existing vmlinuz.suse

-------------------------------------------------------------------
Mon Sep 10 15:06:12 CEST 2001 - snwint@suse.de

- make YaST2.start work with vmware

-------------------------------------------------------------------
Mon Sep 10 12:29:04 CEST 2001 - sh@suse.de

- Fixed bug #10350: YaST2 doesn't look good with anti-aliasing

-------------------------------------------------------------------
Fri Sep  7 13:24:52 CEST 2001 - sh@suse.de

- Fixed bug #10244: No slide show unless at least 800x600x256col
- center slide show image

-------------------------------------------------------------------
Fri Sep  7 12:32:10 CEST 2001 - sh@suse.de

- V2.4.64

-------------------------------------------------------------------
Fri Sep  7 12:29:41 CEST 2001 - pblahos@suse.cz

- hotplug is started instead of usbmgr during YaST2.firstboot

-------------------------------------------------------------------
Fri Sep  7 12:25:24 CEST 2001 - sh@suse.de

- CD remaining times more pessimistic

-------------------------------------------------------------------
Fri Sep  7 09:59:31 CEST 2001 - kkaempf@suse.de

- fix textmode recognition with help of GetDisplayInfo().

-------------------------------------------------------------------
Thu Sep  6 16:56:32 CEST 2001 - kkaempf@suse.de

- fix X11 resolution dedection if 3D is selected.

-------------------------------------------------------------------
Thu Sep  6 15:05:17 CEST 2001 - sh@suse.de

- V 2.4.62
- Correctly reinitialize packager in continue mode
  -> correct remaining times / progress bar display

-------------------------------------------------------------------
Thu Sep  6 10:37:08 CEST 2001 - kkaempf@suse.de

- drop extraction of boot parameter from lilo setup, already
  done at startup. (#10223)
- fix reading of local package information.
- check if mount point is in use in InstMedia

-------------------------------------------------------------------
Wed Sep  5 18:11:25 CEST 2001 - schubi@suse.de

- Do not upgrade a package which produces package conflicts.

-------------------------------------------------------------------
Wed Sep  5 18:10:25 CEST 2001 - sh@suse.de

- Fixed bug #10063: bad display of hd partitions in inst_doit
  Re-used existing function from partitioning

-------------------------------------------------------------------
Wed Sep  5 17:33:57 CEST 2001 - sh@suse.de

- Fixed bug #10084: zero size for k_deflt

-------------------------------------------------------------------
Wed Sep  5 14:23:22 CEST 2001 - kkaempf@suse.de

- add belgian keyboard to keyboard list (#9577)

-------------------------------------------------------------------
Wed Sep  5 11:24:21 CEST 2001 - kkaempf@suse.de

- fix runtime installation and configuration of X11.

-------------------------------------------------------------------
Wed Sep  5 08:58:45 CEST 2001 - kkaempf@suse.de

- dont unmount installation medium if wrong product id detected,
  honor user request to ignore this fact.

-------------------------------------------------------------------
Tue Sep  4 18:07:07 CEST 2001 - kkaempf@suse.de

- use plain ascii language names if running in text mode (#10026).
- correct parameter for setEnvironment

-------------------------------------------------------------------
Tue Sep  4 18:05:05 CEST 2001 - fehr@suse.de

- add dummy parameter to SCR::Write(.lvm.deactivate)
- deactivate lvm only when running in inst-sys

-------------------------------------------------------------------
Tue Sep  4 17:50:15 CEST 2001 - mike@suse.de

- partproposal always creates /boot
  bugfix inst_do_resize: resize always when a "resize" is in targetmap
  software installation in installed system fixed

-------------------------------------------------------------------
Tue Sep  4 17:48:56 CEST 2001 - sh@suse.de

- Reimported monitor db

-------------------------------------------------------------------
Tue Sep  4 17:41:18 CEST 2001 - kkaempf@suse.de

- get {install,delete}_list in inst_rpmcopy from user_settings if
  not passed otherwise.

-------------------------------------------------------------------
Tue Sep  4 16:16:39 CEST 2001 - snwint@suse.de

- YaST start script: use vmware server module, not vga16

-------------------------------------------------------------------
Tue Sep  4 13:17:16 CEST 2001 - kukuk@suse.de

- inst_silo_expert.ycp: Initialize PROM/boot-device variablen
- inst_disk.ycp: Fix allowed filesystems on sparc [Bug #9678]

-------------------------------------------------------------------
Mon Sep  3 16:29:14 CEST 2001 - kkaempf@suse.de

- recognize IDE CD-R(W) drives and set up ide-scsi automatically.
- Hard reboot after update, if the installed kernel differs from
  the kernel which has been booted #10103
- Checking dependencies in -only update modus- too #10043

-------------------------------------------------------------------
Mon Sep  3 16:06:51 CEST 2001 - kendy@suse.cz

- keyboard_raw.ycp: group(shift_toggle) is not needed for the
  Czech and Slovak keyboards any more...
  (In fact, it breaks them.)

-------------------------------------------------------------------
Mon Sep  3 12:07:58 CEST 2001 - kkaempf@suse.de

- sort keyboards alphabetically.
- Error popup for dolilo #9729

-------------------------------------------------------------------
Sat Sep  1 15:54:42 CEST 2001 - kukuk@suse.de

- Show warning about PROMs with 1GB bug only on sparc32
- If /boot is selected for the boot manager, this is Ok on SPARC.
  Remove extra warning on SPARC since it is wrong here.
- Disable gpm if we install over serial console

-------------------------------------------------------------------
Fri Aug 31 17:45:22 CEST 2001 - kkaempf@suse.de

- fix installation path handling and mounting
  should now work for CD, DVD, Harddisk, Nfs, and Smb

-------------------------------------------------------------------
Thu Aug 30 12:43:39 CEST 2001 - kkaempf@suse.de

- modularized SlideShow.
- New help text in upgrade frame
- properly recode output of commands to utf-8
- allow change of installation medium on server (Nfs/Ftp/Smb)
- Short language description in inst_sw_select removed.
- fixed some parse errors <msvec@suse.cz>
- added abuild parse check <msvec@suse.cz>

-------------------------------------------------------------------
Thu Aug 30 00:58:43 CEST 2001 - kkaempf@suse.de

- unmount wrong medium.

-------------------------------------------------------------------
Thu Aug 30 00:25:53 CEST 2001 - kkaempf@suse.de

- always give all alternatives in ChangeCDPopup.
- always do a hard reboot after installation from first medium.

-------------------------------------------------------------------
Wed Aug 29 22:40:24 CEST 2001 - kkaempf@suse.de

- properly handle media release and product codes.
- initialize PKGINFO to installed data in continue_mode.

-------------------------------------------------------------------
Wed Aug 29 17:35:55 CEST 2001 - kkaempf@suse.de

- re-read installation data in continue_mode.

-------------------------------------------------------------------
Tue Aug 28 22:36:37 CEST 2001 - kkaempf@suse.de

- properly switch SCR during update.
- write YaST information after re-mounting installation medium.
- fix re-mounting of source medium in continue_mode
- re-init PKGINFO environment in continue_mode
- Packagelist added which have to be updated without checking version.

-------------------------------------------------------------------
Tue Aug 28 18:31:24 CEST 2001 - kkaempf@suse.de

- use "Installation" module in update.

-------------------------------------------------------------------
Tue Aug 28 18:13:39 CEST 2001 - kukuk@suse.de

- Fix dosilo script for new /proc behaviour with kernel 2.4.x
  print a message about SuSE Linux version before loading the
  kernel

-------------------------------------------------------------------
Tue Aug 28 17:34:49 CEST 2001 - sh@suse.de

- Fixed bug #9900: No ISDN for SPARC
- inst_rpmcopy now displays remaining times for each CD
- slide show

-------------------------------------------------------------------
Tue Aug 28 16:39:23 CEST 2001 - kendy@suse.cz

- inst_hw_config.ycp: maps describing the devices to configure can
  have a list "force_reread". It is useful for modules which
  call another one to configure something (e.g. TV may call Sound)

-------------------------------------------------------------------
Tue Aug 28 16:19:36 CEST 2001 - mike@suse.de

- fix: part_proposal only for arch == i386

-------------------------------------------------------------------
Mon Aug 27 20:40:34 CEST 2001 - kkaempf@suse.de

- Clean up SCR/WFM handling. WFM is always local, SCR is always the target.
- Introduce modules for Installation, InstMedia, PackageIO, and MediaUI.
- Prepare for multiple DVD installation.
- Prepare for Ftp, Harddisk, and SMB installation.
- Finally clean up installMap handling.

-------------------------------------------------------------------
Thu Aug 23 16:23:28 CEST 2001 - kukuk@suse.de

- Don't reboot if we use k_deflt on UltraSPARC

-------------------------------------------------------------------
Thu Aug 23 09:21:24 CEST 2001 - pblahos@suse.cz

- Fixed: there were 2 arrows in progressbar shown during hw probe.

-------------------------------------------------------------------
Wed Aug 22 17:30:07 CEST 2001 - kkaempf@suse.de

- fixed X11 setup

-------------------------------------------------------------------
Mon Aug 20 20:22:58 CEST 2001 - mike@suse.de

- partition proposal creates swap partitions

-------------------------------------------------------------------
Mon Aug 20 18:17:57 CEST 2001 - kkaempf@suse.de

- dont write "swap" to yast.inf, but "RebootMsg 0" instead

-------------------------------------------------------------------
Sat Aug 18 17:44:24 MEST 2001 - tom@suse.de

- Finished new X11 configuration dialog incl. control center ability.

-------------------------------------------------------------------
Fri Aug 17 14:31:27 CEST 2001 - kkaempf@suse.de

- implement and use "Arch" module.
- provide modules directory in specfile.
- reduce number of timezones.
- Patch runlevel in /etc/inittab while updating the system.

-------------------------------------------------------------------
Fri Aug 17 12:57:46 MEST 2001 - schubi@suse.de

- .targetroot to .root changed

-------------------------------------------------------------------
Tue Aug 14 13:48:32 CEST 2001 - kendy@suse.cz

- keyboard_raw.ycp: cs, cs_qwerty -> cz, cz_qwerty
- Added slovak keyboard.

-------------------------------------------------------------------
Fri Aug 10 18:51:45 MEST 2001 - tom@suse.de

- X11 configuration:
- Completely redesigned the xf86config module for use with the new
- agent-isax.
- Outsourced functions for X11 keyboard manipulation.
- Outsourced functions for X11 mouse manipulation.
- Outsourced functions for X11 card manipulation.
- Outsourced functions for X11 desktop manipulation.
- Outsourced functions for X11 path manipulation.
- Added batch mode for use with autoinst in xf86config.ycp.

-------------------------------------------------------------------
Fri Aug 10 15:42:59 CEST 2001 - jbuch@suse.de

- added SW-RAID support for installation Workflow
- added sequencer

-------------------------------------------------------------------
Fri Aug 10 13:50:35 CEST 2001 - kkaempf@suse.de

- extract kernel parameters from /proc/cmdline and pass them to LILO

-------------------------------------------------------------------
Fri Aug 10 12:49:45 CEST 2001 - kukuk@suse.de

- Only ask for TERM variable if we use serial console and not if
  we are in text mode (#9701)

-------------------------------------------------------------------
Fri Aug 10 09:36:32 CEST 2001 - kkaempf@suse.de

- partitioning enhancements for automatic and runtime usage
- copy info and update.in_ after CD1 installation, not before

-------------------------------------------------------------------
Thu Aug  9 17:47:41 CEST 2001 - kkaempf@suse.de

- check /proc/modules before asking for module load (#9698)

-------------------------------------------------------------------
Thu Aug  9 14:56:51 CEST 2001 - snwint@suse.de

- yast2 text mode starts on /dev/console, not tty3
- /mnt is a link on LiveEval: don't umount it

-------------------------------------------------------------------
Wed Aug  8 17:56:39 CEST 2001 - kkaempf@suse.de

- mount and mk*fs are .local not .target actions

-------------------------------------------------------------------
Wed Aug  8 13:02:19 CEST 2001 - kkaempf@suse.de

- adapt driver loading to new .probe format
- replace .target.inject calls

-------------------------------------------------------------------
Tue Aug  7 17:37:02 CEST 2001 - kkaempf@suse.de

- replace use of targetroot in favour of system agent.

-------------------------------------------------------------------
Tue Aug  7 12:11:21 CEST 2001 - kkaempf@suse.de

- skip "whole disk" partitions on BSD disks. (#7904)
- Activate button in lilo now reads "Activate LILO partition". (#7884)

-------------------------------------------------------------------
Mon Aug  6 09:55:15 CEST 2001 - kukuk@suse.de

- Add script to ask for TERM variable to yast2-instsys, too.

-------------------------------------------------------------------
Fri Aug 03 16:24:59 CEST 2001 - arvin@suse.de

- don't start vga x11 server on ppc (bug #9622)

-------------------------------------------------------------------
Fri Aug 03 14:05:13 CEST 2001 - arvin@suse.de

- added inst_part_proposal.ycp to inst-sys

-------------------------------------------------------------------
Fri Aug  3 11:51:50 CEST 2001 - kukuk@suse.de

- If installed over serial console ask the user for the TERM
  variable and write it to /etc/install.inf

-------------------------------------------------------------------
Thu Aug  2 17:31:36 CEST 2001 - mike@suse.de

- taged version for 7.3 - preview 3

-------------------------------------------------------------------
Wed Aug  1 00:32:56 CEST 2001 - mike@suse.de

- first Version for RAID and partition proposal
  (only for translation, dosn't work properly)

-------------------------------------------------------------------
Fri Jul 27 20:32:03 CEST 2001 - kkaempf@suse.de

- initial slide show code for package installation

-------------------------------------------------------------------
Fri Jul 27 16:46:49 CEST 2001 - kkaempf@suse.de

- ask for confirmation before loading module in manual mode

-------------------------------------------------------------------
Fri Jul 27 11:06:44 CEST 2001 - kkaempf@suse.de

- fix initrd module handling
  properly pass options to modules.conf
  use agent-modules in inst_finish

-------------------------------------------------------------------
Thu Jul 26 21:15:54 CEST 2001 - kkaempf@suse.de

- minor text changes

-------------------------------------------------------------------
Tue Jul 24 11:52:40 CEST 2001 - fehr@suse.de

- add detection of md devices to function GetLvmMdSystemInfo

-------------------------------------------------------------------
Wed Jul 18 17:37:35 CEST 2001 - fehr@suse.de

- fix a bug in LVM configuration for devices /dev/ida/, /dev/rd/
  and /dev/cciss/

-------------------------------------------------------------------
Mon Jul 16 10:26:31 CEST 2001 - kkaempf@suse.de

- fix keyboard data for swedish

-------------------------------------------------------------------
Thu Jul 12 16:13:51 CEST 2001 - sh@suse.de

- Improved inst_startup UI: More feedback

-------------------------------------------------------------------
Tue Jul 10 12:06:53 CEST 2001 - sh@suse.de

- Improved inst_suseconfig UI: Give feedback for individual steps

-------------------------------------------------------------------
Fri Jul  6 10:37:21 CEST 2001 - kkaempf@suse.de

- merge SLES fixes
- add JFS as filesystem

-------------------------------------------------------------------
Thu Jul  5 16:55:45 MEST 2001 - schubi@suse.de

- New handle of package selection groups.

-------------------------------------------------------------------
Thu Jul  5 13:51:58 CEST 2001 - sh@suse.de

- Fixed bug #9277: Bad initial focus in menu.ycp

-------------------------------------------------------------------
Wed Jul  4 17:38:35 CEST 2001 - sh@suse.de

- Redesigned inst_doit: Now using RichText widget

-------------------------------------------------------------------
Mon Jul  2 19:06:20 CEST 2001 - kkaempf@suse.de

- merge with 7.1-axp fixes:
  fix user information for vfat /boot
  format /boot as fat on milo and ia64
  changed 'doaboot' to get a useable /etc/aboot.conf
  force "-t vfat" for mount of /boot on MILO machines
  check cylinder boundaries on "aboot" only, not "axp" in general
  format /boot on "milo" machines with mkdosfs
  boot_mode "milo" on Alpha has FAT disklabel
  use smp flag from install.inf instead of probing on Alpha
  select correct cpml package for cpu model on Alpha
  auto-select aboot or milo on Alpha
  use data from milo package for installation
  write correct /etc/aboot.conf
  fix kernel image names for depmod
  for /boot to be FAT16 for MILO machines
  implemented boot loader installation on Alpha
  fix handling of XkbModel on pmac
  remove arch_ppc check in inst_lilo_expert.ycp #6684
  add missing pdisk partition type #6688
  allow update on a drive with pdisk label #6689

-------------------------------------------------------------------
Mon Jun 25 12:15:09 CEST 2001 - kkaempf@suse.de

- tell about reboot after first round of installation (#7994)
- modprobe "hid" and "mousedev" if "usb mouse" choosen from list (#8215)
- close CD tray before executing mount (#8492)

-------------------------------------------------------------------
Fri Jun 22 12:35:54 CEST 2001 - kkaempf@suse.de

- dont mention LILO on ia64 (#9003)

-------------------------------------------------------------------
Wed Jun 20 11:34:52 CEST 2001 - fehr@suse.de

- add necessary changes to handle LVs in fstab in running system

-------------------------------------------------------------------
Tue Jun 19 15:33:14 CEST 2001 - fehr@suse.de

- add changes for lvm configuration in installed system to
  handle /etc/fstab reasonable.
- Enable "next" button in selection ftp-server (#8641)

-------------------------------------------------------------------
Tue Jun 12 19:37:50 CEST 2001 - sh@suse.de

- V 2.4.1
  Fixed bug #8726: SuSEconfig fails on SPARC with serial console
- Fixed bug #8641: Allow "next" button in choosing ftp server

-------------------------------------------------------------------
Tue Jun 12 15:13:20 CEST 2001 - sh@suse.de

- V 2.4.0 for 7.3
  Honor new BarGraph / PartitionSplitter format: "%1"

-------------------------------------------------------------------
Thu Jun  7 16:52:06 CEST 2001 - kkaempf@suse.de

- remove @euro for en_GB and da_DK

-------------------------------------------------------------------
Thu Jun  7 11:39:52 CEST 2001 - kukuk@suse.de

- inst_silo_info.ycp: Fix info text: Don't speak about whole
  computer but only about selected harddisk.

-------------------------------------------------------------------
Wed Jun  6 14:00:43 CEST 2001 - kukuk@suse.de

- inst_environment.ycp: Don't set keyboard if serial console was
  detected.

-------------------------------------------------------------------
Tue Jun  5 15:44:47 CEST 2001 - kukuk@suse.de

- Remove inst_sunfb.ycp from instsys
- keyboard_raw.ycp: Replace default us keymap with new cz keymap
  on SPARC.
- inst_choose_desktop: Switch to own workflow for Sun Framebuffers

-------------------------------------------------------------------
Fri Jun  1 16:14:06 CEST 2001 - kukuk@suse.de

- inst_finish.ycp: Set correct boot device for hard reboot,
                   modify boot-device and set linux alias

-------------------------------------------------------------------
Fri Jun  1 14:16:21 CEST 2001 - kkaempf@suse.de

- install correct kernel for different ia64 cpu steppings
- allow vfat as root during update
- define "string architecture" in vendor.ycp
-#8425 update does a hard reboot
 #8081 too negative message after update ..
 #8356 vfat will not be mounted while updating the system
 #8185 Installation/Update: sformat wanted
 #8567 YaST2 does not mount /boot
 #6063 Update: Don't see ok button
 #7097 YaST2 info during update
 #4953 "Configurate boot-mode" should be renamed to "Configure boot-mode"
 #5051 typo in yast2 installation popup

-------------------------------------------------------------------
Fri Jun  1 12:46:59 CEST 2001 - kkaempf@suse.de

- adapt and enter inst_lilo_info for ia64

-------------------------------------------------------------------
Mon May 28 13:23:58 CEST 2001 - schwab@suse.de

- Also mount vfat filesystems during update.

-------------------------------------------------------------------
Wed May 23 14:24:22 MEST 2001 - gs@suse.de

- package_utils: samba mount implemented
  inst_smbmount: new module

-------------------------------------------------------------------
Tue May 22 15:46:51 CEST 2001 - schwab@suse.de

- doelilo: Adjust elilo config file for gnu-efi 2.5.

-------------------------------------------------------------------
Mon May 21 15:06:40 CEST 2001 - mike@suse.de

- XFS support in custom partitioner and LVM configuration

-------------------------------------------------------------------
Mon May 21 10:35:07 CEST 2001 - kukuk@suse.de

- inst_silo_info/inst_silo_expert: Tell the user that we change
  PROM aliases and let him change this.

-------------------------------------------------------------------
Fri May 18 16:35:33 CEST 2001 - kkaempf@suse.de

- add xfs to inst_prepdisk

-------------------------------------------------------------------
Fri May 18 14:41:38 CEST 2001 - kkaempf@suse.de

- setab 0 -> setab 9 to make output more pleasing on splash screen (#8551)

-------------------------------------------------------------------
Thu May 17 18:24:58 MEST 2001 - tom@suse.de

-  X configuration:
   Bugfix 8454: Besides the passing of the currently selected refresh rate
                in the resolution string (e.g. 600x800@70) to isax for XFree 3
                the selected refresh now also terminates the vsync range to
                prevent isax from generating modelines up to this value.

   Bugfix 8524: The 3D acceleration button is now disabled if the graphics
                adapter doesn't support 3D-acceleration.

   Bugfix 8540: Now the vendor and model strings are converted to upper case
                on module entry.

   Bugfix 8541: Now the probed data are deleted if the user selects another
                monitor.

-------------------------------------------------------------------
Thu May 17 17:20:41 CEST 2001 - kkaempf@suse.de

- dont pretend that no other os has been found if we can't
  write LILO to floppy disk.

-------------------------------------------------------------------
Wed May 16 23:38:31 CEST 2001 - sh@suse.de

- V 2.3.90
  added patch_lilo_conf to file list

-------------------------------------------------------------------
Wed May 16 19:51:18 CEST 2001 - sh@suse.de

- Fixed patch_lilo_conf: optional as well as initrd

-------------------------------------------------------------------
Wed May 16 19:33:57 CEST 2001 - kkaempf@suse.de

- prevent duplicate entry in initrdmodules during update
- activate only primary devices (#8458)

-------------------------------------------------------------------
Wed May 16 19:09:48 CEST 2001 - kkaempf@suse.de

- give proper default for "lilo_device" if "mbr_disk" is unknown (#8501)

-------------------------------------------------------------------
Wed May 16 18:54:19 CEST 2001 - sh@suse.de

- Fixed bug #8494: initrd not added to lilo.conf
  patch_lilo_conf adds "initrd" entries if corresponding
  initrd is present in /boot (for SuSE standard kernels only!)

-------------------------------------------------------------------
Wed May 16 17:18:48 CEST 2001 - kkaempf@suse.de

- add reiserfs to initrd if root is on reiserfs (#8494)

-------------------------------------------------------------------
Wed May 16 16:06:13 CEST 2001 - sh@suse.de

- Fix for bug #7465: "Abort Installation" always default button
  Added more SetFocus() calls for good measure

-------------------------------------------------------------------
Wed May 16 10:55:36 CEST 2001 - kkaempf@suse.de

- use gdm as displaymanager if minimal(+x11) and gnome (#6175)
- dont write MODEM in rc.config (#7895)
- copy complete y2log to installed system.
- fix declaration in lilo_info, string->boolean

-------------------------------------------------------------------
Tue May 15 19:33:14 MEST 2001 - tom@suse.de

- Bugfix 8423: probed monitor data now used.

-------------------------------------------------------------------
Tue May 15 17:00:57 MEST 2001 - gs@suse.de

- bugfix in Change Source Media (include file added) bug # 8406

-------------------------------------------------------------------
Tue May 15 14:16:36 CEST 2001 - mike@suse.de

- due to last information: to crypt /usr is
  not allowed. Added a popup

-------------------------------------------------------------------
Tue May 15 12:48:12 CEST 2001 - kkaempf@suse.de

- revert change in y2xr40.pl, support tft panel layouts
  in favour of higher resolutions (#8348)
- remove "breton" from languages, add "danish"
- patching XF86config for wheel mouse (#8251)

-------------------------------------------------------------------
Tue May 15 12:00:24 CEST 2001 - mike@suse.de

- bugfix cryptofs: now works with already existing
  and edited partitions

-------------------------------------------------------------------
Tue May 15 10:33:34 CEST 2001 - ms@suse.de

- disable use of DDC resolutions in y2xr40.pl (bug #8329)
  ( YaST2 used its own resolution list )

-------------------------------------------------------------------
Tue May 15 10:14:01 MEST 2001 - gs@suse.de

- don't show /dev/shm in single package selection (bug #8318)

-------------------------------------------------------------------
Mon May 14 19:58:34 CEST 2001 - sh@suse.de

- V2.2.79
  Fixed bug #8255: Wrong mouse cursor during SuSEconfig
  Removed obsolete UI(`NormalCursor()) calls

-------------------------------------------------------------------
Mon May 14 19:47:12 CEST 2001 - kkaempf@suse.de

- create lower case symlinks for /windows and /dos mount points
  (installation and update) to get around case mapping bug
  in star office (#8310)

-------------------------------------------------------------------
Mon May 14 16:30:12 CEST 2001 - kkaempf@suse.de

- properly initiale UI wizard for vendor cd modules (#8268)
- de-activate pt_PT, translations are incomplete (afaber@suse.de)

-------------------------------------------------------------------
Mon May 14 15:52:37 CEST 2001 - kkaempf@suse.de

- fix variable name in inst_finish (install_inf -> installMap) (#8247)

-------------------------------------------------------------------
Mon May 14 15:10:08 CEST 2001 - kkaempf@suse.de

- dont look at "Language" in install.inf, it's not in ISO-format
  if "Locale" in install.inf doesn't give a value, look at descr/info

-------------------------------------------------------------------
Mon May 14 13:11:33 CEST 2001 - kkaempf@suse.de

- read Locale, Language (from install.inf), and LANG (from desc/info)
  and use first set value.

-------------------------------------------------------------------
Mon May 14 12:55:26 CEST 2001 - kkaempf@suse.de

- restart network after staring system in NFS install (#8274)

-------------------------------------------------------------------
Mon May 14 12:40:25 CEST 2001 - kkaempf@suse.de

- check if "/" is reiser and force "reisefs" to INITRD_MODULES

-------------------------------------------------------------------
Mon May 14 12:02:07 CEST 2001 - kkaempf@suse.de

- drop question for kernel 2.2 on pcmcia, only very rare systems
  still fail with kernel 2.4

-------------------------------------------------------------------
Mon May 14 11:22:15 CEST 2001 - fehr@suse.de

- make removal of LVM volume groups work

-------------------------------------------------------------------
Sun May 13 11:09:14 CEST 2001 - kkaempf@suse.de

- fix blocker bug 8216

-------------------------------------------------------------------
Sat May 12 16:28:33 CEST 2001 - kkaempf@suse.de

- ask for kernel 2.2 on PCMCIA systems

-------------------------------------------------------------------
Sat May 12 15:20:16 CEST 2001 - kkaempf@suse.de

- unset MODPATH at initial start (#8143)
- install kernel 2.2 on PCMCIA systems

-------------------------------------------------------------------
Fri May 11 18:56:47 MEST 2001 - schubi@suse.de

- Not required reread of target map fixed.

-------------------------------------------------------------------
Fri May 11 17:07:22 CEST 2001 - pblahos@suse.cz

- #8064: fixed: if there is print spooled installed and configuration
  tool is not, there is no status in final YaST2 inst. screen.
- Correct popup message while backup #7584

-------------------------------------------------------------------
Fri May 11 14:10:20 CEST 2001 - kkaempf@suse.de

- provide extra start script for KDE which suppresses geometry hint
  to window manager.

-------------------------------------------------------------------
Thu May 10 21:24:51 CEST 2001 - kkaempf@suse.de

- Require translation packages
- dont translate empty string
- force LILO on MBR if initrd won't make it on floppy (#7864)
- calling patch_lilo_conf while update #7556
- bugfix in renamed packages while update #8057
- mounting swapfile correctly while update #8040

-------------------------------------------------------------------
Thu May 10 21:16:56 CEST 2001 - kkaempf@suse.de

- fix initrd modules order after update (#7948)

-------------------------------------------------------------------
Thu May 10 20:10:22 CEST 2001 - mike@suse.de

- fix for LVM configuration at runtime

-------------------------------------------------------------------
Thu May 10 18:42:39 CEST 2001 - sh@suse.de

- Fixed bug #7388: unnecessary OK-buttons
  (confirmation for writing LILO, confirmation for reboot)
  only one popup that contains both messages

-------------------------------------------------------------------
Thu May 10 18:41:56 CEST 2001 - kkaempf@suse.de

- dont write /boot/message any more (#8062)

-------------------------------------------------------------------
Thu May 10 18:02:33 CEST 2001 - fehr@suse.de

- add lvm initialisation when doing an update (#7974)
- allow update when root fs is LV (#7801)
- fixed:YaST updated old updatelist after reboot #8066
- #8025 not starting update, if there is nothing for update

-------------------------------------------------------------------
Thu May 10 17:58:02 CEST 2001 - sh@suse.de

- Fixed bug #8049: "boot installed system" "back" button boots

-------------------------------------------------------------------
Thu May 10 17:39:53 CEST 2001 - kkaempf@suse.de

- set "ulimit -s unlimited" before calling "rpm --rebuilddb"

-------------------------------------------------------------------
Thu May 10 17:10:57 CEST 2001 - kendy@suse.cz

- added console fonts for Brezhoneg and Lithuania
- Russian -> Russkij in cyrilics
- adaption of SelectConsoleFont() to new language.ycp

-------------------------------------------------------------------
Thu May 10 16:42:57 MEST 2001 - gs@suse.de

- make the popup Additional package needed larger (bug # 7900)
- Software Source Media dialog: label for button is "Next" (bug # 8038)

-------------------------------------------------------------------
Thu May 10 16:09:25 CEST 2001 - sh@suse.de

- Fixed bug #7199: Printer config before network
  Changed order to "professional" mode when network card detected
- bugfix in eavaluate diskspace in boot partition #8047

-------------------------------------------------------------------
Thu May 10 15:35:13 CEST 2001 - sh@suse.de

- (partial) fix for bug #7888: obsolete lilo.conf entries after update
  added patch_lilo_conf script that deletes vmlinuz_22 / vmlinuz_24
  if the respective boot images are not present and adds "optional"
  for other boot images that are not present


-------------------------------------------------------------------
Thu May 10 15:32:03 CEST 2001 - kkaempf@suse.de

- use RC_LANG when starting yast2 to get correct language (#8013)

-------------------------------------------------------------------
Thu May 10 15:03:03 MEST 2001 - tom@suse.de

- bugfix 7823:
  Now even in the special cases LCD and VESA an xserver query is made
  to get information regarding the possible color depths.

-------------------------------------------------------------------
Thu May 10 13:12:15 MEST 2001 - tom@suse.de

- bugfix #8000:
  Now the modified monitor db is preserved by storing it to disk.

-------------------------------------------------------------------
Thu May 10 11:42:22 CEST 2001 - sh@suse.de

- Re-imported SaX2 monitor DB

-------------------------------------------------------------------
Thu May 10 11:21:18 CEST 2001 - kendy@suse.cz

- lat9w font for EU states (#7776)

-------------------------------------------------------------------
Thu May 10 09:19:15 CEST 2001 - kkaempf@suse.de

- keep LANG codes and modifiers in single list (#7957)

-------------------------------------------------------------------
Wed May  9 17:36:32 CEST 2001 - kkaempf@suse.de

- fix order of initrd modules (#7948)

-------------------------------------------------------------------
Wed May  9 16:06:47 MEST 2001 - gs@suse.de

- text changed for popup package conflicts (bug # 7887)
  and popup "Release number differs ...."

-------------------------------------------------------------------
Wed May  9 14:30:29 CEST 2001 - jbuch@suse.de

- forbid crypt_fs with mountpoints like / /boot swap
  added cryt_fs to ExistingPartitionDlg

-------------------------------------------------------------------
Tue May  8 18:38:45 CEST 2001 - kkaempf@suse.de

- set "Greenwich" as default timezone for en_GB (#7837)
- unset MODPATH before calling depmod
- Update: selecting default to UPGRADE #7804

-------------------------------------------------------------------
Tue May  8 18:05:17 CEST 2001 - kkaempf@suse.de

- skip drives which are not ready (#6547)

-------------------------------------------------------------------
Tue May  8 16:39:56 MEST 2001 - tom@suse.de

- X11 configuration: removed integer <---> float inconsistency

-------------------------------------------------------------------
Tue May  8 16:31:59 CEST 2001 - kkaempf@suse.de

- reset have_x11 after switching to "minimal"
- allow "activate" switch for partitions

-------------------------------------------------------------------
Tue May  8 15:54:17 MEST 2001 - gs@suse.de

- package_utils: CheckLocalDescription added

-------------------------------------------------------------------
Tue May  8 15:47:36 CEST 2001 - mike@suse.de

- for security reasons: use now losetup agent instead of standalone binary

-------------------------------------------------------------------
Tue May  8 15:37:10 CEST 2001 - fehr@suse.de

- add shortcut key to crypt checkbox

-------------------------------------------------------------------
Tue May  8 15:26:28 CEST 2001 - sh@suse.de

- Fixed bug #7547: "Boot installed system" not active
  Implemented reboot from installed system

-------------------------------------------------------------------
Tue May  8 14:06:30 CEST 2001 - jbuch@suse.de

- fixed english

-------------------------------------------------------------------
Tue May  8 13:52:43 CEST 2001 - jbuch@suse.de

- removed not used variable last_format from inst_custompart.ycp
  forbid using fat file system with mountpoints / /home /opt /usr /var

-------------------------------------------------------------------
Tue May  8 13:29:19 MEST 2001 - schubi@suse.de

- showing progress bars again #7774
- rename /cdrom to /media/cdrom in /etc/fstab #7732

-------------------------------------------------------------------
Tue May  8 12:16:33 CEST 2001 - snwint@suse.de

- floppy device for mk_lilo_conf via $floppy environment var
- mk_boot_floppy completely rewritten to use lilo instead of syslinux

-------------------------------------------------------------------
Tue May  8 10:56:51 CEST 2001 - schwab@suse.de

- Fix typo targeroot -> targetroot.

-------------------------------------------------------------------
Tue May  8 10:25:01 CEST 2001 - jbuch@suse.de

- added define to change fsid from 5 to 15
  only for new extended partitions
  added DisplayMessage if a fat file system is greater than 2 GB
- showing progress bars again #7774

-------------------------------------------------------------------
Tue May  8 09:28:29 CEST 2001 - kkaempf@suse.de

- set hwclock before starting to change the target (#7833)

-------------------------------------------------------------------
Mon May  7 19:21:37 MEST 2001 - gs@suse.de

- Single Package Selection: improve popup Severe package conflict
- mk_lilo_conf removed #7569

-------------------------------------------------------------------
Mon May  7 18:26:26 CEST 2001 - kkaempf@suse.de

- FHS: /floppy -> /media/floppy also in inst-sys (#7827)

-------------------------------------------------------------------
Mon May  7 18:20:19 CEST 2001 - fehr@suse.de

- Add possibility to encrypt lvm logical volumes

-------------------------------------------------------------------
Mon May  7 17:59:08 CEST 2001 - sh@suse.de

- Fixed bug #7628: textmode info shown after booting
  Add flag to user_settings when text mode warning is shown

-------------------------------------------------------------------
Mon May  7 17:49:48 CEST 2001 - kendy@suse.cz

- Do not use CONSOLE_UNIMAP in consolefonts.ycp (#7767)

-------------------------------------------------------------------
Mon May  7 16:57:22 CEST 2001 - kkaempf@suse.de

- drop hard coded /dev/fd0, use value from hw-probing (#7789)

-------------------------------------------------------------------
Mon May  7 16:23:05 CEST 2001 - mike@suse.de

- Bugfix LVM: mount more than one crypted partition

-------------------------------------------------------------------
Mon May  7 16:21:38 MEST 2001 - tom@suse.de

- X-configuration
  Bugfix 7641: X-configuration for XFree86 3.x now functional (didn't work).
  Removed integer|float syntax warning.
  Added support for mice with wheels.
  checked default values for some lookups.

-------------------------------------------------------------------
Mon May  7 16:02:59 CEST 2001 - arvin@suse.de

- added output of memory information to YaST2 start script

-------------------------------------------------------------------
Mon May  7 15:49:31 CEST 2001 - sh@suse.de

- Use new UI builtin GetLanguage() parameter "strip_encoding"

-------------------------------------------------------------------
Mon May  7 15:15:00 CEST 2001 - kendy@suse.cz

- Use non-UTF-8 locale in the y2xfinetune40 (not reported bug)

-------------------------------------------------------------------
Mon May 07 11:53:08 CEST 2001 - arvin@suse.de

- start qt frontend with >= 64MB and adjusted corresponding text
- mounting /usr as reiserfs #7585
- initialize server, if another root has been selected #7495

-------------------------------------------------------------------
Mon May  7 11:21:44 CEST 2001 - kkaempf@suse.de

- change controlling terminal after switching virtual console (#7626)
- dont check mouse with serial console (#7716)
- dont ask keyboard with serial console (#7717)
- dont ask hwclock setting on sparc (#7717)

-------------------------------------------------------------------
Fri May  4 16:16:02 CEST 2001 - mike@suse.de

- fixed Bug 7528: YaST2->Partitioning: wrong info in popup

- Bug:          LVM:
                it at the moment not possible to delete a "activated"
                lvm partition (physical volume) and do afterwards
                mk*fs ...
                - changed: read lvm as late as possible
                - after deleting a  physical volume:
                  immediately do partitioning and reboot
                - if the target_partitioner delets volume group: reboot

- Bug:          Setting up an LVM an than switching via back to custom
                partitioner:
                - drop target_modifications in inst_sw_select

- Bug:          wrong error message appears:
                quick hack: delete message: inst_target_selection.ycp

- Bug:          no warning if /boot is to small
                - added warning

- Bug:          missing textdomains is lvm includes



-------------------------------------------------------------------
Fri May  4 12:39:50 MEST 2001 - gs@suse.de

- helptext for Mininum graphical system added (bug 7483) in
  dialog Software Selection
- check the software selection again when going next (bug reported by mike)

-------------------------------------------------------------------
Wed May  2 18:50:51 CEST 2001 - kkaempf@suse.de

- allow calling inst_enviroment and inst_language from outside

-------------------------------------------------------------------
Wed May  2 14:59:26 CEST 2001 - sh@suse.de

- Fixed bug #7463: next/abort/back not translated in installed system
  Moved msg re-translation code out to separate function
  added call to this function when starting in "continue mode"
- no more: RPM returned an error (#7424)

-------------------------------------------------------------------
Wed May  2 14:54:44 CEST 2001 - fehr@suse.de

- umount lvm agent after re-partitioning harddisk

-------------------------------------------------------------------
Wed May  2 14:26:54 CEST 2001 - sh@suse.de

- Fixed bug #7467: Help text not translated in inst_finish.ycp
  Added missing translation markers

-------------------------------------------------------------------
Wed May  2 14:02:36 CEST 2001 - sh@suse.de

- updated monitor DB from devel server

-------------------------------------------------------------------
Wed May  2 12:18:17 CEST 2001 - kkaempf@suse.de

- handle all sync values as floats in x11

-------------------------------------------------------------------
Wed May  2 10:39:26 CEST 2001 - kkaempf@suse.de

- use gdm as display manager if gnome is selected

-------------------------------------------------------------------
Mon Apr 30 22:01:11 CEST 2001 - kkaempf@suse.de

- drop obsolete file from filelist

-------------------------------------------------------------------
Mon Apr 30 17:14:11 CEST 2001 - fehr@suse.de

- bugfix for lvm configuration

-------------------------------------------------------------------
Mon Apr 30 17:06:36 CEST 2001 - kkaempf@suse.de

- Evaluate "buttons" and "wheels" values from probing
  dont emulate 3 buttons if not needed

-------------------------------------------------------------------
Mon Apr 30 16:53:54 CEST 2001 - sh@suse.de

- Fix for bug #7004: Penguin image too small
  New penguin image at startup: colored margins right and bottom,
  can adapt to different screen geometries

-------------------------------------------------------------------
Mon Apr 30 16:49:03 CEST 2001 - snwint@suse.de

- removed mk_lilo_message
- vga parameter correctly interpreted in mk_lilo_conf (#7197)
- new graphical boot screen handling

-------------------------------------------------------------------
Mon Apr 30 15:54:26 CEST 2001 - kkaempf@suse.de

- first try on DVORAK keyboard (incomplete)
- showing package description while installing rpm via ftp update (#6573)
- install "yast2-ui-qt" if "xf86" is installed.

-------------------------------------------------------------------
Mon Apr 30 15:44:10 CEST 2001 - mike@suse.de

- bugfix creating two volume groups

-------------------------------------------------------------------
Mon Apr 30 15:43:40 CEST 2001 - kkaempf@suse.de

- fix lilo device message (show disk instead of partition)

-------------------------------------------------------------------
Mon Apr 30 15:36:47 CEST 2001 - sh@suse.de

- (partial) fix for bug #7004: Penguin image too small at Y2 start
  Allow more flexible scaling of image, top left aligned, zero
  size by default

-------------------------------------------------------------------
Mon Apr 30 14:54:51 MEST 2001 - tom@suse.de

- X11 configuration:
  Fixed bug 7437:
  Corrected typo in sorting algorithm for sorting resolutions in the GUI.

-------------------------------------------------------------------
Mon Apr 30 12:00:56 CEST 2001 - kkaempf@suse.de

- mount "/boot" with "defaults", even if its vfat formatted (#7413)

-------------------------------------------------------------------
Fri Apr 27 17:20:41 MEST 2001 - tom@suse.de

- X11 configuration:
  Improved display with erroneous probing of monitor vendor and/or model.

-------------------------------------------------------------------
Fri Apr 27 16:20:09 CEST 2001 - fehr@suse.de

- bug fixes in lvm configuration

-------------------------------------------------------------------
Fri Apr 27 15:13:46 MEST 2001 - gs@suse.de

- inst_sw_details: internal changes because of new package dependencies
- package_utils: improve function ChangeCD
- Single Package Selection: translation of group tags
- evaluate splitted packages correctly ( e.g finger ) #7271

-------------------------------------------------------------------
Fri Apr 27 14:01:30 CEST 2001 - mike@suse.de

- Bugfixes:
        read cryptotab at firstboot failed
  7238  crypto dialog has no frame
  5967  unnecessary logline
        crypto dialog appears twice
  4693  deleting of extended partition 8 and 9
  2309  popup when deleteing partitions
  5422  display an error if we mount a ro filesystem for update


-------------------------------------------------------------------
Thu Apr 26 17:29:13 CEST 2001 - kkaempf@suse.de

- extrace x11 3d packages correctly (#7231)

-------------------------------------------------------------------
Thu Apr 26 17:12:28 MEST 2001 - tom@suse.de

- X11 configuration:
  Fixed Bug 4558: Now the model string (if VESA or LCD) is parsed and the
                  resolution and refresh rate are used for configuration.
  Improved setting of refresh rate with XFree86 4.
  (now reality will suit the users demand better)
  Consequently changed suggestion value from 90 Hz to 80 Hz.

-------------------------------------------------------------------
Thu Apr 26 16:08:07 CEST 2001 - kendy@suse.cz

- inst_hw_config: ReallyAbortPopup()->UI(`ReallyAbortPopup())

-------------------------------------------------------------------
Thu Apr 26 16:05:36 CEST 2001 - kkaempf@suse.de

- evaluate return from NIS question (#7269)

-------------------------------------------------------------------
Thu Apr 26 15:59:21 CEST 2001 - kkaempf@suse.de

- dont start inetd by default.

-------------------------------------------------------------------
Thu Apr 26 13:51:20 CEST 2001 - kkaempf@suse.de

- re-compute timezone if language was changed (#7008)

-------------------------------------------------------------------
Thu Apr 26 12:26:59 CEST 2001 - kkaempf@suse.de

- added "ash" to requires for dolilo (#7254)
- Checking boot partitionsize while updating the system (#6445)

-------------------------------------------------------------------
Thu Apr 26 12:17:03 CEST 2001 - kkaempf@suse.de

- look for "update.tar.gz" first, fallback to "update.tgz" else

-------------------------------------------------------------------
Thu Apr 26 11:45:21 CEST 2001 - kkaempf@suse.de

- load usb modules and mount usbdevfs (#7037)

-------------------------------------------------------------------
Thu Apr 26 10:52:17 CEST 2001 - kkaempf@suse.de

- set hwclock option to "--localtime" instead of empty (#3907)

-------------------------------------------------------------------
Thu Apr 26 10:12:15 CEST 2001 - kkaempf@suse.de

- correctly check for have_smp and pae flag for k_psmp kernel (#7093)
- add requires for yast2-instsys (#7189)

-------------------------------------------------------------------
Wed Apr 25 18:00:46 CEST 2001 - fehr@suse.de

- removal of LVM volume group should now work
- Bugfix showing logging after installation (#7034)
- Deleting old kernel will be handled by rpm ( update )
- Setting textdomain for logging installation


-------------------------------------------------------------------
Wed Apr 25 17:37:06 MEST 2001 - tom@suse.de

- X11 configuration
  fixed bug 7193: now empty vendor results in "".
  set default refresh to 90 Hz due to XFree86 4 variations.
  removed test code and test logging.

-------------------------------------------------------------------
Wed Apr 25 17:28:16 CEST 2001 - schwab@suse.de

- Add doelilo for ia64.

-------------------------------------------------------------------
Wed Apr 25 16:34:29 CEST 2001 - kkaempf@suse.de

- disable kernel include copies

-------------------------------------------------------------------
Wed Apr 25 14:16:46 CEST 2001 - kkaempf@suse.de

- /boot on ia64 is `fat32, not `fat (#6599)

-------------------------------------------------------------------
Wed Apr 25 13:03:14 CEST 2001 - mike@suse.de

- new lvm helptexts

-------------------------------------------------------------------
Wed Apr 25 12:51:37 CEST 2001 - sh@suse.de

- Fixed bug #6947: Long time empty screen
  Added feedback what's happening to inst_finish.ycp

-------------------------------------------------------------------
Wed Apr 25 12:45:46 CEST 2001 - sh@suse.de

- Fixed X11 config: Add correct user_settings key to
  inst_choose_desktop.ycp

-------------------------------------------------------------------
Wed Apr 25 11:18:00 MEST 2001 - gs@suse.de

- use of common popups in update modules

-------------------------------------------------------------------
Wed Apr 25 09:58:18 CEST 2001 - kkaempf@suse.de

- read euro.ycp from proper dir
- remove duplicate popup

-------------------------------------------------------------------
Wed Apr 25 09:39:32 CEST 2001 - kkaempf@suse.de

- moved menu.ycp here (from yast2-menu)

-------------------------------------------------------------------
Tue Apr 24 18:19:39 MEST 2001 - tom@suse.de

- X11 configuration fixed
  restriction logic complete in first version
  merged suggestion logic with restriction logic

-------------------------------------------------------------------
Tue Apr 24 16:45:07 CEST 2001 - kkaempf@suse.de

- mount in lexical order
- updating k_deflt_24 to k_deflt

-------------------------------------------------------------------
Tue Apr 24 16:14:52 MEST 2001 - gs@suse.de

- Single Package Selction: popup to show the Obsolete dependencies has changed

-------------------------------------------------------------------
Tue Apr 24 14:40:05 MEST 2001 - tom@suse.de

- interim checkin for beta 2
- texts now final for translaters
- restriction logic partly implemented

-------------------------------------------------------------------
Tue Apr 24 14:27:55 CEST 2001 - kkaempf@suse.de

- fix COMPOSETABLE entry according to latest kdb package (#7023)

-------------------------------------------------------------------
Tue Apr 24 11:22:00 MEST 2001 - fehr@suse.de

- change layout of vuloume group dialog
- add help texts for lvm dialog

-------------------------------------------------------------------
Tue Apr 24 10:14:09 CEST 2001 - kkaempf@suse.de

- new list of language codes which allow "@euro" appended
- error popup in inst_rpmupdate removed BUG 6243

-------------------------------------------------------------------
Mon Apr 23 18:17:44 MEST 2001 - fehr@suse.de

- fixes and extensions for lvm configuration

-------------------------------------------------------------------
Mon Apr 23 17:15:08 CEST 2001 - kkaempf@suse.de

- append "@euro" instead of ".ISO8859-15" to RC_LANG

-------------------------------------------------------------------
Mon Apr 23 17:11:26 CEST 2001 - sh@suse.de

- Fix for bug #7013: Abort should be disabled
  Disable "Abort" button in inst_suseconfig.ycp

-------------------------------------------------------------------
Mon Apr 23 15:02:46 CEST 2001 - sh@suse.de

- Always use "Abort Installation" for button label, even on the
  first dialogs (before lang switch)
- Fix screen shot mode hint in inst_startup: Use correct popup

-------------------------------------------------------------------
Mon Apr 23 14:46:13 CEST 2001 - sh@suse.de

- Fixed check_ycp complaints in installation.ycp:
  Obsolete WFM functions
- Assume presence of floppy in test_mode so "write settings to
  floppy" button appears consistently (screen shots!)

-------------------------------------------------------------------
Mon Apr 23 13:46:22 CEST 2001 - sh@suse.de

- Used correct include path for custom_part_helptexts.ycp
  in custom_part_dialogs.ycp

-------------------------------------------------------------------
Mon Apr 23 13:36:02 CEST 2001 - sh@suse.de

- declared "hwclock" in inst_environment.ycp

-------------------------------------------------------------------
Mon Apr 23 12:43:32 CEST 2001 - kkaempf@suse.de

- set COMPOSETABLE in rc.config (#7023)

-------------------------------------------------------------------
Mon Apr 23 11:08:13 CEST 2001 - kkaempf@suse.de

- fix isnil check in installation.ycp
- inst_sw_update: Changes for new dependencies
- add requirements for yast2-instsys package
- remove /var/lib/YaST2/run_suseconfig after SuSEconfig
- replace all isnil() calls

-------------------------------------------------------------------
Fri Apr 20 19:55:51 MEST 2001 - tom@suse.de

X11 configuration:
- added nvidia warning
- added change warning popup
- cleaned sequence of dialogs
- streamlined code
- fixed bug 7028: now text login when X11 configuration is skipped
- restriction logic when selecting resolution, color depth, or refresh
  is still missing

-------------------------------------------------------------------
Fri Apr 20 15:45:18 CEST 2001 - kkaempf@suse.de

- prepare standalone handling of keyboard and timezone selection

-------------------------------------------------------------------
Fri Apr 20 14:35:35 CEST 2001 - kkaempf@suse.de

- show username only if given (#7082)

-------------------------------------------------------------------
Fri Apr 20 12:31:04 CEST 2001 - kkaempf@suse.de

- switch "START_PORTMAP" back to "yes", must be fixed in kernel 2.4 by linus
- Update: Deleting old packages removed.

-------------------------------------------------------------------
Fri Apr 20 12:08:29 CEST 2001 - kkaempf@suse.de

- write bios ids to lilo.conf only on an ide/scsi mix system

-------------------------------------------------------------------
Fri Apr 20 11:25:51 MEST 2001 - gs@suse.de

- show set pay in dialog Pay Selection and groups tags in Single Selection
- popup displaying obsolete package dependencies added

-------------------------------------------------------------------
Fri Apr 20 11:11:22 MEST 2001 - fehr@suse.de

- fix some problems with lvm configuration

-------------------------------------------------------------------
Fri Apr 20 11:02:57 CEST 2001 - kkaempf@suse.de

- drop SEARCHLIST from rc.config (#7063)

-------------------------------------------------------------------
Thu Apr 19 10:17:54 CEST 2001 - kkaempf@suse.de

- X11 configuration fixes
  module loading fix

-------------------------------------------------------------------
Wed Apr 18 19:04:46 CEST 2001 - kkaempf@suse.de

- re-create tmpdir in continue_mode

-------------------------------------------------------------------
Wed Apr 18 18:08:45 CEST 2001 - kkaempf@suse.de

- add ".ISO8859-15" to RC_LANG where appropriate

-------------------------------------------------------------------
Wed Apr 18 17:52:45 CEST 2001 - kkaempf@suse.de

- provide correct "vga" entry to lilo.conf

-------------------------------------------------------------------
Wed Apr 18 16:22:09 CEST 2001 - kkaempf@suse.de

- use WarningPopup in installation.ycp

-------------------------------------------------------------------
Wed Apr 18 14:02:54 CEST 2001 - kkaempf@suse.de

- fixed x11 fontpathes

-------------------------------------------------------------------
Wed Apr 18 12:19:10 CEST 2001 - kkaempf@suse.de

- fix filelist for yast2-instsys

-------------------------------------------------------------------
Wed Apr 18 09:19:18 CEST 2001 - kkaempf@suse.de

- define "current_video" for x11 setting

-------------------------------------------------------------------
Wed Apr 18 09:05:36 CEST 2001 - kkaempf@suse.de

- set "YAST_ASK" values in rc.config (#6261)

-------------------------------------------------------------------
Tue Apr 17 18:42:10 CEST 2001 - kkaempf@suse.de

- check for serial console when configuring x11

-------------------------------------------------------------------
Tue Apr 17 18:14:35 MEST 2001 - fehr@suse.de

- allow formatting of lvm logical volumes

-------------------------------------------------------------------
Tue Apr 17 17:39:08 CEST 2001 - kkaempf@suse.de

- fix "have_x11" handling

-------------------------------------------------------------------
Tue Apr 17 15:36:31 MEST 2001 - gs@suse.de

- show package groups when entering the dialog

-------------------------------------------------------------------
Tue Apr 17 15:31:15 CEST 2001 - kkaempf@suse.de

- "START_PORTMAP" in rc.config defaults to "no" now (#6270)

-------------------------------------------------------------------
Tue Apr 17 15:27:36 CEST 2001 - kkaempf@suse.de

- dont ask for mouse on serial console (#6030)

-------------------------------------------------------------------
Tue Apr 17 15:21:10 CEST 2001 - kkaempf@suse.de

- dont ask for keyboard on serial console (#5939)

-------------------------------------------------------------------
Tue Apr 17 15:06:12 CEST 2001 - kkaempf@suse.de

- set linuxrc override language code from CD (#5249)

-------------------------------------------------------------------
Tue Apr 17 11:03:22 CEST 2001 - mike@suse.de

- new FEATURE: LVM setup is now possible

-------------------------------------------------------------------
Fri Apr 13 14:52:42 CEST 2001 - kendy@suse.cz

- inst_hw_config rewritten to use ui/summary.ycp include and
  to ask modules about the configured devices (or about the
  devices to configure) using calls of <module>_summary.ycp.

-------------------------------------------------------------------
Thu Apr 12 16:48:06 MEST 2001 - tom@suse.de

- X11 configuration

Complete redesign involving heavy changes (mostly new code).

o Split up functionality into modules and functions.
o Providing testsuites for functions (nearly all of them still to be done)
o Ask user if he wants to skip X11 configuration if "No X11" is selected
  in monitor selection dialog.
o Now reading X11 font pathes dynamically (hardcoded up to now).
o Better logic presenting resolution-colordepth-frequency dependencies.
o Better logic providing the settings suggestion that user may accept.
o New decision workflow in GUI (one more dialog).
o Better handling of monitor refresh rate (user can choose one).
o DPMS now supported in the XF86Config file to be created.
o Now it is possible to go back to the original YaST2 monitor data base after
  having read a Microsoft compatible drivers disk.
o Now a monitor that could be probed but is not known in the YaST2 monitor
  data base is automatically added to this data base (volatile, not in the
  data base file) if the monitor selection dialog is entered.

-------------------------------------------------------------------
Thu Apr 12 16:28:53 MEST 2001 - gs@suse.de

- respect new package dependencies for Single Package Selection

-------------------------------------------------------------------
Thu Apr 12 16:02:48 CEST 2001 - kkaempf@suse.de

- provide menuentry for vendor.ycp

-------------------------------------------------------------------
Thu Apr 12 15:39:26 CEST 2001 - sh@suse.de

- Migration to yast2-lib-wizard: Get rid of duplicate code,
  replace old style popups with new ones from common_popups.ycp
- Fixed lots of check_ycp complaints

-------------------------------------------------------------------
Thu Apr 12 15:38:32 CEST 2001 - kkaempf@suse.de

- adapt to FHS, /floppy, /cdrom, and /zip are below /media now
  provide compatibility symlinks

-------------------------------------------------------------------
Thu Apr 12 15:28:27 CEST 2001 - kkaempf@suse.de

- dont pass user_settings to SelectConsoleFont

-------------------------------------------------------------------
Tue Apr 10 19:28:14 CEST 2001 - kkaempf@suse.de

- do swap calculation based on detected main memory

-------------------------------------------------------------------
Fri Apr  6 15:36:55 CEST 2001 - kkaempf@suse.de

- ensure proper libGL link in YaST2.firstboot (# 6916)

-------------------------------------------------------------------
Thu Apr  5 10:33:56 CEST 2001 - kkaempf@suse.de

- kernel rpm rename, drop "_24" suffix

-------------------------------------------------------------------
Wed Apr  4 12:55:46 CEST 2001 - kkaempf@suse.de

- revert "switch_kernel" check, 2.4 is default now

-------------------------------------------------------------------
Wed Apr  4 10:17:45 CEST 2001 - kkaempf@suse.de

- separate show log defines from inst_suseconfig.ycp

-------------------------------------------------------------------
Tue Apr  3 20:37:26 CEST 2001 - kkaempf@suse.de

- add "yast2-agent-rcconfig" to Requires

-------------------------------------------------------------------
Tue Apr  3 19:25:13 CEST 2001 - kkaempf@suse.de

- remove need for global variables in installation.ycp

-------------------------------------------------------------------
Tue Apr 03 14:55:58 CEST 2001 - arvin@suse.de

- adapt calls to makefs-agent to new syntax

-------------------------------------------------------------------
Fri Mar 30 13:22:45 CEST 2001 - arvin@suse.de

- filelist correction for "yast2-instsys"

-------------------------------------------------------------------
Tue Mar 27 19:40:11 CEST 2001 - kkaempf@suse.de

- recode passwd comment to local encoding (#3798)

-------------------------------------------------------------------
Tue Mar 27 16:53:57 CEST 2001 - kkaempf@suse.de

- filelist correction for "yast2-instsys"

-------------------------------------------------------------------
Mon Mar 26 12:38:14 CEST 2001 - kkaempf@suse.de

- mark global defines as such
- require "yast2-core-pkginfo"

-------------------------------------------------------------------
Thu Mar 22 18:43:12 CET 2001 - kkaempf@suse.de

- first round of check_ycp adaptions

-------------------------------------------------------------------
Thu Mar 22 11:05:26 CET 2001 - kkaempf@suse.de

- merge 7.1 branch with CVS head

-------------------------------------------------------------------
Wed Mar 21 18:21:49 CET 2001 - kkaempf@suse.de

- remove all "...|any" declarations

-------------------------------------------------------------------
Wed Mar 21 17:09:27 CET 2001 - kkaempf@suse.de

- sub-package "yast2-instsys" for easier instsys creation.

-------------------------------------------------------------------
Thu Mar 15 18:28:17 CET 2001 - mfabian@suse.de

- change ja_JP : "english" to ja_JP : "japanese" in lang2yast1.ycp
  YaST1 doesn't know "japanese" but this entry is also used for
  the package selection in YaST2.

-------------------------------------------------------------------
Fri Mar  9 14:58:10 CET 2001 - kkaempf@suse.de

- recognize firewall cd

-------------------------------------------------------------------
Thu Mar  8 20:50:01 CET 2001 - kkaempf@suse.de

- clean up neededforbuild
  add yast2-base, -core, and -agents to Requires

-------------------------------------------------------------------
Thu Mar  8 13:30:31 CET 2001 - kkaempf@suse.de

- dont show "save to floppy" if no floppy present (#6634)

-------------------------------------------------------------------
Tue Mar  6 17:11:27 CET 2001 - kkaempf@suse.de

- check for partition table overflow on BSD disks (#6614)

-------------------------------------------------------------------
Mon Mar  5 15:31:13 CET 2001 - kkaempf@suse.de

- recognize arch_alpha during kernel selection (#6581)
- no kernel selection on IA64 (#6597)

-------------------------------------------------------------------
Mon Mar  5 13:06:30 CET 2001 - kkaempf@suse.de

- compute last used partition for BSD partitions (# 6580)

-------------------------------------------------------------------
Tue Feb 27 17:54:58 MET 2001 - gs@suse.de

- ppc_fix: eject CD works also if there are several CD devices
           (module package_utils.ycp)

-------------------------------------------------------------------
Fri Feb 23 19:43:13 CET 2001 - mike@suse.de

- ppc_fix: more than 9 pdisk partitions, format hfs partition

-------------------------------------------------------------------
Fri Feb 23 15:53:39 CET 2001 - mfabian@suse.de

- gs@suse.de fixed the syntax error I introduced in
  inst_finish.ycp. Sorry.
- powerpc kernel selection by gs@suse.de

-------------------------------------------------------------------
Fri Feb 23 11:58:35 CET 2001 - kukuk@suse.de

- Reset kernel_is list for sparc64 and PPC [Bug #6489]

-------------------------------------------------------------------
Thu Feb 22 14:54:56 CET 2001 - mfabian@suse.de

- fix from ms@suse.de:
  update fine tune scripts to work with the new
  saxtools package ( start xbound as background process )

-------------------------------------------------------------------
Thu Feb 22 14:30:38 CET 2001 - mfabian@suse.de

- add entries for Korean and Japanese to lang2yast1.ycp
- workaround for Japanese: set RC_LANG. See also bug 5712.

-------------------------------------------------------------------
Wed Feb 21 16:31:26 CET 2001 - snwint@suse.de

- remove /var/X11R6/bin/X link in YaST2.start

-------------------------------------------------------------------
Wed Feb 21 16:29:55 CET 2001 - snwint@suse.de

- remove /var/X11R6/bin/X link in YaST2.start

-------------------------------------------------------------------
Wed Feb 21 14:37:18 CET 2001 - snwint@suse.de

- accidentally removed x11 detection in YaST2.start (ppc only); fixed

-------------------------------------------------------------------
Wed Feb 21 09:47:22 CET 2001 - kkaempf@suse.de

- only check lba_support on i386 (bug #6341)

-------------------------------------------------------------------
Tue Feb 20 10:34:07 CET 2001 - snwint@suse.de

- accidentally removed x11 detection in YaST2.start (ppc only); fixed

-------------------------------------------------------------------
Mon Feb 19 12:09:17 CET 2001 - kkaempf@suse.de

- dont refer to exact kernel version (bug #6403)
- treat primary partitions in BSD and FAT alike (bug #6394)

-------------------------------------------------------------------
Sat Feb 17 12:38:04 CET 2001 - kukuk@suse.de

- Switch for all Sun Framebuffer driver from XFree86 4.0.2 into
  the sunfb module.
- dosilo: Rename label "linux.suse" into "suse"

-------------------------------------------------------------------
Wed Feb 14 10:13:33 CET 2001 - snwint@suse.de

- no braille detection on ppc

-------------------------------------------------------------------
Fri Feb  9 11:19:12 CET 2001 - sh@suse.de

- Re-imported monitor DB - now includes some more Sun monitors

-------------------------------------------------------------------
Wed Feb  7 14:46:06 CET 2001 - sh@suse.de

- Fix for bug #6263: Language selection box loses keyboard focus
  Set focus to the selbox, now simply hitting "Return" doesn't
  proceed to the next dialog any more.

-------------------------------------------------------------------
Wed Feb  7 12:10:46 CET 2001 - kkaempf@suse.de

- honor answer for "show logging"

-------------------------------------------------------------------
Wed Feb  7 09:42:16 CET 2001 - kkaempf@suse.de

- remove USE_KERNEL_NFSD from rc.config (bug #6262)

-------------------------------------------------------------------
Tue Feb  6 11:09:52 CET 2001 - kkaempf@suse.de

- fix partition check for BSD partitions (bug #6249)

-------------------------------------------------------------------
Tue Feb  6 10:42:06 CET 2001 - kkaempf@suse.de

- fix kernel installation (2.2 and 2.4) for Sparc64 and PPC

-------------------------------------------------------------------
Sun Feb  4 21:24:06 CET 2001 - kukuk@suse.de

- custom_part_check_generated.ycp: Fix second check for broken
  PROM version (1GB limit), too

-------------------------------------------------------------------
Sun Feb  4 15:41:01 CET 2001 - kukuk@suse.de

- dosilo: add workaround for new mk_initrd return codes

-------------------------------------------------------------------
Fri Feb  2 13:28:32 CET 2001 - kkaempf@suse.de

- added "lt_LT" : "Lithuania" to language selection

-------------------------------------------------------------------
Tue Jan 30 14:46:47 CET 2001 - kkaempf@suse.de

- support live_eval_mode for LiveCD

-------------------------------------------------------------------
Mon Jan 29 17:27:09 CET 2001 - kkaempf@suse.de

- fix /dev/NULL -> /dev/null (bug 6182)
- update sparc-kernel (schubi)
- call silo (schubi)

-------------------------------------------------------------------
Mon Jan 29 17:13:07 CET 2001 - kkaempf@suse.de

- drop "id" (indonesia) from language list

-------------------------------------------------------------------
Mon Jan 29 14:38:40 CET 2001 - kukuk@suse.de

- keyboard_raw.ycp: Fix dutch type5 keyboard description

-------------------------------------------------------------------
Sat Jan 27 16:32:17 CET 2001 - kukuk@suse.de

- dosilo: Make it useable after installation

-------------------------------------------------------------------
Fri Jan 26 10:00:39 CET 2001 - kkaempf@suse.de

- removed unneeded unimap settings for ISO-2 console fonts
- added ca_ES and gl_ES to consolefonts

-------------------------------------------------------------------
Thu Jan 25 11:18:16 CET 2001 - mike@suse.de

- menulogo.png deleted, not needed anymore

-------------------------------------------------------------------
Wed Jan 24 10:49:32 CET 2001 - kkaempf@suse.de

- enabled "ca_ES" (catalan) in language selection

-------------------------------------------------------------------
Tue Jan 23 16:13:09 CET 2001 - kkaempf@suse.de

- dont check for graphics or mouse if serial console is active

-------------------------------------------------------------------
Tue Jan 23 14:52:46 CET 2001 - kkaempf@suse.de

- write swap partition to global data

-------------------------------------------------------------------
Tue Jan 23 13:28:54 CET 2001 - kkaempf@suse.de

- write proper data to /etc/yast.inf so linuxrc can swapoff
  and set language correctly

-------------------------------------------------------------------
Tue Jan 23 12:49:19 CET 2001 - kkaempf@suse.de

- rename of update.tgz to update.tar.gz

-------------------------------------------------------------------
Mon Jan 22 21:39:01 CET 2001 - kkaempf@suse.de

- fix for initial console message in YaST2.firstboot

-------------------------------------------------------------------
Mon Jan 22 18:13:56 CET 2001 - kkaempf@suse.de

- pass root device to mk_initrd in chroot environment

-------------------------------------------------------------------
Mon Jan 22 17:27:16 CET 2001 - mike@suse.de

- dumpe2fs with option -h to avoid enormous logging

-------------------------------------------------------------------
Mon Jan 22 15:04:12 CET 2001 - sh@suse.de

- Re-imported monitor DB:
  10% higher sync range for LCDs to compensate for -10%
  safety decrease during X11 config
  + some new monitors

-------------------------------------------------------------------
Mon Jan 22 13:21:11 CET 2001 - sh@suse.de

- V2.1.148
- New title graphics from <wimer@suse.de> that no longer are
  cut off to the right

-------------------------------------------------------------------
Sun Jan 21 18:48:45 MET 2001 - schubi@suse.de

- update from 6.2 works

-------------------------------------------------------------------
Sun Jan 21 16:53:30 MET 2001 - schubi@suse.de

- logging of dumpe2fs reduced, is important for update <6.3

-------------------------------------------------------------------
Sun Jan 21 15:07:23 MET 2001 - schubi@suse.de

- new menu position (new logo) in lilo

-------------------------------------------------------------------
Sun Jan 21 13:47:28 MET 2001 - schubi@suse.de

- Update although there are packages which need a manual selection

-------------------------------------------------------------------
Sat Jan 20 12:24:08 MET 2001 - schubi@suse.de

- Warning to update manuell packages
- Made softboot while update

-------------------------------------------------------------------
Fri Jan 19 20:34:19 MET 2001 - tom@suse.de

- Fixed bug #6012: Now restoring original partition state on `back

-------------------------------------------------------------------
Fri Jan 19 18:28:26 CET 2001 - kukuk@suse.de

- Don't set defaultdepth in the moment for Sun Framebuffer

-------------------------------------------------------------------
Fri Jan 19 17:22:58 CET 2001 - sh@suse.de

- V2.1.141
  updated monitor DB (fix for bug #5177: display DB outdated)

-------------------------------------------------------------------
Fri Jan 19 14:12:34 CET 2001 - mike@suse.de

- bug fix 5016: custom partitioner sees a other OS

-------------------------------------------------------------------
Fri Jan 19 14:05:06 CET 2001 - kkaempf@suse.de

- after update:
  properly merge initrd modules from linuxrc and hwinfo
  properly merge modules.conf settings
  properly set USB
  Changing installed kernels which are no longer supported.
  Writing Lilo on floppy while update and retry if an error
  has been occured

-------------------------------------------------------------------
Fri Jan 19 13:43:00 CET 2001 - kkaempf@suse.de

- re-construct INITRD_MODULES after update to match current hardware
  and kernel.

-------------------------------------------------------------------
Fri Jan 19 11:50:04 CET 2001 - kkaempf@suse.de

- write all data needed for re-start at end of first update
- properly initialize initrd modules at startup
- Bugfix 5880: shrinkable in table-widget removed ( inst_sw_single)

-------------------------------------------------------------------
Fri Jan 19 11:12:02 CET 2001 - mike@suse.de

- bugfix 5857: Layout logging of installation
  bugfix 5933: Save and exit-button changed
               message in changeCD changed

-------------------------------------------------------------------
Thu Jan 18 19:53:36 CET 2001 - kkaempf@suse.de

- dont configure X11 with serial console (bug 5951)

-------------------------------------------------------------------
Thu Jan 18 19:37:12 CET 2001 - kkaempf@suse.de

- enable "korean"
- create extended part as "Win Ext LBA" if it starts above cyl 1024

-------------------------------------------------------------------
Thu Jan 18 19:36:57 MET 2001 - tom@suse.de

- added functionality for emulate 3 buttons (Bug #5802)

-------------------------------------------------------------------
Thu Jan 18 19:03:40 CET 2001 - sh@suse.de

- V2.1.131
- Added new column for encoding (ISO-8859-1 etc.) in consolefonts
  and changed the call to SetConsole() accordingly

-------------------------------------------------------------------
Thu Jan 18 13:14:59 CET 2001 - kkaempf@suse.de

- alternative bugfix 5579 to write correct /var/lib/YaST/install.inf
- pass installMap correctly to inst_rpmcopy

-------------------------------------------------------------------
Thu Jan 18 09:28:46 CET 2001 - kkaempf@suse.de

- read correct image to determine kernel version

-------------------------------------------------------------------
Wed Jan 17 19:29:17 CET 2001 - kkaempf@suse.de

- fully implemented driver update feature

- fully implemented vendor driver CD feature with
  fallback to floppy

-------------------------------------------------------------------
Wed Jan 17 13:45:27 CET 2001 - kkaempf@suse.de

- fix chroot call for driver update script (bug #5810)

-------------------------------------------------------------------
Wed Jan 17 09:40:29 MET 2001 - schubi@suse.de

- not mounting partitions with the option noauto while update

-------------------------------------------------------------------
Tue Jan 16 20:21:02 CET 2001 - kkaempf@suse.de

- correctly detect driver update (bug 5799)

-------------------------------------------------------------------
Tue Jan 16 19:13:04 CET 2001 - kkaempf@suse.de

- replace "/mnt" to "/" instead of "" (bug 5512)
- fix syntax error in keymap2yast1 (bug 5782)

-------------------------------------------------------------------
Tue Jan 16 15:24:45 CET 2001 - kkaempf@suse.de

- start/stop usbmgr before probing for printers

-------------------------------------------------------------------
Tue Jan 16 11:58:47 MET 2001 - schubi@suse.de

- Checking dependencies and disk space while UPGRADE

-------------------------------------------------------------------
Mon Jan 15 21:38:15 MET 2001 - schubi@suse.de

- calling GetInstSource at the beginning of the update

-------------------------------------------------------------------
Mon Jan 15 19:06:55 CET 2001 - snwint@suse.de

- add memtest86 to lilo.conf

-------------------------------------------------------------------
Mon Jan 15 14:57:50 CET 2001 - kkaempf@suse.de

- leave RC_LANG alone (bug 5712)

-------------------------------------------------------------------
Mon Jan 15 14:41:58 CET 2001 - snwint@suse.de

- fixed Screen[vga] bug

-------------------------------------------------------------------
Mon Jan 15 13:24:21 CET 2001 - sh@suse.de

- Fixed bug #5114: Title graphics too small
  Changed title graphics to much wider images (2000 pixels wide)

-------------------------------------------------------------------
Sun Jan 14 18:30:14 MET 2001 - tom@suse.de

- Added comment as suggested by ke in bug #5484.

-------------------------------------------------------------------
Sun Jan 14 18:13:50 MET 2001 - tom@suse.de

- Fixed Bug 5638: NVIDIA Warning now appears when enabling 3D acceleration.

-------------------------------------------------------------------
Sun Jan 14 15:48:10 CET 2001 - kkaempf@suse.de

- show partitions being created or formatted (bug #5649)

-------------------------------------------------------------------
Sat Jan 13 19:12:18 CET 2001 - kkaempf@suse.de

- write mtab to target (bug 5512)
- add comment for translators to log popups

-------------------------------------------------------------------
Sat Jan 13 18:19:45 CET 2001 - kkaempf@suse.de

- correctly re-read installMap in continue_mode

-------------------------------------------------------------------
Sat Jan 13 17:59:35 CET 2001 - kkaempf@suse.de

- disable kernel modprobe (bug #5639)

-------------------------------------------------------------------
Sat Jan 13 14:33:23 MET 2001 - schubi@suse.de

- Calling SuSEConfig
- Writing installMap to user_settings

-------------------------------------------------------------------
Fri Jan 12 21:15:22 CET 2001 - mike@suse.de

-  maximum of hda and sda devices changed
   changed message of error popup

-------------------------------------------------------------------
Fri Jan 12 20:03:46 CET 2001 - sh@suse.de

- display only the first device of any kind (printer, sound card,
  modem/isdn card/net card) in inst_ask_config

-------------------------------------------------------------------
Fri Jan 12 15:33:12 CET 2001 - kkaempf@suse.de

- dont leave LILO screen empty (bug 4942)
- user popup "not enough disk space " changed ( schubi )

-------------------------------------------------------------------
Fri Jan 12 13:23:39 CET 2001 - kkaempf@suse.de

- pass full path to vendor install script

-------------------------------------------------------------------
Fri Jan 12 13:01:01 CET 2001 - kkaempf@suse.de

- dont load modules in "manual" mode (bug #5575)

-------------------------------------------------------------------
Fri Jan 12 11:22:22 CET 2001 - kukuk@suse.de

- inst_sunfb.ycp: Write glx modules into filelist for 3D fb cards
- Aborting installation after disk-space exhausted (schubi)

-------------------------------------------------------------------
Fri Jan 12 10:45:13 CET 2001 - smueller@suse.de

- removed debug logging in autoinst modules

-------------------------------------------------------------------
Fri Jan 12 10:21:10 CET 2001 - kkaempf@suse.de

- check for existance of kernels before access

-------------------------------------------------------------------
Fri Jan 12 10:11:07 CET 2001 - kkaempf@suse.de

- provide check.boot in filelist

-------------------------------------------------------------------
Fri Jan 12 10:08:16 CET 2001 - kkaempf@suse.de

- fix write of /var/lib/YaST/install.inf

-------------------------------------------------------------------
Thu Jan 11 21:05:41 CET 2001 - kkaempf@suse.de

- implemented full functionality for vendor.ycp (vendor driver CD)

-------------------------------------------------------------------
Thu Jan 11 20:40:51 MET 2001 - tom@suse.de

- Corrected wrong sync values in X configuration (#5539)

-------------------------------------------------------------------
Thu Jan 11 18:29:15 CET 2001 - kkaempf@suse.de

- add vendor.ycp to filelist
- Installation from partition fixed Bugfix 5480

-------------------------------------------------------------------
Thu Jan 11 16:55:09 CET 2001 - smueller@suse.de

- remember settings during autoinstall process
- user-logging added for non installed packages ( BUG ID 5417)

-------------------------------------------------------------------
Thu Jan 11 15:47:41 CET 2001 - kukuk@suse.de

- YaST2.start: Sync mouse protocoll with template, change keyboard
               section to autoprobed results, too.

-------------------------------------------------------------------
Thu Jan 11 13:33:31 CET 2001 - kkaempf@suse.de

- dont always copy kernel headers in inst_suseconfig (bug #5503)

-------------------------------------------------------------------
Thu Jan 11 13:19:42 CET 2001 - kkaempf@suse.de

- use yast2's copy of install.inf in package_utils

-------------------------------------------------------------------
Thu Jan 11 13:12:55 CET 2001 - kkaempf@suse.de

- write install.inf to installed system (for later use)

-------------------------------------------------------------------
Wed Jan 10 20:38:00 MET 2001 - tom@suse.de

- Fixed bug #5461
  Fixed bug #5411 (schubi)

-------------------------------------------------------------------
Wed Jan 10 18:31:23 CET 2001 - kkaempf@suse.de

- bugfix #5453
- bugfixes in ChangeCD ( schubi )

-------------------------------------------------------------------
Wed Jan 10 17:19:26 MET 2001 - schubi@suse.de

- bugfix in spec-file

-------------------------------------------------------------------
Wed Jan 10 16:08:13 CET 2001 - kukuk@suse.de

- inst_sunfb.ycp: Add XFree86 4.0 support for SPARC framebuffer

-------------------------------------------------------------------
Wed Jan 10 15:16:33 MET 2001 - tom@suse.de

- switch off 32 bpp for XFree 4 config.
  correct partition handling in the "delete Windows" case

-------------------------------------------------------------------
Wed Jan 10 14:00:58 MET 2001 - schubi@suse.de

- Booting from floppy with grafical-lilo works after update the
  system.

-------------------------------------------------------------------
Wed Jan 10 11:57:52 CET 2001 - kukuk@suse.de

- dosilo: Use /proc/mounts instead of mount
- inst_config_x11.ycp: Add more Sun framebuffer cards for inst_sunfb

-------------------------------------------------------------------
Wed Jan 10 11:55:00 CET 2001 - smueller@suse.de

- implemented disabling of SCR with dummyagent during config_mode

-------------------------------------------------------------------
Wed Jan 10 11:39:34 CET 2001 - kkaempf@suse.de

- pass lba capability to lilo (bug #5418)

-------------------------------------------------------------------
Tue Jan  9 18:19:03 CET 2001 - kkaempf@suse.de

- dont force usbcore on sparc (bug #5368)

-------------------------------------------------------------------
Tue Jan  9 18:11:17 CET 2001 - kkaempf@suse.de

- write dummy install.inf before calling PKGINFO (bug 5361)

-------------------------------------------------------------------
Tue Jan  9 15:44:53 CET 2001 - kkaempf@suse.de

- add usb mouse to manual selection list (bug #5355)

-------------------------------------------------------------------
Tue Jan  9 12:16:50 CET 2001 - kkaempf@suse.de

- honor xkblayout if present (bug #5341)

-------------------------------------------------------------------
Tue Jan  9 11:55:43 CET 2001 - kkaempf@suse.de

- do a hard reboot if user de-selects kernel 2.2 (bug #5344)

-------------------------------------------------------------------
Tue Jan  9 11:28:35 MET 2001 - tom@suse.de

- replaced dosfsck with parted, added scandisk hint in resizer module

-------------------------------------------------------------------
Mon Jan  8 18:28:39 CET 2001 - snwint@suse.de

- fixed (hopefully) quoting while reading install.inf

-------------------------------------------------------------------
Mon Jan  8 17:10:36 CET 2001 - kkaempf@suse.de

- remove X11 link before init, yast2.firstboot will do this

-------------------------------------------------------------------
Mon Jan  8 16:16:25 CET 2001 - snwint@suse.de

- set lilo timeout to 8s

-------------------------------------------------------------------
Mon Jan  8 16:05:03 CET 2001 - kkaempf@suse.de

- dont use xfree86 3.x vga16 or fbdev server any more (bug 5214)

-------------------------------------------------------------------
Sun Jan  7 20:43:09 MET 2001 - schubi@suse.de

- update from NFS with CD1,CD2...directories

-------------------------------------------------------------------
Sun Jan  7 20:08:26 MET 2001 - tom@suse.de

- added nvidia warning in inst_config_x11.ycp

-------------------------------------------------------------------
Sun Jan  7 13:43:45 MET 2001 - schubi@suse.de

- Rebooting after CD1 while updating the system

-------------------------------------------------------------------
Sat Jan  6 16:15:07 CET 2001 - kkaempf@suse.de

- fill vendor CD update module with life

-------------------------------------------------------------------
Sat Jan  6 13:35:49 CET 2001 - kkaempf@suse.de

- add missing "/boot" to path (bug 5268)

-------------------------------------------------------------------
Sat Jan  6 13:05:37 CET 2001 - kkaempf@suse.de

- patch y2xr40 for FireGL 2/3

-------------------------------------------------------------------
Sat Jan  6 12:47:21 CET 2001 - kkaempf@suse.de

- start X with PseudoColor if VGA(16) (bug #5243)

-------------------------------------------------------------------
Fri Jan  5 22:27:04 CET 2001 - kkaempf@suse.de

- recognize request for 3DLabs server at startup

-------------------------------------------------------------------
Fri Jan  5 13:41:57 MET 2001 - tom@suse.de

- resizer now handles extended partitions

-------------------------------------------------------------------
Thu Jan  4 18:44:47 CET 2001 - kkaempf@suse.de

- treat part 3 on BSD as extended (e.g. spanning multiple partitions)

-------------------------------------------------------------------
Thu Jan  4 14:13:54 CET 2001 - kkaempf@suse.de

- implement driver update functionality

-------------------------------------------------------------------
Thu Jan  4 13:13:13 MET 2001 - schubi@suse.de

- Bugfix in installPackageInformation ( rm -F )

-------------------------------------------------------------------
Wed Jan  3 21:20:45 CET 2001 - mike@suse.de

- bugfix Bug 2503 4390 detect used_fs

-------------------------------------------------------------------
Wed Jan  3 19:13:43 CET 2001 - kkaempf@suse.de

- fix architecture variable handling

-------------------------------------------------------------------
Wed Jan  3 10:15:41 CET 2001 - kkaempf@suse.de

- dont call xhost or su in /sbin/yast2, let susewm handle this

-------------------------------------------------------------------
Wed Jan  3 09:55:16 CET 2001 - kkaempf@suse.de

- dont explain "default+office" on non-i386

-------------------------------------------------------------------
Tue Jan  2 20:39:28 MET 2001 - tom@suse.de

- fixed bugs #4376 and #4849

-------------------------------------------------------------------
Tue Jan  2 19:22:50 MET 2001 - schubi@suse.de

- call RPM-rebuild with Shell

-------------------------------------------------------------------
Tue Jan  2 15:06:27 CET 2001 - kkaempf@suse.de

- fix lba support check

-------------------------------------------------------------------
Fri Dec 22 17:08:26 MET 2000 - schubi@suse.de

- Bug fixes in kernel-installation

-------------------------------------------------------------------
Wed Dec 20 19:34:53 MET 2000 - tom@suse.de

- corrected X11-3D setup

-------------------------------------------------------------------
Wed Dec 20 12:00:37 CET 2000 - sh@suse.de

- Moved hw_setup_launcher.ycp from include to include/ui
- V2.1.58

-------------------------------------------------------------------
Wed Dec 20 11:35:06 CET 2000 - kkaempf@suse.de

- add include/ui to filelist

-------------------------------------------------------------------
Tue Dec 19 19:31:37 MET 2000 - schubi@suse.de

- kill pkginfo-server removed

-------------------------------------------------------------------
Tue Dec 19 11:46:53 CET 2000 - kkaempf@suse.de

- dont resize Win2000 partitions, let M$ get their act together first

-------------------------------------------------------------------
Mon Dec 18 18:13:57 CET 2000 - kkaempf@suse.de

- better determine version of installed kernel image

-------------------------------------------------------------------
Mon Dec 18 13:27:42 CET 2000 - mike@suse.de

- Fixed Bug 4769
  reiserfs on /boot -> no warning
  check if bios supports lba -> no warning if boot-partition is >1024 cyl

-------------------------------------------------------------------
Sat Dec 16 18:45:49 MET 2000 - schubi@suse.de

-  killing pkginfo while installation
   saving package-description into system
   bugixes in ChangeCD
   installation-logging for user improved

-------------------------------------------------------------------
Fri Dec 15 17:31:39 CET 2000 - kkaempf@suse.de

- prepare for loading vendor-specific driver CDs

-------------------------------------------------------------------
Fri Dec 15 17:09:22 CET 2000 - kkaempf@suse.de

- tell the partitioner about ia64

-------------------------------------------------------------------
Fri Dec 15 09:36:30 CET 2000 - kkaempf@suse.de

- dont put usbdevs in /etc/fstab, usbmgr handles this now

-------------------------------------------------------------------
Thu Dec 14 18:59:06 CET 2000 - kkaempf@suse.de

- usbdevfs is available for ppc now (bug #4694)

-------------------------------------------------------------------
Thu Dec 14 16:02:58 CET 2000 - sh@suse.de

- Fixed bug #4633: Set keyboard focus in text field for package search
- Fixed bug #4632: Added popup for empty results for package search
- V2.1.48

-------------------------------------------------------------------
Thu Dec 14 15:39:16 CET 2000 - kkaempf@suse.de

- activate /boot only if LILO is in MBR

-------------------------------------------------------------------
Wed Dec 13 19:41:46 MET 2000 - schubi@suse.de

- runlevel switching removed, SuSEconfig handles this

-------------------------------------------------------------------
Wed Dec 13 19:26:50 CET 2000 - kkaempf@suse.de

- correct path for kernel includes

-------------------------------------------------------------------
Wed Dec 13 19:02:37 CET 2000 - kkaempf@suse.de

- mount ntfs partitions with umask=022

-------------------------------------------------------------------
Wed Dec 13 18:41:14 CET 2000 - mike@suse.de

- yast2 now starts y2controlcenter

-------------------------------------------------------------------
Wed Dec 13 17:27:47 MET 2000 - schubi@suse.de

- rpm-rebuild added

-------------------------------------------------------------------
Wed Dec 13 15:44:05 CET 2000 - kkaempf@suse.de

- automatically use free space on disk only if it's enough
  for a default installation (w/o office)

-------------------------------------------------------------------
Wed Dec 13 12:25:55 CET 2000 - kkaempf@suse.de

- create version correct include and depmods for all installed kernels

-------------------------------------------------------------------
Wed Dec 13 11:19:45 CET 2000 - kkaempf@suse.de

- flush rc.config agent at end of x11 configuration

-------------------------------------------------------------------
Wed Dec 13 10:15:26 CET 2000 - kkaempf@suse.de

- convert /sbin/init.d -> /etc/init.d in start scripts

-------------------------------------------------------------------
Tue Dec 12 16:23:50 CET 2000 - kkaempf@suse.de

- enable VESA framebuffer in lilo if needed and system is capable

-------------------------------------------------------------------
Mon Dec 11 12:28:31 CET 2000 - kkaempf@suse.de

- support Sun Type5/UK keyboard properly

-------------------------------------------------------------------
Mon Dec 11 11:01:36 CET 2000 - mike@suse.de

- bugfix 4524 reiserfs partition now possible

-------------------------------------------------------------------
Mon Dec 11 09:46:46 CET 2000 - kkaempf@suse.de

- force install usbcore to get usbdevfs
  run depmod for all installed kernels
  rm /etc/install.inf at end of continue_mode only

-------------------------------------------------------------------
Mon Dec 11 09:33:13 CET 2000 - kkaempf@suse.de

- install kernel source configs for all installed kernels

-------------------------------------------------------------------
Sun Dec 10 21:06:00 MET 2000 - schubi@suse.de

- update-mode in installation.ycp added

-------------------------------------------------------------------
Sun Dec 10 15:46:17 CET 2000 - kkaempf@suse.de

- modprobe usbcore to mount usbdevfs

-------------------------------------------------------------------
Sun Dec 10 14:15:02 CET 2000 - kkaempf@suse.de

- make appropriate mountpoints for cdrecorder, dvd, cdrom
  tell mk_lilo_conf about kernel 2.4 and initrd_24

-------------------------------------------------------------------
Sat Dec  9 17:47:36 CET 2000 - kkaempf@suse.de

- adapt mk_lilo_conf to multiple kernels

-------------------------------------------------------------------
Sat Dec  9 16:52:16 CET 2000 - kkaempf@suse.de

- activate kernel 2.4 installation

-------------------------------------------------------------------
Sat Dec  9 14:45:16 CET 2000 - dan@suse.cz

- remove '/etc/install.inf' after inst_ask_config

-------------------------------------------------------------------
Fri Dec  8 19:26:04 CET 2000 - mike@suse.de

- fixed bug in inst_custom test mode

-------------------------------------------------------------------
Fri Dec  8 16:00:07 CET 2000 - arvin@suse.de

- fixed variable name in inst_ask_config.ycp

-------------------------------------------------------------------
Thu Dec  7 19:27:55 CET 2000 - kkaempf@suse.de

- use () for each double-quote
  add "--enable-testsuite" to configure to do just this
  fix update mounts in respect to targetroot

-------------------------------------------------------------------
Thu Dec  7 15:41:21 CET 2000 - kkaempf@suse.de

- fix typo in filename

-------------------------------------------------------------------
Thu Dec  7 15:30:17 CET 2000 - kkaempf@suse.de

- fix mount calls in update

-------------------------------------------------------------------
Thu Dec  7 14:00:26 CET 2000 - kkaempf@suse.de

- dont use double qouted symbols or term, use expressions

-------------------------------------------------------------------
Thu Dec  7 12:47:31 CET 2000 - kkaempf@suse.de

- fix monitor selection

-------------------------------------------------------------------
Tue Dec  5 18:52:15 CET 2000 - kkaempf@suse.de

- do graceful exit on resize errors

-------------------------------------------------------------------
Tue Dec  5 11:49:31 CET 2000 - kkaempf@suse.de

- windows resizing enabled

-------------------------------------------------------------------
Mon Dec  4 18:57:53 CET 2000 - kkaempf@suse.de

- gcc not needed, just gpp
  re-read settings in continue mode
  correct text for curses fallback
  adapt to splitted translation packages

-------------------------------------------------------------------
Mon Dec  4 18:05:17 CET 2000 - kkaempf@suse.de

- strip auto_part_create to match requirements

-------------------------------------------------------------------
Sat Dec  2 16:21:42 CET 2000 - kkaempf@suse.de

- move all UI related code for auto partitioner to auto_part_ui.ycp

-------------------------------------------------------------------
Sat Dec  2 01:57:32 CET 2000 - kkaempf@suse.de

- split up inst_target_part to support testing and
  re-use code for partition resizer

-------------------------------------------------------------------
Fri Dec  1 15:40:07 CET 2000 - arvin@suse.de

- If either the x server could not be started or the computer
  has to less memory, ncurses interface is started and a message
  is displayed to inform the user. (Fix for bug #4272)

-------------------------------------------------------------------
Thu Nov 30 12:18:25 CET 2000 - arvin@suse.de

- unmount agent instsource after use

-------------------------------------------------------------------
Wed Nov 29 22:44:00 CET 2000 - kkaempf@suse.de

- force flush of rc.config agent

-------------------------------------------------------------------
Wed Nov 29 12:27:23 CET 2000 - kkaempf@suse.de

- respect data from setup/descr/info

-------------------------------------------------------------------
Tue Nov 28 19:31:05 CET 2000 - kkaempf@suse.de

- adopt to fixed Y2_TARGET_ROOT handling of target agent

-------------------------------------------------------------------
Tue Nov 21 12:52:25 CET 2000 - kkaempf@suse.de

- dont refer to k_laptop any more

-------------------------------------------------------------------
Mon Nov 20 17:58:49 CET 2000 - kkaempf@suse.de

- make use of target agent

-------------------------------------------------------------------
Fri Nov 17 17:10:08 CET 2000 - kkaempf@suse.de

- use proper agents

-------------------------------------------------------------------
Fri Nov 17 12:26:19 CET 2000 - kkaempf@suse.de

- drop y2t_inst from requires

-------------------------------------------------------------------
Thu Nov  9 17:15:55 CET 2000 - kkaempf@suse.de

- update workflow integrated
  general code cleanup
  workflow for product cd integrated

-------------------------------------------------------------------
Fri Nov  3 09:52:04 CET 2000 - kkaempf@suse.de

- merge with ppc and s390 branch

-------------------------------------------------------------------
Mon Oct 23 10:16:49 CEST 2000 - kkaempf@suse.de

- disable .dumpto calls in inst_finish
  version 2.0.71

-------------------------------------------------------------------
Thu Oct 19 09:28:59 CEST 2000 - mike@suse.de

- s390 fixes
  version 2.0.77

-------------------------------------------------------------------
Wed Oct 18 14:57:13 CEST 2000 - choeger@suse.de

- added product cd detection

-------------------------------------------------------------------
Wed Oct 18 11:48:54 CEST 2000 - choeger@suse.de

- changed the color of the lilo menu to green

-------------------------------------------------------------------
Wed Oct 18 11:45:16 CEST 2000 - kkaempf@suse.de

- allow back from imap to lan at end of installation
  version 2.0.70

-------------------------------------------------------------------
Fri Oct 13 17:42:05 CEST 2000 - kkaempf@suse.de

- also recognize /dev/cciss/... as raid device
  same in mk_lilo_conf
  version 2.0.69

-------------------------------------------------------------------
Thu Oct  5 08:59:07 CEST 2000 - mike@suse.de

- fixed Makefile
  version 2.0.76

-------------------------------------------------------------------
Thu Oct  5 08:51:45 CEST 2000 - mike@suse.de

- s390 support
  version 2.0.75

-------------------------------------------------------------------
Thu Sep 28 14:42:40 CEST 2000 - choeger@suse.de

- workflow for imap server cd implemented
  version 2.0.68

-------------------------------------------------------------------
Tue Sep 26 09:27:16 CEST 2000 - kkaempf@suse.de

- add '-p' to all mkdir calls
- fix alpha custom partition
- probe floppies for ZIP (IDE Zips report as floppy, not disk)
  version 2.0.74

-------------------------------------------------------------------
Fri Sep 22 15:39:36 CEST 2000 - mike@suse.de

- ppc: limit boot region to 4MB if possible
  version 2.0.73

-------------------------------------------------------------------
Fri Sep  8 16:33:41 CEST 2000 - mike@suse.de

- ppc fixes (no msdos floppy needed, warning if on prep/chrp /boot
  is missing, first root login string beautified)
  version 2.0.72

-------------------------------------------------------------------
Mon Aug 28 16:33:53 CEST 2000 - kkaempf@suse.de

- create mountpoints for installation with mkdir -p
  usbdevfs is available for ppc now
  version 2.0.71

-------------------------------------------------------------------
Wed Aug 23 12:34:31 CEST 2000 - kkaempf@suse.de

- new keyboard defines for ppc
  special yast1 keyboard handling for ppc/macs
  version 2.0.70

-------------------------------------------------------------------
Tue Aug 22 17:04:34 CEST 2000 - kkaempf@suse.de

- ignore more Apple partition names
  version 2.0.69

-------------------------------------------------------------------
Thu Aug 17 13:21:29 CEST 2000 - mike@suse.de

- check for a corrupt partition table (partition magic 5.0 can corrupt the
  partition tabe)
 version 2.0.67

-------------------------------------------------------------------
Tue Aug  8 17:09:33 CEST 2000 - mike@suse.de

- enhancement fpr SPARC AXP and PPC
  version 2.0.68

-------------------------------------------------------------------
Mon Aug  7 13:13:08 CEST 2000 - kkaempf@suse.de

- set GMT to "-u" on sparc
  check for dos/windows/nt partitions on i386 architectures only
  version 2.0.67

-------------------------------------------------------------------
Wed Aug  2 11:48:02 CEST 2000 - kkaempf@suse.de

- remove /etc/install.inf at end of installation
  version 2.0.66

-------------------------------------------------------------------
Fri Jul 28 12:27:37 CEST 2000 - kkaempf@suse.de

- default to 640x480 if DDC string does not contain frequency values
  dont select highest monitor resol, most monitors lie about this
  version 2.0.65

-------------------------------------------------------------------
Wed Jul 26 15:12:36 CEST 2000 - kkaempf@suse.de

- fix x11 keyboard handling for sparc
  fix YaST2 startup for XFree86 4.0
  require y2t_inst in specfile
  clean up /tmp
  version 2.0.64

-------------------------------------------------------------------
Tue Jul 25 13:46:23 CEST 2000 - kkaempf@suse.de

- call package module in live_eval_mode to get x11 server data
  set have_x11=true in live_eval_mode
  version 2.0.63

-------------------------------------------------------------------
Mon Jul 24 17:40:00 CEST 2000 - kkaempf@suse.de

- bumped to 2.0.62 due to checkin clash

-------------------------------------------------------------------
Mon Jul 24 16:37:14 CEST 2000 - kkaempf@suse.de

- always allow 640x480 as selectable resolution
  use unicode font at runtime
  pass module name to "su -c"
  better -probeonly parsing from x11 server
  version 2.0.61

-------------------------------------------------------------------
Mon Jul 24 12:24:03 CEST 2000 - kkaempf@suse.de

- always close each opened dialog (bug 3611)
  version 2.0.60

-------------------------------------------------------------------
Fri Jul 21 16:31:20 MEST 2000 - gs@suse.de

- added portuguese, delete brasil
  version 2.0.59

-------------------------------------------------------------------
Thu Jul 20 15:46:24 CEST 2000 - kkaempf@suse.de

- enter all supported video modes to xf86config
  reboot if VGA16 is selected (clash with fbdev)
  check for x server alias existance befor using
  version 2.0.58

-------------------------------------------------------------------
Wed Jul 19 17:42:05 MEST 2000 - gs@suse.de

- condition of warnig popup in package post install mode changed
  version 2.0.57

-------------------------------------------------------------------
Tue Jul 18 18:49:08 CEST 2000 - kkaempf@suse.de

- take VGA16 as default X11 server for unknown graphic cards
  version 2.0.56

-------------------------------------------------------------------
Tue Jul 18 12:56:09 CEST 2000 - kkaempf@suse.de

- fix x11 server selection bug (3d/non-3d)
  version 2.0.55

-------------------------------------------------------------------
Mon Jul 17 19:06:46 CEST 2000 - kkaempf@suse.de

- restrict vsync to 100khz
  correctly construct video data
  version 2.0.54

-------------------------------------------------------------------
Mon Jul 17 11:54:03 CEST 2000 - kkaempf@suse.de

- sparc port: SILO workflow added
  version 2.0.53

-------------------------------------------------------------------
Mon Jul 17 11:41:23 CEST 2000 - kkaempf@suse.de

- only mount floppy if present (bug #3410)
  version 2.0.52

-------------------------------------------------------------------
Mon Jul 17 11:27:12 CEST 2000 - kkaempf@suse.de

- always install vga16 and fbdev
  force reboot if laptop kernel was installed
  version 2.0.51

-------------------------------------------------------------------
Sun Jul 16 17:28:31 CEST 2000 - kkaempf@suse.de

- pass x11 options to isax
  fix czech keyboard
  allow X4 fbdev if the user asked for it
  version 2.0.50

-------------------------------------------------------------------
Sat Jul 15 15:32:42 CEST 2000 - kkaempf@suse.de

- remove bogus help, fix typos
  version 2.0.49

-------------------------------------------------------------------
Sat Jul 15 10:12:42 CEST 2000 - kkaempf@suse.de

- never use nv/nvidia
  never use 4.0 fbdev
  version 2.0.48

-------------------------------------------------------------------
Fri Jul 14 18:25:15 CEST 2000 - kkaempf@suse.de

- fixed custom installer
  decrease space safety threshold
  version 2.0.47

-------------------------------------------------------------------
Fri Jul 14 15:27:31 CEST 2000 - kkaempf@suse.de

- fixed linear lilo bug
  fixed passing bios drivecodes to lilo
  version 2.0.46

-------------------------------------------------------------------
Fri Jul 14 13:02:34 MEST 2000 - tom@suse.de

- added y2merge.pl
  version 2.0.45

-------------------------------------------------------------------
Fri Jul 14 10:40:23 CEST 2000 - kkaempf@suse.de

- added client component password (bug #3403)
  version 2.0.44

-------------------------------------------------------------------
Thu Jul 13 12:19:30 CEST 2000 - kkaempf@suse.de

- fix voodoo handling
  fix nfs install
  version 2.0.43

-------------------------------------------------------------------
Thu Jul 13 11:03:17 CEST 2000 - kkaempf@suse.de

- remove mk_initrd, now in aaa_base
  version 2.0.42

-------------------------------------------------------------------
Wed Jul 12 17:54:22 CEST 2000 - kkaempf@suse.de

- remove cmdline copy (libhd kludge)

-------------------------------------------------------------------
Wed Jul 12 11:50:56 CEST 2000 - kkaempf@suse.de

- fix for free space immediately before empty extended part.
  version 2.0.41

-------------------------------------------------------------------
Wed Jul 12 11:25:26 CEST 2000 - kkaempf@suse.de

- special handling for voodoo1/2 add-on cards
  version 2.0.40

-------------------------------------------------------------------
Wed Jul 12 09:06:50 CEST 2000 - kkaempf@suse.de

- sparc patches
  version 2.0.39

-------------------------------------------------------------------
Tue Jul 11 17:33:08 CEST 2000 - kkaempf@suse.de

- fix space requirements calculation (new du.dir)
  remember if hard-boot is needed (smp, pcmcia)
  version 2.0.38

-------------------------------------------------------------------
Tue Jul 11 14:32:15 CEST 2000 - kkaempf@suse.de

- fix X11 start bug
  version 2.0.37

-------------------------------------------------------------------
Tue Jul 11 14:17:00 CEST 2000 - kkaempf@suse.de

- restart network after hard reboot
  version 2.0.36

-------------------------------------------------------------------
Tue Jul 11 11:57:08 CEST 2000 - kkaempf@suse.de

- dont offer zip drives for installation
  add /zip mountpoint to fstab
  version 2.0.35

-------------------------------------------------------------------
Tue Jul 11 11:29:41 CEST 2000 - kkaempf@suse.de

- re-read partitions after custom partitioning
  version 2.0.34

-------------------------------------------------------------------
Tue Jul 11 10:45:33 CEST 2000 - kkaempf@suse.de

- fix x11 start
  eject cdroms on ppc
  version 2.0.33

-------------------------------------------------------------------
Mon Jul 10 17:43:50 CEST 2000 - kkaempf@suse.de

- fix raid support
  version 2.0.32

-------------------------------------------------------------------
Fri Jul  7 18:49:08 CEST 2000 - @suse.de

- fix pdisk read for ppc
  fix parport ZIP init
  version 2.0.31

-------------------------------------------------------------------
Fri Jul  7 15:38:14 CEST 2000 - kkaempf@suse.de

- fix system probing for PPC
  version 2.0.29

-------------------------------------------------------------------
Fri Jul  7 12:09:30 CEST 2000 - kkaempf@suse.de

- fix NFS install from sub-dirs per CD
  version 2.0.28

-------------------------------------------------------------------
Tue Jul  4 22:25:07 CEST 2000 - kkaempf@suse.de

- fix dolilo activate partition (snwint@suse.de)
  version 2.0.27

-------------------------------------------------------------------
Tue Jul  4 16:42:29 CEST 2000 - kkaempf@suse.de

- support new dolilo options
  version 2.0.26

-------------------------------------------------------------------
Tue Jul  4 14:15:49 CEST 2000 - kkaempf@suse.de

- allow module as argument to "yast2" script
  activate /boot partition in mk_lilo_conf
  version 2.0.25

-------------------------------------------------------------------
Tue Jul  4 12:54:56 CEST 2000 - kkaempf@suse.de

- handle systems without mouse correctly
  version 2.0.24

-------------------------------------------------------------------
Mon Jul  3 12:31:44 CEST 2000 - kkaempf@suse.de

- dont Include() translatable strings
  version 2.0.23

-------------------------------------------------------------------
Thu Jun 29 11:34:32 CEST 2000 - kkaempf@suse.de

- remove noarch
  fixed copying of XF86Config
  version 2.0.22

-------------------------------------------------------------------
Wed Jun 28 19:35:17 CEST 2000 - kkaempf@suse.de

- correct monitor database to reflect documentation
  version 2.0.21

-------------------------------------------------------------------
Wed Jun 28 18:52:49 CEST 2000 - kkaempf@suse.de

- remove FROM_HEADER from sendmail.rc.config

-------------------------------------------------------------------
Wed Jun 28 17:53:58 CEST 2000 - kkaempf@suse.de

- fix sync range handling, decrease max values by 10%
  version 2.0.19

-------------------------------------------------------------------
Wed Jun 28 17:10:20 CEST 2000 - kkaempf@suse.de

- added comments and sparc support to keyboard_raw.ycp
  version 2.0.18

-------------------------------------------------------------------
Wed Jun 28 17:09:57 CEST 2000 - kkaempf@suse.de

- fixed wrong handling of xkbdprotocol

-------------------------------------------------------------------
Wed Jun 28 13:02:57 CEST 2000 - kkaempf@suse.de

- add x11 config setup tools for XFree86 4.0
  version 2.0.17

-------------------------------------------------------------------
Wed Jun 28 12:36:37 CEST 2000 - kkaempf@suse.de

- dont change consolefont for blinux
  version 2.0.16

-------------------------------------------------------------------
Wed Jun 28 12:23:38 CEST 2000 - kkaempf@suse.de

- fix monitor probing

-------------------------------------------------------------------
Wed Jun 28 12:09:14 CEST 2000 - kkaempf@suse.de

- add blinux support
  version 2.0.15

-------------------------------------------------------------------
Wed Jun 28 11:57:47 CEST 2000 - kkaempf@suse.de

- select and install correct kernel for sun4u architecture

-------------------------------------------------------------------
Wed Jun 28 11:39:07 CEST 2000 - kkaempf@suse.de

- fixed XFree86 4.0 startup to prevent sig11
  version 2.0.14

-------------------------------------------------------------------
Wed Jun 28 09:00:33 CEST 2000 - kkaempf@suse.de

- new XFree86 4.0, re-enable SetLanguage and SetKeyboard
  version 2.0.13

-------------------------------------------------------------------
Mon Jun 26 16:08:15 CEST 2000 - kkaempf@suse.de

- new title graphics
  version 2.0.12

-------------------------------------------------------------------
Mon Jun 19 17:40:00 CEST 2000 - kkaempf@suse.de

- correct xf86config
  use binaries from saxtools package
  version 2.0.11
-------------------------------------------------------------------
Fri Jun 16 18:00:38 CEST 2000 - kkaempf@suse.de

- make symlink for /usr/X11R6/bin/X (not in xf86 package any more)
  version 2.0.10

-------------------------------------------------------------------
Fri Jun 16 17:37:30 CEST 2000 - kkaempf@suse.de

- back out workarounds for aaa_base bugs
  version 2.0.9

-------------------------------------------------------------------
Fri Jun  9 15:06:42 CEST 2000 - kkaempf@suse.de

- start using ag_shell and Include()
  version 2.0.8

-------------------------------------------------------------------
Fri Jun  9 12:50:47 CEST 2000 - kkaempf@suse.de

- .probe adaptions, no more "byclass" probing
  corrected inst_ask_config
  version 2.0.7

-------------------------------------------------------------------
Thu Jun  8 15:45:12 CEST 2000 - kkaempf@suse.de

- scripts fixed for XFree86 4.0
  SetLanguage disabled for continue_mode
  version 2.0.6

-------------------------------------------------------------------
Thu Jun  8 13:46:19 CEST 2000 - kkaempf@suse.de

- set LD_LIBRARY_PATH
  version 2.0.5

-------------------------------------------------------------------
Thu Jun  8 11:40:28 CEST 2000 - kkaempf@suse.de

- fixed driver lookup
  added initrd scripts
  version 2.0.4

-------------------------------------------------------------------
Thu Jun  8 10:53:13 CEST 2000 - kkaempf@suse.de

- added dolilo
  version 2.0.3

-------------------------------------------------------------------
Wed Jun  7 13:53:54 CEST 2000 - kkaempf@suse.de

- .ycp are not executable
  use XFree86 3.3.x on startup

-------------------------------------------------------------------
Tue Jun  6 12:04:21 CEST 2000 - kkaempf@suse.de

- syntax change for makefs/makereiserfs/packager clients

-------------------------------------------------------------------
Wed May 31 10:22:36 CEST 2000 - kkaempf@suse.de

- allow for optional translation of timezone list

-------------------------------------------------------------------
Tue May 30 19:28:26 CEST 2000 - kkaempf@suse.de

- allow for optional translation of keyboard and mouse list

-------------------------------------------------------------------
Wed May 24 22:18:50 CEST 2000 - kkaempf@suse.de

- merge ppc changes
  new abort dialogue
  adapt to new .probe paths

-------------------------------------------------------------------
Tue May 23 18:37:36 CEST 2000 - kkaempf@suse.de

- backport sparc changes from old yast2

-------------------------------------------------------------------
Fri May 19 14:05:27 CEST 2000 - kkaempf@suse.de

- add data files for x11 configuration

-------------------------------------------------------------------
Fri May 19 12:55:32 CEST 2000 - kkaempf@suse.de

- add start scripts for yast2

-------------------------------------------------------------------
Wed May 17 12:59:02 CEST 2000 - kkaempf@suse.de

- Initial version based on SuSE 6.4 (i386)
<|MERGE_RESOLUTION|>--- conflicted
+++ resolved
@@ -1,14 +1,13 @@
 -------------------------------------------------------------------
-<<<<<<< HEAD
 Thu Jan 22 13:21:45 UTC 2015 - jsrain@suse.cz
 
 - added handling of new created configuration files (bsc#860856)
-=======
+
+-------------------------------------------------------------------
 Wed Jan 21 15:50:26 UTC 2015 - cwh@suse.com
 
 - Removed icons from all kinds of popups (bnc#875201)
 - 3.1.117
->>>>>>> 0319056a
 
 -------------------------------------------------------------------
 Fri Jan 16 16:53:25 UTC 2015 - jreidinger@suse.com
