-------------------------------------------------------------------
<<<<<<< HEAD
Mon Feb  2 08:27:21 UTC 2015 - jreidinger@suse.com

- fix typo in method call to package bindings (found by openQA)
- separate dummy Pkg callbacks from common ones
- 3.1.120

-------------------------------------------------------------------
Thu Jan 29 10:21:26 UTC 2015 - jreidinger@suse.com

- remove depreacated legacy Patch callbacks 

-------------------------------------------------------------------
Tue Jan 27 14:16:20 UTC 2015 - jreidinger@suse.com
=======
Tue Feb  3 10:15:13 UTC 2015 - ancor@suse.com

- Better handling of line breaks in system log viewer (bnc#912169)
- 3.1.109.1

-------------------------------------------------------------------
Mon Jan 26 14:16:20 UTC 2015 - jreidinger@suse.com
>>>>>>> 3c1ac435

- fixed \r, \f, \v and \b  characters lost during conversion to
  Ruby

-------------------------------------------------------------------
Tue Jan 27 11:51:54 UTC 2015 - cwh@suse.com

- Removed more icons from other dialogs (bnc#875201)
- 3.1.119

-------------------------------------------------------------------
Thu Jan 22 13:21:45 UTC 2015 - jsrain@suse.cz

- added handling of new created configuration files (bsc#860856)
- 3.1.118

-------------------------------------------------------------------
Wed Jan 21 15:50:26 UTC 2015 - cwh@suse.com

- Removed icons from all kinds of popups (bnc#875201)
- 3.1.117

-------------------------------------------------------------------
Tue Jan 20 09:55:48 UTC 2015 - jreidinger@suse.com

- remove unused module for tracking config history in svn
- remove unused module for writing to system log that is obsolete
  by systemd
- remove never used feature to lock proposal by administrator
- improve the most horrible nesting of blocks in code

-------------------------------------------------------------------
Fri Jan 16 16:53:25 UTC 2015 - jreidinger@suse.com

- enable automatic rubocop style checker and adjust code to YaST
  style guide

-------------------------------------------------------------------
Fri Jan 16 10:05:55 UTC 2015 - dvaleev@suse.com

- Treat PowerNV platform as CHRP

-------------------------------------------------------------------
<<<<<<< HEAD
Tue Jan 13 13:43:40 UTC 2015 - cwh@suse.com

- Use native Ruby implementation (IPAddr) for Yast::IP.
- 3.1.116

-------------------------------------------------------------------
Wed Jan  7 10:55:13 UTC 2015 - jsrain@suse.cz

- keep kernel cmdline options during live installation (bsc#793065)

-------------------------------------------------------------------
Thu Dec 18 19:55:46 UTC 2014 - lslezak@suse.cz

- 3.1.115

-------------------------------------------------------------------
Wed Dec 17 14:00:42 UTC 2014 - schwab@suse.de

- Add Arch.aarch64

-------------------------------------------------------------------
Thu Dec  4 09:51:50 UTC 2014 - jreidinger@suse.com

- remove X-KDE-Library from desktop file (bnc#899104)

-------------------------------------------------------------------
Mon Dec  1 12:23:34 UTC 2014 - lslezak@suse.cz

- PackageCallbacks: fixed progress reporting (progress overflow was
  caused by missing stage count)
- 3.1.113

-------------------------------------------------------------------
Wed Nov 26 09:49:19 UTC 2014 - jreidinger@suse.com

- Add base class for installation proposal and finish clients
- 3.1.112

-------------------------------------------------------------------
Wed Nov 26 09:31:55 UTC 2014 - gber@opensuse.org

- remove support for the unmaintained GTK UI plugin (bnc#901511)

-------------------------------------------------------------------
Wed Nov 12 14:04:51 UTC 2014 - lslezak@suse.cz

- removed RegistrationStatus.pm module (obsolete, not supported
  by the new SCC registration)
- 3.1.110

-------------------------------------------------------------------
=======
>>>>>>> 3c1ac435
Fri Oct 31 07:10:48 UTC 2014 - jreidinger@suse.com

- do not crash for non-english locale if log file does not exist
  (bnc#898204)
- 3.1.109

-------------------------------------------------------------------
Wed Sep 17 08:16:51 UTC 2014 - jsrain@suse.cz

- change order in mode initialization so that selected Upgrade
  entry in boot menu does not override AutoUpgrade (bnc#897044)
- 3.1.108

-------------------------------------------------------------------
Wed Sep 17 09:16:23 CEST 2014 - schubi@suse.de

- Checking nil for repository name. (bnc#896466)
- 3.1.107

-------------------------------------------------------------------
Tue Sep 16 12:58:53 UTC 2014 - ancor@suse.com

- Added an extra help message when authentication against a
  registration server fails while refreshing repositories
  (bnc#895719)
- 3.1.106

-------------------------------------------------------------------
Fri Sep  5 14:32:23 UTC 2014 - lslezak@suse.cz

- do not write /etc/sysconfig/kernel:INITRD_MODULES, it has been
  dropped (bnc#895084)
- 3.1.105

-------------------------------------------------------------------
Thu Sep  4 12:32:06 UTC 2014 - mvidner@suse.com

- Use a more flexible rubygem requirement syntax (bnc#895069)
- 3.1.104

-------------------------------------------------------------------
Thu Aug 28 11:17:16 UTC 2014 - jreidinger@suse.com

- fix using changed root in netd agent so it can be used in
  installation (bnc#893965)
- 3.1.103

-------------------------------------------------------------------
Wed Aug 27 13:24:34 CEST 2014 - locilka@suse.com

- Lazy-loading SuSEfirewall2 services - some new services can be
  added when Yast is already running, and the config has been read
  already (bnc#872960)
- Preventing from showing incorrect service name or description if
  they are coming from TEMPLATE file (bnc#893583)
- Fixed service file parsing - comments starting with more than one
  '#' characters were reported as unexpected input (just warning)
- 3.1.102

-------------------------------------------------------------------
Thu Aug 21 13:29:52 CEST 2014 - locilka@suse.com

- Fixed checking whether SuSEfirewall2 package is selected or
  installed - in inst_finish, the package is already installed
  (bnc#892935)
- 3.1.101

-------------------------------------------------------------------
Wed Aug 20 10:11:10 CEST 2014 - locilka@suse.com

- Fixed RPM description (bnc#888994)
- 3.1.100

-------------------------------------------------------------------
Wed Aug 13 14:37:19 UTC 2014 - ancor@suse.com

- Untrusted repositories are disabled during installation to avoid
  asking for the key import over and over during the installation.
- Fixed bnc#723019 and bnc#886572
- 3.1.99

-------------------------------------------------------------------
Wed Aug 13 14:36:23 CEST 2014 - schubi@suse.de

- Package.rb: Each call is polling which installation mode is
  active currently. So Mode.rb has not to take care about modules
  which are using Mode.rb. (Fixing current testcases)
- 3.1.98

-------------------------------------------------------------------
Tue Aug 12 16:35:30 CEST 2014 - locilka@suse.com

- Fixed checking for SuSEfirewall2 package installed/selected
  for installation depending on the current stage/mode (bnc#887406)
- 3.1.97

-------------------------------------------------------------------
Tue Aug 12 12:13:36 CEST 2014 - schubi@suse.de

- When changing installation mode in "Mode.rb" the mode in Package.rb
  has to be updated too. (bnc#888212)
- 3.1.96

-------------------------------------------------------------------
Thu Aug  7 12:14:16 UTC 2014 - locilka@suse.com

- SuSEFirewall: Reading SuSEfirewall2 configuration whenever it's
  possible instead of simply skipping it in Stage.initial - package
  can be already available at the end of installation (bnc#887406)
- 3.1.95

-------------------------------------------------------------------
Thu Aug  7 11:02:41 UTC 2014 - ancor@suse.com

- Added two new generic 'waiting' messages, needed in yast-country
  to fix bnc#888804
- 3.1.94

-------------------------------------------------------------------
Wed Aug  6 11:45:33 UTC 2014 - jsrain@suse.cz

- read products from system (not repository) also during live
  installation (bnc#889157)
- 3.1.93

-------------------------------------------------------------------
Wed Jul 30 07:50:20 UTC 2014 - lslezak@suse.cz

- fixed a crash in package management when running in Qt UI with
  libproxy1-config-kde4 package installed (bnc#866692)
- 3.1.92

-------------------------------------------------------------------
Wed Jul 30 09:13:36 CEST 2014 - locilka@suse.com

- Fixed setting the default target during installation - systemctl
  doesn't return any target properties while running in chroot so
  we have to guess the Id and AllowIsolate properties (bnc#889323)
- 3.1.91

-------------------------------------------------------------------
Tue Jul 29 13:30:04 UTC 2014 - jreidinger@suse.com

- Fix timing of slideshow - now slides goes in cycle and all have
  equal time to display which improve user experience (bnc#885973)
- 3.1.90

-------------------------------------------------------------------
Tue Jul 29 08:09:27 UTC 2014 - ancor@suse.com

- Fixed .proc.cmdline parsing to support more situations
  (bnc#889241)
- 3.1.89

-------------------------------------------------------------------
Tue Jul 29 06:46:55 UTC 2014 - jreidinger@suse.com

- fix hidding cd statistics in text only mode (bnc#864507)
- 3.1.88

-------------------------------------------------------------------
Thu Jul 24 12:09:29 CEST 2014 - locilka@suse.com

- Fixed checking for :active state of a systemd unit - it's :active
  already even if it's just being activated (bnc#884756)
- 3.1.87

-------------------------------------------------------------------
Tue Jul 22 13:08:32 CEST 2014 - locilka@suse.com

- Added new ServicesProposal library to hold and export services
  enabled/disabled during installation (bnc#887688)
- 3.1.86

-------------------------------------------------------------------
Thu Jul 10 12:56:20 UTC 2014 - lslezak@suse.cz

- Product.rb: do not stop initialization on solver errors
  (bnc#886588)
- 3.1.85

-------------------------------------------------------------------
Tue Jul  8 15:49:43 CEST 2014 - locilka@suse.com

- Fixed Product.get_property by ensuring that we don't try to get
  property of an undefined product (bnc#886151)
- 3.1.84

-------------------------------------------------------------------
Fri Jul  4 15:45:38 UTC 2014 - lslezak@suse.cz

- view_anymsg: remove escape sequences from input log file
  (bnc#879629)
- 3.1.83

-------------------------------------------------------------------
Tue Jul  1 09:00:51 UTC 2014 - vmoravec@suse.com

- Fix SystemdTarget.all not to return nil in the collection
- 3.1.82

-------------------------------------------------------------------
Tue Jun 24 12:59:43 UTC 2014 - jreidinger@suse.com

- add option to disable os probing for some products (bnc#884007)
- 3.1.81

-------------------------------------------------------------------
Mon Jun 23 10:38:15 UTC 2014 - mfilka@suse.com

- bnc#864619
  - old network service is also disabled when switching to new one. 
- 3.1.80

-------------------------------------------------------------------
Tue Jun 17 12:56:20 CEST 2014 - schubi@suse.de

- Fixed error message for missing services
  (bnc#882609)
- 3.1.79

-------------------------------------------------------------------
Wed Jun 11 10:02:27 UTC 2014 - mfilka@suse.com

- bnc#878719
  - improved handling of inactive network service
- 3.1.78

-------------------------------------------------------------------
Tue Jun 10 16:31:19 UTC 2014 - lslezak@suse.cz

- make sure the total installation progress is always 100%
  (adjust the rounding issues when computing the subprogress
  percentages) (bnc#865585)
- 3.1.77

-------------------------------------------------------------------
Mon Jun  9 11:53:58 UTC 2014 - mfilka@suse.com

- bnc#864619
  - stop wicked service(s) properly when switching network services
- 3.1.76 

-------------------------------------------------------------------
Wed Jun  4 12:47:17 CEST 2014 - locilka@suse.com

- Adjusted textdomain for OSRelease library
- 3.1.75

-------------------------------------------------------------------
Fri May 30 11:06:47 UTC 2014 - vmoravec@suse.com

- Add Service.call method to make available all systemctl commands
- 3.1.74

-------------------------------------------------------------------
Fri May 30 08:55:45 UTC 2014 - lslezak@suse.cz

- DonePackage callback: remove invalid UTF-8 characters to avoid
  crash (bnc#876459)
- 3.1.73

-------------------------------------------------------------------
Fri May 30 10:41:14 CEST 2014 - locilka@suse.com

- Fixed network backend handling during upgrade - unified with
  installation (bnc#879594)
- 3.1.72

-------------------------------------------------------------------
Wed May 28 10:55:02 UTC 2014 - locilka@suse.com

- Removed warning message when starting Yast in Qt instead of GTK
  and vice versa (bnc#861807)
- 3.1.71

-------------------------------------------------------------------
Wed May 28 10:39:00 UTC 2014 - jreidinger@suse.com

- split too wide urls for accepting GnuGP key (bnc#870822)
- 3.1.70

-------------------------------------------------------------------
Wed May 28 10:00:17 UTC 2014 - lslezak@suse.cz

- removed system verification check when yast module installs
  required packages (bnc#866256)
- 3.1.69

-------------------------------------------------------------------
Wed May 28 07:56:29 UTC 2014 - jreidinger@suse.com

- save_y2logs: store also pbl.log from target system, if bootloader
  installation failed (bnc#879622)
- 3.1.68

-------------------------------------------------------------------
Fri May 23 12:35:42 CEST 2014 - locilka@suse.com

- Added check for existence of /etc/modules.d/ directory in Kernel
  library, the directory is created when missing (bnc#879428)
- 3.1.67

-------------------------------------------------------------------
Fri May 23 09:06:28 UTC 2014 - mfilka@suse.com

- bnc#879399
  - offer /var/log/boot.log in SysLog module for view
- 3.1.66

-------------------------------------------------------------------
Mon May 19 15:42:28 CEST 2014 - locilka@suse.com

- Always using special InstallationProperties for systemd_unit
  while called in first stage (bnc#878560)
- 3.1.65

-------------------------------------------------------------------
Mon May 19 15:07:50 CEST 2014 - locilka@suse.com

- Changed dialog label for updating/installing in SlideShow
  depending on the selected method (bnc#874995)
- 3.1.64

-------------------------------------------------------------------
Tue May 13 12:03:12 CEST 2014 - aschnell@suse.de

- added error handing for viewing log files (bnc#876895)
- 3.1.63

-------------------------------------------------------------------
Mon May 12 12:38:40 UTC 2014 - jsrain@suse.cz

- avoid hiding release notes button when new wizard window is
  opened (bnc#876668)
- 3.1.62

-------------------------------------------------------------------
Fri May  9 07:15:25 UTC 2014 - lslezak@suse.cz

- Product.rb - fixed base product detection (do not check the
  product status, always use the product from the initial
  repository during installation) (bnc#876836)
- 3.1.61

-------------------------------------------------------------------
Mon May  5 11:38:34 UTC 2014 - vmoravec@suse.com

- Fix getting the status of sysvinit services (bnc#876144)
- 3.1.60

-------------------------------------------------------------------
Fri May  2 14:22:48 UTC 2014 - jreidinger@suse.com

- save_y2logs: store target of symlinks as symlinks are useless
- 3.1.59

-------------------------------------------------------------------
Fri May  2 08:43:37 UTC 2014 - jsrain@suse.cz

- fixed incorrect function name (bnc#876105)
- 3.1.58

-------------------------------------------------------------------
Tue Apr 29 12:46:18 CEST 2014 - locilka@suse.com

- Fixed Product lazy loading in Update mode (bnc#875605)
- 3.1.57

-------------------------------------------------------------------
Tue Apr 29 11:27:09 CEST 2014 - gs@suse.de

- Add support for 'stop' and 'restart' of services in inst-sys
  (related to bnc #873057, bnc #873448)
- 3.1.56

-------------------------------------------------------------------
Mon Apr 28 16:41:57 CEST 2014 - locilka@suse.com

- Fixed SlideShow table header to match the reality (bnc#874823)
- 3.1.55

-------------------------------------------------------------------
Thu Apr 24 15:59:44 CEST 2014 - locilka@suse.com

- Product library changed to read data only from os-release and
  libzypp (bnc#873877), no more from content file
- 3.1.54

-------------------------------------------------------------------
Tue Apr 22 15:05:41 CEST 2014 - locilka@suse.com

- Published Service.Active (used from Perl)
- 3.1.53

-------------------------------------------------------------------
Tue Apr 22 11:03:21 CEST 2014 - locilka@suse.com

- Removed Product.patterns (replaced by Packages.default_patterns)
  (bnc#873923)
- 3.1.52

-------------------------------------------------------------------
Thu Apr 17 15:08:41 UTC 2014 - mvidner@suse.com

- rewrote URLRecode.pm to URLRecode.rb so that 'yast2 repositories'
  can run without Perl bindings
- 3.1.51

-------------------------------------------------------------------
Thu Apr 17 11:11:01 CEST 2014 - locilka@suse.com

- Decreased number of logs coming from Hooks (to enhance logs
  readability)
- 3.1.50

-------------------------------------------------------------------
Thu Apr 17 08:22:23 UTC 2014 - vmoravec@suse.com

- Add path to deprecation warnings (bnc#873973)
- Fix enabling LSB services during installation (bnc#873929)
- 3.1.49

-------------------------------------------------------------------
Wed Apr 16 13:02:54 UTC 2014 - jreidinger@suse.com

- ensure that dialog was closed even if exception is raised
  (bnc#873916)
- save_y2logs: store versions of packages in inst-sys
- 3.1.48

-------------------------------------------------------------------
Wed Apr 16 11:46:55 UTC 2014 - mfilka@suse.com

- bnc#869661
  - fixed internal error raised in inst_lan during update
- 3.1.47

-------------------------------------------------------------------
Tue Apr 15 09:09:57 CEST 2014 - locilka@suse.com

- Changed Product.FindBaseProducts to throw an exception if no
  base products are found in installation (bnc#873458, bnc#873377)
- 3.1.46

-------------------------------------------------------------------
Mon Apr 14 15:11:22 CEST 2014 - locilka@suse.com

- Changed OSRelease not to read content file instead of os-release
  file in inst-sys (bnc#873366)
- Changed Product to use OSRelease.ReleaseInformation as :name
  instead of creating it from ReleaseName and ReleaseVersion,
  these are only used as fallback (bnc#873366)
- 3.1.45

-------------------------------------------------------------------
Thu Apr 10 11:07:13 CEST 2014 - locilka@suse.com

- Prefering os-release file to content file (which is used only as
  a fallback now) both in installation and on a running system
  (bnc#871261)
- 3.1.44

-------------------------------------------------------------------
Thu Apr 10 09:06:02 UTC 2014 - mvidner@suse.com

- Enable wizard title on the left instead of on top during the
  installation (bnc#868859).
- 3.1.43

-------------------------------------------------------------------
Thu Apr 10 08:04:42 UTC 2014 - jsrain@suse.cz

- adjusted Product.FindBaseProducts to be usable during
  installation (needed for fix of bnc#871158)
- 3.1.42

-------------------------------------------------------------------
Wed Apr  9 07:09:37 UTC 2014 - jsrain@suse.cz

- added tabs for release notes into slide show dialog (bnc#871158)
- 3.1.41

-------------------------------------------------------------------
Wed Apr  9 06:35:54 UTC 2014 - jreidinger@suse.com

- save_y2logs: save also log from perl-Bootloader (bnc#872486)
- 3.1.40

-------------------------------------------------------------------
Tue Apr  8 15:01:00 CEST 2014 - locilka@suse.com

- Changed way of reading the product information: Reads it from
  /content file if it exists, then from /etc/os-release, then it
  throws exception if there is no other place to read (bnc#871261)
- 3.1.39

-------------------------------------------------------------------
Tue Apr  8 11:40:15 UTC 2014 - lslezak@suse.cz

- fixed "uninitialized constant Yast2::HwDetection::SCR" error
  (bnc#871783), fixed testsuite
- 3.1.38

-------------------------------------------------------------------
Wed Apr  2 09:18:51 UTC 2014 - jreidinger@suse.com

- add control option to enable sshd in installation (bnc#865056)
- 3.1.37

-------------------------------------------------------------------
Tue Apr  1 13:58:20 CEST 2014 - gs@suse.de

- Add info about text mode navigation in trees to general help
  (bnc #840672)

-------------------------------------------------------------------
Mon Mar 31 19:48:07 UTC 2014 - vmoravec@suse.com

- Fix failing tests
- 3.1.36

-------------------------------------------------------------------
Mon Mar 31 14:54:17 UTC 2014 - vmoravec@suse.com

- Fix enabling services in inst-sys (bnc#870949)
- 3.1.35

-------------------------------------------------------------------
Fri Mar 28 13:13:54 UTC 2014 - vmoravec@suse.com

- Add more systemd unit commands to SystemdService
- 3.1.34

-------------------------------------------------------------------
Fri Mar 28 13:07:16 UTC 2014 - vmoravec@suse.com

- Don't change service name which might be frozen string
  (bnc#870803)
- 3.1.33

-------------------------------------------------------------------
Thu Mar 27 10:15:12 UTC 2014 - vmoravec@suse.com

- Fix for template systemd units properties
- 3.1.32

-------------------------------------------------------------------
Thu Mar 27 10:03:16 UTC 2014 - lslezak@suse.cz

- fixed popup_test
- 3.1.31

-------------------------------------------------------------------
Wed Mar 26 17:02:08 UTC 2014 - lslezak@suse.cz

- fixed syntax error in Popup.Feedback()
- 3.1.30

-------------------------------------------------------------------
Wed Mar 26 16:25:32 UTC 2014 - vmoravec@suse.com

- Deprecate and refactor Service module with SystemdService backend
- Add support for /bin/service_start script in installation system
  that has no running systemd
- 3.1.29

-------------------------------------------------------------------
Wed Mar 26 15:45:45 CET 2014 - locilka@suse.com

- Throwing exception Yast::OSReleaseFileMissingError from
  OSRelease if /etc/os-release file is missing (bnc#869091)
- 3.1.28

-------------------------------------------------------------------
Wed Mar 26 10:04:24 CET 2014 - locilka@suse.com

- Refactored SUSEFirewallServices to throw exceptions when user
  or code tries to handle unknown services (bnc#867377)
- Adjusted CWMFirewallInterfaces to handle the new exception
  and inform user about it (bnc#867377)
- 3.1.27

-------------------------------------------------------------------
Tue Mar 25 14:34:29 UTC 2014 - lslezak@suse.cz

- added Popup.Feedback for displaying progress popup when running
  a block of code
- 3.1.26

-------------------------------------------------------------------
Tue Mar 25 08:09:09 CET 2014 - jsuchome@suse.cz

- better check if chef-client is running (bnc#868483)

-------------------------------------------------------------------
Mon Mar 24 12:16:08 UTC 2014 - vmoravec@suse.com

- Add support for systemd target with SystemdTarget module 

-------------------------------------------------------------------
Thu Mar 13 14:34:42 CET 2014 - gs@suse.de

- Check IPv4 and IPv6 for running network (bnc#868001)
- 3.1.25

-------------------------------------------------------------------
Tue Mar 11 13:41:08 UTC 2014 - vmoravec@suse.com

- Adapt System.Status for latest systemctl (bnc#867378)
- 3.1.24

-------------------------------------------------------------------
Thu Mar  6 15:21:44 UTC 2014 - vmoravec@suse.com

- Allow raising exceptions for not found systemd units;
  updates the expectations for bnc#853300
- 3.1.23

-------------------------------------------------------------------
Thu Mar  6 07:48:29 UTC 2014 - vmoravec@suse.com

- Add systemd service support; needed by fate#314946
- 3.1.22

-------------------------------------------------------------------
Tue Mar  4 12:20:41 UTC 2014 - vmoravec@suse.com

- Allow the Service module to configure services witout
  systemd unit files (bnc#864934)
- 3.1.21

-------------------------------------------------------------------
Thu Feb 27 09:56:16 UTC 2014 - vmoravec@suse.com

- Add systemd socket support (bnc#853300)
- 3.1.20

-------------------------------------------------------------------
Mon Feb 10 13:18:52 UTC 2014 - lslezak@suse.cz

- added memory detection code (gh#yast/yast-packager#33)
- 3.1.19

-------------------------------------------------------------------
Wed Feb  5 11:26:09 CET 2014 - jsuchome@suse.cz

- Check for Chef outside in the yast2 shell script to catch modules
  not using CommandLine (bnc#803358)
- 3.1.18

-------------------------------------------------------------------
Thu Jan 30 09:27:43 UTC 2014 - mfilka@suse.com

- bnc#861078
  - detected network service set properly when running in
    installation mode
- 3.1.17

-------------------------------------------------------------------
Tue Jan 21 14:57:14 UTC 2014 - jreidinger@suse.com

- remove from wizard icons for title as proposed by Ken
  (fate#314695)
- 3.1.16

-------------------------------------------------------------------
Tue Jan 21 08:26:38 UTC 2014 - mfilka@suse.com

- fate#316768
  - use wicked tools for network service restart / reload when 
    running in installation mode
- 3.1.15

-------------------------------------------------------------------
Thu Jan 16 15:56:21 UTC 2014 - jreidinger@suse.com

- make the package owner of /usr/share/YaST2/lib
- 3.1.14

-------------------------------------------------------------------
Wed Jan  8 13:12:19 CET 2014 - locilka@suse.com

- Upgrade mode in installer is newly set by Linuxrc (bnc#857847)
- 3.1.13

-------------------------------------------------------------------
Fri Dec 20 09:29:58 UTC 2013 - vmoravec@suse.com

- Add fail and abort hooks for installation
- 3.1.12

-------------------------------------------------------------------
Thu Dec 12 13:14:11 UTC 2013 - mfilka@suse.com

- changed API for querying network configuration backend
- 3.1.11

-------------------------------------------------------------------
Tue Dec 10 11:40:46 UTC 2013 - mfilka@suse.com

- bnc#851769
  - fixed reading bridge configuration
  - thanks to Waldemar Spitz <wspitz@uni-bonn.de>
- 3.1.10

-------------------------------------------------------------------
Tue Dec 10 08:37:31 UTC 2013 - vmoravec@suse.com

- add hook file #output method
- 3.1.9

-------------------------------------------------------------------
Wed Dec  4 12:39:02 UTC 2013 - jreidinger@suse.com

- deprecate yast --install, --upgrade and --remove and use zypper
  instead. Suggest using zypper directly from command line.
  (FATE#316458)
- 3.1.8

-------------------------------------------------------------------
Tue Dec  3 13:34:50 UTC 2013 - vmoravec@suse.com

- Update hooks
- 3.1.7

-------------------------------------------------------------------
Thu Nov 28 12:42:12 UTC 2013 - vmoravec@suse.com

- Add hook into installation workflow
- 3.1.6

-------------------------------------------------------------------
Mon Nov 25 11:48:21 UTC 2013 - jreidinger@suse.com

- Make sure the system ruby is used (BNC#845897)
  ( thanks to Marc Schütz <schuetzm@gmx.net>)
- Add hooks module (FATE#315992) (vmoravec)
- Fix rspec run on OS-12.3
- 3.1.5

-------------------------------------------------------------------
Thu Nov 21 08:48:50 UTC 2013 - lslezak@suse.cz

- PKGMGR_ACTION_AT_EXIT: change the default action to "summary",
  added combobox for changing the value

-------------------------------------------------------------------
Wed Nov 20 13:36:39 UTC 2013 - lslezak@suse.cz

- removed support for automatic 2nd stage (the 2nd stage has been
  dropped completely) (FATE#314695)
- 3.1.4

-------------------------------------------------------------------
Fri Nov 15 16:23:46 CET 2013 - jsuchome@suse.cz

- Warn the user if Chef could overwrite her changes (bnc#803358).

-------------------------------------------------------------------
Fri Nov 15 13:59:06 UTC 2013 - jreidinger@suse.com

- Removed unused API from NetworkInterfaces

-------------------------------------------------------------------
Wed Nov 13 17:08:09 CET 2013 - aschnell@suse.de

- use correct binary prefix (see bnc#849276)

-------------------------------------------------------------------
Mon Nov 11 10:48:14 UTC 2013 - jsrain@suse.cz

- added dedicated "Show Release Notes" button support for NCurses
  (fate#314695)

-------------------------------------------------------------------
Mon Nov  4 16:56:18 CET 2013 - locilka@suse.com

- Removed obsolete clients: password, remotechooser, remoteinstall
  (gh#yast/yast-yast2#100)

-------------------------------------------------------------------
Fri Nov  1 14:54:16 CET 2013 - locilka@suse.com

- Removed checking for a fallback control file, that file is always
  outdated and cannot work for all products
  (gh#yast/yast-installation#86)
- 3.1.3

-------------------------------------------------------------------
Thu Oct 31 21:50:05 CET 2013 - locilka@suse.com

- Configuration of Kernel modules loaded on boot has been moved
  to /etc/modules-load.d/*.conf files. Adapted Kernel library
  internal handling (bnc#838185).
- 3.1.2

-------------------------------------------------------------------
Tue Oct 22 11:17:25 UTC 2013 - mfilka@suse.com

- bnc#846550
  - deleting aliases works even for devices with name according
    new scheme

-------------------------------------------------------------------
Tue Oct 22 10:57:46 CEST 2013 - locilka@suse.com

- Added Linuxrc.keys (FATE#314982)
- 3.1.1

-------------------------------------------------------------------
Wed Oct  9 13:45:40 UTC 2013 - jreidinger@suse.com

- Install binaries to /usr/sbin instead of /sbin to be consistent 
  with rest of world and use common specs. Symlinks are kept for
  backward compatibility.
- do not create sym links in sbin for zast or camel case yast

-------------------------------------------------------------------
Thu Sep 26 17:59:55 UTC 2013 - lslezak@suse.cz

- do not use *.spec.in template, use *.spec file with RPM macros
  instead
- 3.1.0

-------------------------------------------------------------------
Tue Sep 24 10:03:12 UTC 2013 - jreidinger@suse.com

- allow nested ipv4 in ipv6 (BNC#828683)
- 3.0.9

-------------------------------------------------------------------
Tue Sep  3 08:47:37 UTC 2013 - mfilka@suse.com

- bnc#837517
    - fixed misinterpreting IPv6 prefixes when converting to netmask
- 3.0.8 

-------------------------------------------------------------------
Thu Aug 29 05:57:29 UTC 2013 - jreidinger@suse.com

- use ruby builtin IP regexp and clean a bit code
- 3.0.7

-------------------------------------------------------------------
Wed Aug 28 08:13:21 UTC 2013 - jreidinger@suse.com

- removed output redirection for /sbin/yast2, now it ends up in
  ~/.xsession-errors like for every other X program (BNC#766555)
- 3.0.6

-------------------------------------------------------------------
Thu Aug 22 11:22:26 CEST 2013 - jsuchome@suse.cz

- prevent accessing /etc/os-release during tests from Product.rb
  constructor
- 3.0.5 

-------------------------------------------------------------------
Thu Aug 22 08:17:06 CEST 2013 - jsuchome@suse.cz

- replace SuSERelease with OSRelease, which uses /etc/os-release
  (bnc#833955,fate#316268)
- 3.0.4

-------------------------------------------------------------------
Tue Aug 13 16:45:59 CEST 2013 - locilka@suse.com

- Changed some y2milestone into y2debug in GetTypeFrom* in
  NetworkInterfaces to decrease overfilling Yast log
- 3.0.3

-------------------------------------------------------------------
Fri Aug  9 07:02:01 UTC 2013 - mfilka@suse.com

- bnc#798620
    - disabled starting firewall during second stage. It could
    cause deadlock in systemd initialization sequence.
- 3.0.2 

-------------------------------------------------------------------
Thu Aug  8 13:57:09 CEST 2013 - tgoettlicher@suse.de

- fixed navigation in yast2-cc without mouse (bnc#651350)

-------------------------------------------------------------------
Mon Aug  5 10:47:14 CEST 2013 - jsuchome@suse.cz

- added support for handling product profiles (port of fate#310730)
- 3.0.1 

-------------------------------------------------------------------
Wed Jul 31 08:45:41 UTC 2013 - yast-devel@opensuse.org

- converted from YCP to Ruby by YCP Killer
  (https://github.com/yast/ycp-killer)
- version 3.0.0

-------------------------------------------------------------------
Mon Jul 29 11:21:23 UTC 2013 - lslezak@suse.cz

- PackageSystem.ycp - do not initialize the target system in the
  first installation stage when running in instsys, there is no RPM
  DB in the RAM disk image (bnc#742420#c7)

-------------------------------------------------------------------
Thu Jul 18 11:57:12 UTC 2013 - mfilka@suse.com

- added net device type detection based on sysfs
- fixed type detection workflow
- 2.24.5 

-------------------------------------------------------------------
Fri Jul 12 08:20:12 UTC 2013 - mfilka@suse.com

- fixed device type detection when commiting new device into
  NetworkInterfaces' cache. Fixes bnc#809053.
- changes API for device type detection - incompatible to previous
  versions
- 2.24.4

-------------------------------------------------------------------
Fri Jun 28 12:08:50 UTC 2013 - mfilka@suse.com

- bnc#817797 
    - data imported into NetworkInterfaces cannot be overwritten by 
    subsequent Read anymore
- 2.24.3

-------------------------------------------------------------------
Thu Jun 27 16:10:13 CEST 2013 - jsuchome@suse.cz

- show gpg key info in a term that allows copying the text
  (bnc#611456)
 -2.24.2

-------------------------------------------------------------------
Thu Jun 13 06:24:11 UTC 2013 - lslezak@suse.cz

- updated the testsuite to make the transition to Ruby easier

-------------------------------------------------------------------
Mon May 27 14:16:53 CEST 2013 - locilka@suse.com

- Reverted resetting disabled steps (bnc#813072)
- 2.24.1

-------------------------------------------------------------------
Tue May 21 15:24:25 CEST 2013 - jsuchome@suse.cz

- do not propose desktop kernel for minimal installation
  (bnc#819335) 
- 2.24.0

-------------------------------------------------------------------
Thu May 16 12:41:09 UTC 2013 - jsrain@suse.cz

- handle GPG keys in AutoUpgrade the same as in AutoYaST
  (bnc#820166)
- 2.23.29

-------------------------------------------------------------------
Tue May 14 11:43:45 UTC 2013 - mfilka@suse.com

- bnc#819327
    - InfiniBand device is not available on s390 arch.
- 2.23.28

-------------------------------------------------------------------
Tue May 14 09:17:11 CEST 2013 - tgoettlicher@suse.de

- accept any version of libyui
- 2.23.27

-------------------------------------------------------------------
Mon May 13 12:43:33 CEST 2013 - locilka@suse.com

- Fixing resetting steps in installation (bnc#813072)
- 2.23.26

-------------------------------------------------------------------
Fri May  3 17:04:22 UTC 2013 - locilka@suse.com

- Added functionality for checking network entry with optional
  netmask in IP or CIDR format (bnc#800592).
- Using new IP::CheckNetwork in Firewall (bnc#800592).
- ValidNetwork definition moved to IP module.
- 2.23.25

-------------------------------------------------------------------
Thu May  2 10:32:13 UTC 2013 - locilka@suse.com

- Re-enabling all disabled items (steps, proposals) if stagemode
  has changed (bnc#813072)
- 2.23.24

-------------------------------------------------------------------
Thu May  2 10:04:01 UTC 2013 - lslezak@suse.cz

- correct function signature for Pkg::CallbackErrorScanDb()
  callback

-------------------------------------------------------------------
Fri Mar 15 16:35:14 CET 2013 - jsuchome@suse.cz

- testsuite adapted to previous change (new code in Enable call)

-------------------------------------------------------------------
Wed Mar  6 10:07:05 CET 2013 - tgoettlicher@suse.de

- applied lnussel's patch:
  Don't use Info function to check enable state (bnc#807507)
- 2.23.23

-------------------------------------------------------------------
Tue Mar  5 15:56:58 CET 2013 - mvidner@suse.cz

- Changed to use network.service alias link, that is installed by
  the NetworkManager.service while "systemctl enable" and obsoletes
  the NETWORKMANAGER=yes/no variable in /etc/sysconfig/network/config
  (bnc#764055,bnc#764336,bnc#798348, by mt@suse.com)
- Requires sysconfig >= 0.80.0
- 2.23.22

-------------------------------------------------------------------
Wed Feb 13 18:10:19 CET 2013 - aschnell@suse.de

- added CommandLine::PrintTable, String::Repeat and
  String::SuperPad
- 2.23.21

-------------------------------------------------------------------
Fri Feb  1 08:55:18 UTC 2013 - lslezak@suse.cz

- added perl-XML-XPath dependency (needed by RegistrationStatus.pm)
- 2.23.20

-------------------------------------------------------------------
Thu Jan 17 17:00:06 CET 2013 - locilka@suse.com

- Extended checking for service in Service module by also checking
  in /etc/init.d as a fallback (bnc#795929 comment#20).
- 2.23.19

-------------------------------------------------------------------
Wed Jan 16 10:57:28 CET 2013 - locilka@suse.com

- Testcase for Service module moved here from yast2-iscsi-client

-------------------------------------------------------------------
Mon Jan 14 10:17:53 UTC 2013 - locilka@suse.com

- Runlevel definitions (targets) are now in /usr/lib/systemd/system
  (bnc#795929)
- Checking for systemd scripts in more directories (bnc#795929)
- 2.23.18

-------------------------------------------------------------------
Mon Jan  7 08:10:08 UTC 2013 - locilka@suse.com

- SuSEfirewall2 has merged *_init and *_setup services into one
  systemd service (bnc#795929).
- 2.23.17

-------------------------------------------------------------------
Fri Jan 04 16:37:07 CET 2013 - aschnell@suse.de

- fixed path for get_kernel_version (bnc#794084)
- 2.23.16

-------------------------------------------------------------------
Tue Dec 18 14:34:07 UTC 2012 - locilka@suse.com

- Adapted Service module to use systemd directly instead of via
  init.d (FATE #312568)
- 2.23.15

-------------------------------------------------------------------
Fri Dec  7 12:08:58 UTC 2012 - lslezak@suse.cz

- allow some characters in URL password field (bnc#786757)

-------------------------------------------------------------------
Thu Nov 29 17:04:52 CET 2012 - tgoettlicher@suse.de

- fixed bnc#791294: frame for firewall settings 
- 2.23.14

-------------------------------------------------------------------
Tue Nov 27 12:15:32 CET 2012 - gs@suse.de

- Added sysconfig variables (solver options) PKGMGR_VERIFY_SYSTEM,
  PKGMGR_AUTO_CHECK, PKGMGR_REEVALUATE_RECOMMENDED

-------------------------------------------------------------------
Mon Nov 26 13:50:09 UTC 2012 - locilka@suse.com

- Dropped obsolete Runlevel YCP module

-------------------------------------------------------------------
Tue Nov 20 16:52:28 UTC 2012 - jdsn@suse.de

- move RegistrationStatus.pm from wagon to yast2 (fate#312712)
- new version for proper package dependencies in wagon
- 2.23.13

-------------------------------------------------------------------
Tue Nov 13 17:37:41 CET 2012 - tgoettlicher@suse.de

- confirmed license GPL v2
- 2.23.12

-------------------------------------------------------------------
Fri Nov  2 11:43:01 CET 2012 - jsuchome@suse.cz

- move Log Viewer client here from dropped repair module
  (bnc#787070)
- 2.23.11

-------------------------------------------------------------------
Tue Oct 30 08:26:28 CET 2012 - jsuchome@suse.cz

- Kernel::InformAboutKernelChange - always return boolean
- fixed build dependencies
- 2.23.10 

-------------------------------------------------------------------
Mon Oct 29 14:52:40 CET 2012 - jsuchome@suse.cz

- use Kernel::InformAboutKernelChange after package installation
- do not read SuSEconfig log 
- 2.23.9

-------------------------------------------------------------------
Thu Oct 25 14:12:12 CEST 2012 - jsuchome@suse.cz

- added Kernel::InformAboutKernelChange - replacement for only
  non-SuSEconfig part of inst_suseconfig
- 2.23.8 

-------------------------------------------------------------------
Fri Oct 19 11:36:26 CEST 2012 - jsuchome@suse.cz

- added Syslog module, simple API to write into system log 
- 2.23.7

-------------------------------------------------------------------
Thu Oct 11 14:49:04 CEST 2012 - jsuchome@suse.cz

- removed calls to /sbin/SuSEconfig, packages should care of 
  updating configurations on their own

-------------------------------------------------------------------
Mon Oct 01 06:17:16 UTC 2012 - mfilka@suse.com

- extended support for IPv6
- 2.23.6 

-------------------------------------------------------------------
Mon Sep 24 17:38:52 CEST 2012 - locilka@suse.com

- Fixed detection whether firewall is running (BNC #779455) and
  unified with starting and stopping the service via Service API.

-------------------------------------------------------------------
Tue Sep 18 22:32:59 CEST 2012 - jsuchome@suse.cz

- added San Marino to the list of countries (bnc#780639)
- 2.23.5 

-------------------------------------------------------------------
Mon Aug 27 08:51:54 CEST 2012 - tgoettlicher@suse.de

- fix bnc#776567 YaST doesn't support input method
- 2.23.4

-------------------------------------------------------------------
Fri Aug 17 15:47:42 CEST 2012 - locilka@suse.com

- Fixed a typo (BNC #766703)
- Added support for iSCSI Target into the Firewall proposal
  (BNC #766300)

-------------------------------------------------------------------
Tue Aug  7 14:53:33 CEST 2012 - jsuchome@suse.cz

- fixed checking for systemd status (bnc#774799)
- 2.23.3 

-------------------------------------------------------------------
Tue Jun 26 11:45:26 CEST 2012 - gs@suse.de

- added color schemes "highcontrast" and "inverted" to description
  of Y2NCURSES_COLOR_THEME in sysconfig.yast2 

-------------------------------------------------------------------
Fri Jun 22 11:25:10 UTC 2012 - tgoettlicher@suse.de

- search for UI plugins at new and old location
- 2.23.2 

-------------------------------------------------------------------
Thu May 10 07:17:40 UTC 2012 - mfilka@suse.com

- removed ShellSafeWrite as it is not needed anymore with new ag_ini - bnc#750325
- 2.23.0 

-------------------------------------------------------------------
Thu Mar 29 14:02:47 CEST 2012 - jsuchome@suse.cz

- merged proofed texts
- 2.22.6

-------------------------------------------------------------------
Wed Mar 28 11:58:34 CEST 2012 - gs@suse.de

- Revert the change in FileUtils::Exists() (change is not needed
  here but will cause failure of testsuites)
- 2.22.5 

-------------------------------------------------------------------
Wed Feb 22 12:57:01 UTC 2012 - mfilka@suse.com

- bnc#694582 - added @ as it is allowed in authority part of URI.
- improve Exists(), don't return 'true' if SCR::Read() returned nil
- fixed testsuite for WorkFlow.ycp - corrupted due to above Exists() fix
- added String::YesNo
- 2.22.4 

-------------------------------------------------------------------
Tue Jan 31 14:44:38 CET 2012 - tgoettlicher@suse.de

- Fixed typo

-------------------------------------------------------------------
Fri Jan 13 14:35:47 CET 2012 - mvidner@suse.cz

- Internet test: fail early if NetworkManager has crashed
  (bnc#739390).
- 2.22.3

-------------------------------------------------------------------
Fri Jan  6 15:06:00 CET 2012 - mvidner@suse.cz

- Relicensed ConfigHistory from GPL-2.0 to GPL-2.0+
  to match the rest of the package (bnc#728950).
- 2.22.2

-------------------------------------------------------------------
Fri Jan  6 14:57:57 CET 2012 - jreidinger@suse.com

- forbid appending to IPADDR additional suffix if there is already
  one. Original name have preference (bnc#735109).

-------------------------------------------------------------------
Fri Jan  6 14:56:00 CET 2012 - mvidner@suse.cz

- create user-unreadable ifcfg files without a race (bnc#713661, CVE-2011-3177)
- 2.22.1

-------------------------------------------------------------------
Fri Jan  6 14:47:16 CET 2012 - mvidner@suse.cz

- Moved NetworkStorage from yast2.rpm to yast2-network.rpm
  (bnc#726057)
- 2.22.0

-------------------------------------------------------------------
Wed Nov  2 14:49:31 CET 2011 - locilka@suse.cz

- Unified starting, stopping and checking for firewall status
  (bnc#727445)
- 2.21.25

-------------------------------------------------------------------
Tue Oct 25 15:45:33 CEST 2011 - locilka@suse.cz

- Added new function String::ReplaceWith that is a replacement for
  often used mergestring(splitstring(...))

-------------------------------------------------------------------
Thu Oct 20 11:54:34 CEST 2011 - locilka@suse.cz

- Fixed script for generating translations for firewall services
  defined by other packages
- Regenerated translations for firewall services defined by other
  packages (bnc#722877)

-------------------------------------------------------------------
Wed Oct  5 10:21:02 UTC 2011 - jsrain@suse.cz

- removed list of controller modules not to be included in ititrd
  (bnc#719696)
- 2.21.24

-------------------------------------------------------------------
Thu Sep 29 14:54:07 UTC 2011 - lslezak@suse.cz

- Service::RunInitScriptWithTimeOut() - fixed memory leak,
  release the process info at the end

-------------------------------------------------------------------
Mon Sep 26 10:58:19 UTC 2011 - jsrain@suse.cz

- simplify usage of save_y2logs (bnc#673990)

-------------------------------------------------------------------
Fri Sep 23 12:00:45 UTC 2011 - lslezak@suse.cz

- use Pkg::ResolvableProperties() instead of obsoleted
  Pkg::TargetProducts()
- removed obsoleted Pkg::CallbackAcceptNonTrustedGpgKey() and the
  related dialog
- 2.21.23

-------------------------------------------------------------------
Fri Sep 16 11:46:38 CEST 2011 - visnov@suse.de

- Added UIHelper library module - contains useful
  UI helpers from now obsolete Wizard_hw
- Drop Wizard_hw
- Added Wizard::SetDesktopTitleAndIcon
- Added Desktop::ParseSingleDesktopFile
- 2.21.22

-------------------------------------------------------------------
Thu Sep 15 15:23:50 CEST 2011 - mvidner@suse.cz

- Added the interface name patterns emN, pN and pNpM.
  It fixes recognizing them as configured (bnc#713644)
  and unbreaks the proposed bridged configuration (bnc#713048).
- 2.21.21

-------------------------------------------------------------------
Wed Sep 14 07:31:48 UTC 2011 - lslezak@suse.cz

- .etc.sysctl_conf agent - support also ';' comment character
- 2.21.20

-------------------------------------------------------------------
Tue Sep 13 10:39:42 CEST 2011 - locilka@suse.cz

- Fixed SuSEfirewall2 SCR agent to understand single-quoted and
  double-quoted, single and multi-line variables and also
  single-line variables without any quotes (bnc#716013).
- 2.21.19

-------------------------------------------------------------------
Fri Sep  9 15:56:48 CEST 2011 - locilka@suse.cz

- Using ButtonBox in Wizard where possible (bnc#571939)

-------------------------------------------------------------------
Thu Sep  8 16:13:26 UTC 2011 - lslezak@suse.cz

- adapted to systemd (bnc#664548)
- 2.21.18

-------------------------------------------------------------------
Thu Sep  8 11:33:46 CEST 2011 - jsuchome@suse.cz

- added agent for /etc/sysctl.conf (fate#312343)
- 2.21.17

-------------------------------------------------------------------
Thu Sep  8 09:29:27 UTC 2011 - lslezak@suse.cz

- GPG.ycp - fixed initialization after creating a new GPG key,
  fixed creating a GPG key in KDE desktop or after logging via
  plain "su" (gpg agent problem) (bnc#715242)

-------------------------------------------------------------------
Mon Sep  5 16:40:22 UTC 2011 - lslezak@suse.cz

- added new Systemd.ycp module for handling systemd configuration,
  (needed for bnc#707418)
- 2.21.16

-------------------------------------------------------------------
Thu Sep  1 06:40:43 UTC 2011 - jsrain@suse.cz

- enhanced the help command-line parameters (bnc#712271)
- 2.21.15

-------------------------------------------------------------------
Wed Aug 31 16:21:31 CEST 2011 - mvidner@suse.cz

- Update Deleted and OriginalDevices in NetworkInterfaces::Write.
  Thanks to Justus Winter
- 2.21.14

-------------------------------------------------------------------
Wed Aug 31 07:40:54 UTC 2011 - lslezak@suse.cz

- fixed trusting a GPG key (wrong id check) (bnc#713068)
- added String::FindMountPoint() function (moved from yast2-wagon
  to share it with other modules)
- 2.21.13

-------------------------------------------------------------------
Fri Aug 26 13:26:32 CEST 2011 - locilka@suse.cz

- Fixed handling of FW_SERVICES_ACCEPT_* in SuSEFirewall modules to
  understand flags as the fifth parameter (bnc#712670)
- Fixed SuSEfirewall2 SCR agent to parse the sysconfig file
  properly (bnc#712670)
- 2.21.12

-------------------------------------------------------------------
Mon Aug  8 11:07:38 UTC 2011 - lslezak@suse.cz

- improved GPG key import dialog: changed "Import" button to
  "Trust" (bnc#694213), display expiration warning for expired
  keys, better layout for displaying GPG key properties, hide
  additional help text in ncurses UI (so the GPG key properties are
  displayed completely)
- 2.21.11

-------------------------------------------------------------------
Fri Aug  5 12:35:57 CEST 2011 - tgoettlicher@suse.de

- fixed .desktop file (bnc #681249)

-------------------------------------------------------------------
Wed Aug  3 09:04:32 UTC 2011 - lslezak@suse.cz

- use term "Software manager" instead of "Package manager"
  (bnc#585679)
- 2.21.10

-------------------------------------------------------------------
Tue Aug  2 09:19:26 CEST 2011 - locilka@suse.cz

- Fixed Get/SetBroadcastAllowedPorts in SuSEFirewall to keep
  user-entered values instead of translating them magically into
  list of ports (bnc#694782).
- 2.21.9

-------------------------------------------------------------------
Thu Jul 28 16:23:46 CEST 2011 - mvidner@suse.cz

- Fixed NetworkInterfaces::GetTypeFromIfcfg to recognize bridges (bnc#704999).
- 2.21.8

-------------------------------------------------------------------
Wed Jul 27 09:29:36 UTC 2011 - lslezak@suse.cz

- command line - properly display multiline help texts (bnc#708553)
- 2.21.7

-------------------------------------------------------------------
Fri Jul 22 16:18:30 CEST 2011 - mvidner@suse.cz

- FCoE detection in NetworkStorage::isDiskOnNetwork (bnc#677251, FATE#306855).
- Added NetworkInterfaces::GetTypeFromIfcfg which knows
  ETHERDEVICE=>vlan (FATE#311380).
- 2.21.6

-------------------------------------------------------------------
Fri Jul 22 16:10:07 CEST 2011 - locilka@suse.cz

- Removed obsoleted X-KDE-SubstituteUID from desktop files
  (bnc#540627)

-------------------------------------------------------------------
Thu Jul 21 15:15:51 CEST 2011 - locilka@suse.cz

- Fixed SuSEfirewall2 config library: By default any unassigned
  network interface is automatically assigned to the external
  firewall zone (bnc#547309).
- Fixed CWM library for opening ports in firewall not to list any
  empty strings returned by network module, just interface names
  (bnc#547309).
- 2.21.5

-------------------------------------------------------------------
Mon Jul 18 08:26:12 CEST 2011 - jsrain@suse.cz

- fixed typo (bnc#702662)

-------------------------------------------------------------------
Tue Jun 28 13:50:16 UTC 2011 - lslezak@suse.cz

- Suppress decimal zeroes for kB sizes (e.g. display "743 kB"
  instead of "743.00 kB") (bnc#495045)
- 2.21.4

-------------------------------------------------------------------
Thu Jun 23 15:28:19 UTC 2011 - lslezak@suse.cz

- read GPG keys in UTF-8 locale to properly read non-ASCII
  characters, UTF-8 characters caused SLMS webyast module crashing
  (bnc#696312)
- 2.21.3

-------------------------------------------------------------------
Thu Jun 23 09:48:12 UTC 2011 - lslezak@suse.cz

- Fixed abort callback to abort installation completely
  (bnc#673629)
- 2.21.2

-------------------------------------------------------------------
Tue Jun 21 15:39:34 CEST 2011 - locilka@suse.cz

- Fixed group desktop files by adding Exec=/sbin/yast2 (BNC#470482)

-------------------------------------------------------------------
Thu Jun 16 17:40:28 CEST 2011 - tgoettlicher@suse.de

- Fixed crushed progress bar (bnc #675443)
- Version bump
- 2.21.1

-------------------------------------------------------------------
Thu Jun 16 14:55:22 CEST 2011 - locilka@suse.cz

- Fixed regexp in Custom broadcast definition in
  SuSEFirewallExpertRules (BNC #676972).
- 2.20.15

-------------------------------------------------------------------
Thu May 19 14:40:07 CEST 2011 - mvidner@suse.cz

- Don't assume YaST has crashed (and scare the user with a pop-up)
  simply if a YCP script returns false (bnc#645434).
- 2.20.14

-------------------------------------------------------------------
Wed Mar 16 10:46:07 CET 2011 - tgoettlicher@suse.de

- Fixed dependencies (bnc #667938)
- 2.20.13

-------------------------------------------------------------------
Tue Feb  8 16:37:35 CET 2011 - jsrain@suse.cz

- do not define splash screen resolution to mkinitrd if boot splash
  is not installed (bnc#670225)
- 2.20.12

-------------------------------------------------------------------
Wed Jan 19 13:49:18 CET 2011 - jsrain@suse.cz

- adaptations for unattended migration (fate#310481)
- 2.20.11

-------------------------------------------------------------------
Tue Jan 18 16:37:53 CET 2011 - aschnell@suse.de

- call snapper from yast2 script

-------------------------------------------------------------------
Tue Jan  4 13:42:54 UTC 2011 - lslezak@suse.cz

- check PackageKit status, suggest to quit the daemon if it is
  running (bnc#659522)
- 2.20.10

-------------------------------------------------------------------
Mon Jan  3 17:25:36 UTC 2011 - lslezak@suse.cz

- fixed VLAN config type detection (wrong regexp)
- 2.20.9

-------------------------------------------------------------------
Mon Jan  3 16:49:18 UTC 2011 - lslezak@suse.cz

- don't abort when package checksum verification failes, ask to
  download the file again (bnc#657608)
- 2.20.8

-------------------------------------------------------------------
Wed Dec 22 18:58:19 CET 2010 - mzugec@suse.cz

- ifcfg-ethX.Y style config files for VLAN(fate#309240)
- 2.20.7 

-------------------------------------------------------------------
Mon Dec 20 11:27:17 CET 2010 - mzugec@suse.cz

- fate#306855: FCoE boot support
- 2.20.6 

-------------------------------------------------------------------
Tue Nov 16 15:45:30 CET 2010 - mzugec@suse.cz

- save log file into home directory by default (bnc#653601)
- 2.20.5 

-------------------------------------------------------------------
Fri Nov 12 15:42:50 CET 2010 - mzugec@suse.cz

- FileChanges: fixed testsuite 

-------------------------------------------------------------------
Fri Nov 12 11:03:58 CET 2010 - mzugec@suse.cz

- yast2 added bind-utils dependency (bnc#651893)
- 2.20.4 

-------------------------------------------------------------------
Fri Nov 12 10:23:17 CET 2010 - mzugec@suse.cz

- FileChanges: test rpm command exit value 

-------------------------------------------------------------------
Fri Nov  5 12:40:03 UTC 2010 - lslezak@suse.cz

- PackageCallbacks: removed the retry/abort/skip dialog from
  DoneProvide callback - the user is asked via MediaChange
  callback, don't ask twice when aborting.
- 2.20.3

-------------------------------------------------------------------
Tue Nov  2 15:09:00 UTC 2010 - lslezak@suse.cz

- updated to match the changed StartPackage callback signature
- 2.20.2

-------------------------------------------------------------------
Mon Oct 18 15:04:37 UTC 2010 - lslezak@suse.cz

- don't display extra error popup when a download fails, the error
  is reported later via MediaChange callback anyway (bnc#625987)
- 2.20.1

-------------------------------------------------------------------
Wed Oct 13 10:07:55 CEST 2010 - jsuchome@suse.cz

- open LongError popup instead of Error if the message is too long 
  (bnc#611596)

-------------------------------------------------------------------
Thu Oct  7 07:21:57 UTC 2010 - lslezak@suse.cz

- just log problemDeltaDownload callbacks - libzypp automatically
  tries full rpm if patch/delta cannot be downloaded, displaying 
  error popup breaks unattended installation (bnc#377569)
- 2.20.0

-------------------------------------------------------------------
Mon Jul 19 14:56:51 CEST 2010 - mzugec@suse.cz

- yast2 bash completion - show all yast modules (bnc#621848)
- thanks to Andrea Florio

-------------------------------------------------------------------
Fri Apr 30 13:32:22 CEST 2010 - jsuchome@suse.cz

- ag_anyxml: do not die on broken XML (bnc#600928)
- 2.19.13 

-------------------------------------------------------------------
Thu Apr 29 12:15:50 CEST 2010 - jsrain@suse.cz

- fixed typo (bnc#594384)

-------------------------------------------------------------------
Mon Apr 19 07:49:25 UTC 2010 - lslezak@suse.cz

- URLRecode.pm - fixed "deprecated defined(%hash)" warning
  (bnc#596920)
- 2.19.12

-------------------------------------------------------------------
Thu Apr  8 13:11:14 CEST 2010 - gs@suse.de

- yast2 start script: don't start YaST on console in UTF-8 mode
  by default and don't fix settings, but respect and trust the 
  locale ('testutf8' is removed, see bnc#556555 and bnc#436378).
- 2.19.11  

-------------------------------------------------------------------
Fri Mar 26 02:19:19 EDT 2010 - cmeng@novell.com

- Add a new category High Availability (bnc #575787)

-------------------------------------------------------------------
Mon Mar 22 09:12:32 CET 2010 - mzugec@suse.cz

- L3: autoinstallation with manual setup (bnc#568653)
- 2.19.10 

-------------------------------------------------------------------
Tue Mar 16 15:28:33 CET 2010 - jsuchome@suse.cz

- SERVICES.pm moved to webyast-services-ws (bnc#587876) 
- 2.19.9

-------------------------------------------------------------------
Wed Mar 10 16:32:25 CET 2010 - locilka@suse.cz

- Added special comments for translators to RTL languages
  (BNC #584466).

-------------------------------------------------------------------
Wed Mar 10 15:43:17 CET 2010 - mvidner@suse.cz

- Mode::test(): check getenv instead of the UI
  so that it works also in WebYaST (bnc#243624#c13).
- 2.19.8

-------------------------------------------------------------------
Wed Mar  3 23:08:31 CET 2010 - jsuchome@suse.cz

- SERVICES.pm: added support for enabling/disabling service 
- 2.19.7

-------------------------------------------------------------------
Wed Feb 17 10:09:00 CET 2010 - jsrain@suse.cz

- do not save unmodified interfaces (fate#308978)

-------------------------------------------------------------------
Thu Feb 11 16:10:40 CET 2010 - juhliarik@suse.cz

- added fix for deleting splash from initrd (bnc#292013)

-------------------------------------------------------------------
Mon Feb  8 16:13:49 CET 2010 - locilka@suse.cz

- Fixed SuSEFirewall::ActivateConfiguration to return a boolean
  value in all scenarios (BNC #577932).

-------------------------------------------------------------------
Mon Feb  8 15:23:54 CET 2010 - locilka@suse.cz

- Showing also zone of interface for 'Open Port in Firewall'
  details (BNC #483455).
- 2.19.6

-------------------------------------------------------------------
Tue Feb  2 17:20:29 CET 2010 - locilka@suse.cz

- Fixed generating unique step IDs for Wizard too keep the same
  durign one YaST run (BNC #575092).

-------------------------------------------------------------------
Mon Jan 18 14:36:37 CET 2010 - jsuchome@suse.cz

- SERVICES.pm: read descriptions (bnc#570298); get single service
  status from the Read function (bnc#570968)
- 2.19.5

-------------------------------------------------------------------
Fri Jan 15 11:44:39 CET 2010 - aschnell@suse.de

- extended Report and Popup module (needed for fate #304500)
- 2.19.4

-------------------------------------------------------------------
Thu Jan 14 17:53:48 CET 2010 - mzugec@suse.cz

- NetworkStorage: adapt functions needed for iBFT (bnc#551380)
- 2.19.3 

-------------------------------------------------------------------
Thu Jan 14 16:48:19 CET 2010 - kmachalkova@suse.cz

- Added Recommends: xdg-utils. xdg-su is now used in .desktop files
  of root-only YaST modules (bnc#540627) 
- 2.19.2

-------------------------------------------------------------------
Tue Jan 12 11:15:45 UTC 2010 - lslezak@suse.cz

- GPG.ycp - run gpg in C locale (bnc#544680)
- GPG.ycp - return success/error result in GPG::Init() and
  GPG::CreateKey() functions (bnc#544682)

-------------------------------------------------------------------
Thu Jan  7 14:26:21 CET 2010 - jsrain@suse.cz

- updated start-up script to behave correctly if QT CC is to be
  used without QT back-end (bnc#545331)

-------------------------------------------------------------------
Tue Jan  5 15:07:54 UTC 2010 - lslezak@suse.cz

- added missing UI::SetProductName() call - display the proper
  product name in help texts (using &product; macro) (bnc#535483)
- 2.19.1

-------------------------------------------------------------------
Mon Dec  7 13:03:25 CET 2009 - jsrain@suse.cz

- translate module names properly in NCurses CC (bnc#553644)

-------------------------------------------------------------------
Thu Nov 26 19:40:24 CET 2009 - locilka@suse.cz

- Fixed access rights for /etc/install.inf (bnc #500124)

-------------------------------------------------------------------
Thu Nov 26 18:10:42 CET 2009 - kmachalkova@suse.cz

- Fixed striping trailing \n from Hostname::CurrentHostname() 
  (bnc#553213)
- 2.19.0

-------------------------------------------------------------------
Thu Nov 26 07:51:09 UTC 2009 - lslezak@suse.cz

- PackageLock - use "Software Management" term consistently
  (bnc#558625)

-------------------------------------------------------------------
Thu Nov 19 16:51:55 CET 2009 - locilka@susue.cz

- REGISTERPRODUCT from content file moved to control file to
  globals->require_registration (FATE #305578)
- Extended SuSEFirewallServices module (FATE #306804)

-------------------------------------------------------------------
Tue Nov 10 10:07:01 CET 2009 - jsuchome@suse.cz

- SERVICES.pm: use ruby-bindings to read yml file (bnc#551276)

-------------------------------------------------------------------
Fri Nov  6 14:05:03 CET 2009 - jsrain@suse.cz

- issue an error message instead of trying to start YaST in
  NCurses without a terminal available (bnc#502688)

-------------------------------------------------------------------
Mon Oct 26 16:53:20 CET 2009 - mzugec@suse.cz

- NetworkPopup: display link state (FaTE#307166)
- 2.18.28 

-------------------------------------------------------------------
Wed Oct 21 15:02:15 CEST 2009 - mzugec@suse.cz

- Internet.ycp: skip interface status test in case of NM (bnc#535837)
- 2.18.27 

-------------------------------------------------------------------
Mon Oct 19 16:53:58 CEST 2009 - lslezak@suse.cz

- added explicit gpg2 Requires (bnc#544683)

-------------------------------------------------------------------
Fri Sep 25 17:52:49 CEST 2009 - mzugec@suse.cz

- separation of netmask and prefix validation in Netmask module
- 2.18.26 

-------------------------------------------------------------------
Mon Sep 14 13:46:56 CEST 2009 - mvidner@suse.cz

- YaST would not start from the GNOME menu (Unknown option -S) bnc#537470.
- 2.18.25

-------------------------------------------------------------------
Mon Sep  7 15:20:03 CEST 2009 - jsuchome@suse.cz

- package new YaPI file SERVICES.pm (fate #306696)
- 2.18.24 

-------------------------------------------------------------------
Fri Sep  4 18:29:35 CEST 2009 - kmachalkova@suse.cz

- ProductControl: support for disabling AC sub-items and sub-proposals
  (related to FaTE #303859 and bnc#534862)
- 2.18.23

-------------------------------------------------------------------
Mon Aug 10 14:12:33 CEST 2009 - mvidner@suse.cz

- save_y2logs: print usage to stderr (bnc#522842).
  This is to notify users who use "$0 > l.tgz" instead of "$0 l.tgz"

-------------------------------------------------------------------
Wed Jul 29 14:44:48 CEST 2009 - jsrain@suse.cz

- select kernel-desktop by default if exists
- 2.18.22

-------------------------------------------------------------------
Thu Jul 16 14:06:37 CEST 2009 - jsuchome@suse.cz

- Wizard.ycp: use Fancy UI for 1024x576 screen size (fate#306298)
- 2.18.21

-------------------------------------------------------------------
Thu Jul  9 13:55:26 CEST 2009 - lslezak@suse.cz

- Call UI::RecalcLayout() after changing push button label
  (bnc#510282)
- Improved automatic retry after download failure (more attepts,
  logarithmic back-off, retry download in more cases) (bnc#119813)
- 2.18.20

-------------------------------------------------------------------
Wed Jul 08 11:29:44 CEST 2009 - aschnell@suse.de

- added GetIntegerFeature() and SetIntegerFeature() to
  ProductFeatures module
- 2.18.19

-------------------------------------------------------------------
Fri Jun 19 13:01:19 CEST 2009 - jsrain@suse.cz

- removed cyclic dependency between YCP modules preventing from
  correct build
- 2.18.18

-------------------------------------------------------------------
Tue Jun 16 16:44:49 CEST 2009 - mvidner@suse.cz

- Using autodocs-ycp.ami, which contains a fix for automake 1.11.

-------------------------------------------------------------------
Thu Jun 11 18:09:25 CEST 2009 - lslezak@suse.cz

- use float::tolstring() function in String::FormatSize() and
  String::FormatSizeWithPrecision() to use the current
  locale decimal separator (bnc#372671)

-------------------------------------------------------------------
Thu Jun 11 15:55:55 CEST 2009 - jsrain@suse.cz

- Getting hostname info from /etc/HOSTNAME only if the file exists.

-------------------------------------------------------------------
Wed Jun  3 12:25:28 CEST 2009 - jsrain@suse.cz

- prefer Gtk front-end when running xfce (bnc#509121)

-------------------------------------------------------------------
Mon Jun  1 11:52:53 CEST 2009 - mzugec@suse.cz

- new variable Internet::test to store status of test (bnc#506721)
- 2.18.17 

-------------------------------------------------------------------
Tue May 26 19:02:36 CEST 2009 - juhliarik@suse.cz

- added fix for problem with parsing command line (bnc#462276) 

-------------------------------------------------------------------
Fri May 22 10:47:43 CEST 2009 - mvidner@suse.cz

- yast2-completion.sh: removed <(process substitution) so that it
  works even with POSIXLY_CORRECT=1 (bnc#504844).

-------------------------------------------------------------------
Wed May 20 12:45:47 CEST 2009 - aschnell@suse.de

- moved .proc.mounts agent from yast2-installation to yast2 (bnc
  #504429)

-------------------------------------------------------------------
Tue May  5 14:18:28 CEST 2009 - jsrain@suse.cz
 
- remove all passwords from install.inf in save_y2log (bnc#500130)

-------------------------------------------------------------------
Wed Apr 29 09:15:49 CEST 2009 - lslezak@suse.cz

- media change popup - display also the URL in the short summary
  (bnc#439069)
- 2.18.15

-------------------------------------------------------------------
Tue Apr 28 15:18:49 CEST 2009 - lslezak@suse.cz

- URL.ycp - escape also non-ASCII characters in URL, added
  URLRecode.pm module (bnc#446395)
- URL.ycp - fixed processing of smb:// URLs (bnc#495109)

-------------------------------------------------------------------
Mon Apr 20 16:11:35 CEST 2009 - jsrain@suse.cz

- at start-up, check that /sys, /proc and /dev are not empty and
  prevent YaST from start if they are (bnc#450643)

-------------------------------------------------------------------
Thu Apr  9 10:04:19 CEST 2009 - lslezak@suse.cz

- PackageSystem.ycp - check nil result of Pkg::PkgCommit() call
  which indicates an error (bnc#157551)

-------------------------------------------------------------------
Wed Apr  8 11:27:13 CEST 2009 - lslezak@suse.cz

- PackageCallbacks.ycp - don't read non existing y2logRPM file
  (bnc#456446)

-------------------------------------------------------------------
Tue Apr  7 15:31:35 CEST 2009 - jreidinger@suse.cz

- Add to CWM widget for unified table CWMTable
- 2.18.14 

-------------------------------------------------------------------
Fri Apr  3 13:26:58 CEST 2009 - lslezak@suse.cz

- Do not display "No package source" popup, just log a warning
  (bnc#485587)

-------------------------------------------------------------------
Fri Apr  3 12:29:54 CEST 2009 - jsrain@suse.cz

- save_y2logs additionally collects /var/log/zypper.log and
  /var/log/pk_backend_zypp

-------------------------------------------------------------------
Wed Mar 25 16:41:53 CET 2009 - lslezak@suse.cz

- Fixed layout of the authentication popup

-------------------------------------------------------------------
Tue Mar 17 20:05:45 CET 2009 - lslezak@suse.cz

- moved functions RunCommandWithTimeout() and RunDumbTimeout()
  from SourceManager.ycp to Misc.ycp

-------------------------------------------------------------------
Tue Mar 17 12:42:56 CET 2009 - jsrain@suse.cz

- fixed typo (bnc #483915)
- report when GTK UI is wanted but not installed (bnc #472448)

-------------------------------------------------------------------
Mon Mar 16 10:03:31 CET 2009 - ug@suse.de

- docu for Popup::ShowTextTimed fixed

-------------------------------------------------------------------
Fri Mar 06 12:15:09 CET 2009 - aschnell@suse.de

- added Event.ycp to easy use of UI events
- 2.18.13

-------------------------------------------------------------------
Fri Mar  6 09:03:14 CET 2009 - jsrain@suse.cz

- fixed textdomain

-------------------------------------------------------------------
Thu Mar  5 09:23:43 CET 2009 - jsuchome@suse.cz

- GPG.ycp: --batch option is needed for hiding password popup

-------------------------------------------------------------------
Tue Feb 24 18:24:42 CET 2009 - mzugec@suse.cz

- - NetworkInterfaces - possible to not use LABEL for aliases
(bnc#471253)
- 2.18.12 

-------------------------------------------------------------------
Tue Feb 24 14:34:50 CET 2009 - locilka@suse.cz

- Added support for `reboot_same_step return value (bnc #475650).
- 2.18.11

-------------------------------------------------------------------
Mon Feb 23 12:43:46 CET 2009 - locilka@suse.cz

- Fixing ProductControl to avoid leaving a workflow with the `auto
  result - reruns the very first dialog (bnc #468677).

-------------------------------------------------------------------
Wed Feb 18 18:05:49 CET 2009 - mzugec@suse.cz

- NetworkInterfaces.GetDeviceTypes-added bond for s390 (bnc#476490) 
- 2.18.10

-------------------------------------------------------------------
Wed Feb 18 15:37:29 CET 2009 - jsrain@suse.cz

- use PAE kernel only if there is >3GB of RAM or NX flag is present
  (bnc#467328)

-------------------------------------------------------------------
Mon Feb 16 10:45:05 CET 2009 - mzugec@suse.cz

- assign to GetInstArgs.args first map, not first argument (bnc#475169)
- 2.18.9 

-------------------------------------------------------------------
Thu Feb 12 12:52:47 CET 2009 - coolo@suse.de

- add dummy Exec line to the group desktop files to shutup kbuildsycoca
- 2.18.8

-------------------------------------------------------------------
Fri Feb  6 12:27:50 CET 2009 - ug@suse.de

- read X-SuSE-DocTeamID from desktop files
- 2.18.7

-------------------------------------------------------------------
Fri Feb  6 10:40:17 CET 2009 - locilka@suse.cz

- InstError module moved here from yast2-installation-2.18.5
- 2.18.6

-------------------------------------------------------------------
Wed Feb 04 17:02:01 CET 2009 - aschnell@suse.de

- avoid broken pipe in scripts (bnc #467891)
- 2.18.5

-------------------------------------------------------------------
Tue Feb  3 09:27:34 CET 2009 - mvidner@suse.cz

- Fixed prefix detection if called "bash -x yast2" (bnc#458385 c12).

-------------------------------------------------------------------
Fri Jan 30 11:14:42 CET 2009 - jsrain@suse.cz

- fixed bash completion (bnc #470544)

-------------------------------------------------------------------
Wed Jan 28 11:55:29 CET 2009 - lslezak@suse.cz

- PackagesUI - removed textdomain switches

-------------------------------------------------------------------
Tue Jan 27 17:36:15 CET 2009 - locilka@suse.cz

- Added ag_freespace - SCR agent for checking free space in
  directories (mounted partitions) (bnc #460477).
- 2.18.4

-------------------------------------------------------------------
Tue Jan 27 16:35:14 CET 2009 - aschnell@suse.de

- added String::StartsWith() function
- 2.18.3

-------------------------------------------------------------------
Mon Jan 26 14:09:34 CET 2009 - mzugec@suse.cz

- new Wizard::OpenCancelOKDialog() function
- 2.18.2 

-------------------------------------------------------------------
Mon Jan 26 13:08:55 CET 2009 - locilka@suse.cz

- Fixing ProductControl to avoid leaving a workflow by with the
  `back result - reruns the very first dialog (bnc #468677).

-------------------------------------------------------------------
Thu Jan 22 18:41:41 CET 2009 - lslezak@suse.cz

- added String::FormatTime() for formatting time in seconds to
  a printable string (HH:MM:SS or MM:SS format)
- PackagesUI - added installation summary dialog (bnc#431854)
- added PKGMGR_ACTION_AT_EXIT sysconfig variable for configuring
  the default package manager behavior at exit
- 2.18.1

-------------------------------------------------------------------
Mon Jan 19 17:38:12 CET 2009 - lslezak@suse.cz

- URL.ycp - fixed parsing and building IPv6 URLs, testsuite update
  (bnc#465820)

-------------------------------------------------------------------
Tue Jan  6 12:12:09 CET 2009 - jsrain@suse.cz

- added String::RemoveShortcut to allow using widget labels in help
  texts to ensure translations are in sync (bnc #307220)
- 2.18.0

-------------------------------------------------------------------
Tue Dec 30 14:37:45 CET 2008 - lslezak@suse.cz

- use "Installed Size" label in the summary table during package
  installation (bnc#355326)
- better help text for package installation progress dialog
  (bnc#443142)

-------------------------------------------------------------------
Tue Dec 23 08:38:26 CET 2008 - lslezak@suse.cz

- CommandLine.ycp - fixed handling of multiline help texts in
  'xmlhelp' command (bnc#430848)

-------------------------------------------------------------------
Mon Dec 22 13:02:28 CET 2008 - lslezak@suse.cz

- PackageCallbacks.ycp - do not log a password in URL (bnc#460978)

-------------------------------------------------------------------
Wed Dec 17 14:35:22 CET 2008 - lslezak@suse.cz

- PackageSystem::DoInstallAndRemove() - check the system and offer
  to fix it when there are inconsistencies, do not commit the
  changes if there are unresolved dependencies (bnc#439373)

-------------------------------------------------------------------
Wed Dec 17 14:16:19 CET 2008 - locilka@suse.cz

- Escaping parameters when calling /usr/bin/genDDNSkey
  (bnc #459739)

-------------------------------------------------------------------
Mon Dec 15 13:20:41 CET 2008 - lslezak@suse.cz

- PackageSystem::DoInstallAndRemove() - reset the fixsystem solver
  flag and do not install extra (unrelated) packages (bnc#439373)
- 2.17.60

-------------------------------------------------------------------
Mon Dec  8 12:33:02 CET 2008 - jsuchome@suse.cz

- menu.ycp: do not wait for integer return value of YOU (bnc#457167)
- 2.17.59

-------------------------------------------------------------------
Fri Dec  5 15:32:57 CET 2008 - lslezak@suse.cz

- PackagesUI.ycp - properly pass the mode parameter to the packager
  widget (bnc#456472)
- 2.17.58

-------------------------------------------------------------------
Fri Dec  5 09:34:54 CET 2008 - lslezak@suse.cz

- PackageSystem::DoInstallAndRemove() - updated to API change in
  pkg-bindings (bnc#450528)
- 2.17.57

-------------------------------------------------------------------
Wed Dec  3 15:55:44 CET 2008 - kmachalkova@suse.cz

- Take translations of group and module names in ncurses CC from
  system-wide desktop_translations.mo - they are not part of YaST
  .desktop files anymore (bnc#450494) 

-------------------------------------------------------------------
Wed Dec 03 14:39:30 CET 2008 - aschnell@suse.de

- save xorg conf and log in save_y2logs
- 2.17.56

-------------------------------------------------------------------
Wed Dec  3 10:28:01 CET 2008 - lslezak@suse.cz

- PackageSystem::DoInstallAndRemove() - do not install recommended
  packages for already installed packages (bnc#445476)
- 2.17.55

-------------------------------------------------------------------
Tue Dec  2 15:18:00 CET 2008 - mzugec@suse.cz

- NetworkStorage:: for LVM detection use pvs instead of pvscan 

-------------------------------------------------------------------
Tue Dec  2 14:05:30 CET 2008 - mzugec@suse.cz

- improved rootfs on network-based disk detection (bnc#445004)
- 2.17.54 

-------------------------------------------------------------------
Mon Dec  1 11:44:18 CET 2008 - mzugec@suse.cz

- Confirm::Detection() - exception for s390 (bnc#429562) 

-------------------------------------------------------------------
Fri Nov 28 16:55:00 CET 2008 - locilka@suse.cz

- Fixed the ag_netd agent to reset the STDOUT handler to :raw just
  for itself, otherwise UTF-8 chars read from disk are broken
  (bnc #447487).
- 2.17.53

-------------------------------------------------------------------
Thu Nov 27 17:15:15 CET 2008 - locilka@suse.cz

- Fixed counting the current overall SlideShow progress status
  (bnc #449792).

-------------------------------------------------------------------
Tue Nov 25 12:38:23 CET 2008 - lslezak@suse.cz

- reverted back the kernel-maxcpus change (bnc#444658)
- 2.17.52

-------------------------------------------------------------------
Tue Nov 18 19:10:22 CET 2008 - lslezak@suse.cz

- select kernel-maxcpus on x86_64 when there are more than 128
  processors (bnc#444658)
- register AcceptUnknownGpgKey callback (bnc#445664)
- 2.17.51

-------------------------------------------------------------------
Fri Nov 14 16:26:33 CET 2008 - sh@suse.de

- Consistent behaviour for Wizard::HideAbortButton() (bnc #444176)
  Still broken usability-wise, but now broken in a consistent way
- V 2.17.50 

-------------------------------------------------------------------
Wed Nov 12 18:28:46 CET 2008 - jdsn@suse.de

- revert change to disable x11 setup on Itanium(ia64) (bnc#439612)
- 2.17.49

-------------------------------------------------------------------
Fri Nov  7 17:37:50 CET 2008 - locilka@suse.cz

- Checking downloaded files signatures (WorkflowManager)
  (bnc #409927).
- 2.17.48

-------------------------------------------------------------------
Fri Nov  7 12:40:08 CET 2008 - lslezak@suse.cz

- added URL::HidePassword() and URL::HidePasswordToken() functions
  (bnc#441944)
- 2.17.47

-------------------------------------------------------------------
Thu Nov  6 18:45:38 CET 2008 - jdsn@suse.de

- disable x11 setup on Itanium/ia64 (bnc#439612) 
- 2.17.46

-------------------------------------------------------------------
Wed Nov 05 19:14:39 CET 2008 - aschnell@suse.de

- added Integer::Clamp (also used for #429908)
- 2.17.45

-------------------------------------------------------------------
Wed Nov 05 14:25:37 CET 2008 - aschnell@suse.de

- added Integer::Min and Integer::Max (needed for bnc #429908)
- 2.17.44

-------------------------------------------------------------------
Tue Nov  4 16:02:34 CET 2008 - mzugec@suse.cz

- UI::TimeoutUserInput() instead of UI::UserInput() for Hardware 
  Detection (bnc#429562)
- 2.17.43 

-------------------------------------------------------------------
Thu Oct 30 16:44:23 CET 2008 - lslezak@suse.cz

- added .sysconfig.services agent for reading/writing
  /etc/sysconfig/services file (bnc#440243)
- 2.17.42

-------------------------------------------------------------------
Mon Oct 27 13:00:20 CET 2008 - visnov@suse.cz

- SlideShow: check stage progress against overflow 
- 2.17.41

-------------------------------------------------------------------
Mon Oct 20 17:59:57 CEST 2008 - lslezak@suse.cz

- moved PackagesUI.ycp from yast2-packager, added
  RunPackageSelector() and RunPatternSelector() functions
  (bnc#435479)
- 2.17.40

-------------------------------------------------------------------
Mon Oct 20 12:33:54 CEST 2008 - kmachalkova@suse.cz

- bash ag_showexports moved from yast2-nfs-client package here 
  (bnc#257910) 

-------------------------------------------------------------------
Thu Oct 16 15:15:02 CEST 2008 - locilka@suse.cz

- Enhancing ProductControl to show internal steps names if debug
  mode is enabled (needed for WAGON);

-------------------------------------------------------------------
Wed Oct 15 14:59:02 CEST 2008 - locilka@suse.cz

- Removing SetFocus from Popup::AnyQuestion (bnc #435399).

-------------------------------------------------------------------
Mon Oct 13 12:53:12 CEST 2008 - lslezak@suse.cz

- fixed syntax error in media change callback (bnc#434721)
- 2.17.39

-------------------------------------------------------------------
Mon Oct 13 10:37:58 CEST 2008 - locilka@suse.cz

- Used Ricardo's patch for Popup dialog layout (bnc #433183).

-------------------------------------------------------------------
Wed Oct  8 09:33:20 CEST 2008 - lslezak@suse.cz

- display "Skip Autorefresh" button instead of "Abort" when an
  error occurs during autorefresh (bnc#427017)

-------------------------------------------------------------------
Tue Oct  7 17:48:31 CEST 2008 - lslezak@suse.cz

- fixed reference markers (%1) in a popup message (bnc#432518)
- 2.17.38

-------------------------------------------------------------------
Mon Oct  6 14:38:59 CEST 2008 - locilka@suse.cz

- Module PackagesProposal extended to handle also patterns
  (bnc #431580, bnc #431503)

-------------------------------------------------------------------
Mon Oct  6 13:23:09 CEST 2008 - visnov@suse.cz

- Added icon to hardware detection confirmation (bnc #431276)
- 2.17.37

-------------------------------------------------------------------
Fri Oct  3 00:26:13 CEST 2008 - locilka@suse.cz

- Fixed Makefiles by using [[:upper:]]*.ycp where needed.
- 2.17.36

-------------------------------------------------------------------
Thu Oct  2 22:15:31 CEST 2008 - locilka@suse.cz

- Added new PackagesProposal module which provides unified API for
  YaST modules in installation that want to select resolvables for
  installation (bnc #431580).

-------------------------------------------------------------------
Thu Oct  2 14:31:38 CEST 2008 - mzugec@suse.de

- Service  - log output in case of error 

-------------------------------------------------------------------
Thu Oct  2 11:31:35 CEST 2008 - kmachalkova@suse.cz

- Hostname.ycp: Improved FQDN lookup - read /etc/HOSTNAME and use 
  'linux.site' if all else fails (bnc#429792) 

-------------------------------------------------------------------
Wed Oct  1 17:07:00 CEST 2008 - visnov@suse.cz

- Show old action logs when rebuilding slideshow dialog (bnc #431261)

-------------------------------------------------------------------
Tue Sep 30 15:27:45 CEST 2008 - tgoettlicher@suse.de

- Fixed forgotten unregister from agent

-------------------------------------------------------------------
Mon Sep 29 16:52:39 CEST 2008 - visnov@suse.cz

- updated man page with exit codes
- save also zypp history in save_y2logs
- 2.17.35

-------------------------------------------------------------------
Fri Sep 29 14:55:50 CEST 2008 - tgoettlicher@suse.de

- Fixed bnc #418443: Yast modules windows have no title 
- 2.17.34

-------------------------------------------------------------------
Mon Sep 29 10:38:07 CEST 2008 - locilka@suse.cz

- Added possibility to restart YaST from any module by checking for
  /var/lib/YaST2/restart_yast (FATE #304118).
- 2.17.33

-------------------------------------------------------------------
Fri Sep 26 12:15:53 CEST 2008 - locilka@suse.cz

- Disabling firewall functions in Stage::initial (bnc #429861).
- 2.17.32

-------------------------------------------------------------------
Fri Sep 26 10:24:15 CEST 2008 - lslezak@suse.cz

- SlideShow.ycp - fixed division by zero when the installed
  packages are very small (bnc#429933)

-------------------------------------------------------------------
Thu Sep 25 17:20:38 CEST 2008 - jdsn@suse.de

- added new control center group: support (fate#303458)
- 2.17.31

-------------------------------------------------------------------
Thu Sep 25 15:03:02 CEST 2008 - lslezak@suse.cz

- reverted back the base product detection, fixed in pkg-bindings
  (bnc#413444)
- display the affected repository while importing a GPG key,
  updated GPG callbacks (bnc#370223)
- 2.17.30

-------------------------------------------------------------------
Thu Sep 25 13:30:01 CEST 2008 - locilka@suse.cz

- Fixed VNC handling in Firewall Proposal (bnc #427708).

-------------------------------------------------------------------
Tue Sep 23 11:37:32 CEST 2008 - locilka@suse.cz

- Fixed Popup::ErrorDetails (bnc #429068).
- 2.17.29

-------------------------------------------------------------------
Tue Sep 23 10:17:23 CEST 2008 - kmachalkova@suse.cz

- Added Service::Find function - return the first of the list of 
  services which is available (has init script)
  (needed for bnc#423026)
- 2.17.28

-------------------------------------------------------------------
Mon Sep 22 12:58:46 CEST 2008 - visnov@suse.cz

- don't initialize UI in SlideShow.ycp if not necessary (bnc#427345)

-------------------------------------------------------------------
Thu Sep 18 12:44:25 CEST 2008 - lslezak@suse.cz

- fixed base product detection (use /etc/products.d/baseproduct
  symlink) (bnc#413444)
- 2.17.27

-------------------------------------------------------------------
Wed Sep 17 18:51:08 CEST 2008 - locilka@suse.cz

- Handling new 'add_on_mode' key in product control file
  (bnc #427002).

-------------------------------------------------------------------
Wed Sep 17 16:14:08 CEST 2008 - locilka@suse.cz

- Fixed aborting the installation/upgrade (bnc #406401).

-------------------------------------------------------------------
Wed Sep 17 15:57:00 CEST 2008 - lslezak@suse.cz

- PackageCallbacks.ycp - fixed `ButtonBox definition (bnc#426965)

-------------------------------------------------------------------
Wed Sep 17 14:07:08 CEST 2008 - lslezak@suse.cz

- Progress.ycp - check whether widget `progress_replace_point
  exists (bnc#412453)
- display a link to Yast Bug Reporting Howto page in the "crash"
  dialog (bnc#421805)
- 2.17.26

-------------------------------------------------------------------
Tue Sep 16 17:22:42 CEST 2008 - lslezak@suse.cz

- added Service::EnabledServices() and .sysconfig.cron agent
  (access to /etc/sysconfig/cron file) (bnc#425864)
- 2.17.25

-------------------------------------------------------------------
Tue Sep 16 08:46:18 CEST 2008 - locilka@suse.cz

- Fixed ncurses menu (bnc #426507).
- 2.17.24

-------------------------------------------------------------------
Mon Sep 15 12:36:02 CEST 2008 - locilka@suse.cz

- Ignoring backslashes at ends of lines in SuSEfirewall
  configuration file (bnc #426000).
- Using one-record-perl-line style in SuSEfirewall for some
  variables to keep them human-readable (bnc #426000).

-------------------------------------------------------------------
Fri Sep 12 15:50:25 CEST 2008 - lslezak@suse.cz

- display a warning when a package installation or download error
  is ignored, suggest verification of the system (fate#303527)
- 2.17.23

-------------------------------------------------------------------
Thu Sep 11 15:35:45 CEST 2008 - jsrain@suse.cz

- require yast2-branding instead of yast2-theme (fate #301794)
- 2.17.22

-------------------------------------------------------------------
Thu Sep 11 07:55:19 CEST 2008 - jsrain@suse.cz

- merged texts from proofread

-------------------------------------------------------------------
Wed Sep 10 14:47:48 CEST 2008 - aschnell@suse.de

- allow whitespace at line-end in /etc/fstab (see bnc #401521)

-------------------------------------------------------------------
Wed Sep 10 07:24:35 CEST 2008 - lslezak@suse.cz

- fixed UI definition in MediaChange callback (incorrectly defined
  ButtonBox widget) (bnc#424349)
- 2.17.21

-------------------------------------------------------------------
Tue Sep  9 15:38:57 CEST 2008 - locilka@suse.cz

- .barexml SCR agent dropped (bnc #424263).

-------------------------------------------------------------------
Tue Sep  9 15:26:12 CEST 2008 - mzugec@suse.de

- fixed NetworkInterfaces::FreeDevice() function
- 2.17.20 

-------------------------------------------------------------------
Tue Sep  9 10:24:41 CEST 2008 - locilka@suse.cz

- Modules 'Slides' and 'SlideShow' moved here from packager.
- 2.17.19

-------------------------------------------------------------------
Mon Sep  8 10:02:12 CEST 2008 - mzugec@suse.cz

- fix for testsuite 

-------------------------------------------------------------------
Fri Sep  5 14:23:55 CEST 2008 - mzugec@suse.cz

- added support for InfiniBand network devices (fate#304870), 
  (fate#304115)
- 2.17.18 

-------------------------------------------------------------------
Thu Sep  4 17:48:02 CEST 2008 - locilka@suse.cz

- Adding question icon for ModuleLoading::Load (bnc #421002).
- Fixed Confirm module (bnc #423272).

-------------------------------------------------------------------
Thu Sep  4 14:31:14 CEST 2008 - locilka@suse.cz

- Fixing Popup YCP module to workaround a UI Syntax Error while
  using ButtonBox widget (bnc #422612).
- Checking UI::OpenDialog return value and closing the dialog only
  if successful (bnc #422612).
- 2.17.17

-------------------------------------------------------------------
Thu Sep  4 12:26:33 CEST 2008 - jsuchome@suse.cz

- InstExtensionImage.ycp: added function for unloading image;
  LoadExtension and UnLoadExtension have argument for progress text

-------------------------------------------------------------------
Thu Sep  4 10:37:53 CEST 2008 - locilka@suse.cz

- One more `ButtonBox in SignatureCheckDialogs (bnc #392171).

-------------------------------------------------------------------
Tue Sep  2 11:18:36 CEST 2008 - locilka@suse.cz

- Extended control file handling to accept 'execute' module
  parameter to be called instead of 'name'/inst_'name'
  (BNC #401319).
- 2.17.16

-------------------------------------------------------------------
Thu Aug 28 11:55:05 CEST 2008 - locilka@suse.cz

- Adapted Popup, Confirm, CWM, ALog, GPGWidgets, NetworkPopup,
  PackageCallbacks, SignatureCheckDialogs, FileChanges, Initrd,
  and ModuleLoading libraries to use new YButtonBox widget
  (FATE #303446).
- Adjusted RPM dependencies.
- 2.17.15

-------------------------------------------------------------------
Wed Aug 27 10:03:54 CEST 2008 - jsrain@suse.cz

- added configuration files changes tracking in SNV as preview

-------------------------------------------------------------------
Mon Aug 25 14:10:23 CEST 2008 - ug@suse.de

- post-patterns for autoyast added
- 2.17.14

-------------------------------------------------------------------
Fri Aug 22 10:18:51 CEST 2008 - jsrain@suse.cz

- remove 'usbhid' from blacklisted modules for initrd (bnc #398420)

-------------------------------------------------------------------
Wed Aug 20 12:46:23 CEST 2008 - ug@suse.de

- fixed the Linuxrc::SaveInstallInf function to copy the 
  install.inf
- 2.17.13

-------------------------------------------------------------------
Tue Aug 19 15:55:31 CEST 2008 - mvidner@suse.cz

- Use zenity or kdialog instead of xmessage if available, for
  accessibility (bnc#418032, bnc#343903).

-------------------------------------------------------------------
Mon Aug 18 13:05:54 CEST 2008 - jsrain@suse.cz

- fixed bash completion (bnc #417755)
- 2.17.12

-------------------------------------------------------------------
Tue Aug 12 17:44:57 CEST 2008 - mvidner@suse.cz

- /sbin/yast, network.scr: Fedora portability, thanks to Oracle.
- Added Distro, a module to distinguish between distributions,
  to facilitate porting YaST.

-------------------------------------------------------------------
Mon Aug 11 13:54:29 CEST 2008 - kmachalkova@suse.cz

- Hostname::Current.*: Do not split FQDN into pieces if it is of the 
  form of IP address (bnc#415109)
- CWMFirewallInterfaces: widget-exists check added
- 2.17.11

-------------------------------------------------------------------
Mon Aug 11 12:42:18 CEST 2008 - locilka@suse.cz

- Fixing PortAliases to recover from faulty data.

-------------------------------------------------------------------
Fri Aug  8 13:19:03 CEST 2008 - locilka@suse.cz

- Fixed the latest Progress patch to pass the testsuite.
- 2.17.10

-------------------------------------------------------------------
Fri Aug  8 10:28:38 CEST 2008 - jsuchome@suse.cz

- anyxml agent documentation added to anyxml.scr (bnc#405291) 

-------------------------------------------------------------------
Wed Aug  6 14:23:14 CEST 2008 - tgoettlicher@suse.de

- Fixed bnc #413516: HideBackButton() always hides back button
  in wizard

-------------------------------------------------------------------
Wed Aug  6 10:34:07 CEST 2008 - locilka@suse.cz

- Converting old built-in allowed services configuration in
  firewall to services defined by packages (bnc #399217).

-------------------------------------------------------------------
Wed Jul 30 11:53:35 CEST 2008 - lslezak@suse.cz

- PackageLock::Connect() - display more details about owner of the
  zypp lock (bnc#280537)

-------------------------------------------------------------------
Fri Jul 25 16:00:44 CEST 2008 - mzugec@suse.cz

- support for tunnel devices in NetworkInterfaces (FaTE#302184)
- 2.17.9

-------------------------------------------------------------------
Tue Jul 22 20:12:41 CEST 2008 - locilka@suse.cz

- Added new DnsServerAPI::GetReverseIPforIPv6 function.
- 2.17.8

-------------------------------------------------------------------
Thu Jul 17 12:25:25 CEST 2008 - jsuchome@suse.cz

- ag_anyxml: return every value as string (bnc#409491) 

-------------------------------------------------------------------
Wed Jul 16 18:41:13 CEST 2008 - locilka@suse.cz

- Support for conflicting services has been dropped from
  SuSEFirewall* modules (replaced by services defined by packages).

-------------------------------------------------------------------
Tue Jul 15 13:37:09 CEST 2008 - locilka@suse.cz

- Fixed Linuxrc::SaveInstallInf function to really copy the
  /etc/install.inf at the end of the installation.
- Fixed ycpdoc warnings for SuSEFirewall*.ycp (added/fixed docu.)

-------------------------------------------------------------------
Fri Jul 11 11:11:11 CEST 2008 - locilka@suse.cz

- Unified icons in Popup library using Icon library.
- Extended Icon library with 'question' icon.
- 2.17.7

-------------------------------------------------------------------
Thu Jul 10 19:02:22 CEST 2008 - mvidner@suse.cz

- CWMTab: Added a nesting stack (bnc#406138); added LastTab() so
  that some modules continue to work (bnc#134386).

-------------------------------------------------------------------
Wed Jul  9 15:22:52 CEST 2008 - locilka@suse.cz

- Making ProductControl::InitAutomaticConfiguration public to make
  it possible to call it directly from first stage installation
  worker (bnc #404122).

-------------------------------------------------------------------
Tue Jul  8 11:28:39 CEST 2008 - locilka@suse.cz

- By default, firewall packages are just checked whether they are
  installed. CWM Firewall Interfaces does not offer to install them
  (bnc #388773).
- 2.17.6

-------------------------------------------------------------------
Mon Jul  7 17:05:37 CEST 2008 - locilka@suse.cz

- Dropped deprecated functions from Wizard module:
  ReplaceNextButton, ReplaceBackButton, ReplaceAbortButton.
- Added more documentation (examples).

-------------------------------------------------------------------
Sun Jul  6 22:18:42 CEST 2008 - mzugec@suse.de

- possibility to disable FileChanges popup (bnc#383718)

-------------------------------------------------------------------
Tue Jul  1 17:43:02 CEST 2008 - mzugec@suse.de

- new function is NetworkService::Networkv6Running()
- rewrite IP/PREFIXLEN for aliases in NetworkInterfaces
- 2.17.5 

-------------------------------------------------------------------
Fri Jun 27 10:53:23 CEST 2008 - lslezak@suse.cz

- adapted to the new patch messages and patch scripts callbacks
  (bnc#401220)
- 2.17.4

-------------------------------------------------------------------
Thu Jun 19 11:05:22 CEST 2008 - aschnell@suse.de

- added Integer::RangeFrom, Integer::IsPowerOfTwo and Integer::Sum
- 2.17.3

-------------------------------------------------------------------
Wed Jun 18 12:42:14 CEST 2008 - mzugec@suse.de

- moved DnsServerAPI testsuites to yast2-dns-server
- 2.17.2

-------------------------------------------------------------------
Wed Jun 18 10:19:41 CEST 2008 - mzugec@suse.de

- use PREFIXLEN in NetworkInterfaces
- fixed testsuites (added IPv6 tests)
- 2.17.1

-------------------------------------------------------------------
Mon Jun 16 12:42:24 CEST 2008 - locilka@suse.cz

- Added "ellipsis" to the "Firewall Details" generic button
  (bnc #395433).

-------------------------------------------------------------------
Fri Jun 13 16:57:42 CEST 2008 - aschnell@suse.de

- added Integer.ycp module with Range function
- 2.17.0

-------------------------------------------------------------------
Fri Jun 13 15:02:15 CEST 2008 - locilka@suse.cz

- Opening fallback ports in case of SSH and / or VNC installation
  when firewall services (defined by packages) are not installed
  (bnc #398855).
- DnsServerAPI testsuites moved here from yast2-dns-server.
- Adjusted RPM dependencies (Conflicts: yast2-dns-server < 2.17.0).

-------------------------------------------------------------------
Wed Jun 11 12:01:02 CEST 2008 - locilka@suse.cz

- All SUSEFirewallServices were dropped, since now we only support
  services defined by packages.

-------------------------------------------------------------------
Mon Jun  9 16:52:24 CEST 2008 - mzugec@suse.cz

- DnsServerApi.pm moved from dns-server (bnc#392606)

-------------------------------------------------------------------
Fri Jun  6 17:27:09 CEST 2008 - mzugec@suse.cz

- installation onto nfs - STARTMODE='nfsroot' (bnc#397410)

-------------------------------------------------------------------
Fri Jun  6 12:50:02 CEST 2008 - locilka@suse.cz

- Fixed Progress stages layout, stage-mark has a reseved space now
  (bnc #395752).
- Using 'rpmqpack' in PackageSystem::PackageInstalled because it is
  a way faster than 'rpm' itself.

-------------------------------------------------------------------
Wed Jun  4 16:32:13 CEST 2008 - lslezak@suse.cz

- added PackageLock::Connect() - similar to PackageLock::Check()
  but [Abort] is always displayed and [Continue] is optional
  (bnc#293356)

-------------------------------------------------------------------
Tue Jun  3 16:49:06 CEST 2008 - locilka@suse.cz

- Always calling NetworkInterfaces::Read in SuSEFirewall::Read
  (bnc #396646)

-------------------------------------------------------------------
Fri May 23 12:23:25 CEST 2008 - jsrain@suse.cz

- adjusted button handling in CWM (bnc#392983)
- 2.16.71

-------------------------------------------------------------------
Thu May 22 15:53:55 CEST 2008 - lslezak@suse.cz

- Added Product::ReadProducts() to explicitly read products from
  the package manager (bnc#390738)
- 2.16.70

-------------------------------------------------------------------
Thu May 22 10:56:19 CEST 2008 - mzugec@suse.cz

- test if disk is network based in NetworkStorage (bnc#384420)
- 2.16.69

-------------------------------------------------------------------
Tue May 20 13:51:55 CEST 2008 - locilka@suse.cz

- Updated SuSEfirewall2 service-translations (generated from PDB).

-------------------------------------------------------------------
Fri May 16 16:40:22 CEST 2008 - jsrain@suse.cz

- added categories Settings and System into desktop file
  (bnc #382778)

-------------------------------------------------------------------
Fri May 16 16:27:19 CEST 2008 - sh@suse.de

- Fixed bnc #374704: Missing wizard icons
  Now providing a default icon until the YCP app sets one
- V 2.16.68

-------------------------------------------------------------------
Wed May 14 09:47:19 CEST 2008 - jsrain@suse.cz

- propagate the yast2 --gtk and --qt switches from control center
  to running individual modules (bnc #389714)
- 2.16.67

-------------------------------------------------------------------
Tue May 13 13:49:40 CEST 2008 - mzugec@suse.cz

- isDiskOnNetwork::NetworkStorage added test for nfs (bnc#384420)
- 2.16.66

-------------------------------------------------------------------
Tue May 13 12:41:55 CEST 2008 - lslezak@suse.cz

- PackageSystem::EnsureSourceInit() - do not display "No package
  source defined" when installing from liveCD (bnc#389688)
- 2.16.65

-------------------------------------------------------------------
Mon May 12 13:42:11 CEST 2008 - mvidner@suse.cz

- Report::{Long,}{Message,Warning,Error}: log the text before popping
  up a dialog so that eager bug reporters have the last message in the
  log (bnc#381594#c15).

-------------------------------------------------------------------
Fri May 09 12:19:58 CEST 2008 - aschnell@suse.de

- Fixed keyboard on PPC during installation (bnc #387567)
- 2.16.64

-------------------------------------------------------------------
Fri May  9 10:03:05 CEST 2008 - locilka@suse.cz

- Fixed TSIG key generation (bnc #387099).
- 2.16.63

-------------------------------------------------------------------
Wed May  7 09:52:21 CEST 2008 - lslezak@suse.cz

- Progress:: store the current values correctly when a nested
  progress is started

-------------------------------------------------------------------
Mon May  5 14:52:54 CEST 2008 - mvidner@suse.cz

- Pass client arguments as literal strings, not YCP values.
  It broke for "/tmp/windomain\theuser-tmpdir" (bnc#382883).
- Fixed the bnc#382216 fix for non-/usr prefix.
- 2.16.62

-------------------------------------------------------------------
Fri May  2 14:07:24 CEST 2008 - lslezak@suse.cz

- Mode::test(), PakageCallbacks - do not call UI:: functions in
  command line mode (do not initialize UI) (another fix for
  bnc#374259)
- 2.16.61

-------------------------------------------------------------------
Wed Apr 30 12:02:38 CEST 2008 - lslezak@suse.cz

- Product.ycp - properly set 'name' and 'short_name' (bnc#368104)

-------------------------------------------------------------------
Tue Apr 29 15:26:54 CEST 2008 - lslezak@suse.cz

- moved ag_content agent (.content_file path) from yast2-instserver
  package here so it can be shared by yast2-instserver and
  yast2-product-creator (bnc#339126)
- 2.16.60

-------------------------------------------------------------------
Mon Apr 28 15:35:47 CEST 2008 - lslezak@suse.cz

- Abort completete autorefresh when [Abort] is pressed after
  a download problem (bnc #382377)
- 2.16.59

-------------------------------------------------------------------
Fri Apr 25 11:18:24 CEST 2008 - lslezak@suse.cz

- do not use UI:: call while importing PackageCallbaks module
  (initializes UI even in command line mode) (bnc#374259)
- 2.16.58

-------------------------------------------------------------------
Thu Apr 24 09:55:15 CEST 2008 - jsuchome@suse.cz

- added missing anyxml.scr
- 2.16.57

-------------------------------------------------------------------
Wed Apr 23 14:59:43 CEST 2008 - locilka@suse.cz

- Fixing CWMFirewallInterfaces to appropriately handle interfaces
  in unprotected internal zone (bnc #382686).
- 2.16.56

-------------------------------------------------------------------
Wed Apr 23 13:27:18 CEST 2008 - mvidner@suse.cz

- Make the yast2 script work even with trailing slashes in $PATH
  (bnc#382216).

-------------------------------------------------------------------
Wed Apr 23 11:50:23 CEST 2008 - lslezak@suse.cz

- PackageSystem.ycp - do not initialize the package callbacks,
  they are already initialized in PackageCallbacks constructor
- Product.ycp - do not initialize the package manager, read the
  installed product from /etc/SuSE-relase file instead (bnc#380652)
- 2.16.55

-------------------------------------------------------------------
Tue Apr 22 15:15:59 CEST 2008 - jsrain@suse.cz

- rename MODLIST variable to YAST_MODLIST to prevent conflicts
  with zypper (bnc #382097)

-------------------------------------------------------------------
Mon Apr 21 12:20:01 CEST 2008 - jsrain@suse.cz

- fixed CWM testsuite
- 2.16.54

-------------------------------------------------------------------
Fri Apr 18 15:29:46 CEST 2008 - lslezak@suse.cz

- Kernel.ycp - check XEN detection result for nil, nil means XEN
  was not found

-------------------------------------------------------------------
Thu Apr 17 20:31:39 CEST 2008 - locilka@suse.cz

- Using `InputFiled instead of obsolete `TextEntry (in CWM).
- Adjusted CWM testsuite.
- 2.16.53

-------------------------------------------------------------------
Wed Apr 16 13:30:31 CEST 2008 - kmachalkova@suse.cz

- Wizard.ycp: Generic tree dialog introduced - left help panel
  might be removed, but menu tree must stay (FaTE #303291 related)

-------------------------------------------------------------------
Tue Apr 15 11:13:04 CEST 2008 - lslezak@suse.cz

- PackageCallbacks.ycp - added RegisterEmptyProgressCallbacks() and
  RestorePreviousProgressCallbacks() functions for disabling and
  restoring progress callbacks (bnc#377919)
- 2.16.52

-------------------------------------------------------------------
Mon Apr 14 16:42:44 CEST 2008 - sh@suse.de

- Open wizard dialogs with `opt(`wizardDialog) in Wizard.ycp
- V 2.16.51

-------------------------------------------------------------------
Mon Apr 14 14:16:55 CEST 2008 - lslezak@suse.cz

- Products.ycp - the target and the sources must be initialized
  and the solver must be run to obtain the list of installed
  products (bnc #368104)

-------------------------------------------------------------------
Mon Apr 14 11:44:17 CEST 2008 - locilka@suse.cz

- Enhanced firewall-services translations script to generate a bit
  more usefule output for translators.

-------------------------------------------------------------------
Mon Apr 14 08:49:05 CEST 2008 - jsrain@suse.cz

- regenerated yast2-services-translations (bnc #373969)
- 2.16.50

-------------------------------------------------------------------
Sun Apr 13 14:42:01 CEST 2008 - aschnell@suse.de

- refactoring and fixing LogView.ycp (bnc #371983)
- 2.16.49

-------------------------------------------------------------------
Fri Apr 11 18:38:02 CEST 2008 - locilka@suse.cz

- New Wizard::OpenOKDialog() (FATE #120373).

-------------------------------------------------------------------
Fri Apr 11 10:50:20 CEST 2008 - mvidner@suse.cz

- FileChanges::FileChangedFromPackage: fixed to actually consider the
  file parameter

-------------------------------------------------------------------
Thu Apr 10 13:55:25 CEST 2008 - kmachalkova@suse.cz

- Hostname.ycp: new functions for retrieving current FQDN, hostname
  and domain name (for FaTE #302863)
- 2.16.48

-------------------------------------------------------------------
Thu Apr 10 10:09:20 CEST 2008 - kmachalkova@suse.cz

- Progress.ycp: use UI::GetDisplay info only when it is really
  needed, not on global level (it instantiates UI and makes CLI
  deaf-dumb in ncurses which set terminal echo to off) (bnc #374259)

-------------------------------------------------------------------
Wed Apr  9 14:57:17 CEST 2008 - jsrain@suse.cz

- use only one 'tail' command in LogView if not using grep to
  filter a log in order to avoid buffering (bnc #371983)
- 2.16.47

-------------------------------------------------------------------
Wed Apr  9 10:33:04 CEST 2008 - locilka@suse.cz

- Added support for Samba Broadcast Reply (FATE #300970).
- Updated Firewall Services translations.
- Renamed SuSEfirewall2 SCR agent to help to make SCR lazy.

-------------------------------------------------------------------
Tue Apr  8 12:14:52 CEST 2008 - lslezak@suse.cz

- call Pkg::TargetInit() in PackageSystem::EnsureTargetInit()
  to load installed packages
- only PAE version of kernel-xen is shipped (kernel-xenpae is now
  kernel-xen)

-------------------------------------------------------------------
Fri Apr  4 15:16:13 CEST 2008 - locilka@suse.cz

- Added GetInstArgs::automatic_configuration for easier handling
  of the automatic configuration process.
- InstExtensionImage changed to use new 'extend' command
  (bnc #376870).
- Function AddXenSupport doesn't change FW_FORWARD_ALWAYS_INOUT_DEV
  anymore. The whole functionality is handled by SuSEfirewall2
  itself (bnc #375482).
- 2.16.46

-------------------------------------------------------------------
Fri Apr  4 14:54:19 CEST 2008 - jsrain@suse.cz

- avoid calling PackageCallbacksInit::InitPackageCallbacks () to
  prevent testsuites of other packages from failing
- 2.16.45

-------------------------------------------------------------------
Thu Apr  3 07:53:51 CEST 2008 - lslezak@suse.cz

- fixed build (missing in -M option in Makefile.am)
- 2.16.44

-------------------------------------------------------------------
Wed Apr  2 22:10:10 CET 2008 - mzugec@suse.de

- added type "password" into CWM
- 2.16.43

-------------------------------------------------------------------
Wed Apr  2 16:31:13 CEST 2008 - lslezak@suse.cz

- moved package callbacks implementation from yast2-packager
  to yast2 (to break cyclic dependency) (fate#302296)
- 2.16.42

-------------------------------------------------------------------
Wed Apr  2 16:21:09 CEST 2008 - locilka@suse.cz

- SCR Agent for managing /etc/ssh/sshd_config has been moved here
  from yast2-sshd.
- Adjusted RPM dependencies.
- 2.16.41

-------------------------------------------------------------------
Tue Apr 01 20:49:22 CEST 2008 - aschnell@suse.de

- let String::FormatSizeWithPrecision return "1 MB" instead of
  "1024 kB" and alike
- fixed String::FormatSizeWithPrecision to return a unit for small
  values

-------------------------------------------------------------------
Tue Apr  1 09:46:44 CEST 2008 - jsrain@suse.cz

- merged texts from proofread

-------------------------------------------------------------------
Mon Mar 31 15:55:25 CEST 2008 - mvidner@suse.cz

- Don't document a feature that is unclear and was never there
  (bnc#373187).

-------------------------------------------------------------------
Wed Mar 26 16:19:46 CET 2008 - jsuchome@suse.cz

- added new anyxml agent, now using perl-XML-Simple library
  (bnc #366867)
- 2.16.40

-------------------------------------------------------------------
Wed Mar 19 17:22:30 CET 2008 - locilka@suse.cz

- anyxml agent renamed to barexml (bnc #366867)
- 2.16.39

-------------------------------------------------------------------
Wed Mar 19 15:36:55 CET 2008 - jsrain@suse.cz

- fixed efika detection (bnc #369045)

-------------------------------------------------------------------
Tue Mar 18 13:22:01 CET 2008 - locilka@suse.cz

- Changed the default value for use-automatic-configuration in
  ProductControl module, now it's false (Also because of AutoYaST).
- Better logging.
- 2.16.38

-------------------------------------------------------------------
Mon Mar 17 14:50:16 CET 2008 - aschnell@suse.de

- added LogViewCore.ycp
- added WaitForEvent to Wizard.ycp
- 2.16.37

-------------------------------------------------------------------
Mon Mar 17 12:43:32 CET 2008 - jsrain@suse.cz

- added 'StartupNotify=true' to the desktop file (bnc #304964)

-------------------------------------------------------------------
Fri Mar 14 12:26:39 CET 2008 - locilka@suse.cz

- Several changes in ProductControl modules for automatic
  configuration and easies enabling and disabling modules.
- DisabledModules and DisabledProposals were made local and acces
  to them is available via functional API only. Both for
  (fate #303396).
- 2.16.36

-------------------------------------------------------------------
Fri Mar 14 11:29:13 CET 2008 - jsrain@suse.cz

- fixed textdomain

-------------------------------------------------------------------
Wed Mar 12 17:16:20 CET 2008 - locilka@suse.cz

- Adjusted ProductControl to evaluate `accept and `ok as if it was
  `next (bnc #369846).
- 2.16.35

-------------------------------------------------------------------
Tue Mar 11 16:14:30 CET 2008 - jsrain@suse.cz

- added infrastructure to detect configuration files changed not
  by YaST and warn users about such changes possibly getting lost
  (fate #303374)

-------------------------------------------------------------------
Tue Mar 11 13:00:07 CET 2008 - lslezak@suse.cz

- improved String::FormatRateMessage() (needed for bnc #168935)
- 2.16.34

-------------------------------------------------------------------
Wed Mar  5 17:37:15 CET 2008 - lslezak@suse.cz

- register Refresh callbacks (required for FATE #30962, bnc #231745)
- 2.16.33

-------------------------------------------------------------------
Wed Mar 05 16:39:25 CET 2008 - aschnell@suse.de

- set Qt style during installation

-------------------------------------------------------------------
Wed Mar  5 15:37:35 CET 2008 - locilka@suse.cz

- Do not try to change the Wizard widget if no such widget exists
  (ncurses) reuse the Back button instead (bnc #367213).
- 2.16.31

-------------------------------------------------------------------
Tue Mar  4 13:53:43 CET 2008 - locilka@suse.cz

- Replacing obsolete ag_background with new ag_process in Service
  YCP module.
- Adjusted RPM dependencies.

-------------------------------------------------------------------
Wed Feb 27 14:38:42 CET 2008 - coolo@suse.de

- new version
- V 2.16.30

-------------------------------------------------------------------
Fri Feb 22 15:34:10 CET 2008 - jsuchome@suse.cz

- added ProductControl::EnableModule, ProductControl::DisabledModule

-------------------------------------------------------------------
Thu Feb 21 18:09:33 CET 2008 - sh@suse.de

- Added new UI packages to Requires/BuildRequires in .spec file
- No more fullscreen for sw_single (coolo's wish)
- V 2.16.29

-------------------------------------------------------------------
Mon Feb 18 20:51:30 CET 2008 - coolo@suse.de

- fix build
- 2.16.28

-------------------------------------------------------------------
Mon Feb 18 17:10:17 CET 2008 - mzugec@suse.de

- NetworkService::NetworkRunningPopup() changed to confirmation

-------------------------------------------------------------------
Mon Feb 18 14:13:07 CET 2008 - lslezak@suse.cz

- URL::Parse() - parse "dir:///" correctly

-------------------------------------------------------------------
Fri Feb 15 13:53:34 CET 2008 - jsrain@suse.cz

- added variables to define whether installing from RPM packages
  or images

-------------------------------------------------------------------
Thu Feb 14 11:59:42 CET 2008 - mzugec@suse.de

- added Confirm::RunningNetwork() for bnc#360571
- 2.16.27

-------------------------------------------------------------------
Wed Feb 13 12:15:22 CET 2008 - jsrain@suse.cz

- Defined filename of file to force update instead of installation

-------------------------------------------------------------------
Fri Feb  8 10:40:25 CET 2008 - locilka@suse.cz

- Umounts performed by InstExtensionImage use -f -l -d (force,
  lazy, free the used loop device as well).

-------------------------------------------------------------------
Thu Feb  7 15:50:24 CET 2008 - locilka@suse.cz

- Module InstExtensionImage moved here from installation.
- Added possibility to disintegrate extensions integrated by
  InstExtensionImage module.
- 2.16.26

-------------------------------------------------------------------
Wed Feb  6 16:51:28 CET 2008 - locilka@suse.cz

- Restoring buttons in ProductControl after every single client
  call to prevent from breaking the installation workflow.

-------------------------------------------------------------------
Tue Feb  5 10:36:52 CET 2008 - kmachalkova@suse.cz

- Progress.ycp: Use the presence of progress bar widget to determine
  whether some progress is running (querying progress counter is not
  enough, previous modules might have failed to reset it correctly)

-------------------------------------------------------------------
Mon Feb  4 18:07:47 CET 2008 - mzugec@suse.de

- Confirm::RunningNetwork() moved to
  NetworkService::NetworkRunningPopup()

-------------------------------------------------------------------
Fri Feb  1 13:00:18 CET 2008 - locilka@suse.cz

- Added new functions into the URL module: MakeMapFromParams and
  MakeParamsFromMap.
- Fixed deprecated find() calls in URL module.
- 2.16.25

-------------------------------------------------------------------
Mon Jan 28 16:28:34 CET 2008 - locilka@suse.cz

- Adjusted SCR agent for SuSEfirewall2 sysconfig file. Values can
  use also single quotes, not only double-quotes (bnc#327565).

-------------------------------------------------------------------
Mon Jan 28 13:14:13 CET 2008 - locilka@suse.cz

- Removing useless Wizard() calls in ProductControl to minimize the
  Wizard redrawing.

-------------------------------------------------------------------
Mon Jan 28 13:00:19 CET 2008 - aschnell@suse.de

- support Qt and Gtk frontend in startup scripts
- 2.16.24

-------------------------------------------------------------------
Sun Jan 27 21:22:06 CET 2008 - coolo@suse.de

- fixing changelog

-------------------------------------------------------------------
Thu Jan 24 15:16:44 CET 2008 - mzugec@suse.cz

- replace deprecated NetworkDevices by NetworkInterfaces
- 2.16.23

-------------------------------------------------------------------
Thu Jan 24 10:09:37 CET 2008 - lslezak@suse.cz

- Fixed testing UI::WidgetExists() call result (it can return nil,
  it must be explicitly compared to true)
- Added pre-requires for fillup into .spec file (for filling up
  sysconfig.yast2 template)
- 2.16.23

-------------------------------------------------------------------
Tue Jan 22 13:25:44 CET 2008 - lslezak@suse.cz

- Progress::New() can be called recursively - a nested progress
  can run inside the main progress (part of bug #352007)
- added wizard/doc/examples/progress_*.ycp examples how to use
  this feature
- 2.16.22

-------------------------------------------------------------------
Mon Jan 21 14:49:30 CET 2008 - locilka@suse.cz

- Disabled HTTP and HTTPS services in list of hard-coded
  SuSEfirewall2 services (replaced with services defined by pkgs).
- Disabled also SSH, DHCP server/client, NIS client.
- Function GetFilenameFromServiceDefinedByPackage has been made
  global.
- Fixed SuSEFirewall testsuite and possibly conflicting services.

-------------------------------------------------------------------
Fri Jan 18 18:04:57 CET 2008 - kmachalkova@suse.cz

- Re-enabled threading in ncurses UI (bug #164999, FaTE #301899)

-------------------------------------------------------------------
Thu Jan 17 13:15:45 CET 2008 - lslezak@suse.cz

- use `BusyIndicator widget for `tick subprogress in Progress::
  (#351933)
- register AcceptWrongDigest AcceptUnknownDigest callbacks
- 2.16.21

-------------------------------------------------------------------
Fri Jan 11 14:11:16 CET 2008 - mzugec@suse.de

- remove ocurrences of deprecated NetworkInterfaces::device_name

-------------------------------------------------------------------
Tue Jan  8 17:20:27 CET 2008 - mzugec@suse.cz

- added NetworkInterfaces module (NetworkDevices will be deprecated)
- 2.16.20

-------------------------------------------------------------------
Tue Jan  8 13:06:46 CET 2008 - jsrain@suse.cz

- disable tab-completion after -i, --install, --remove and
  -- update (#341706)

-------------------------------------------------------------------
Tue Jan  8 11:40:54 CET 2008 - kmachalkova@suse.cz

- Fixed crash when running text-mode menu as non-root user (new
  libyui throws an exception if SelectionBox entry is nil)

-------------------------------------------------------------------
Tue Jan  8 10:42:05 CET 2008 - jsrain@suse.cz

- offer possibility to define UI via cmdline parameter (#348817)

-------------------------------------------------------------------
Fri Jan  4 10:47:10 CET 2008 - lslezak@suse.cz

- Progress:: do not replace the subprocess widget, try to reuse the
  existing widget if possible (avoids screen flickering) (#350584)
- 2.16.19

-------------------------------------------------------------------
Thu Dec 13 17:47:39 CET 2007 - mzugec@suse.de

- NetworkDevices::CleanCacheRead() to reset and re-read
.sysconfig.network.ifcfg* because of network proposal (#170558)
- NetworkDevices::GetDeviceTypes() - list of netcard devices for
this architecture
- NetworkDevices::GetDevTypeDescription() moved from network module
(routines/summary device_types, routines/complex device_names)
- 2.16.18

-------------------------------------------------------------------
Mon Dec 10 12:31:44 CET 2007 - locilka@suse.cz

- Adjusted RPM dependencies:
    * Conflicts yast2-country < 2.16.3 because of moving some files
      from that package here.
    * yast2-pkg-bindings >= 2.16.5 needed already in build-time.

-------------------------------------------------------------------
Fri Dec  7 13:34:11 CET 2007 - lslezak@suse.cz

- Progress:: - added support for subprogress
  (see Progress::Subprogress*() functions)
- InitPackageCallbacks() - register Process* callbacks
- 2.16.17

-------------------------------------------------------------------
Fri Dec  7 13:22:17 CET 2007 - jsuchome@suse.cz

- country.ycp and country_long.ycp moved here from yast2-country
  to remove a dependency on yast2-country by some packages

-------------------------------------------------------------------
Fri Dec  7 11:18:01 CET 2007 - jsrain@suse.cz

- fixed validation of CWM tab widget (#346751)

-------------------------------------------------------------------
Thu Dec  6 17:36:11 CET 2007 - mzugec@suse.cz

- added vlan into device types list

-------------------------------------------------------------------
Wed Dec  5 17:32:22 CET 2007 - sh@suse.de

- Dropped obsolete --noborder option for /sbin/yast2

-------------------------------------------------------------------
Mon Dec  3 16:43:50 CET 2007 - locilka@suse.cz

- Adjusted RPM dependencies: mod_UI in yast2-core.
- Updated Progress with icons to rather use Image-Dimm support
  if available.
- Added new Icon YCP module to provide basic acces to icon files.
- Popup::ConfirmAbort now uses Icons.
- 2.16.16

-------------------------------------------------------------------
Mon Dec  3 14:24:02 CET 2007 - ug@suse.de

- XMLToYCPString added to convert an XML string to
  YCP data

-------------------------------------------------------------------
Thu Nov 29 15:35:40 CET 2007 - locilka@suse.cz

- Progress module has been extended to show icons for stages.
  Function NewProgressIcons() just extends the New() function
  with list of images to be shown.

-------------------------------------------------------------------
Thu Nov 29 13:19:11 CET 2007 - mzugec@suse.cz

- for AY Confirm::Detection popup has timeout 10 seconds (#192181)
- 2.16.15

-------------------------------------------------------------------
Tue Nov 27 19:13:03 CET 2007 - sh@suse.de

- Require yast2-core >= 2.16.10 in .spec
- 2.16.14

-------------------------------------------------------------------
Tue Nov 27 16:48:57 CET 2007 - mvidner@suse.cz

- Wizard::ShowReleaseNotesButton id is string, not any.
- 2.16.13

-------------------------------------------------------------------
Tue Nov 27 13:47:41 CET 2007 - mvidner@suse.cz

- /sbin/yast2: Factored out the y2base loop. Exit it on failure (#343258).

-------------------------------------------------------------------
Fri Nov 23 16:21:28 CET 2007 - mzugec@suse.cz

- fixed URL module for "smb" type
- 2.16.12

-------------------------------------------------------------------
Thu Nov 22 17:45:45 CET 2007 - locilka@suse.cz

- Fixed URL.ycp documentation, added some examples.

-------------------------------------------------------------------
Wed Nov 21 15:36:03 CET 2007 - mzugec@suse.cz

- title-style capitalization of GetDeviceType() (#223873)

-------------------------------------------------------------------
Tue Nov 20 10:50:24 CET 2007 - locilka@suse.cz

- Added new Internet::ShutdownAllLocalDHCPClients function
  for killing dhcpcd (#308577).

-------------------------------------------------------------------
Mon Nov 19 17:58:09 CET 2007 - kmachalkova@suse.cz

- Initialize locale variables (UTF-8 or not) properly to prevent
  displaying garbled characters in console (#335246) (thanks, mfabian
  and werner)

-------------------------------------------------------------------
Fri Nov 16 11:03:43 CET 2007 - locilka@suse.cz

- SCR agent for any_XML has been moved from yast2-packager-2.16.5
  to yast2-2.16.11 (#332187).
- Adjusted RPM dependencies.
- 2.16.11

-------------------------------------------------------------------
Fri Nov  9 12:23:00 CET 2007 - jsrain@suse.cz

- added manpage for yast (#336004)
- initialize product name during live installation properly
  (#297609)
- changed labels of software confirmation popup to Install/Cancel,
  resp. Uninstall/Cancel (#215195)
- 2.16.10

-------------------------------------------------------------------
Wed Nov  7 20:59:53 CET 2007 - mzugec@suse.cz

- added new function ListDevicesExcept(string)
- 2.16.9

-------------------------------------------------------------------
Tue Nov  6 18:22:47 CET 2007 - locilka@suse.cz

- Added new YCP module AutoinstData (which holds all data shared
  between Autoinstallation and other YaST modules) to break cyclic
  dependencies.
- Adjusted RPM dependencies.
- 2.16.8

-------------------------------------------------------------------
Mon Nov  5 11:19:38 CET 2007 - locilka@suse.cz

- Dirinstall-related global data added to Installation YCP module.
- 2.16.7

-------------------------------------------------------------------
Fri Nov  2 14:27:14 CET 2007 - locilka@suse.cz

- YCP module Internet moved from yast2-network to yast2 to remove
  RPM dependencies.
- Adjusted RPM dependencies.
- Added some more texts for firewall services defined by packages.
- Some functions from Internet were moved to newly created
  InternetDevices because of dependency on Provirer module.
- 2.16.6

-------------------------------------------------------------------
Thu Nov  1 16:44:07 CET 2007 - locilka@suse.cz

- Update/backup-related variables were moved from  Update::* to
  Installation::update_* to remove RPM dependencies.
- 2.16.5

-------------------------------------------------------------------
Wed Oct 31 13:19:42 CET 2007 - locilka@suse.cz

- installedVersion and updateVersion moved from 'Update' to
  'Installation' YCP module to remove dependencies.
- 2.16.4

-------------------------------------------------------------------
Tue Oct 30 17:24:06 CET 2007 - locilka@suse.cz

- Modules Hotplug and HwStatus moved here from yast2-installation
  to remove yast2-storage dependency on yast2-installation.
- Adjusted RPM dependencies.
- 2.16.3

-------------------------------------------------------------------
Tue Oct 23 08:10:22 CEST 2007 - jsrain@suse.cz

- kernel-bigsmp renamed to kernel-pae
- 2.16.2

-------------------------------------------------------------------
Thu Oct 11 11:52:23 CEST 2007 - locilka@suse.cz

- New function FileUtils::MD5sum.
- Merging every single workflow only once, skipping duplicate
  additional workflows even if provided by a different file name
  (#332436).
- Merging control-file texts in WorkflowManager as well (#271608).

-------------------------------------------------------------------
Thu Oct  4 16:29:01 CEST 2007 - jsrain@suse.cz

- install bigsmp kernel regardless the memory size (Fate #159006)
- 2.16.1

-------------------------------------------------------------------
Wed Oct  3 09:39:45 CEST 2007 - mvidner@suse.cz

- Do not try to package COPYRIGHT.english, it is gone from
  devtools (#299144).
- 2.16.0

-------------------------------------------------------------------
Wed Sep 26 18:06:50 CEST 2007 - kmachalkova@suse.cz

- Text-mode control center: do not show groups containing no modules
  to the user (#309452)

-------------------------------------------------------------------
Wed Sep 12 11:24:50 CEST 2007 - jsrain@suse.cz

- reverted Fate #159006 (always using bigsmp kernel if PAE detected)
  (#309468)
- 2.15.58

-------------------------------------------------------------------
Tue Sep 11 10:23:08 CEST 2007 - varkoly@suse.de

- Fixed Provides list (#309420)

-------------------------------------------------------------------
Mon Sep 10 11:41:49 CEST 2007 - locilka@suse.cz

- Fixed agent for /content file to correctly identify the key and
  the value (#305495).
- 2.15.57

-------------------------------------------------------------------
Thu Sep  6 14:30:06 CEST 2007 - tgoettlicher@suse.de

- fixed mouse cursor for links (#304679)
- 2.15.56

-------------------------------------------------------------------
Wed Sep  5 12:48:58 CEST 2007 - jsrain@suse.cz

- handle missing /usr/bin/id properly (#307375)
- 2.15.55

-------------------------------------------------------------------
Mon Sep  3 14:25:19 CEST 2007 - mvidner@suse.cz

- Mail via AutoYaST: do not omit the colon separator in /etc/aliases;
  fixed warnings about undefined variables (#304190).
- 2.15.54

-------------------------------------------------------------------
Mon Sep  3 13:08:17 CEST 2007 - lslezak@suse.cz

- added fallback for "kernel-iseries64" - use "kernel-ppc64",
  when it's not available (#302246)
- properly check whether a kernel package is available (use package
  name instead of 'provides' capability), fixed check in 'repair'
  mode (#302246, #299683)
- added Package::PackageAvailable() and Package::PackageInstaled()
  functions to check whether a package is available or installed
  (they check package name in contrast to Package::IsAvailable()
  and Package::IsInstalled() which check 'provides' capability)
- 2.15.53

-------------------------------------------------------------------
Mon Sep  3 08:24:32 CEST 2007 - mvidner@suse.cz

- Use xmessage only if y2base fails. Don't use it for harmless
  warnings (#265263#c59).
- 2.15.52

-------------------------------------------------------------------
Fri Aug 31 10:34:10 CEST 2007 - locilka@suse.cz

- Fixing evaluation of unreadable cpuflags in Kernel.ycp (#303842).
- 2.15.51

-------------------------------------------------------------------
Thu Aug 30 11:25:02 CEST 2007 - jsrain@suse.cz

- removed the -s/--style option from manpage and help (#300362)

-------------------------------------------------------------------
Thu Aug 30 10:51:17 CEST 2007 - jsrain@suse.cz

- updated list of fallback kernels (no longer kernel-smp) (#304646)
- 2.15.50

-------------------------------------------------------------------
Thu Aug 30 10:23:29 CEST 2007 - jsrain@suse.cz

- updated list of modules not to add to initrd (#298726)
- 2.15.49

-------------------------------------------------------------------
Tue Aug 28 15:54:17 CEST 2007 - mzugec@suse.cz

- add filter and log for output of NetworkDevices::List() (#303858)

-------------------------------------------------------------------
Tue Aug 28 12:12:49 CEST 2007 - locilka@suse.cz

- Fixed SuSEFirewall to better handle erroneous data from
  NetworkDevices module (#303858).

-------------------------------------------------------------------
Mon Aug 27 11:59:50 CEST 2007 - sh@suse.de

- Fixed bug #304776: save_y2logs usage message

-------------------------------------------------------------------
Fri Aug 24 13:21:57 CEST 2007 - mzugec@suse.cz

- add "ath" into "netcard" macro in NetworkDevices (#288450)
- 2.15.48

-------------------------------------------------------------------
Sun Aug 12 12:13:36 CEST 2007 - coolo@suse.de

- avoid conflicts without version

-------------------------------------------------------------------
Fri Aug 10 13:56:42 CEST 2007 - locilka@suse.cz

- Preselect "Add Online Repositories Before Installation" check-box
  in the "Installation Mode" dialog (#299207).
- 2.15.47

-------------------------------------------------------------------
Fri Aug 10 12:28:27 CEST 2007 - jsrain@suse.cz

- conflict older versions of packages which files were moved here
  from (#294054)
- 2.15.46

-------------------------------------------------------------------
Fri Aug 10 11:10:34 CEST 2007 - locilka@suse.cz

- Updated firewall-related texts for services defined by packages.

-------------------------------------------------------------------
Thu Aug  2 14:54:01 CEST 2007 - lslezak@suse.cz

- register download callbacks (#292629)
- 2.15.45

-------------------------------------------------------------------
Mon Jul 30 13:08:04 CEST 2007 - jsrain@suse.cz

- install bigsmp kernel regardless the memory size (Fate #159006)
- 2.15.42

-------------------------------------------------------------------
Thu Jul 26 10:07:51 CEST 2007 - jsrain@suse.cz

- added Provides: yast2-devel to yast2-devel-doc
- 2.15.43

-------------------------------------------------------------------
Wed Jul 25 14:46:56 CEST 2007 - locilka@suse.cz

- Renamed yast2-devel to yast2-devel-doc (FATE #302461).
- 2.15.42

-------------------------------------------------------------------
Sun Jul 22 10:02:08 CEST 2007 - mzugec@suse.de

- don't use getcfg in IsConnected function
- 2.15.41

-------------------------------------------------------------------
Wed Jul 18 16:56:45 CEST 2007 - lslezak@suse.cz

- PackageCallbacksInit.ycp - register ProgressReport callbacks
- 2.15.40

-------------------------------------------------------------------
Thu Jul 12 15:01:28 CEST 2007 - jsrain@suse.cz

- disabled rpmlint checks for .desktop files in order to build
- 2.15.39

-------------------------------------------------------------------
Wed Jul  4 11:47:40 CEST 2007 - locilka@suse.cz

- Fixed initrd testsuite
- 2.15.38

-------------------------------------------------------------------
Mon Jul  2 15:16:20 CEST 2007 - locilka@suse.cz

- Fixed adding of firewall custom rules in case of empty
  destination port but source port set (#284998).

-------------------------------------------------------------------
Thu Jun 28 21:33:42 CEST 2007 - jsrain@suse.cz

- added mode for live CD installation
- several updates for live CD installation

-------------------------------------------------------------------
Thu Jun 21 17:35:48 CEST 2007 - adrian@suse.de

- fix changelog entry order

-------------------------------------------------------------------
Wed Jun 20 11:56:36 CEST 2007 - locilka@suse.cz

- Extending Installation module to provide persistent information
  in Instalaltion Mode dialog.

-------------------------------------------------------------------
Tue Jun 19 13:02:27 CEST 2007 - kmachalkova@suse.cz

- Respect user's choice and never unset LANG (yast2-funcs)
- Do not append .UTF-8 suffix to POSIX and C locale (/sbin/yast2)
  (#285178)
- 2.15.37

-------------------------------------------------------------------
Tue Jun 19 08:28:57 CEST 2007 - locilka@suse.cz

- Allowing to go back in the installation workflow even if the
  workflow has changed. The condition must be explicitly set in
  the control file.

-------------------------------------------------------------------
Mon Jun 18 17:13:55 CEST 2007 - jsrain@suse.cz

- check patch lenght before calling substring (#283146)

-------------------------------------------------------------------
Thu Jun 14 15:57:58 CEST 2007 - kmachalkova@suse.cz

- Enable setting color theme of ncurses UI (Y2NCURSES_COLOR_THEME
  variable added to sysconfig, exported by /sbin/yast2 if defined)
  (FaTE #301893))

-------------------------------------------------------------------
Tue Jun 12 18:05:51 CEST 2007 - mzugec@suse.cz

- fixed CheckDomain function - allow "." character at the end
of domain name (suse.cz.)
- 2.15.36

-------------------------------------------------------------------
Thu Jun  7 10:14:06 CEST 2007 - lslezak@suse.cz

- speed up PackageSystem::InstallKernel() - call rpm directly
  instead of starting the package manager
- display licenses in the command line mode properly,
  fixed prompt when removing packages (#270910)

-------------------------------------------------------------------
Tue Jun  5 21:22:50 CEST 2007 - locilka@suse.cz

- Extended PackageLock::Check function to allow to 'Retry' getting
  the package management lock (#280383).

-------------------------------------------------------------------
Fri Jun  1 09:51:24 CEST 2007 - mzugec@suse.cz

- add function NetworkService::isNetworkRunning()
- NetworkStorage moved here from yast2-network
- 2.15.35

-------------------------------------------------------------------
Wed May 30 13:48:27 CEST 2007 - sh@suse.de

- Fixed bug #278790: save_y2logs complains about missing RPM DB

-------------------------------------------------------------------
Tue May 29 15:53:15 CEST 2007 - lslezak@suse.cz

- updated metadata in the sysconfig file (#278612)

-------------------------------------------------------------------
Fri May 25 10:59:56 CEST 2007 - jsrain@suse.cz

- fixed spec file (removed duplicate .desktop files translations)
- removed translations from .desktop-files (#271209)
- 2.15.34

-------------------------------------------------------------------
Mon May 21 16:04:31 CEST 2007 - kmachalkova@suse.cz

- Do not show empty xmessage window if nothing is printed to stderr
  after yast module has exited (mvidner's patch for #265263)

-------------------------------------------------------------------
Mon May 21 13:39:58 CEST 2007 - jsrain@suse.cz

- fixed chrp board detection (PPC) (#273606)
- do not check UI mode when enabling the 'Use LDAP' widget in
  service dialog (#274649)

-------------------------------------------------------------------
Thu May 17 17:57:17 CEST 2007 - lslezak@suse.cz

- Fixed testsuite for String.ycp
- 2.15.33

-------------------------------------------------------------------
Thu May 17 17:08:57 CEST 2007 - kmachalkova@suse.cz

- Do not request link state of network devices from ethtool (ask
  sysfs instead) so that yast2 does not require ethtool (#256382)

-------------------------------------------------------------------
Wed May 16 11:52:52 CEST 2007 - locilka@suse.cz

- Added checking for allowed "ssh" TCP port into
  SuSEFirewallProposal module additionaly to "service:sshd"
  (related to #274761).

-------------------------------------------------------------------
Wed May  9 13:47:10 CEST 2007 - lslezak@suse.cz

- fixed units - use "kB" instead of "KB" in strings (#270935)

-------------------------------------------------------------------
Mon May  7 14:47:41 CEST 2007 - mvidner@suse.cz

- save_y2logs: do not query the RPM database if there is none, as
  in the inst-sys (#270321).

-------------------------------------------------------------------
Fri May  4 15:28:26 CEST 2007 - locilka@suse.cz

- Added new refresh-srv-def-by-pkgs-trans.sh script that creates
  a YCP file containing translations for services defined by
  packages (FATE #30068).
- Added yast2-services-translations.ycp file with translations,
  textdomain is "firewall-services".
- Changed SuSEFirewallProposal to use new definition of services
  instead the old one from SuSEFirewallServices.
- Fixed BuildRequires (yast2-perl-bindings) after moving
  Mail-related perl modules to yast2 package.
- 2.15.32

-------------------------------------------------------------------
Thu May  3 14:44:05 CEST 2007 - varkoly@suse.de

- Add new module file MailAlias.ycp (269867 - build cycle between
  yast2-users and yast2-mail)
- 2.15.31

-------------------------------------------------------------------
Thu May  3 14:20:41 CEST 2007 - locilka@suse.cz

- Present more information to the user when calling a YaST client
  fails (#267886).

-------------------------------------------------------------------
Thu Apr 19 16:30:05 CEST 2007 - mzugec@suse.cz

- added GetIP(device) function to get first+additional addresses (#264393)
- 2.15.30

-------------------------------------------------------------------
Thu Apr 19 11:09:13 CEST 2007 - jsrain@suse.cz

- fixed path to GNOME control center (#245970)

-------------------------------------------------------------------
Wed Apr 18 08:33:37 CEST 2007 - locilka@suse.cz

- FileUtils::CheckAndCreatePatch function has been fixed not to
  turn "/" into empty string (#203363).
- 2.15.29

-------------------------------------------------------------------
Fri Apr 13 16:36:09 CEST 2007 - locilka@suse.cz

- Added 'modified' flag into SuSEFirewallServices module. This
  makes SuSEFirewall module to restart SuSEfirewall2 in case of
  changed only SuSEFirewallServices settings.

-------------------------------------------------------------------
Thu Apr 12 14:05:24 CEST 2007 - locilka@suse.cz

- Added new SetNeededPortsAndProtocols() function into
  SuSEFirewallServices module. It allows to modify services defined
  by packages described in FATE #300687.
- 2.15.28

-------------------------------------------------------------------
Thu Apr 12 13:09:40 CEST 2007 - mvidner@suse.cz

- Detect Efika board type, handle it like Pegasos (#259827).
- Fixed /sbin/yast2 to pass on the return value of y2base and of the
  control center (#263412).
- Let /sbin/yast2 redirect its output to xmessage if appropriate
  (#211392).
- 2.15.27

-------------------------------------------------------------------
Wed Apr 11 10:14:42 CEST 2007 - lslezak@suse.cz

- properly detect PV/FV Xen machine (#255217)
- 2.15.26

-------------------------------------------------------------------
Fri Apr  6 15:34:36 CEST 2007 - locilka@suse.cz

- Adding new Installation::reboot_net_settings that will point to
  a file storing current nework services settings when rebooting
  a computer during installation (#258742).
- Adding comments for Installation::* variables
- 2.15.25

-------------------------------------------------------------------
Fri Apr  6 11:18:10 CEST 2007 - lslezak@suse.cz

- register Pkg::CallbackAuthentication() callback (#190609)
- 2.15.24

-------------------------------------------------------------------
Mon Apr  2 14:15:53 CEST 2007 - jsuchome@suse.cz

- fixed restarting after Patch CD update (#259825)
- 2.15.23

-------------------------------------------------------------------
Mon Apr  2 14:11:12 CEST 2007 - lslezak@suse.cz

- register new callbacks Pkg::CallbackSourceCreateInit/Destroy()
  and Pkg::CallbackSourceReportInit/Destroy() (#251726)

-------------------------------------------------------------------
Mon Apr  2 10:59:49 CEST 2007 - locilka@suse.cz

- Changed Firewall proposal to be unified with other network
  proposals, e.g., "Firewall is enabled (disable)" (#259778).

-------------------------------------------------------------------
Fri Mar 30 08:23:46 CEST 2007 - locilka@suse.cz

- SCR agent proc_meminfo.scr moved from yast2-storage to yast2

-------------------------------------------------------------------
Thu Mar 29 15:45:49 CEST 2007 - locilka@suse.cz

- Added new WorkflowManager testsuite
- Added some debugging functions into WorkflowManager
- Changed ProductControl for easier testing

-------------------------------------------------------------------
Wed Mar 28 17:09:39 CEST 2007 - locilka@suse.cz

- Some testsuites have been moved from yast2-packager to yast2
- 2.15.22

-------------------------------------------------------------------
Wed Mar 28 15:59:03 CEST 2007 - locilka@suse.cz

- A new YCP module WorkflowManager has been created in order to
  unifys Add-On and Patterns in their possibility to influence the
  installation and configuration workflow (FATE #129).
- 2.15.21

-------------------------------------------------------------------
Fri Mar 23 12:47:17 CET 2007 - jsrain@suse.cz

- use Qt control center instead of Gtk and vice versa if the preffered
  one doesn't exist, fixed path to Gtk control center (#255745)
- fixed focus switching when changing dialogs in tree dialog (#239775)

-------------------------------------------------------------------
Wed Mar 21 16:12:54 CET 2007 - locilka@suse.cz

- Using SuSEFirewall::SuSEFirewallIsInstalled also internally in
  some SuSEFirewall functions.

-------------------------------------------------------------------
Wed Mar 21 07:50:59 CET 2007 - lslezak@suse.cz

- added hwinfo/classnames.ycp (from yast2-tune) (#253486)
- 2.15.20

-------------------------------------------------------------------
Mon Mar 19 16:37:40 CET 2007 - jsrain@suse.cz

- fixed selecting proper dialog in DialogTree in case of widget
  validation failed (#253488)

-------------------------------------------------------------------
Tue Mar 13 10:07:05 CET 2007 - jsrain@suse.cz

- added yast2-perl-bindings to Requires (#253514)

-------------------------------------------------------------------
Mon Mar 12 11:54:18 CET 2007 - mzugec@suse.cz

- sysconfig/network: use IPADDR/PREFIXLEN as default instead of NETMASK (#231997)
- 2.15.19

-------------------------------------------------------------------
Mon Mar 12 08:42:07 CET 2007 - locilka@suse.cz

- Modules 'Product' and 'Installation' (installation settings) were
  moved from 'yast2-installation' to 'yast2' to minimize
  cross-package dependencies.
- Adjusted package-conflicts.
- 2.15.18

-------------------------------------------------------------------
Fri Mar  9 08:57:01 CET 2007 - locilka@suse.cz

- Changing 'xenbr0' in SuSEfirewall2's FW_FORWARD_ALWAYS_INOUT_DEV
  to 'xenbr+' to match all XEN bridges. XEN bridge name is newly
  dependent on network interface number (#233934).

-------------------------------------------------------------------
Thu Mar  8 18:21:35 CET 2007 - jsuchome@suse.cz

- added SLPAPI.pm, Perl API for SLP agent (#238680)
- 2.15.17

-------------------------------------------------------------------
Thu Mar  8 16:57:17 CET 2007 - locilka@suse.cz

- Module GetInstArgs moved from yast2-installation to yast2, many
  clients required yast2-installation only because of this module.
- Added documentation of functions into that module.

-------------------------------------------------------------------
Thu Mar  8 16:30:09 CET 2007 - jsrain@suse.cz

- added xinetd support to the CWM service start widget

-------------------------------------------------------------------
Wed Mar  7 13:26:03 CET 2007 - jsrain@suse.cz

- build correctly URL in case of multiple leading slashes in the
  path (#179623)

-------------------------------------------------------------------
Tue Mar  6 22:25:24 CET 2007 - locilka@suse.cz

- Adding more documentation into the FileUtils module (examples).

-------------------------------------------------------------------
Tue Mar  6 13:49:56 CET 2007 - locilka@suse.cz

- When updating the SuSEfirewall2 network interfaces, consider that
  interfaces needn't be assigned to zones only by SuSEFirewall but
  also by network modules. Do not change assignments which have
  been made already.

-------------------------------------------------------------------
Mon Mar  5 10:57:48 CET 2007 - locilka@suse.cz

- fixed SuSEFirewall testsuite
- 2.15.16

-------------------------------------------------------------------
Mon Mar  5 10:42:34 CET 2007 - jsrain@suse.cz

- fixed testsuite

-------------------------------------------------------------------
Fri Mar  2 08:54:41 CET 2007 - lslezak@suse.cz

- install Xen paravirtual drivers (xen-kmp-* package) if running in
  a fully virtualized guest (#241564)
- register new yast agents when a patch or a package has been
  installed (#250179)
- 2.15.15

-------------------------------------------------------------------
Thu Mar  1 17:58:14 CET 2007 - kmachalkova@suse.cz

- Added checking for root user into ncurses menu. If the user is not
  root, show notify popup and list only the modules that do not need
  root privileges (#246015)

-------------------------------------------------------------------
Thu Mar  1 16:43:01 CET 2007 - jsuchome@suse.cz

- Added command line help text describing format of the [string]
  type options (#248201)

-------------------------------------------------------------------
Wed Feb 28 15:20:00 CET 2007 - locilka@suse.cz

- Making yast2.rpm independent on SuSEfirewall2. The package is
  checked and installed in SuSEFirewall::Read() function. If user
  decides not to install it, Firewall functionality is disabled.
  Installing the SuSEfirewall2 package is possible only on the
  running system (#245506).
- Checking for firewall definitions installed during one YaST run.
  This check is forced when something tries to use unknown service
  definition.
- Disabling possibility to configure firewall in Installation in
  Network proposal when SuSEfirewall2 package is not installed.
- Changing directory of service definitions to
  /etc/sysconfig/SuSEfirewall2.d/services (bugzilla #247352
  comment #13).

-------------------------------------------------------------------
Wed Feb 28 11:26:14 CET 2007 - lslezak@suse.cz

- ProductControl::Run() - return `abort also in the firstboot
  stage (#247552)
- 2.15.14

-------------------------------------------------------------------
Tue Feb 27 12:47:36 CET 2007 - locilka@suse.cz

- Added and fixed support for Firewall Custom Rules (FATE #100068,
  FATE #120042).
- 2.15.13

-------------------------------------------------------------------
Fri Feb 23 11:30:05 CET 2007 - lslezak@suse.cz

- error handling in Package::Available*() - return nil if no
  installation source is available (#225484)
- 2.15.12

-------------------------------------------------------------------
Mon Feb 19 14:04:18 CET 2007 - lslezak@suse.cz

- NetworkPopup - fixed NFS browsing (the same problem was
  in #71064), display scan results in a simple popup
- 2.15.11

-------------------------------------------------------------------
Fri Feb 16 12:50:35 CET 2007 - lslezak@suse.cz

- added String::FormatFilename() and URL::FormatUrl() - functions
  for removing the middle part of an URL/file name (#221163)
- 2.15.10

-------------------------------------------------------------------
Thu Feb 15 09:24:32 CET 2007 - aosthof@suse.de

- Fixed ComputePackage() in library/system/src/Kernel.ycp to be
  able to check provided kernel packages in installed system

-------------------------------------------------------------------
Thu Feb 15 07:31:47 CET 2007 - lslezak@suse.cz

- register ScanDB callbacks (#219953)
- String.ycp - functions for formatting dowload rate string
  (required for #168935)
- /sbin/yast2 - added control center switching, configurable via
  sysconfig (fate #301082) (mmeeks)
- 2.15.9

-------------------------------------------------------------------
Tue Feb 13 17:17:43 CET 2007 - mvidner@suse.cz

- ModulesConf::RunDepmod: do it also on s390 (#192120).

-------------------------------------------------------------------
Mon Feb 12 13:08:46 CET 2007 - lslezak@suse.cz

- register TrustGpgKey() callback handler (#242087, #240771)
- 2.15.8

-------------------------------------------------------------------
Mon Feb 12 11:00:53 CET 2007 - jsrain@suse.cz

- added control center switching, configurable via sysconfig
  (fate #301082) (mmeeks)

-------------------------------------------------------------------
Fri Feb  9 14:55:20 CET 2007 - mvidner@suse.cz

- Set Mode::testMode () == "testsuite" automatically when running with
  yast2-testsuite (#243624).
- Adjusted SuSEFirewall testsuite to match the current
  Mode::testMode () implementation
- 2.15.7

-------------------------------------------------------------------
Fri Feb  9 13:14:43 CET 2007 - locilka@suse.cz

- Using SCR::UnregisterAgent() instead of SCR::UnmountAgent in
  SetDesktopIcon() in Wizard.ycp (#244046).

-------------------------------------------------------------------
Thu Feb  8 16:46:18 CET 2007 - locilka@suse.cz

- Tuning firewall services defined by packages (FATE #300687).
- Added a lot of documentation and examples and comments into the
  SuSEFirewall YCP module.
- 2.15.6

-------------------------------------------------------------------
Thu Feb  8 11:06:41 CET 2007 - kmachalkova@suse.cz

- Use UI::RunInTerminal in menu.ycp for text-mode only. In all other
  cases run appropriate module in Qt(Gtk)
- 2.15.5

-------------------------------------------------------------------
Wed Feb  7 16:15:41 CET 2007 - locilka@suse.cz

- Added support for firewall services defined by packages
  (FATE #300687).
- Adjusted SuSEFirewall testsuite.

-------------------------------------------------------------------
Mon Jan 29 16:10:53 CET 2007 - mzugec@suse.de

- Internet connection test fails on s390 (#238246)
- 2.15.4

-------------------------------------------------------------------
Tue Jan 23 10:03:01 CET 2007 - jsrain@suse.cz

- use --whatprovides when quering for an installed package (#76181)

-------------------------------------------------------------------
Mon Jan 22 17:53:17 CET 2007 - mzugec@suse.cz

- 2.15.3
- #237353 - use cache to avoid multiple confirmations for the same purpose

-------------------------------------------------------------------
Fri Jan 19 10:16:05 CET 2007 - jsuchome@suse.cz

- added new API to Popup: MessageDetails, WarningDetails, ErrorDetails,
  NotifyDetails (popup with text and Details button for extra info)

-------------------------------------------------------------------
Fri Jan 19 09:09:33 CET 2007 - locilka@suse.cz

- Added two new remarkable functions GetFirewallKernelModules and
  SetFirewallKernelModules into the SuSEFirewall module. They will
  allow to open FTP service in SuSEfirewall2.
- Adjusted testsuite on Firewall

-------------------------------------------------------------------
Thu Jan 18 15:16:45 CET 2007 - kmachalkova@suse.cz

- Avoid displaying empty strings in NetworkPopup (#220813, #223498)

-------------------------------------------------------------------
Tue Jan  9 11:23:04 CET 2007 - mzugec@suse.cz

- add bond device

-------------------------------------------------------------------
Mon Jan  8 18:09:00 CET 2007 - locilka@suse.cz

- Fixed handling Y2_GEOMETRY="-geometry XxY[+OffsX+OffsY]" and
  "--geometry XxY[+OffsX+OffsY]" in /sbin/yast2 call (#232568).

-------------------------------------------------------------------
Fri Jan  5 13:20:26 CET 2007 - lslezak@suse.cz

- gpg library: fixed export of a key, export key in ASCII or
  binary format, added passphrase widget/popup, API documentation,
  example code
- 2.15.2

-------------------------------------------------------------------
Thu Jan  4 15:45:00 CET 2007 - locilka@suse.cz

- Changed y2error() to y2warning() when using default value is
  Misc::SysconfigRead() (#231744).

-------------------------------------------------------------------
Thu Dec 21 10:19:00 CET 2006 - lslezak@suse.cz

- added a gpg library - a wrapper for gpg binary (GPG.ycp),
  CWM widgets (GPGWidgets.ycp)  (initial version)

-------------------------------------------------------------------
Thu Dec 14 15:06:25 CET 2006 - lslezak@suse.cz

- added Label::SkipButton() (#228370)

-------------------------------------------------------------------
Wed Dec 13 09:11:24 CET 2006 - lslezak@suse.cz

- URL.ycp: fixed url building and checking in Estonian locale
  (use [[:alpha:]] instead of [a-z] in regexps) (#227256)
- 2.15.1

-------------------------------------------------------------------
Thu Dec  7 15:30:30 CET 2006 - lslezak@suse.cz

- menu.ycp: `restart_menu is not needed anymore (#148683)

-------------------------------------------------------------------
Tue Dec  5 11:20:10 CET 2006 - kmachalkova@suse.cz

- Adapt ncurses menu.ycp for running yast modules as separate
  processes (#148683, #221254, #222547)
- Do not change LANG and LC_CTYPE when stdin does not support
  utf8 (testutf8 returns 0) (partly #179989)
- 2.15.0

-------------------------------------------------------------------
Tue Nov 28 09:04:31 CET 2006 - jsrain@suse.cz

- fixed board detection on PPC (#223872)
- 2.14.15

-------------------------------------------------------------------
Tue Nov 21 11:16:27 CET 2006 - mvidner@suse.cz

- Implemented yast2 --remove and yast2 --update (#222757).
  (It needs yast2-packager-2.14.8 to work.)
- 2.14.14

-------------------------------------------------------------------
Tue Nov 14 10:49:04 CET 2006 - kmachalkova@suse.cz

- Better selection of fastest available network device (checking
  for cable connection and status for NICs) (#214897)
- 2.14.13

-------------------------------------------------------------------
Mon Nov 13 17:26:19 CET 2006 - locilka@suse.cz

- Tuning the previous change not to use .target.tmpdir but using
  "/var/lib/YaST2" instead.
- 2.14.12

-------------------------------------------------------------------
Mon Nov 13 14:27:39 CET 2006 - locilka@suse.cz

- Calling /sbin/SuSEfirewall2 (start|stop) instead of
  Service::Start()/Service::Stop() for SuSEfirewall2_(init && setup)
  (#215416).
- Extended testsuite of SuSEFirewall module.
- 2.14.11

-------------------------------------------------------------------
Wed Nov  8 09:44:03 CET 2006 - mvidner@suse.cz

- Resubmitting to fix the build.
- 2.14.10

-------------------------------------------------------------------
Mon Nov  6 15:20:34 CET 2006 - mzugec@suse.cz

- #177560 - fixed corrupting sysconfig files after setting locale to et_EE
- set value to boolean if contains "yes" or "no"
- 2.14.9

-------------------------------------------------------------------
Fri Nov  3 15:37:06 CET 2006 - locilka@suse.cz

- Fixed handling of missign SuSE-release files (partly #217013).

-------------------------------------------------------------------
Fri Nov  3 10:58:21 CET 2006 - mvidner@suse.cz

- Manual page: documented the command line interface (jfriedl).

-------------------------------------------------------------------
Mon Oct 30 09:29:21 CET 2006 - locilka@suse.cz

- Stopping/Starting and/or Enabling/Disabling all SuSEfirewall2
  services even if one of them fails. Partly preventing from not
  writing the new status of services (bugzilla #215416).
- Restarting firewall in SuSEFirewall::ActivateConfiguration() even
  if the configuration is not changed but there are some RPC
  services in the configuration (bugzilla #186186).
- 2.14.8

-------------------------------------------------------------------
Wed Oct 25 11:13:38 CEST 2006 - locilka@suse.cz

- Writing the client's return value to the log (ProductControl)
  for easier debugging (#214886).

-------------------------------------------------------------------
Tue Oct 24 15:50:54 CEST 2006 - lslezak@suse.cz

- .etc.policykit agent - added documentation
- fixed script callback registration

-------------------------------------------------------------------
Tue Oct 24 09:44:20 CEST 2006 - jsrain@suse.cz

- lazy initialization of list of YaST modules for bash completion
  (#212928)

-------------------------------------------------------------------
Mon Oct 23 17:14:04 CEST 2006 - lslezak@suse.cz

- added .etc.policykit agent (reads/writes
  /etc/PolicyKit/privilege.d/*.privilege files), used for
  handling powermanagement permissions (fate #301180, bug #214272)
- 2.14.7

-------------------------------------------------------------------
Wed Oct 18 15:12:08 CEST 2006 - locilka@suse.cz

- Returning `abort from ProductControl::Run in case of Abort button
  pressed during the second stage installation (FATE #300422).
- 2.14.6

-------------------------------------------------------------------
Wed Oct 18 13:47:50 CEST 2006 - kmachalkova@suse.cz

- NetworkDevices: return device type (e.g. netcard, modem,..) in
  human readable form
- NetworkPopup: display more information (besides device id also
  type, name and IP address)
- Moved NetworkPopup.ycp from library/wizard to library/network
- 2.14.5

-------------------------------------------------------------------
Mon Oct 16 16:34:58 CEST 2006 - lslezak@suse.cz

- register script callbacks (feature #100233)
- 2.14.4

-------------------------------------------------------------------
Mon Oct 16 11:23:48 CEST 2006 - mvidner@suse.cz

- /sbin/yast2: make ldd "not found" messages visible so that there is
  a hint about why a UI plugin is not working (#211392).

-------------------------------------------------------------------
Tue Oct 10 18:02:17 CEST 2006 - mvidner@suse.cz

- It is now configurable whether to use Qt or GTK GUI,
  see "man yast2" (F#301083).
- 2.14.3

-------------------------------------------------------------------
Tue Oct  3 12:38:46 CEST 2006 - jsrain@suse.cz

- reverted bigsmp kernel usage
- 2.14.2

-------------------------------------------------------------------
Mon Oct  2 16:38:20 CEST 2006 - jsrain@suse.cz

- merged texts from proofread
- install bigsmp kernel regardless the memory size
- 2.14.1

-------------------------------------------------------------------
Wed Sep 27 11:02:10 CEST 2006 - jsrain@suse.cz

- merged 10.2-only patches to SVN repository
- fixed Cell detection (#206539)
- 2.14.0

-------------------------------------------------------------------
Mon Sep 18 16:35:26 CEST 2006 - lslezak@suse.cz

- use the new source callbacks (feature #1466),
  require yast2-pkg-bindigs >= 2.13.95
- 2.13.81

-------------------------------------------------------------------
Fri Sep 15 10:02:49 CEST 2006 - mvidner@suse.cz

- Refactored Progress.ycp (but reverted the interface change).
- 2.13.80

-------------------------------------------------------------------
Wed Aug 30 16:31:11 CEST 2006 - sh@suse.de

- Added output of "rpm -qa" to save_y2logs
  upon request at all-hands meeting 2006-08-29
- 2.13.79

-------------------------------------------------------------------
Wed Aug 30 15:23:33 CEST 2006 - locilka@suse.cz

- DnsServerPunycode module moved from yast2-dns-server to yast2
  as Punycode module.
- 2.13.78

-------------------------------------------------------------------
Wed Aug 23 16:27:16 CEST 2006 - jsrain@suse.cz

- added release-specific Xvnc parameters
- 2.13.77

-------------------------------------------------------------------
Wed Aug 23 09:59:40 CEST 2006 - jsrain@suse.cz

- kernel-smp package is dropped for 10.2
- simplified kernel package detection for PPC for 10.2 (#195049)
- 2.13.76

-------------------------------------------------------------------
Tue Aug 22 19:24:18 CEST 2006 - mvidner@suse.cz

- CWM::ShowAndRun: documented disable_buttons.

-------------------------------------------------------------------
Thu Aug 17 16:40:58 CEST 2006 - jsrain@suse.cz

- initialize patch/delta RPM callbacks
- 2.13.75

-------------------------------------------------------------------
Thu Aug 10 15:25:59 CEST 2006 - locilka@suse.cz

- Moved (x)inetd agent from yast2-inetd to yast2
- 2.13.74

-------------------------------------------------------------------
Wed Aug  9 15:37:45 CEST 2006 - jsrain@suse.cz

- fixed recognizing pegasos, cell and maple boot requirements (PPC)
  (#192957)

-------------------------------------------------------------------
Wed Aug  9 14:19:23 CEST 2006 - kmachalkova@suse.cz

- Added new Address::CheckMAC() and Address::ValidMAC() functions.
- 2.13.73

-------------------------------------------------------------------
Mon Aug  7 11:07:31 CEST 2006 - locilka@suse.cz

- Added new IP::IPv4ToBits() and IP::BitsToIPv4() functions.

-------------------------------------------------------------------
Fri Aug  4 16:21:43 CEST 2006 - jsrain@suse.cz

- added mode X-version-specific paths
- 2.13.72

-------------------------------------------------------------------
Thu Aug  3 14:51:46 CEST 2006 - mvidner@suse.cz

- Start-up speed-up: don't read all desktop files to find our icon.
  Thanks to Michael Meeks for profiling.
- 2.13.71

-------------------------------------------------------------------
Wed Aug  2 16:00:12 CEST 2006 - jsrain@suse.cz

- Added more X-version-specific paths
- 2.13.70

-------------------------------------------------------------------
Wed Aug  2 10:08:50 CEST 2006 - locilka@suse.cz

- Added new module SuSEFirewallExpertRules managing expert ACCEPT
  rules of SuSEfirewall2.
- Port-ranges-related functionality in SuSEFirewall module moved
  to new module PortRanges.

-------------------------------------------------------------------
Tue Aug  1 16:10:01 CEST 2006 - jsrain@suse.cz

- Added module and data file specifying X11 paths

-------------------------------------------------------------------
Wed Jul 26 11:40:32 CEST 2006 - locilka@suse.cz

- Added new FileUtils::CheckAndCreatePath function that checks the
  current system for path existency and offers its creation if it
  doesn't exist.
- 2.13.69

-------------------------------------------------------------------
Tue Jul 25 15:50:15 CEST 2006 - jsrain@suse.cz

- fixed error popup if log of mkinitrd could not be run (#156762)
- prevent from crash in DialogTree.ycp (#191237)

-------------------------------------------------------------------
Mon Jul 24 09:42:55 CEST 2006 - locilka@suse.cz

- Fixed handling of multiline entries in the SuSEfirewall2
  sysconfig file. Newline characters were removed when joining
  multiline entries together. By now, .sysconfig.SuSEfirewall2
  returns values as it reads them, newlines are replaced with
  spaces in SuSEFirewall::Read() (#194419).

-------------------------------------------------------------------
Tue Jul 18 16:02:46 CEST 2006 - jsrain@suse.cz

- fixed handling of translated strings in control file (eg.
  congratulate string)
- 2.13.68

-------------------------------------------------------------------
Tue Jul 18 10:24:24 CEST 2006 - locilka@suse.cz

- Fixed proposal to reflect the current status better. Network
  interfaces might be assigned to the zone with 'any' in 'EXT'.
  If there are no network interfaces but SSH port is open, proposal
  informs about it (#154401).
- If there are only dial-up interfaces, SSH port can be also
  enabled and correctly informs about the current state.

-------------------------------------------------------------------
Sun Jul 16 08:54:55 CEST 2006 - olh@suse.de

- introduce a Linuxrc::display_ip and use it instead of Arch::s390
- 2.13.67

-------------------------------------------------------------------
Fri Jul 14 17:09:02 CEST 2006 - locilka@suse.cz

- Added better checking for wrong port-ranges. Invalid ones are
  stored in the configuration but ignored for firewall functions,
  such as joining port ranges.
- Joining ranges is possible only for TCP and UDP because other
  protocols don't support port ranges.
- Removing notes about NetworkManager from the SuSEFirewall
  documentation because it isn't needed to mention it there.
- 2.13.66

-------------------------------------------------------------------
Sat Jun 24 22:23:08 CEST 2006 - locilka@suse.cz

- Adding special Xen interface "xenbr0" into the
  FW_FORWARD_ALWAYS_INOUT_DEV variable in the Network Proposal in
  case of "kernel-xenpae" package installed (#154133) (Similar to
  change in 2.13.43).
- 2.13.65

-------------------------------------------------------------------
Tue Jun 13 13:27:35 CEST 2006 - jsrain@suse.cz

- fixed encoding/decoding query part of URL (#179913)
- 2.13.64

-------------------------------------------------------------------
Mon Jun 12 17:16:34 CEST 2006 - mvidner@suse.cz

- Moved cfg_security.scr from yast2-security.rpm to yast2.rpm
- Do not sit in a networked directory when reconfiguring network
  (#61055, reapplied lost fix).
- 2.13.63

-------------------------------------------------------------------
Mon Jun 12 11:48:12 CEST 2006 - locilka@suse.cz

- Do not register Signature Callbacks in case of AutoInst (#183821)
- 2.13.62

-------------------------------------------------------------------
Fri Jun  2 12:42:04 CEST 2006 - jsrain@suse.cz

- Marked global API of following modules as stable:
    ProductFeatures, WizardHW
- 2.13.61

-------------------------------------------------------------------
Thu Jun  1 14:49:53 CEST 2006 - locilka@suse.cz

- Global API or parts of these modules were marked as Stable:
    Address, Arch, Confirm, Crash, FileUtils, Hostname, HTML,
    HWConfig, IP, Label, Map, Message, Mode, Netmask, Package,
    PackageAI, PackageSystem, Popup, Report, RichText, Sequencer,
    Service, Stage, TypeRepository, URL and Wizard
- Added some more documentation into the Wizard module
- Fixing documentation of global modules (for generated docu.)
- 2.13.60

-------------------------------------------------------------------
Thu May 18 12:28:09 CEST 2006 - locilka@suse.cz

- Fixing exporting the $QT_HOME_DIR according to $user's home
  directory (#162114).
- 2.13.59

-------------------------------------------------------------------
Mon May 15 15:18:56 CEST 2006 - locilka@suse.cz

- Fixed CWMFirewallInterfaces behavior in the basic view for all
  interfaces at once. When the status of the firewall checkbox is
  changed, the current configuration is checked and possible errors
  are reported to user (#158520 c17).
- 2.13.58

-------------------------------------------------------------------
Mon May 15 12:58:42 CEST 2006 - jsrain@suse.cz

- provide more information about restart of YaST during
  installation from ProductControl (#167561)

-------------------------------------------------------------------
Thu May 11 09:23:29 CEST 2006 - lslezak@suse.cz

- select kernel-xenpae package if Xen PAE kernel is running
  (#172978)
- 2.13.57

-------------------------------------------------------------------
Wed May 10 16:30:02 CEST 2006 - locilka@suse.cz

- Added more logging into the Service.ycp module (for bug #173418)

-------------------------------------------------------------------
Thu May  4 14:15:31 CEST 2006 - jsrain@suse.cz

- read texts from control file (#170881)
- 2.13.56

-------------------------------------------------------------------
Wed May  3 17:45:59 CEST 2006 - locilka@suse.cz

- Properly handle special string 'any' in 'EXT' zone in CWM for
  firewall. Creating special functions in SuSEFirewall module for
  that (#158520).
- 2.13.55

-------------------------------------------------------------------
Tue Apr 25 20:38:04 CEST 2006 - jsrain@suse.de

- properly parse FTP URL (#166248, many others)
- 2.13.54

-------------------------------------------------------------------
Tue Apr 25 14:24:45 CEST 2006 - visnov@suse.cz

- ensure importing trusted RPM keys before initializing sources (#169121)
- 2.13.53

-------------------------------------------------------------------
Thu Apr 20 22:47:03 CEST 2006 - jsrain@suse.de

- handle installation restart with repeating last step (#167561)
- 2.13.52

-------------------------------------------------------------------
Wed Apr 19 15:02:44 CEST 2006 - jsuchome@suse.cz

- menu.ycp: check for `restart_menu possible return value (#162966)
- scripts/yast2: enable restarting curses menu
- 2.13.51

-------------------------------------------------------------------
Tue Apr 18 15:13:32 CEST 2006 - jsuchome@suse.cz

- menu.ycp: better check if menu should exit after online-update
- 2.13.50

-------------------------------------------------------------------
Fri Apr 14 19:21:11 CEST 2006 - jsrain@suse.de

- fixed handling of disabling back button (#165832)
- 2.13.49

-------------------------------------------------------------------
Fri Apr 14 14:29:17 CEST 2006 - jsuchome@suse.cz

- restart online update if there are some selected patches left to
  installation (#165540)
- 2.13.48

-------------------------------------------------------------------
Tue Apr 11 10:08:09 CEST 2006 - locilka@suse.cz

- Registering callback Pkg::CallbackAcceptFileWithoutChecksum
- 2.13.47

-------------------------------------------------------------------
Fri Apr  7 22:40:56 CEST 2006 - jsrain@suse.de

- fixed content file parser (#163702)
- 2.13.46

-------------------------------------------------------------------
Wed Apr  5 15:59:36 CEST 2006 - locilka@suse.cz

- Registered new Pkg:: callbacks
  - Pkg::CallbackAcceptUnsignedFile
  - Pkg::CallbackAcceptUnknownGpgKey
  - Pkg::CallbackImportGpgKey
  - Pkg::CallbackAcceptVerificationFailed
  - Pkg::CallbackTrustedKeyAdded
  - Pkg::CallbackTrustedKeyRemoved
- 2.13.45

-------------------------------------------------------------------
Wed Apr  5 15:09:52 CEST 2006 - sh@suse.de

- V 2.13.44
- Fixed bug #116356: save_y2logs saves into a different directory

-------------------------------------------------------------------
Wed Apr  5 11:36:03 CEST 2006 - fehr@suse.de

- changed some very verbose debug output in AsciiFile.ycp
- 2.13.43

-------------------------------------------------------------------
Wed Apr  5 11:11:44 CEST 2006 - locilka@suse.cz

- Adding special Xen interface "xenbr0" into the
  FW_FORWARD_ALWAYS_INOUT_DEV variable in the Network Proposal in
  case of "kernel-xen" package installed (#154133).

-------------------------------------------------------------------
Wed Apr  5 10:49:47 CEST 2006 - mvidner@suse.cz

- Added CWM::DisableButtons (jsuchome, #157125).

-------------------------------------------------------------------
Wed Apr  5 09:44:25 CEST 2006 - locilka@suse.cz

- Fixed wrong handling of special 'any' string in the internal
  function ArePortsOrServicesAllowed(). This part was forgotten
  from the first implementation of NetworkManager support (#162512).
- Adding FW_FORWARD_ALWAYS_INOUT_DEV variable into the Read()
  function to prepare fix for Xen handling (#154133).

-------------------------------------------------------------------
Tue Apr  4 15:31:08 CEST 2006 - locilka@suse.cz

- Added mapping for Pkg::CallbackAcceptUnsignedFile() callback
  (#162858)
- 2.13.42

-------------------------------------------------------------------
Wed Mar 29 17:04:09 CEST 2006 - mvidner@suse.cz

- Added PackageLock, a module to handle the big Zypp lock (#160319).
- 2.13.41

-------------------------------------------------------------------
Mon Mar 27 10:24:51 CEST 2006 - locilka@suse.cz

- TERM=raw -> TERM=dumb in Service::RunInitScriptWithTimeOut()

-------------------------------------------------------------------
Wed Mar 22 13:00:10 CET 2006 - locilka@suse.cz

- better testing of UTF-8 support using the testutf8 binary
  (#158001)
- 2.13.40

-------------------------------------------------------------------
Mon Mar 20 11:17:11 CET 2006 - locilka@suse.cz

- removed yast2 starting script from /usr/lib/YaST2/bin/, leaving
  it only in /sbin/ (#144237).
- replacing relative paths in /sbin/yast2 with absolute ones.
- 2.13.39

-------------------------------------------------------------------
Wed Mar 15 16:15:35 CET 2006 - jsrain@suse.de

- changed the name of kernel package on S/390 (#157605)
- 2.13.38

-------------------------------------------------------------------
Wed Mar 15 09:03:47 CET 2006 - locilka@suse.cz

- checking for testutf8 binary before running it in /sbin/yast2
  starting script (#158001)
- 2.13.37

-------------------------------------------------------------------
Mon Mar 13 14:07:54 CET 2006 - jsuchome@suse.cz

- fixed long buttons (#157420)
- 2.13.36

-------------------------------------------------------------------
Fri Mar 10 23:17:46 CET 2006 - jsrain@suse.de

- store all installation options in /etc/YaST2/Productfeatures
  (#156388)
- 2.13.35

-------------------------------------------------------------------
Fri Mar 10 17:12:00 CET 2006 - mvidner@suse.cz

- Start ncurses UI in non-threaded mode to enable spawning of
  interactive processes (like w3m for suseRegister, #150799).
- Added String::Random (#157107).
- 2.13.34

-------------------------------------------------------------------
Mon Feb 27 14:04:10 CET 2006 - lslezak@suse.cz

- Arch::is_xen0() and Arch::is_xenU() (#153235)
- 2.13.33

-------------------------------------------------------------------
Thu Feb 23 13:10:38 CET 2006 - mvidner@suse.cz

- ag_initscripts: no need to use absolute paths to awk and friends
  (#152840)
- 2.13.32

-------------------------------------------------------------------
Mon Feb 20 16:08:07 CET 2006 - mvidner@suse.cz

- Added Arch::is_laptop as a better alternative to
  Arch::has_pcmcia (#151813).
- 2.13.31

-------------------------------------------------------------------
Thu Feb 16 19:45:58 CET 2006 - olh@suse.de

- fix two typos in error path in Mode.ycp

-------------------------------------------------------------------
Tue Feb 14 17:57:57 CET 2006 - jsrain@suse.de

- added possibility to disable individual proposals
- 2.13.30

-------------------------------------------------------------------
Tue Feb 14 13:30:19 CET 2006 - olh@suse.de

- remove nubus support

-------------------------------------------------------------------
Mon Feb 13 13:06:25 CET 2006 - lslezak@suse.cz

- don't try to install kernel-*-nongpl packages
- 2.13.29

-------------------------------------------------------------------
Mon Feb 13 12:17:02 CET 2006 - locilka@suse.cz

- Killing the .background agent in the
  Service::RunInitScriptWithTimeOut function to prevent from
  undefined behavior when calling this function one by one
  without any sleep (#144891).
- Ignoring all 'skeleton' and 'skeleton.*' init scripts in the
  Rulevel editor since they are not a real init scripts.

-------------------------------------------------------------------
Mon Feb 13 09:49:13 CET 2006 - locilka@suse.cz

- Removing obsolete support for NetworkManager which have changed
  its behavior again (#149075). Changing firewall, firewall
  proposal and CWM firewall.
- 2.13.28

-------------------------------------------------------------------
Thu Feb  9 17:04:13 CET 2006 - locilka@suse.cz

- Added support for the iscsi-target (#149548) into the Firewall
  services

-------------------------------------------------------------------
Wed Feb  8 17:33:40 CET 2006 - jsrain@suse.de

- added support for localization of workflows updated from add-on
  products

-------------------------------------------------------------------
Tue Feb  7 19:33:38 CET 2006 - mvidner@suse.cz

- Use rcnetwork restart insted of rcnetwork start to handle the switch
  between ifup and NetworkManager (#148263).
- Use BuildRequires, but without openslp-devel, popt-devel.
- 2.13.27

-------------------------------------------------------------------
Thu Jan 26 09:36:21 CET 2006 - locilka@suse.cz

- Added new function String::WrapAt() to ease wrapping texts in
  dialogs and pop-up windows.
  Useful particulary for translated strings with unknown length.

-------------------------------------------------------------------
Mon Jan 23 17:36:06 CET 2006 - locilka@suse.cz

- Added new function NetworkService::ConfirmNetworkManager() to be
  called in the Read dialogs of services configuration. User has to
  confirm continuing the configuration when NetworkManager is
  enabled.
- Merged texts from proofreading.
- 2.13.26

-------------------------------------------------------------------
Mon Jan 23 17:06:18 CET 2006 - mvidner@suse.cz

- Start the network using rcnetwork start, not rcnetwork status.
  Fixes the internet test (#144829).
- 2.13.25

-------------------------------------------------------------------
Sun Jan 15 17:56:00 CET 2006 - mvidner@suse.cz

- NetworkService: use /etc/sysconfig/network/config:NETWORKMANAGER
  instead of rcnetworkmanager (#135595).
- 2.13.24

-------------------------------------------------------------------
Fri Jan 13 16:46:36 CET 2006 - jsrain@suse.cz

- hide disabled steps from installation workflow
- 2.13.23

-------------------------------------------------------------------
Fri Jan 13 15:20:02 CET 2006 - locilka@suse.cz

- Added missing function Progress::status()
  Returning whether progress 'is' on or 'off'

-------------------------------------------------------------------
Wed Jan 11 18:31:17 CET 2006 - mvidner@suse.cz

- CWMTab::CleanUp: do not reset current_tab_id, the caller may want to
  remember it for revisiting the dialog (#134386).
- Added String::NonEmpty (stringlist) and NewlineItems (string).
- Added XML::XmlError () (ug).
- 2.13.22

-------------------------------------------------------------------
Wed Jan 11 13:47:24 CET 2006 - jsrain@suse.cz

- added possibility to hide Edit button in Table/Popup
- 2.13.21

-------------------------------------------------------------------
Wed Jan 11 11:10:38 CET 2006 - locilka@suse.cz

- Fixing bug #142502
  Firewall still reported 'closed' SSH port when the Network Manager
  was used.
  Added more debugging logs.
- 2.13.20

-------------------------------------------------------------------
Mon Jan  9 17:54:49 CET 2006 - locilka@suse.cz

- Teaching SuSEFirewallProposal to work well with Network Manager
  enabled.
- 2.13.19

-------------------------------------------------------------------
Fri Jan  6 10:18:56 CET 2006 - locilka@suse.cz

- Tuning SuSEFirewall known Services
  Adding "TCP: 427" and "Broadcast: 427" to the definition of
  SLP-daemon by the feature #117 "SLP configuration module"

-------------------------------------------------------------------
Thu Jan  5 16:57:00 CET 2006 - mvidner@suse.cz

- CWM: implemented valid_chars property; added InitNull and StoreNull.
- CWM::Run: generate a fake event to allow a handler to enable/disable
  widgets before the first real UserInput takes place
- Dropped commandline.ycp, really now.
- 2.13.18

-------------------------------------------------------------------
Thu Jan  5 10:01:17 CET 2006 - locilka@suse.cz

- Adjusting environment for bugfix #129679
  Preventing Service::RunInitScript() from stuck by adding a new
  function Service::RunInitScriptWithTimeOut() using the
  .background agent
- Fixing bug #139587
  Firewall Functions IsEnabled() and IsStarted() expected that the
  firewall is not enabled or started by default in the
  installation. The [Back] button from the connection test (and
  changing firewall "enabled" to "disabled") has broken this
  expectation.

-------------------------------------------------------------------
Wed Jan  4 11:12:18 CET 2006 - visnov@suse.cz

- Dropped Require.ycp, long time obsolete library
- Dropped commandline.ycp obsolete wrapper

-------------------------------------------------------------------
Wed Jan  4 10:22:51 CET 2006 - locilka@suse.cz

- Adding Network Manager support into
        - SuSEFirewall Proposal
        - SuSEFirewall itself
        - CWM Firewall Interfaces (for other modules)
- 2.13.17

-------------------------------------------------------------------
Tue Jan  3 15:22:12 CET 2006 - visnov@suse.cz

- Show progress in command-line mode (F300349)

-------------------------------------------------------------------
Tue Jan  3 10:29:58 CET 2006 - mvidner@suse.cz

- Prevented NetworkService::Managed() from returning nil.

-------------------------------------------------------------------
Thu Dec 22 08:46:07 CET 2005 - visnov@suse.cz

- ignore .desktop comments starting with #

-------------------------------------------------------------------
Tue Dec 20 11:13:26 CET 2005 - visnov@suse.cz

- Include bash completion script
- 2.13.16

-------------------------------------------------------------------
Mon Dec 19 17:20:03 CET 2005 - mvidner@suse.cz

- Consider also NetworkManager if there are no ifcfgs during the
  firewall proposal (#139402).
- 2.13.15

-------------------------------------------------------------------
Mon Dec 19 15:34:37 CET 2005 - jsuchome@suse.cz

- merged texts from proofreading
- 2.13.14

-------------------------------------------------------------------
Wed Dec 14 16:08:39 CET 2005 - mvidner@suse.cz

- Added a bash completion script, thanks to choeger.

-------------------------------------------------------------------
Wed Dec  7 10:02:18 CET 2005 - locilka@suse.cz

- Changing firewall summary texts due to the bug/enhancement
  #119810. A bit misleading text "SSH is enabled" was changed to
  the "SSH port is open" etc. Also translatios should be now much
  more clearer.

-------------------------------------------------------------------
Tue Nov 29 14:41:40 CET 2005 - locilka@suse.cz

- Adding feature #5998 from FaTE: Port ranges
  Port ranges are supported in the whole configuration of
  SuSEFirewall2 for TCP, UDP and Broadcast. Port range has a higher
  priority than a port itsef, which means that adding a port which
  is already mentioned in some port alias will not add it again. If
  there is some port range next to the new port it will join it
  with the port range. Port ranges can be flatten when one is a
  neighbor of any other or if one covers any other. Removing a port
  from the port range will split the port range up into two port
  ranges.
- Adding port range support into port aliases
- Changing searching for port alias from grep-regexp to the
  perl-regexp (because of buggy behaviour with the 'mysql' port).
- Fixing variable types in documentation of some functions
- 2.13.13

-------------------------------------------------------------------
Thu Nov 24 12:51:20 CET 2005 - locilka@suse.cz

- Fixed the misleading documentation for GetEnableService()
  function in the SuSEFirewall module, thanks to jsmeix

-------------------------------------------------------------------
Wed Nov 23 13:41:53 CET 2005 - mvidner@suse.cz

- CWM::ProcessTerm now handles all container widgets
  (added `MarginBox, `MinWidth, `MinHeight, `MinSize).

-------------------------------------------------------------------
Wed Nov 23 12:36:26 CET 2005 - visnov@suse.cz

- 2.13.12

-------------------------------------------------------------------
Tue Nov 22 15:50:21 CET 2005 - lslezak@suse.cz

- do not log passwords (#134886)

-------------------------------------------------------------------
Wed Nov 16 15:03:58 CET 2005 - jsrain@suse.cz

- read list of modules to clone at the end of installation from
  control file

-------------------------------------------------------------------
Wed Nov 16 07:40:38 CET 2005 - lslezak@suse.cz

- Kernel.ycp - some PPC kernel RPMs have been dropped, kernel
  package selection updated (#64206)
- 2.13.11

-------------------------------------------------------------------
Tue Nov 15 18:49:54 CET 2005 - mvidner@suse.cz

- CWM:
 - added `menu_button
 - explicitly specifying an empty help produces no errors, like no_help
 - actually implemented validate_help
 - added validate_type: `function_no_popup so that the function bodies
   can be shared and only validate_help needs to differ
- CWMTab:
 - widget_names is now optional
 - generate a fake event when switching to a new tab to allow a handler
   to enabled/disable widgets before the first real UserInput takes place
 - prevent double tab initialization at tab set initialization
- 2.13.10

-------------------------------------------------------------------
Fri Nov 11 10:05:46 CET 2005 - jsrain@suse.cz

- initialize package source only if needed when installing kernel
  modules package (#132458)

-------------------------------------------------------------------
Tue Nov  8 13:37:34 CET 2005 - lslezak@suse.cz

- add %2f when the begining of FTP URL path starts with /
- 2.13.9

-------------------------------------------------------------------
Tue Nov  8 09:28:22 CET 2005 - lslezak@suse.cz

- The reserved characters can be part of URL (#96960),
  properly handle the escape sequences in parsing/building of URL
- 2.13.8

-------------------------------------------------------------------
Wed Nov  2 18:33:12 CET 2005 - mvidner@suse.cz

- CWM
 - PrepareDialog recognizes *Squash and alignment widgets.
 - "widget_names" can be omitted in ShowAndRun.
 - Added section: Widget Description Map Reference.
 - Factored out rules to format the docbook documentation.
- CWMTab
 - CreateWidget recognizes "fallback_functions" in the main map
   and the tab maps.
 - Also call "clean_up" functions for widgets inside the tabs.

-------------------------------------------------------------------
Wed Nov  2 10:54:54 CET 2005 - locilka@suse.cz

- Removing TCP port 135 from samba-server firewall definition.
- Adding "Portable Batch System (PBS)" definition into firewall
- Adding MySQL definition into firewall, enhancement #131478

-------------------------------------------------------------------
Thu Oct 27 18:14:24 CEST 2005 - mvidner@suse.cz

- CLI XML help: changed document structure, hopefully for the better.
- 2.13.7

-------------------------------------------------------------------
Fri Oct 21 16:28:01 CEST 2005 - lslezak@suse.cz

- CommandLine:: supports printing texts without trailing
  newline character (useful for progress messages); added YesNo()
  functionality for the command line mode
- Package:: supports installing packages in the command line mode
  (#91033)
- 2.13.6

-------------------------------------------------------------------
Thu Oct 20 13:14:33 CEST 2005 - jsuchome@suse.cz

- added Misc::CustomSysconfigRead for reading custom sysconfig files
- 2.13.5

-------------------------------------------------------------------
Mon Oct 10 15:38:30 CEST 2005 - mvidner@suse.cz

- Do not use modules marked with BrokenModules (#97655).
- 2.13.4

-------------------------------------------------------------------
Fri Sep 30 12:53:28 CEST 2005 - mvidner@suse.cz

- Fixed the configuration of ESCON and FICON (#82891).
- 2.13.3

-------------------------------------------------------------------
Thu Sep 29 13:44:59 CEST 2005 - visnov@suse.cz

- require yast2-hardware-detection for probing

-------------------------------------------------------------------
Tue Sep 27 11:02:16 CEST 2005 - jsrain@suse.cz

- do not prevent USB modules from being added to initrd (#66733)

-------------------------------------------------------------------
Tue Sep 27 09:56:07 CEST 2005 - lslezak@suse.cz

- Popup - display long error "as is" - escape rich text tags,
  format lines; layout fixes
- version 2.13.2

-------------------------------------------------------------------
Fri Sep 23 13:42:46 CEST 2005 - lslezak@suse.cz

- command line - multiline description of a command is possible
  (help can be string or list of strings)

-------------------------------------------------------------------
Fri Sep 23 09:43:09 CEST 2005 - locilka@suse.cz

- Adding support for VNC and SSH installations. Firewall proposal
  enables SSH on non-dial-up interfaces when installing over SSH,
  enables VNC on non-dial-up interfaces when installing over VNC.
  Firewall proposal warns when installing over SSH/VNC and SSH/VNC
  is not enabled. (enahancement #113211)
- Adding XDMCP (Remote Acces to Display Manager) support
  (enhancement #118200)
- Adding FAM (Remote File Alteration Monitor) support
  (enhancement #118196)
- 2.13.1

-------------------------------------------------------------------
Wed Sep 21 13:10:38 CEST 2005 - lslezak@suse.cz

- Support for long error and long warning messages
  (e.g. Report::LongError) (#79161)
- new popups in Popup:: module (e.g. Popup::TimedLongError)
- added [Stop] button to all timed popups
- version 2.13.0

-------------------------------------------------------------------
Wed Sep  7 16:01:13 CEST 2005 - mvidner@suse.cz

- Fixed deleting an interface after writing and returning
  to the network proposal (#115448).
- WIRELESS_WPA_PASSWORD is also secret (#65741).
- 2.12.27

-------------------------------------------------------------------
Mon Sep  5 22:39:56 CEST 2005 - locilka@suse.cz

- fixing default SuSEfirewall2 logging values using the
  GetDefaultValue() function for undefined and newly also for
  empty values  for security reasons (#100692).
- 2.12.26

-------------------------------------------------------------------
Mon Sep  5 16:55:12 CEST 2005 - jsrain@suse.cz

- translate proposal tab headers (#114677)
- 2.12.25

-------------------------------------------------------------------
Mon Aug 22 12:33:42 CEST 2005 - jsuchome@suse.cz

- added check for `cancel to ncurses menu loop (#105507)
- 2.12.24

-------------------------------------------------------------------
Thu Aug 18 13:59:50 CEST 2005 - lslezak@suse.cz

- added simple XEN detection (workaround for #100726)
- select kernel-xen if XEN is detected
- 2.12.23

-------------------------------------------------------------------
Thu Aug 18 11:05:25 CEST 2005 - locilka@suse.cz

- Do not Read() NetworkDevices when running CWMFirewallInterfaces
  in Installation or Update.
- Set SuSEFirewallProposal as 'modified' when changing the firewall
  counfiguration via CWMFirewallInterfaces in Installation or
  Update (bug #105170).

-------------------------------------------------------------------
Mon Aug 15 14:47:36 CEST 2005 - jsrain@suse.cz

- check whether VGA kernel parameter is correct (#103150)

-------------------------------------------------------------------
Fri Aug 12 13:10:37 CEST 2005 - jsrain@suse.cz

- don't prevent xfs and jfx module from being added to initrd on
  PPC (#104037)
- 2.12.22

-------------------------------------------------------------------
Fri Aug 12 13:03:29 CEST 2005 - locilka@suse.cz

- Fixed YaST in console. It had been using LANG set to "POSIX"
  which was supporsed to be empty or to contain "xx_XX" string
  (#103007).

-------------------------------------------------------------------
Fri Aug 12 10:08:14 CEST 2005 - visnov@suse.cz

- added comments for translators

-------------------------------------------------------------------
Tue Aug  9 16:10:22 CEST 2005 - mvidner@suse.cz

- Fixed init script parsing with special backslash and whitespace
  combination (#103013).

-------------------------------------------------------------------
Tue Aug  9 11:27:06 CEST 2005 - locilka@suse.cz

- Fixing bug #102951
  Adding SLP Daemon to the firewall as a known service
- 2.12.21

-------------------------------------------------------------------
Mon Aug  8 16:35:47 CEST 2005 - jsrain@suse.cz

- disable "Edit" and "Delete" buttons in hardware dialog if no item
  is present in the list (#102526)
- store vendor URL in the installed system (#102542)
- do not add unneeded modules to initrd (#102588)
- 2.12.20

-------------------------------------------------------------------
Fri Aug  5 09:08:24 CEST 2005 - jsrain@suse.cz

- added initialization of source refresh callbacks
- changed label of the menubutton in the hardware dialog
- 2.12.19

-------------------------------------------------------------------
Thu Aug  4 16:14:49 CEST 2005 - lslezak@suse.cz

- move sysconfig metadata parsing functions from Sysconfig
  to String module.
- 2.12.18

-------------------------------------------------------------------
Tue Aug  2 15:54:10 CEST 2005 - lslezak@suse.cz

- format function in WizardHW module
- 2.12.17

-------------------------------------------------------------------
Tue Aug  2 14:36:32 CEST 2005 - jsrain@suse.cz

- added support not to allow to go back in the installation
  workflow if started from the middle
- 2.12.16

-------------------------------------------------------------------
Mon Aug  1 15:06:21 CEST 2005 - locilka@suse.cz

- Changing firewall definition for samba-server by the Samba-Howto
  Allowed ports/functionality is: TCP 135, 139, 445; UDP: 137, 138;
  Broadcast: 137, 138;
  Bugzilla #81254

-------------------------------------------------------------------
Thu Jul 28 15:52:49 CEST 2005 - jsrain@suse.cz

- merged texts from proofreading

-------------------------------------------------------------------
Thu Jul 28 08:55:08 CEST 2005 - jsrain@suse.cz

- fixed stopping the workflow in the middle to reboot (eg. in case
  of kernel update)
- 2.12.15

-------------------------------------------------------------------
Thu Jul 21 13:58:55 CEST 2005 - sh@suse.de

- Now using `opt(`hvstretch) in wizard to restore old laoyut
  behaviour: center content by default
- V 2.12.14

-------------------------------------------------------------------
Thu Jul 21 09:53:02 CEST 2005 - jsrain@suse.cz

- don't report void errors in CWM

-------------------------------------------------------------------
Wed Jul 20 14:51:42 CEST 2005 - jsrain@suse.cz

- fixed incorrecr wizard command causing crash at the begin of the
  installation
- 2.12.13

-------------------------------------------------------------------
Wed Jul 20 10:35:22 CEST 2005 - jsrain@suse.cz

- added libxml2(-devel) to neededforbuild
- 2.12.12

-------------------------------------------------------------------
Tue Jul 19 16:47:38 CEST 2005 - jsrain@suse.cz

- fixed installation workflow re-load on switch from installation
  to update or vice versa
- added possibility to start the workflow from the middle
- added possibility for having more stages in the installation
  wizard navigation bar
- added support for specifying textdomain for translatable texts
  for installation wizard
- 2.12.11

-------------------------------------------------------------------
Mon Jul 18 11:42:40 CEST 2005 - sh@suse.de

- Properly check if KDE is running in /sbin/yast so the sw_single
  module is started full-screen if that works flawlessly (KDE)
- V 2.12.10

-------------------------------------------------------------------
Mon Jul 11 18:20:44 CEST 2005 - sh@suse.de

- Fixed NCurses wizard layout behaviour:
  Properly propagate content strechability to layout parent
- V 2.12.9

-------------------------------------------------------------------
Fri Jul  8 16:03:01 CEST 2005 - visnov@suse.cz

- adapt build dependencies for blocxx
- 2.12.8

-------------------------------------------------------------------
Fri Jul  1 12:48:43 CEST 2005 - jsrain@suse.cz

- added support functions fir general hardware summary dialog
- added possibility to get selected tab from CWMTab
- 2.12.7

-------------------------------------------------------------------
Tue Jun 14 16:05:05 CEST 2005 - lslezak@suse.cz

- command line - fixed example definition in xmlhelp output
- 2.12.6

-------------------------------------------------------------------
Mon Jun 13 17:04:03 CEST 2005 - lslezak@suse.cz

- command line - 'xmlhelp' command (store command line help of
  a client in XML format)

-------------------------------------------------------------------
Mon Jun  6 10:24:53 CEST 2005 - jsrain@suse.cz

- keep order of initrd modules from installation system in the
  target system
- 2.12.5

-------------------------------------------------------------------
Tue May 31 10:32:54 CEST 2005 - jsrain@suse.cz

- create initial ProductFeatures file via fillup (#79278)

-------------------------------------------------------------------
Wed May 25 14:26:50 CEST 2005 - locilka@suse.cz

- Fixed SuSEFirewall testsuite after adding 'bootps' port to the
  DHCP Server definition

-------------------------------------------------------------------
Wed May 25 13:25:04 CEST 2005 - mvidner@suse.cz

- CWM: added a standalone radio button widget

-------------------------------------------------------------------
Thu May 19 11:51:29 CEST 2005 - locilka@suse.cz

- Fixed bug in CWMTsigKeys
  Key name containing the 't' letter had been ending on that
  character because of wrong implementation of regexp with '\\t'

-------------------------------------------------------------------
Mon May  9 09:51:10 CEST 2005 - locilka@suse.cz

- Adding "Requires: SuSEfirewall2" into the yast2 package instead
  of the yast2-firewall

-------------------------------------------------------------------
Tue May  3 16:42:41 CEST 2005 - jsrain@suse.cz

- made the hardcoded fallback list of VGA modes in Initrd.ycp
  public (via global function)

-------------------------------------------------------------------
Tue May  3 11:27:04 CEST 2005 - locilka@suse.cz

- Added 'bootps' port allowing broadcast into the DHCP Server
  definition for SuSEFirewallServices

-------------------------------------------------------------------
Thu Apr 28 14:04:57 CEST 2005 - jsrain@suse.cz

- if YOU updates any YaST package, restart NCurses control center
  (#80591)

-------------------------------------------------------------------
Thu Apr 28 10:08:20 CEST 2005 - jsrain@suse.cz

- updated ProductControl.ycp to privide inst_finish steps
- 2.12.4

-------------------------------------------------------------------
Fri Apr 22 13:39:55 CEST 2005 - mvidner@suse.cz

- Do not use "default" as an identifier.

-------------------------------------------------------------------
Mon Apr 18 15:43:43 CEST 2005 - jsrain@suse.cz

- added testsuite for new ProductFeatures.ycp
- 2.12.3

-------------------------------------------------------------------
Mon Apr 18 14:40:43 CEST 2005 - jsrain@suse.cz

- updated manual page and help of yast2 (#70892)
- changed interface of ProductFeatures.ycp
- 2.12.2

-------------------------------------------------------------------
Tue Apr  5 14:45:07 CEST 2005 - visnov@suse.cz

- fix NFB
- 2.12.1

-------------------------------------------------------------------
Mon Apr  4 10:27:58 CEST 2005 - jsrain@suse.cz

- after running online update, exit ncurses control center (#63542)

-------------------------------------------------------------------
Thu Mar 31 13:05:13 CEST 2005 - jsrain@suse.cz

- initialize product macro for help texts from /etc/*-release
  (#61247)

-------------------------------------------------------------------
Thu Mar 31 11:10:12 CEST 2005 - locilka@suse.cz

- Changed firewall proposal texts to be clearly translatable
  (#73612)

-------------------------------------------------------------------
Thu Mar 24 13:07:15 CET 2005 - jsrain@suse.cz

- changed kernel packages for PPC (#72344)

-------------------------------------------------------------------
Mon Mar 21 16:25:33 CET 2005 - sh@suse.de

- Fixed bug #72799: Help/Steps buttons not translated
- V 2.11.48

-------------------------------------------------------------------
Mon Mar 21 13:51:43 CET 2005 - jsrain@suse.cz

- fixed setting bootsplash resolutino if framebuffer modes couldn't
  be detected (#74052)
- 2.11.47

-------------------------------------------------------------------
Fri Mar 18 14:17:30 CET 2005 - jsrain@suse.cz

- fixed determining if firewall is enabled (#73819)
- 2.11.46

-------------------------------------------------------------------
Wed Mar 16 16:50:03 CET 2005 - visnov@suse.cz

- 2.11.45

-------------------------------------------------------------------
Tue Mar 15 13:40:39 CET 2005 - visnov@suse.cz

- added check-all-syntax script for validating all YCP clients
  and modules (#63942)

-------------------------------------------------------------------
Mon Mar 14 16:36:55 CET 2005 - mvidner@suse.cz

- Don't allow single quotes inside ifcfg-* variables,
  especially NAME (#72164).
- NetworkDevices::ConcealSecrets: only nonempty; also WIRELESS_WPA_PSK.
- 2.11.44

-------------------------------------------------------------------
Sat Mar 12 04:44:45 CET 2005 - nashif@suse.de

- optionally add addon selections using the control file (#72257)
- 2.11.43

-------------------------------------------------------------------
Fri Mar 11 15:38:51 CET 2005 - mvidner@suse.cz

- Added NetworkDevices::ConcealSecrets not to log sensitive
  information (#65741).
- 2.11.42

-------------------------------------------------------------------
Fri Mar 11 10:45:17 CET 2005 - locilka@suse.cz

- Added new testsuite for SuSEFirewall module
- Added new testsuite for PortAliases module

-------------------------------------------------------------------
Wed Mar  9 13:17:46 CET 2005 - locilka@suse.cz

- Adjusting to changed /etc/services
  "ipsec-msft" has been changed to "ipsec-nat-t"
- 2.11.41

-------------------------------------------------------------------
Fri Mar  4 14:09:28 CET 2005 - lslezak@suse.cz

- HWConfig.ycp - /etc/sysconfig/hardware/hwcfg-* file access
- 2.11.40

-------------------------------------------------------------------
Fri Mar  4 10:25:56 CET 2005 - locilka@suse.cz

- fixed bug #67335
  Aborting unchanged SuSEfirewall configuration
- 2.11.39

-------------------------------------------------------------------
Thu Mar  3 13:40:45 CET 2005 - jsrain@suse.cz

- prevent Initrd module from automatical reading in Mode::config
  (#67256)

-------------------------------------------------------------------
Wed Mar  2 11:22:33 CET 2005 - locilka@suse.cz

- merged proofed texts
- 2.11.38

-------------------------------------------------------------------
Fri Feb 25 15:24:07 CET 2005 - lslezak@suse.cz

- command line - fixed checking of the mandatory keys - don't
  abort in "unsupported" mode, testsuite updated
- 2.11.37

-------------------------------------------------------------------
Fri Feb 25 13:20:17 CET 2005 - visnov@suse.cz

- 2.11.35

-------------------------------------------------------------------
Fri Feb 25 13:11:07 CET 2005 - lslezak@suse.cz

- commandline - don't check mandatory keys when the command line
  mode is "unsupported", testsuite updated
- 2.11.36

-------------------------------------------------------------------
Thu Feb 24 12:00:54 CET 2005 - fehr@suse.de

- Add AsciiFile::ReplaceLine
- 2.11.34

-------------------------------------------------------------------
Thu Feb 24 08:54:01 CET 2005 - visnov@suse.cz

- reading INCOMPLETE_TRANSLATION_TRESHOLD enabled
- 2.11.33

-------------------------------------------------------------------
Wed Feb 23 14:25:44 CET 2005 - lslezak@suse.cz

- command line - use command 'abort' instead of 'quit',
  testsuite updated

-------------------------------------------------------------------
Mon Feb 21 18:31:12 CET 2005 - nashif@suse.de

- Fixed reading of global variable which breaks testsuites

-------------------------------------------------------------------
Mon Feb 21 16:22:21 CET 2005 - nashif@suse.de

- Added incomplete_translation_treshold to product features

-------------------------------------------------------------------
Fri Feb 18 11:33:32 CET 2005 - visnov@suse.cz

- Don't show desktop files with "Hidden" set to yes in ncurses menu

-------------------------------------------------------------------
Thu Feb 17 07:16:41 CET 2005 - nashif@suse.de

- Added function to reset install.inf data to initiate a reread of
  the file

-------------------------------------------------------------------
Tue Feb 15 15:55:55 CET 2005 - locilka@suse.cz

- added name of the device for configuring interfaces
- added missing comments for SuSEFirewall functions

-------------------------------------------------------------------
Mon Feb 14 11:30:44 CET 2005 - jsrain@suse.cz

- added functions to disable and enable the CWM Firewall Interfaces
  widget
- 2.11.30

-------------------------------------------------------------------
Thu Feb 10 16:35:17 CET 2005 - mvidner@suse.cz

- Do not propose a dynamic address if the product (OES) says
  force_static_ip (#50524).
- 2.11.29

-------------------------------------------------------------------
Wed Feb  9 19:19:42 CET 2005 - nashif@suse.de

- control file and saved features from installation is now saved
  into /etc/YaST2,  /var/lib is too risky

-------------------------------------------------------------------
Wed Feb  9 15:12:00 CET 2005 - jsrain@suse.cz

- merged variables for kernel parameters in ProductFeatures into
  one (#50369)

-------------------------------------------------------------------
Wed Feb  9 12:03:50 CET 2005 - locilka@suse.cz

- Fixed reading SuSEfirewall2 configuration to be done only once
  in network proposal.

-------------------------------------------------------------------
Tue Feb  8 17:03:02 CET 2005 - sh@suse.de

- Added icons to standard popups
- V 2.11.26

-------------------------------------------------------------------
Tue Feb  8 16:09:19 CET 2005 - nashif@suse.de

- Moved ProductControl. Hooks from installation

-------------------------------------------------------------------
Tue Feb  8 14:48:37 CET 2005 - nashif@suse.de

- Moved XML module to library

-------------------------------------------------------------------
Tue Feb  8 10:48:25 CET 2005 - jsrain@suse.cz

- added richtext and (multi)selection box widget support to CWM
- enable release notes in inst. proposal also for NCurses

-------------------------------------------------------------------
Tue Feb  8 10:10:52 CET 2005 - jsuchome@suse.cz

- merged texts from proofreading
- 2.11.25

-------------------------------------------------------------------
Tue Feb  8 09:46:32 CET 2005 - jsuchome@suse.cz

- build with CustomDialogs.ycp
- 2.11.24

-------------------------------------------------------------------
Mon Feb  7 06:17:22 CET 2005 - nashif@suse.de

- Fixed call to inst_suseconfig
- Added variable to Directory used for custom workflows

-------------------------------------------------------------------
Fri Feb  4 17:44:21 CET 2005 - mvidner@suse.cz

- Added String::OptParens, String::OptFormat.
- 2.11.23

-------------------------------------------------------------------
Tue Feb  1 12:56:56 CET 2005 - lslezak@suse.cz

- fixed finish call handling (don't call finish handler (Write)
  when module is not initialized)
- 2.11.22

-------------------------------------------------------------------
Mon Jan 31 17:47:43 CET 2005 - sh@suse.de

- Added Show|HideReleaseNotesButton() to Wizard::
- V 2.11.21

-------------------------------------------------------------------
Mon Jan 31 10:46:33 CET 2005 - locilka@suse.cz

- added samba-server allowing broadcast feature (#50311)
- 2.11.20

-------------------------------------------------------------------
Fri Jan 28 09:57:54 CET 2005 - mlazar@suse.cz

- fixed runlevel agent: don't dump error msg if service script
  isn't readable

-------------------------------------------------------------------
Thu Jan 27 13:29:28 CET 2005 - mvidner@suse.cz

- NetworkDevices: canonicalize STARTMODE (~#50095), also on Import.
- 2.11.19

-------------------------------------------------------------------
Thu Jan 27 12:34:14 CET 2005 - locilka@suse.cz

- Rewritten SuSEFirewall::ActivateConfiguration() function
- Fixed some y2error message

-------------------------------------------------------------------
Wed Jan 26 16:39:19 CET 2005 - mvidner@suse.cz

- Fixed a typo preventing from adding an Altix XP interface (#50044).

-------------------------------------------------------------------
Tue Jan 25 12:39:26 CET 2005 - locilka@suse.cz

- removed SuSEfirewall2_final init script (bugzilla #50157)
- 2.11.18

-------------------------------------------------------------------
Fri Jan 21 10:50:28 CET 2005 - lslezak@suse.cz

- an option in command line mode specification can have
  more help texts (depending on command)
- improved command line mode support test (test also empty map)
- version 2.11.17

-------------------------------------------------------------------
Tue Jan 18 14:56:33 CET 2005 - lslezak@suse.cz

- command line - new simple mode (no commands),
  lazy initialization (bug #44083)
- version 2.11.16

-------------------------------------------------------------------
Wed Jan 12 16:16:20 CET 2005 - lslezak@suse.cz

- command line mode enhancements: accept integer type,
  added CommandLine::PrintVerbose(), cutom help option,
  testsuite update, small fixes
- version 2.11.15

-------------------------------------------------------------------
Tue Jan 11 16:52:35 CET 2005 - jsrain@suse.cz

-reverted fix of #49483

-------------------------------------------------------------------
Mon Jan 10 14:03:48 CET 2005 - jsrain@suse.cz

- added new function to compute additional packages (eg. -nongpl)
  for any base kernel package to Kernel.ycp

-------------------------------------------------------------------
Fri Jan  7 10:53:19 CET 2005 - locilka@suse.cz

- added new functions into String module
  TextTable() & UnderlinedHeader()

-------------------------------------------------------------------
Thu Jan  6 10:43:19 CET 2005 - jsrain@suse.cz

- prevent vga= kernel parameter from being used on IA64 (#49483)

-------------------------------------------------------------------
Wed Jan  5 16:52:31 CET 2005 - jsrain@suse.cz

- changed Kernel.ycp to functional interface
- 2.11.14

-------------------------------------------------------------------
Tue Jan  4 09:41:35 CET 2005 - jsrain@suse.cz

- fixed handling of sysconfig/kernel:MODULES_LOADED_ON_BOOT if
  changed externally during installation (#46971)

-------------------------------------------------------------------
Mon Jan  3 10:47:34 CET 2005 - locilka@suse.cz

- Added new implementation of SuSEfirewall2 broadcast configuration
  into SuSEFirewall module
- 2.11.13

-------------------------------------------------------------------
Tue Dec 21 17:13:26 CET 2004 - mvidner@suse.cz

- Added Hostname::Validhost (#22802).
- Substitute VERSION in Version.ycp also at "make" time (#40492).
- Support FW_ALLOW_FW_BROADCAST_* (locilka).
- 2.11.12

-------------------------------------------------------------------
Tue Dec 21 11:46:19 CET 2004 - jsrain@suse.cz

- fixed validation of widgets inside CWM Tab widget
- added possibility to set functions for immediate service
  start/stop in the CWMServiceStart widget

-------------------------------------------------------------------
Tue Dec 14 17:17:12 CET 2004 - mvidner@suse.cz

- Added Progress::set, fixed docs a bit.
- 2.11.11

-------------------------------------------------------------------
Fri Dec  3 16:45:39 CET 2004 - mvidner@suse.cz

- NetworkDevices: Canonicalize netmask data (#46885).

-------------------------------------------------------------------
Wed Dec  1 11:37:39 CET 2004 - locilka@suse.cz

- Added handling for 'all' parameter in old firewall functions
  in SuSEFirewall module
- Added CharacterDevice file-type into FileUtils.ycp.
- Created testsuite for FileUtils module.

-------------------------------------------------------------------
Wed Dec  1 10:56:06 CET 2004 - mvidner@suse.cz

- NetworkDevices: Improved ifcfg name handling,
  particularly mobile ipv6 (#48696).

-------------------------------------------------------------------
Tue Nov 30 12:40:31 CET 2004 - locilka@suse.cz

- Moved CWMFirewallInterfaces from yast2-firewall to yast2 rpm

-------------------------------------------------------------------
Tue Nov 30 10:47:06 CET 2004 - visnov@suse.cz

- added testsuite infrastructure for library/modules

-------------------------------------------------------------------
Thu Nov 25 09:50:51 CET 2004 - locilka@suse.cz

- added SuSEFirewallServices and PortAliases YCP Modules into
  library/network.

-------------------------------------------------------------------
Wed Nov 17 17:21:29 CET 2004 - arvin@suse.de

- fixed handling of command line arguments with space (bug #48264)

-------------------------------------------------------------------
Tue Nov 16 12:15:15 CET 2004  - fehr@suse.de

- add evms logfiles to save_y2logs if present

-------------------------------------------------------------------
Fri Nov 12 17:53:01 CET 2004 - mvidner@suse.cz

- Added NetworkDevices::DeleteAlias (#48191).

-------------------------------------------------------------------
Fri Nov 12 15:27:24 CET 2004 - locilka@suse.cz

- FileUtils have now GetFileRealType and GetFileType functions
  with output depending on the type of requested file.
- Increased documentation for FileUtils.

-------------------------------------------------------------------
Thu Nov 11 18:09:15 CET 2004 - arvin@suse.de

- always use Directory::logdir

-------------------------------------------------------------------
Thu Nov 11 16:28:56 CET 2004 - locilka@suse.cz

- Created FileUtils module for getting information about system
  files and directories.

-------------------------------------------------------------------
Thu Nov 11 15:32:43 CET 2004 - mvidner@suse.cz

- Added String::ValidCharsFilename, NetworkDevices::ValidCharsIfcfg
  (#46803)
- Added character set functions to String.
- PackageSystem::InstallKernel: return early if the module list is
  empty, thus slashing "yast2 lan" startup time.
- Desktop::RunViaDesktop now accepts arguments (#46828).

-------------------------------------------------------------------
Wed Nov 10 10:45:21 CET 2004 - mvidner@suse.cz

- Moved NetworkDevices from yast2-network to yast2.
- 2.11.7

-------------------------------------------------------------------
Mon Nov  8 15:07:10 CET 2004 - visnov@suse.cz

- yast2-pkg-bindings added to requires

-------------------------------------------------------------------
Mon Nov  8 12:53:46 CET 2004 - jsrain@suse.cz

- added optional "no_help" key to CWM widget description map
  in order to suppress errors in log if no help wanted (#47938)
- added protection against removing used TSIG keys to the CWM
  TSIG keys management widget (#47480)

-------------------------------------------------------------------
Thu Nov  4 17:56:47 CET 2004 - sh@suse.de

- Added save_y2logs script for easier bug reporting
- V 2.11.6

-------------------------------------------------------------------
Thu Nov  4 11:00:06 CET 2004 - mvidner@suse.cz

- Added String::FirstChunk.
- 2.11.5

-------------------------------------------------------------------
Wed Nov 03 14:32:15 CET 2004 - arvin@suse.de

- removed deprecated lookup

-------------------------------------------------------------------
Tue Nov  2 16:36:35 CET 2004 - mvidner@suse.cz

- Allow overriding sbindir so that we can install to a prefix.
- Merged changes from the 9.2 branch.

-------------------------------------------------------------------
Mon Nov  1 14:29:34 CET 2004 - visnov@suse.cz

- set product name in wizard when opening a dialog (#46247)

-------------------------------------------------------------------
Mon Nov  1 10:32:10 CET 2004 - visnov@suse.cz

- fix processing of command line arguments in Mode and Stage

-------------------------------------------------------------------
Mon Nov  1 09:34:44 CET 2004 - msvec@suse.cz

- use ll_LL in .desktop files (#47668)

-------------------------------------------------------------------
Mon Nov  1 08:00:06 CET 2004 - jsrain@suse.cz

- fixed parameters to sformat in Commandline.ycp
- 2.11.3

-------------------------------------------------------------------
Tue Oct 26 12:35:59 CEST 2004 - jsrain@suse.cz

- Mode.ycp split to Mode.ycp, Stage.ycp, Linuxrc.ycp and
  Installation.ycp (yast2-installation), clean-up
- adapted the code to the clean-up
- 2.11.2

-------------------------------------------------------------------
Tue Oct 19 13:29:57 CEST 2004 - locilka@suse.de

- added several messages into Message.ycp
- added several labels into Label.ycp
- added two functions into Confirm.ycp
- 2.11.1

-------------------------------------------------------------------
Mon Oct 11 14:53:47 CEST 2004 - jsrain@suse.cz

- changed Arch.ycp to functional interface, probing the settings
  when they are needed (instead of constructor)
- update Initrd.ycp not to use Arch:: in its constructor
- 2.11.0

-------------------------------------------------------------------
Mon Oct  4 16:42:21 CEST 2004 - mvidner@suse.cz

- Moved the "cd /" workaround to yast2-network (#46055).
- 2.10.27

-------------------------------------------------------------------
Fri Oct  1 13:44:58 CEST 2004 - sh@suse.de

- Fixed bug #46598: Layout broken due to 800x600 default size
- V 2.10.24

-------------------------------------------------------------------
Wed Sep 29 13:51:00 CEST 2004 - visnov@suse.cz

- always reinitialize target (#45356)
- 2.10.23

-------------------------------------------------------------------
Wed Sep 29 10:10:37 CEST 2004 - mvidner@suse.cz

- Fixed Package::FunctionsAI["DoInstall" and "DoRemove"] (#45463).
- 2.10.22

-------------------------------------------------------------------
Mon Sep 27 15:09:44 CEST 2004 - arvin@suse.de

- fixed generation of desktop files

-------------------------------------------------------------------
Sat Sep 25 10:55:58 CEST 2004 - mvidner@suse.cz

- Change directory to / in /sbin/yast2 (#46055).
- 2.10.20

-------------------------------------------------------------------
Fri Sep 24 19:03:41 CEST 2004 - mvidner@suse.cz

- Added Desktop::RunViaDesktop (#37864).
- 2.10.19

-------------------------------------------------------------------
Fri Sep 24 08:07:29 CEST 2004 - visnov@suse.cz

- always initialize SourceCache when installing packages
- use installed kernel to compute kernel packages (#45905)
- 2.10.18

-------------------------------------------------------------------
Thu Sep 23 09:49:52 CEST 2004 - mvidner@suse.cz

- Fixed empty runlevel editor (#45858).

-------------------------------------------------------------------
Tue Sep 21 11:31:00 CEST 2004 - arvin@suse.de

- adapted path for qtrc (bug #44803)

-------------------------------------------------------------------
Tue Sep 14 16:58:38 CEST 2004 - mvidner@suse.cz

- Ignore /etc/init.d/Makefile (#45198).

-------------------------------------------------------------------
Tue Sep 14 10:51:01 CEST 2004 - jsrain@suse.cz

- added ProductFeatures::enable_firewall and firewall_ssh_enable
  to control firewall behavior in the proposal

-------------------------------------------------------------------
Mon Sep 13 11:25:06 CEST 2004 - jsrain@suse.cz

- fixed reordering of items in Table/Popup's table (#45097)
- added ProductFeatures::fam_local_only
- 2.10.14

-------------------------------------------------------------------
Mon Sep  6 12:42:27 CEST 2004 - visnov@suse.cz

- moved ComputeKernelPackages to Kernel.ycp
- use Kernel::ComputePackages in Package (#44394)
- 2.10.13

-------------------------------------------------------------------
Mon Sep  6 11:53:31 CEST 2004 - jsrain@suse.cz

- mark licenses as confirmed when accepted (in PackageSystem.ycp
  and Require.ycp)

-------------------------------------------------------------------
Thu Sep  2 13:01:38 CEST 2004 - locilka@suse.cz

- added String::escapetags - function for escaping HTML/XML tags

-------------------------------------------------------------------
Mon Aug 30 15:10:19 CEST 2004 - arvin@suse.de

- add nongpl kernel package during installation (bug #44394)

-------------------------------------------------------------------
Fri Aug 27 15:10:55 CEST 2004 - arvin@suse.de

- merged proof read messages

-------------------------------------------------------------------
Fri Aug 27 11:19:51 CEST 2004 - mvidner@suse.cz

- LogView grep: properly quote the regex; it is a basic regex.

-------------------------------------------------------------------
Fri Aug 20 06:27:01 CEST 2004 - nashif@suse.de

- Own schema directory
- 2.10.10

-------------------------------------------------------------------
Thu Aug 19 13:14:02 CEST 2004 - visnov@suse.cz

- allow in commandline also GUI handler returning symbols (#43935)

-------------------------------------------------------------------
Tue Aug 17 11:26:37 CEST 2004 - jsrain@suse.cz

- fixed function type casting in Table/Popup routines
- prevent 'usbhid' module from being added to initrd (#36766)

-------------------------------------------------------------------
Mon Aug 16 23:36:18 CEST 2004 - nashif@suse.de

- fixed testsuites (added Testsuite.ycp to testedfiles or modified output
  according to the change of logging function references) (jsrain)
- type cast fixes
- CWM: fixed structure validation

-------------------------------------------------------------------
Thu Aug 12 23:27:19 CEST 2004 - nashif@suse.de

- Disable Commandline interface during firstboot phase
- 2.10.7

-------------------------------------------------------------------
Tue Aug  3 15:41:32 CEST 2004 - jsrain@suse.cz

- fixed types in CWM, changed interface of CWM::ShowAndRun ()
- split the CWMServiceStart widget into multiple widgets (one for
  each part)
- 2.10.6

-------------------------------------------------------------------
Fri Jul 30 11:37:44 CEST 2004 - jsrain@suse.cz

- adapted CWMServiceStart.ycp functionality for box product

-------------------------------------------------------------------
Thu Jul 29 09:47:51 CEST 2004 - nashif@suse.de

- New module for interaction with linuxrc(yast.inf and install.inf
  handling)
- Move functions from misc to Linuxrc

-------------------------------------------------------------------
Thu Jul 29 08:34:41 CEST 2004 - nashif@suse.de

- Defined more variables in ProductFeatures
- Removed live_eval variable

-------------------------------------------------------------------
Tue Jul 20 13:48:00 CEST 2004 - jsrain@suse.cz

- enhanced the TSIG keys management widget to do more checks before
  creating a new TSIG key (#40845)

-------------------------------------------------------------------
Mon Jul 19 12:26:40 CEST 2004 - jsrain@suse.cz

- enhnced functionality of Package*.ycp modules (popups with custom
  message, package check for read functions with error feedback)

-------------------------------------------------------------------
Wed Jul 14 11:27:23 CEST 2004 - jsrain@suse.cz

- fixed typos in CWMServiceStart.ycp

-------------------------------------------------------------------
Tue Jul 13 09:02:49 CEST 2004 - locilka@suse.de

- added new Message module
- 2.10.3

-------------------------------------------------------------------
Mon Jun 21 13:24:03 CEST 2004 - jsrain@suse.cz

- added CWM widget for TSIG keys management

-------------------------------------------------------------------
Fri Jun 18 15:28:07 CEST 2004 - lslezak@suse.cz

- CommandLine: read text or password from console

-------------------------------------------------------------------
Fri Jun 18 10:16:04 CEST 2004 - jsrain@suse.cz

- added CWM widget for service starting (like the Start-up dialog
  in DNS server component)

-------------------------------------------------------------------
Thu Jun 17 10:00:53 CEST 2004 - msvec@suse.cz

- updated testsuite
- 2.10.2

-------------------------------------------------------------------
Wed Jun 16 16:16:58 CEST 2004 - jsrain@suse.cz

- added suport for navigation tree and tabs to CWM
- updated the LogView popup to be able to be used as widget for CWM
- do not add 'desktop' to kernel command line

-------------------------------------------------------------------
Wed Jun 16 10:36:53 CEST 2004 - msvec@suse.cz

- fixed 'yast2 -l' output (#42087)
- 2.9.75

-------------------------------------------------------------------
Fri Jun 11 01:01:14 CEST 2004 - nashif@suse.de

- Added software-proposal variable to product features

-------------------------------------------------------------------
Tue Jun  8 04:35:25 CEST 2004 - nashif@suse.de

- Fixed bug #41696: yast uses elevator=anticipatory instead of
  elevator=as
- URL with empty host is valid (i.e. file:///test.xml )

-------------------------------------------------------------------
Fri May 28 16:48:12 CEST 2004 - sh@suse.de

- Fixed bug #41305: License agreement after abort in NCurses

-------------------------------------------------------------------
Wed May 26 15:12:17 CEST 2004 - mvidner@suse.cz

- Fixed agent definition for /etc/sysconfig/hardware
  to handle multiline values (#39350).
- 2.9.72

-------------------------------------------------------------------
Tue May 25 18:27:15 CEST 2004 - arvin@suse.de

- install kernel-bigsmp even with a bit less than 4GB of RAM
  (bug #40729)

-------------------------------------------------------------------
Tue May 25 13:48:01 CEST 2004 - jsrain@suse.cz

- set the I/O scheduler in ProductFeatures (#41038)
- 2.9.70

-------------------------------------------------------------------
Wed May 19 03:30:13 CEST 2004 - nashif@suse.de

- Added a timeout for ShowText popup when called via
  Report. (Report::ShowText)

-------------------------------------------------------------------
Mon May 17 10:42:57 CEST 2004 - msvec@suse.cz

- added PadZero general function for padding with zeros

-------------------------------------------------------------------
Wed May 12 15:30:47 CEST 2004 - msvec@suse.cz

- improved ncurses menu responsiveness (#38363)
- 2.9.68

-------------------------------------------------------------------
Wed May  5 16:20:30 CEST 2004 - gs@suse.de

- yast2 start script: check whether the terminal supports UTF-8
  and adapt language settings (bug #39606)
- 2.9.67

-------------------------------------------------------------------
Tue May 04 10:12:45 CEST 2004 - arvin@suse.de

- merged proofread messages

-------------------------------------------------------------------
Fri Apr 23 15:58:47 CEST 2004 - mvidner@suse.cz

- do not copy network aliases from install.inf
  to modprobe.conf (#39135)
- 2.9.65

-------------------------------------------------------------------
Thu Apr 22 11:09:32 CEST 2004 - arvin@suse.de

- run unicode_{start,stop} only if they are present (bug #35714)

-------------------------------------------------------------------
Mon Apr 19 13:05:04 CEST 2004 - arvin@suse.de

- merged proofread messages

-------------------------------------------------------------------
Fri Apr 16 18:11:07 CEST 2004 - nashif@suse.de

- Save runtime product variables

-------------------------------------------------------------------
Thu Apr  8 13:56:41 CEST 2004 - jsrain@suse.cz

- use the 'desktop' kernel parameter only for desktop products

-------------------------------------------------------------------
Wed Apr  7 19:25:31 CEST 2004 - nashif@suse.de

- #38596: Also use saved id

-------------------------------------------------------------------
Wed Apr  7 18:21:39 CEST 2004 - nashif@suse.de

- Workaround for #38596, broken recursion for iterators

-------------------------------------------------------------------
Tue Apr  6 18:53:56 CEST 2004 - nashif@suse.de

- update/upgrade defaults added to product feature set (#38486)

-------------------------------------------------------------------
Mon Apr  5 18:00:23 CEST 2004 - nashif@suse.de

- Removed unconfigurable options from report summary
- Added optional list of package to product features
- 2.9.60

-------------------------------------------------------------------
Fri Apr  2 22:16:33 CEST 2004 - nashif@suse.de

- Fixed wrapper functions for new wizard
- 2.9.59

-------------------------------------------------------------------
Fri Apr 02 15:59:59 CEST 2004 - arvin@suse.de

- finally changed license to GPL for good

-------------------------------------------------------------------
Fri Apr  2 06:41:58 CEST 2004 - nashif@suse.de

- added wrapper functions around Tree and Menu enabled Wizards to
  support ncurses mode (#37581)

-------------------------------------------------------------------
Thu Apr 01 14:28:23 CEST 2004 - arvin@suse.de

- don't set download callbacks globaly (bug #37151)

-------------------------------------------------------------------
Wed Mar 31 19:52:42 CEST 2004 - nashif@suse.de

- New ProductFeature variables

-------------------------------------------------------------------
Wed Mar 31 17:53:05 CEST 2004 - msvec@suse.cz

- added /etc/YaST2 dir (for log.conf)
- 2.9.54

-------------------------------------------------------------------
Wed Mar 31 14:06:43 CEST 2004 - gs@suse.de

- show header of ShowText popup (bug #37171)

-------------------------------------------------------------------
Wed Mar 31 12:20:54 CEST 2004 - arvin@suse.de

- added product feature about suboptimal distribution (bug #36823)

-------------------------------------------------------------------
Wed Mar 31 10:32:13 CEST 2004 - jsrain@suse.de

- remove ide-scsi from initrd during update (#37591)

-------------------------------------------------------------------
Tue Mar 30 18:04:43 CEST 2004 - jsrain@suse.de

- fixed map validator of CWM

-------------------------------------------------------------------
Mon Mar 29 16:18:49 CEST 2004 - jsrain@suse.de

- fixed behavior of combo box for adding new option if it is
  editable (#37267)
- 2.9.52

-------------------------------------------------------------------
Mon Mar 29 15:27:24 CEST 2004 - adrian@suse.de

- hide YaST groups desktop files in the desktop world

-------------------------------------------------------------------
Mon Mar 29 11:13:30 CEST 2004 - arvin@suse.de

- fixed kernel selection on i386 smp systems (bug #35876)

-------------------------------------------------------------------
Mon Mar 29 09:19:19 CEST 2004 - jsrain@suse.de

- adapted CWM to updated 'is' builtin
- fixed Initrd testsuite
- 2.9.50

-------------------------------------------------------------------
Fri Mar 26 15:03:49 CET 2004 - arvin@suse.de

- added uml detection to Arch module

-------------------------------------------------------------------
Wed Mar 24 16:59:37 CET 2004 - adrian@suse.de

- fix yast qt ui themeing, export QT_HOME_DIR again
  (got broken due to login shell usage bye kdesu)

-------------------------------------------------------------------
Wed Mar 24 11:17:25 CET 2004 - arvin@suse.de

- fixed function name (bug #36783)

-------------------------------------------------------------------
Tue Mar 23 16:54:37 CET 2004 - mvidner@suse.cz

- added Confirm::MustBeRoot to easily alert the user (#35363)

-------------------------------------------------------------------
Tue Mar 23 09:05:39 CET 2004 - lslezak@suse.cz

- fixed parsing quoted string in String::ParseOptions() (#36223)
- testsuite update

-------------------------------------------------------------------
Mon Mar 22 17:09:55 CET 2004 - msvec@suse.cz

- support for sort keys in ncurses menu (#36466)
- 2.9.47

-------------------------------------------------------------------
Mon Mar 22 14:11:58 CET 2004 - jsrain@suse.cz

- fixed unwanted hiding of helps during progress bar run
- don't abort installing packages via Require and PackageSystem
  if dependency solving fails and system wasn't consistent before
  installing them

-------------------------------------------------------------------
Mon Mar 22 13:38:27 CET 2004 - sh@suse.de

- V 2.9.46
- Fixed bug #35768: Wizard buttons not retranslated

-------------------------------------------------------------------
Fri Mar 19 15:41:00 CET 2004 - sh@suse.de

- V 2.9.45
- Improved handling for all Popup::*timed*() dialogs:
  Use UI::TimeoutUserInput() now, no more confusing busy cursor,
  less delays (no more sleep() )

-------------------------------------------------------------------
Wed Mar 17 19:10:15 CET 2004 - fehr@suse.de

- add functions {Set,Get}Utf8Lang() to Encoding module

-------------------------------------------------------------------
Wed Mar 17 11:48:25 CET 2004 - arvin@suse.de

- added download progress callbacks (bug #31445)

-------------------------------------------------------------------
Mon Mar 15 16:49:00 CET 2004 - fehr@suse.de

- add functions {Set,Get}EncLang() && GetCodePage() to Encoding module
- add global boolean evms_config to ProductFeatures.ycp

-------------------------------------------------------------------
Mon Mar 15 14:59:41 CET 2004 - arvin@suse.de

- adapted "yast -l" to desktop files (bug #35019)

-------------------------------------------------------------------
Fri Mar 12 15:35:56 CET 2004 - nashif@suse.de

- Custom wizard added (sh@suse.de)

-------------------------------------------------------------------
Thu Mar 11 18:17:52 CET 2004 - msvec@suse.cz

- proper event ID type handling (#35602)

-------------------------------------------------------------------
Wed Mar 10 14:05:43 CET 2004 - msvec@suse.cz

- accept nil from some UI calls (should fix the failing testsuites)
- added function for creation of FQ hostname

-------------------------------------------------------------------
Wed Mar 10 09:26:03 CET 2004 - arvin@suse.de

- install kernel-um in uml

-------------------------------------------------------------------
Wed Mar 10 07:03:41 CET 2004 - nashif@suse.de

- Fixed Progress for new Wizard
- 2.9.39

-------------------------------------------------------------------
Wed Mar 10 01:42:25 CET 2004 - sh@suse.de

- V 2.9.37
- Migration to new wizard

-------------------------------------------------------------------
Mon Mar  8 17:53:29 CET 2004 - sh@suse.de

- Changed X cursor theme (adrian)

-------------------------------------------------------------------
Mon Mar  8 15:56:52 CET 2004 - msvec@suse.cz

- Added Wizard::SetDesktopIcon to set the title icon
- 2.9.35

-------------------------------------------------------------------
Fri Mar  5 14:31:39 CET 2004 - mvidner@suse.cz

- Added Popup::AnyQuestionRichText.
- {Require,PackageSystem}::DoInstallAndRemove:
  ask for license acceptance (#35250).

-------------------------------------------------------------------
Fri Mar  5 12:43:40 CET 2004 - msvec@suse.cz

- make runlevel testsuite use Service
- add warnings about usage of obsolete interface
- 2.9.33

-------------------------------------------------------------------
Thu Mar  4 20:05:13 CET 2004 - visnov@suse.cz

- 2.9.32
- late initialization of Wizard and Progress (for command line)

-------------------------------------------------------------------
Thu Mar  4 17:24:56 CET 2004 - msvec@suse.cz

- fixed docu installation dirs
- replaced sequencer include with dummy one using Sequencer

-------------------------------------------------------------------
Thu Mar  4 16:09:18 CET 2004 - visnov@suse.cz

- added type info (kkaempf, visnov)

-------------------------------------------------------------------
Thu Mar  4 15:47:00 CET 2004 - msvec@suse.cz

- improved the packages testing client
- fixed ncurses menu generation (#35186)

-------------------------------------------------------------------
Tue Mar  2 15:50:16 CET 2004 - msvec@suse.cz

- fixed Package interface
- added documentation and testing client

-------------------------------------------------------------------
Tue Mar  2 10:58:54 CET 2004 - msvec@suse.cz

- improved (fixed) agent for sysconfig/hardware
- 2.9.31

-------------------------------------------------------------------
Fri Feb 27 03:28:39 CET 2004 - nashif@suse.de

- Adapt for new control file based installation

-------------------------------------------------------------------
Thu Feb 26 12:32:12 CET 2004 - jsrain@suse.de

- preventing modules uhci-hcd, ehci-hcd, ohci-hcd from being put
  into initrd (#35032)

-------------------------------------------------------------------
Tue Feb 24 13:03:03 CET 2004 - visnov@suse.cz

- don't duplicate history entries in interactive command line (#34610)

-------------------------------------------------------------------
Tue Feb 24 11:37:17 CET 2004 - kkaempf@suse.de

- treat x86_64 as 'wintel' architecture (#34853)

-------------------------------------------------------------------
Mon Feb 23 13:02:40 CET 2004 - mvidner@suse.cz

- Services: don't omit boot.hotplug-beta, boot.restore_permissions (#34775)
- 2.9.28

-------------------------------------------------------------------
Fri Feb 20 19:45:58 CET 2004 - arvin@suse.de

- disable accept button during Progress (bug #30303)

-------------------------------------------------------------------
Fri Feb 20 09:38:13 CET 2004 - jsrain@suse.de

- fixed redrawing of fields in Table/Popup table widget after an
  option was changed

-------------------------------------------------------------------
Thu Feb 19 18:04:31 CET 2004 - jsrain@suse.de

- added agent for handling /etc/sysconfig/hardware/hwcfg-*

-------------------------------------------------------------------
Thu Feb 19 15:33:17 CET 2004 - arvin@suse.de

- removed function Kernel::IDERecorders since "ide-scsi" is not
  used anymore (bug #34694)

-------------------------------------------------------------------
Thu Feb 19 13:24:44 CET 2004 - mvidner@suse.cz

- changed sort to use "<" instead of "<=" because of the switch
  to std::sort

-------------------------------------------------------------------
Thu Feb 19 11:15:17 CET 2004 - visnov@suse.cz

- restore AsciiFile::AssertLineValid behavior as in 9.0

-------------------------------------------------------------------
Tue Feb 17 18:12:25 CET 2004 - sh@suse.de

- Use correct kernel image name on S/390
- 2.9.25

-------------------------------------------------------------------
Tue Feb 17 15:37:45 CET 2004 - sh@suse.de

- Fixed bug #34617: New kernel names on S/390
- 2.9.24

-------------------------------------------------------------------
Tue Feb 17 12:00:56 CET 2004 - sh@suse.de

- Applied olh's patch for bug #34602: PPC kernel renamed
- 2.9.23

-------------------------------------------------------------------
Mon Feb 16 18:27:14 CET 2004 - arvin@suse.de

- recognize newer macs (bug #34587)

-------------------------------------------------------------------
Mon Feb 16 17:06:46 CET 2004 - jsrain@suse.de

- kernel image is now /boot/vmlinux on all PPC subarchs (#34588)
- 2.9.21

-------------------------------------------------------------------
Mon Feb 16 11:20:53 CET 2004 - arvin@suse.de

- removed obsolete Mode::hardBoot

-------------------------------------------------------------------
Thu Feb 12 17:50:24 CET 2004 - lslezak@suse.cz

- CWM: added better `back event handling, correctly displaying
  option names in the new option checkbox (jsrain)
- added function String::FormatSizeWithPrecision,
  updated testsuite
- version 2.9.19

-------------------------------------------------------------------
Wed Feb 11 11:02:20 CET 2004 - msvec@suse.cz

- adapt remote clients for the new interpreter

-------------------------------------------------------------------
Tue Feb 10 17:45:16 CET 2004 - arvin@suse.de

- adapted kernel determination to kernel 2.6 names

-------------------------------------------------------------------
Tue Feb 10 10:33:05 CET 2004 - arvin@suse.de

- finally removed configdir from file list (doesn't help anymore)

-------------------------------------------------------------------
Sat Feb 07 20:19:29 CET 2004 - arvin@suse.de

- removed config files (*.y2cc)

-------------------------------------------------------------------
Sat Feb  7 16:29:32 CET 2004 - msvec@suse.cz

- own configdir until all modules are updated
- 2.9.15

-------------------------------------------------------------------
Fri Feb  6 14:34:35 CET 2004 - msvec@suse.cz

- call %suse_update_desktop_file for the group files
- use the group .desktop files also in the ncurses menu
- 2.9.14

-------------------------------------------------------------------
Tue Feb  3 12:39:35 CET 2004 - msvec@suse.cz

- added yast2 groups .desktop files
- 2.9.13

-------------------------------------------------------------------
Tue Feb  3 09:27:50 CET 2004 - visnov@suse.cz

- implemented non-strict checking of command line options

-------------------------------------------------------------------
Sat Jan 31 21:58:23 CET 2004 - arvin@suse.de

- added function to build a url from tokens

-------------------------------------------------------------------
Fri Jan 30 16:46:34 CET 2004 - mvidner@suse.cz

- removed lookups in Service to fix configuration modules testsuites
- 2.9.11

-------------------------------------------------------------------
Thu Jan 29 18:09:39 CET 2004 - msvec@suse.cz

- more testsuite fixes
- 2.9.10

-------------------------------------------------------------------
Thu Jan 29 11:32:55 CET 2004 - jsrain@suse.de

- fixed cwm testsuite
- fixed file list
- 2.9.9

-------------------------------------------------------------------
Tue Jan 27 09:19:21 CET 2004 - jsrain@suse.de

- removed hwinfo from neededforbuild
- fixed testsuite for initrd

-------------------------------------------------------------------
Mon Jan 26 17:14:59 CET 2004 - jsrain@suse.de

- added hwinfo to neededforbuild
- 2.9.8

-------------------------------------------------------------------
Mon Jan 26 15:08:56 CET 2004 - msvec@suse.cz

- converted wizard sequencer to module
- 2.9.7

-------------------------------------------------------------------
Fri Jan 23 16:11:46 CET 2004 - msvec@suse.cz

- added agents for sysconfig/sysctl and /suseconfig
- 2.9.6

-------------------------------------------------------------------
Fri Jan 23 12:29:29 CET 2004 - arvin@suse.de

- fixed Require.ycp for brand new interpreter

-------------------------------------------------------------------
Mon Jan 19 08:52:19 CET 2004 - jsrain@suse.de

- merged the new interpreter branch

-------------------------------------------------------------------
Mon Dec 15 15:58:45 CET 2003 - jsrain@suse.de

- Moved Label.ycp and Popup.ycp from source/yast2/library/wizard/src
  to source/yas t2/library/module because of building with the new
  interpreter

-------------------------------------------------------------------
Mon Dec 15 11:34:19 CET 2003 - msvec@suse.cz

- better services handling: Service (from Runlevel)

-------------------------------------------------------------------
Fri Dec  5 09:41:45 CET 2003 - jsrain@suse.de

- added Mode::commandline variable, setting it an appropriate way

-------------------------------------------------------------------
Wed Dec  3 18:20:13 CET 2003 - msvec@suse.cz

- use common Makefile.am (needs recent devtools)

-------------------------------------------------------------------
Mon Nov 24 00:32:55 CET 2003 - ro@suse.de

- remove file conflict with yast2-pam (Autologin.ycp moved there)

-------------------------------------------------------------------
Mon Nov 17 18:10:50 CET 2003 - arvin@suse.de

- adapted plugindir detection for NPTL

-------------------------------------------------------------------
Fri Nov 14 11:16:31 CET 2003 - gs@suse.de

- use ncurses file selection widgets

-------------------------------------------------------------------
Wed Oct 29 13:55:00 CET 2003 - visnov@suse.cz

- fix testsuite
- 2.9.2

-------------------------------------------------------------------
Fri Oct 24 15:55:36 CEST 2003 - ms@suse.de

- moved x11 subdir to installation

-------------------------------------------------------------------
Fri Oct 17 11:01:59 CEST 2003 - jsrain@suse.de

- Fixed "blinking" of Table/Popup's buttons when table content was
  reordered

-------------------------------------------------------------------
Fri Oct  3 14:18:55 CEST 2003 - jsrain@suse.de

- Table/Popup stuff splitt off from CWM.ycp to separate file
- Added support for "Changed" column to Table/Popup

-------------------------------------------------------------------
Wed Oct  1 10:47:19 CEST 2003 - jsuchome@suse.cz

- added Autologin.ycp module to handle autologin configuration
- 2.9.0

-------------------------------------------------------------------
Wed Sep 17 16:18:48 CEST 2003 - gs@suse.de

- script/yast2: start textmode yast in UTF-8 environment (bug #30512)
- 2.8.31

-------------------------------------------------------------------
Wed Sep 17 08:59:45 CEST 2003 - visnov@suse.de

- enable interactive mode for command line again
- 2.8.30

-------------------------------------------------------------------
Mon Sep 15 17:56:07 CEST 2003 - jsrain@suse.de

- fixed X11Version.ycp to prefix Require:: when calling function
  from Require.ycp module
- 2.8.29

-------------------------------------------------------------------
Mon Sep 15 10:18:36 CEST 2003 - ms@suse.de

- fixed X11Version.ycp to use 'import "Require"' instead of
  'include "require.ycp"'

-------------------------------------------------------------------
Thu Sep 11 21:02:32 CEST 2003 - arvin@suse.de

- cool mouse cursor theme for 2nd stage installation (bug #30552)

-------------------------------------------------------------------
Thu Sep 11 18:58:37 CEST 2003 - gs@suse.de

- file_popups.ycp: bugfix for SaveFileAs() bug #29745

-------------------------------------------------------------------
Wed Sep 10 15:24:28 CEST 2003 - gs@suse.de

- V 2.8.27
- menu/menu.ycp: replace <key> by [key] in help text (to avoid
  misinterpretation in RichText)

-------------------------------------------------------------------
Fri Sep  5 14:34:09 CEST 2003 - visnov@suse.de

- library/commandline: care about command line only in normal mode (#30144)

-------------------------------------------------------------------
Thu Sep 04 17:51:12 CEST 2003 - arvin@suse.de

- proof-read messages

-------------------------------------------------------------------
Mon Sep  1 16:56:22 CEST 2003 - visnov@suse.de

- do not print module help twice in the header
- revert capitalization for the command line actions/options from
  proofreader
- 2.8.25

-------------------------------------------------------------------
Mon Sep  1 15:50:49 CEST 2003 - jsrain@suse.de

- added support for immutable options to Table/Popup

-------------------------------------------------------------------
Mon Sep 01 09:56:12 CEST 2003 - arvin@suse.de

- handle repair mode in Popup::ConfirmAbort

-------------------------------------------------------------------
Fri Aug 29 14:18:39 CEST 2003 - visnov@suse.de

- fix error reporting, use RichText::Rich2Plain()

-------------------------------------------------------------------
Wed Aug 27 16:14:09 CEST 2003 - msvec@suse.cz

- new module for confirmation of detection (#26515)
- 2.8.23

-------------------------------------------------------------------
Wed Aug 27 16:04:18 CEST 2003 - gs@suse.de

- yast2 script: set language to english only on console if LANG is
  japanese, korean or chinese

-------------------------------------------------------------------
Tue Aug 19 13:15:38 CEST 2003 - arvin@suse.de

- removed include file common_functions.ycp

-------------------------------------------------------------------
Tue Aug 19 08:52:50 CEST 2003 - arvin@suse.de

- optimized String::CutBlanks

-------------------------------------------------------------------
Fri Aug 15 15:16:37 CEST 2003 - arvin@suse.de

- added Popup::ShowText

-------------------------------------------------------------------
Thu Aug 14 14:35:30 CEST 2003 - arvin@suse.de

- removed y2menu for good
- added /usr/share/YaST2/include to file list (bug #28807)
- removed common_popups.ycp and common_messages.ycp for good

-------------------------------------------------------------------
Mon Aug 11 15:40:00 CEST 2003 - gs@suse.de

- yast2 script: start y2base menu ncurses (instead of y2menu)

-------------------------------------------------------------------
Fri Aug  8 14:47:14 CEST 2003 - gs@suse.de

- bugfix in file_popups.ycp/PopupDir(dir) (if the argument is an
  empty string, 'pwd' is the directory)
- menu.ycp: improved layout and usability

-------------------------------------------------------------------
Wed Aug  6 12:27:01 CEST 2003 - fehr@suse.de

- added function CutRegexMatch to String.ycp it can be used to
  remove matches of a regular expression from a string
- 2.8.16

-------------------------------------------------------------------
Mon Aug  4 14:21:17 CEST 2003 - jsrain@suse.de

- added possiblity to restart command getting log after performing
  operation from LogView popup
- 2.8.15

-------------------------------------------------------------------
Fri Aug 01 16:12:05 CEST 2003 - arvin@suse.de

- added directory for desktop files

-------------------------------------------------------------------
Tue Jul 29 14:48:06 CEST 2003 - jsrain@suse.de

- passing whole event information from CWM to handlers

-------------------------------------------------------------------
Wed Jul 23 09:33:04 CEST 2003 - jsrain@suse.de

- updated CWM to use WaitForEvent instead of UserInput, tables of
  table/popup dialogs display popup on double-click or enter key
- allow to specify command to display log directly, not only as
  filename and argument for grep for LogView

-------------------------------------------------------------------
Tue Jul 22 16:19:53 CEST 2003 - msvec@suse.cz

- further String updates and fixes
- 2.8.13

-------------------------------------------------------------------
Wed Jul  9 10:06:34 CEST 2003 - fehr@suse.de

- remove Mode::language, now handled in Laguage module (#27115)

-------------------------------------------------------------------
Mon Jul  7 14:06:06 CEST 2003 - visnov@suse.de

- let TypeRepository module use the simple types

-------------------------------------------------------------------
Fri Jul  4 16:55:41 CEST 2003 - msvec@suse.cz

- added a first library of simple types:
    IP, Netmask, Hostname, Address, String, URL
- 2.8.12

-------------------------------------------------------------------
Wed Jul  2 08:52:29 CEST 2003 - visnov@suse.de

- propagate y2base exit code from yast2 script

-------------------------------------------------------------------
Tue Jul  1 10:19:44 CEST 2003 - jsrain@suse.de

- updates of CWM module, added validation of used structures and
  some wrappers for more complex tasks

-------------------------------------------------------------------
Thu Jun 26 13:38:26 CEST 2003 - visnov@suse.de

- print to stderr in non-interactive mode

-------------------------------------------------------------------
Wed Jun 25 13:11:47 CEST 2003 - visnov@suse.de

- fixed Perl/encoding problem in commandline agent
- fixed padding of helps in commandline
- quiet is now default, verbose an option

-------------------------------------------------------------------
Tue Jun 24 11:05:50 CEST 2003 - visnov@suse.de

- 2.8.11

-------------------------------------------------------------------
Tue Jun 24 10:52:31 CEST 2003 - jsrain@suse.de

- added testsuite for CWM module

-------------------------------------------------------------------
Tue Jun 24 10:42:34 CEST 2003 - visnov@suse.cz

- removed modules directory at the top-level

-------------------------------------------------------------------
Mon Jun 23 17:06:34 CEST 2003 - jsrain@suse.de

- moved YCP libraries to own subdirectory (visnov@suse.cz)
- added CWM module for simple manipulation with widgets, including
  common routines for Table/Popup-style dialogs
- added LogView module for displaying logs with advanced
  functionality
- 2.8.10

-------------------------------------------------------------------
Fri Jun 20 13:38:28 CEST 2003 - mvidner@suse.cz

- Runlevel editor: call insserv with force
  when writing multiple services (#27370).
- Moved MailAliases out, to be put to yast2-mail-aliases (#18212).
- Reverted yast2-network from Requires
- 2.8.9

-------------------------------------------------------------------
Wed Jun 18 11:22:41 CEST 2003 - visnov@suse.de

- disabled ipaddress type for command line
- disabled interactive mode for command line
- reverted yast2-network from neededforbuild
- version 2.8.8

-------------------------------------------------------------------
Wed Jun 18 10:42:22 CEST 2003 - lslezak@suse.de

- spec file: added yast2-network to Requires/neededforbuild
- version 2.8.7

-------------------------------------------------------------------
Mon Jun 16 16:06:43 CEST 2003 - lslezak@suse.cz

- new NetworkPopup:: module (common network browsing popups)
- version 2.8.6

-------------------------------------------------------------------
Wed Jun 11 18:09:37 CEST 2003 - arvin@suse.de

- added /usr/share/doc/packages/yast2 to file list (2nd try)

-------------------------------------------------------------------
Wed Jun 11 17:04:50 CEST 2003 - visnov@suse.de

- added command line interface
- 2.8.4

-------------------------------------------------------------------
Wed Jun 11 16:08:13 CEST 2003 - arvin@suse.de

- added /usr/share/doc/packages/yast2 to file list

-------------------------------------------------------------------
Fri Jun  6 12:54:25 CEST 2003 - mvidner@suse.cz

- common_popups: fixed an embarassing syntax error
- 2.8.3

-------------------------------------------------------------------
Fri Jun  6 10:03:29 CEST 2003 - mvidner@suse.cz

- common_popups: revert from Label to common_messages.
- Fixed file list (lslezak).
- Directory: added tmpdir (msvec).
- 2.8.2

-------------------------------------------------------------------
Tue Jun  3 18:28:06 CEST 2003 - sh@suse.de

- Fixed bug #27213: Default sort order in NCurses control center

-------------------------------------------------------------------
Fri May 30 10:03:23 CEST 2003 - mvidner@suse.cz

- Added Label and Popup, replacements for common_{messages,popups}.
- ag_initscripts: recognize X-UnitedLinux-Default-Enabled.
- 2.8.1

-------------------------------------------------------------------
Thu Apr 24 11:08:10 CEST 2003 - kkaempf@suse.de

- rename 'axp' to 'alpha'

-------------------------------------------------------------------
Wed Apr 23 11:51:42 CEST 2003 - ms@suse.de

- added getX11Link function to solve the X11 link
  within the installed system

-------------------------------------------------------------------
Wed Mar 19 12:00:53 CET 2003 - ms@suse.de

- added textdomain to X11Version.ycp (#25627)
- added sax2 to RequireAndConflict() (#25628)

-------------------------------------------------------------------
Mon Mar 17 17:11:52 CET 2003 - arvin@suse.de

- correctly remove ampersand in button lables in y2menu (bug
  #25364)

-------------------------------------------------------------------
Fri Mar 14 17:03:30 CET 2003 - sh@suse.de

- V 2.7.29
- Removed excess quotes in yast2 script when starting in kcontrol

-------------------------------------------------------------------
Fri Mar 14 16:45:19 CET 2003 - sh@suse.de

- V 2.7.28
- Moved yast2_kde functionality into yast2 script
  (Fix for 25230: kcontrol YaST2 module not working)

-------------------------------------------------------------------
Wed Mar 12 11:42:02 CET 2003 - sh@suse.de

- Applied Adrian's patch to use the correct ~/.qtrc in yast2-funcs

-------------------------------------------------------------------
Tue Mar 11 15:24:30 CET 2003 - arvin@suse.de

- fixed syntax in start script (bug #25080)

-------------------------------------------------------------------
Mon Mar 10 14:56:22 CET 2003 - gs@suse.de

- Fixed bugs #24866/#24865 in ncurses file selector (show links;
  set focus to the directory list)

-------------------------------------------------------------------
Sun Mar  9 19:28:07 CET 2003 - nashif@suse.de

- Fixed bug #24953: beta message during installation does not time out

-------------------------------------------------------------------
Fri Mar  7 16:06:09 CET 2003 - sh@suse.de

- Dropped "Notify" header for notify popups (#24782)

-------------------------------------------------------------------
Fri Mar  7 14:20:31 CET 2003 - sh@suse.de

- Fixed bug #24809: sw_single window outside screen
  Now only using --fullscreen for sw_single with KDE running

-------------------------------------------------------------------
Fri Mar  7 13:39:03 CET 2003 - sh@suse.de

- Fixed bug #24790 - Wrong Qt style in y2cc modules after inst.
  (Adrian)

-------------------------------------------------------------------
Wed Mar  5 15:25:12 CET 2003 - ms@suse.de

- added scr agent for /etc/sysconfig/displaymanager handling (#24669)
- do not check for packages in autoinst mode (#24706)

-------------------------------------------------------------------
Mon Mar  3 17:14:44 CET 2003 - jsrain@suse.de

- added scr agent for /etc/sysconfig/hotplug handling (#22580)

-------------------------------------------------------------------
Mon Mar 03 13:02:47 CET 2003 - arvin@suse.de

- once more merged proofread texts

-------------------------------------------------------------------
Mon Mar 03 11:59:24 CET 2003 - arvin@suse.de

- fixed testsuite

-------------------------------------------------------------------
Fri Feb 28 17:25:39 CET 2003 - ms@suse.de

- use require.ycp for package checks in X11Version.ycp (#24488)

-------------------------------------------------------------------
Fri Feb 28 17:16:04 CET 2003 - kkaempf@suse.de

- honor 'manual' on kernel command line (#24462)

-------------------------------------------------------------------
Tue Feb 25 18:46:42 CET 2003 - kkaempf@suse.de

- fix mkdir silence option.

-------------------------------------------------------------------
Tue Feb 25 13:44:23 CET 2003 - kkaempf@suse.de

- suppress warning if /tmp/.qt already exists (#24243)

-------------------------------------------------------------------
Mon Feb 24 11:05:02 CET 2003 - jsrain@suse.de

- added `opt (`notify) to Wizard_hw::ConfiguredContent table to
  allow double click handling (#24095)
- 2.7.15

-------------------------------------------------------------------
Thu Feb 20 11:39:23 CET 2003 - arvin@suse.de

- use title-style capitalization for menu names (bug #23848)

-------------------------------------------------------------------
Wed Feb 19 10:52:05 CET 2003 - arvin@suse.de

- fixed DoNotAcceptButtonLabel (used during beta notice)

-------------------------------------------------------------------
Tue Feb 18 11:56:24 CET 2003 - arvin@suse.de

- added AsciiFile module from yast2-storage

-------------------------------------------------------------------
Mon Feb 17 17:17:42 CET 2003 - arvin@suse.de

- disable x11 setup on mips
- make Next and Accept the default button

-------------------------------------------------------------------
Mon Feb 10 20:53:53 CET 2003 - arvin@suse.de

- setup complete environment for qt during installation

-------------------------------------------------------------------
Mon Feb 10 18:18:00 CET 2003 - arvin@suse.de

- make anti aliased fonts work

-------------------------------------------------------------------
Thu Feb  6 17:01:26 CET 2003 - sh@suse.de

- New command line options for "yast2" script: --fullscreen --noborder
- Always start "sw_single" in full screen mode

-------------------------------------------------------------------
Wed Feb 05 17:10:45 CET 2003 - arvin@suse.de

- merged proofread messages

-------------------------------------------------------------------
Mon Feb  3 18:13:21 CET 2003 - sh@suse.de

- V 2.7.7
- Added default function key handling

-------------------------------------------------------------------
Mon Feb 03 17:40:14 CET 2003 - arvin@suse.de

- new pot file handling

-------------------------------------------------------------------
Mon Jan 27 16:12:51 CET 2003 - arvin@suse.de

- added popt to neededforbuild

-------------------------------------------------------------------
Mon Jan 27 15:48:51 CET 2003 - msvec@suse.de

- network groups: Network Devices and Network Services
- 2.7.4

-------------------------------------------------------------------
Fri Jan 24 15:56:26 CET 2003 - mvidner@suse.de

- Added readconfig.ycp to the file list. Fixes autoyast.

-------------------------------------------------------------------
Fri Jan 17 12:28:21 CET 2003 - mvidner@suse.de

- Reverted sequencer checking: allow superfluous aliases.
- 2.7.3

-------------------------------------------------------------------
Tue Jan 14 11:14:19 CET 2003 - mvidner@suse.de

- Added function key shortcuts to common dialogs (try F1 in curses).
- Report: added global settings for easier access (nashif).
- 2.7.2

-------------------------------------------------------------------
Mon Jan 13 13:13:04 CET 2003 - jsrain@suse.de

- added crashes handling module

-------------------------------------------------------------------
Fri Jan 10 12:58:45 CET 2003 - mvidner@suse.de

- mail table agent: Prevent returning strings as integers/booleans (~#21804).

-------------------------------------------------------------------
Fri Dec 20 15:23:50 CET 2002 - mvidner@suse.de

- file_popups: in qt, use the new widgets
- Arch: fallback for .probe.system being nil (msvec)
- workaround for CallFunction scope bug (#22486) (msvec)
- sequencer: check that all aliases are used (msvec)
- common_messages: DoNotAcceptButtonLabel (arvin)
- Wizard: use opt(key_F1) for Help (gs)
- 2.7.1

-------------------------------------------------------------------
Wed Nov 13 15:14:33 CET 2002 - ms@suse.de

- forgot to add hwinfo and hwinfo-devel to neededforbuild

-------------------------------------------------------------------
Wed Nov 13 12:07:47 CET 2002 - ms@suse.de

- fixed GetVersion() function within the X11Version module. The code
  to obtain the XFree86 version used to configure the installed
  card was really broken. I add a libhd based C program to check
  whether XFree86 4 or 3 is used to configure the card. This program
  is called from the GetVersion() function now.

-------------------------------------------------------------------
Mon Oct 21 15:45:19 CEST 2002 - arvin@suse.de

- print warning if qt frontend is installed but does not work
  (bug #20805)

-------------------------------------------------------------------
Thu Oct 17 13:38:33 CEST 2002 - arvin@suse.de

- fixed arrows in ncurses menu (#19902)

-------------------------------------------------------------------
Fri Oct 11 15:18:14 CEST 2002 - msvec@suse.cz

- fixed translations in the ncurses menu (#20801)
- 2.6.39

-------------------------------------------------------------------
Fri Oct 11 11:07:01 CEST 2002 - arvin@suse.de

- added lost password.ycp (bug #20087)

-------------------------------------------------------------------
Fri Sep 20 14:36:49 CEST 2002 - kkaempf@suse.de

- access content only in initial mode
- 2.6.37

-------------------------------------------------------------------
Fri Sep 20 13:13:05 CEST 2002 - kkaempf@suse.de

- read initial language from content file
- 2.6.36

-------------------------------------------------------------------
Wed Sep 18 16:01:32 CEST 2002 - arvin@suse.de

- does not provides/obsoletes the old yast

-------------------------------------------------------------------
Thu Sep 12 12:20:55 CEST 2002 - kkaempf@suse.de

- define IgnoreButtonLabel in WFM and UI
- 2.6.34

-------------------------------------------------------------------
Tue Sep 10 16:03:47 CEST 2002 - arvin@suse.de

- added provide/obsolete y2t_menu (bug #19325)

-------------------------------------------------------------------
Sat Sep 07 23:00:24 CEST 2002 - arvin@suse.de

- added help text in y2menu

-------------------------------------------------------------------
Thu Sep 05 17:48:13 CEST 2002 - arvin@suse.de

- wizard loads it's images from the theme dir

-------------------------------------------------------------------
Wed Sep  4 19:08:56 CEST 2002 - mvidner@suse.cz

- ncurses menu: fixed shortcut cycling in the group menu (#18258).
- 2.6.30

-------------------------------------------------------------------
Mon Sep  2 17:44:13 CEST 2002 - mvidner@suse.cz

- ag_initscripts: fixed parsing Short-Descriptions.

-------------------------------------------------------------------
Sat Aug 31 01:16:44 CEST 2002 - schwab@suse.de

- Don't waste tons of memory in y2menu.

-------------------------------------------------------------------
Fri Aug 30 11:35:30 CEST 2002 - arvin@suse.de

- moved X11Version.ycp from yast2-installation here

-------------------------------------------------------------------
Thu Aug 29 15:28:48 CEST 2002 - sh@suse.de

- Adapted wizard colors to new grey style images by wimer@suse.de

-------------------------------------------------------------------
Thu Aug 29 11:25:47 CEST 2002 - mvidner@suse.cz

- wizard: prevent temporary (but visible) truncations
  of dialog captions (#18517).

-------------------------------------------------------------------
Wed Aug 28 18:29:15 CEST 2002 - mvidner@suse.cz

- mail aliases: fixed line continuation processing (#18487).
- file_popups::PopupDir: fixed the Selected directory heading.
- 2.6.28

-------------------------------------------------------------------
Tue Aug 27 20:00:00 CEST 2002 - jsuchome@suse.cz

- provide/obsolete old translation packages

-------------------------------------------------------------------
Thu Aug 22 12:09:46 CEST 2002 - arvin@suse.de

- make links to yast2 relative (bug #18170)

-------------------------------------------------------------------
Tue Aug 20 19:07:38 CEST 2002 - arvin@suse.de

- added variable Mode::x11_setup_needed and Arch::x11_setup_needed

-------------------------------------------------------------------
Tue Aug 20 11:29:36 CEST 2002 - arvin@suse.de

- added ncurses based y2menu by Marco Skambraks

-------------------------------------------------------------------
Sun Aug 18 20:24:48 CEST 2002 - kkaempf@suse.de

- honor /etc/install.inf:UseSSH (#18053)

-------------------------------------------------------------------
Fri Aug 16 17:31:33 CEST 2002 - arvin@suse.de

- marked more texts for translation

-------------------------------------------------------------------
Wed Aug 14 11:54:01 CEST 2002 - arvin@suse.de

- removed links to /sbin/yast2 with non ascii characters to
  prevent screen corruption is some locales

-------------------------------------------------------------------
Tue Aug 13 14:20:37 CEST 2002 - arvin@suse.de

- merged proofread texts

-------------------------------------------------------------------
Mon Aug 12 17:23:44 CEST 2002 - kkaempf@suse.de

- read /etc/install.inf:InstMode correctly for Mode::boot
- 2.6.20

-------------------------------------------------------------------
Sun Aug 11 21:16:04 CEST 2002 - mvidner@suse.cz

- Runlevel: use full path of service scripts; force removal
  (#17608 workaround)
- 2.6.19

-------------------------------------------------------------------
Fri Aug  9 15:32:54 CEST 2002 - mvidner@suse.cz

- Fixed falling back to ncurses when DISPLAY is set
  but yast2-qt is not installed.
- Added Runlevel::error_msg, to inform the user what went wrong.
- 2.6.18

-------------------------------------------------------------------
Tue Aug 06 11:31:46 CEST 2002 - arvin@suse.de

- fixed detection of autoinst in Mode.ycp

-------------------------------------------------------------------
Mon Aug 05 18:13:04 CEST 2002 - arvin@suse.de

- adaption for new /etc/install.inf agent

-------------------------------------------------------------------
Wed Jul 31 13:49:39 CEST 2002 - mvidner@suse.cz

- Moved private runlevel files back to yast2-runlevel.
- 2.6.15

-------------------------------------------------------------------
Mon Jul 29 11:51:52 CEST 2002 - msvec@suse.cz

- included some general purpose agents
- 2.6.14

-------------------------------------------------------------------
Wed Jul 24 19:28:17 CEST 2002 - jsuchome@suse.cz

- Added runlevel module files.

-------------------------------------------------------------------
Fri Jul 19 16:50:44 CEST 2002 - mvidner@suse.cz

- Moved aliases handling from yast2-mail (bug #11730).
- 2.6.13

-------------------------------------------------------------------
Fri Jul 19 12:01:11 CEST 2002 - mvidner@suse.cz

- Added Wizard::{Set,Restore}ScreenShotName ().
- Moved sysconfig/ypserv definition from yast2-nis-server.
- 2.6.12

-------------------------------------------------------------------
Fri Jul 19 11:24:35 CEST 2002 - sh@suse.de

- Wizard now uses consistent image names for easier OEM logo
  handling

-------------------------------------------------------------------
Tue Jul 16 16:44:03 CEST 2002 - sh@suse.de

- V 2.6.11
- provide/obsolete yast2-trans-wizard

-------------------------------------------------------------------
Fri Jul 12 17:11:52 CEST 2002 - kkaempf@suse.de

- fix sequencer and wizard testsuite
- call sequencer testsuite during build
- 2.6.10

-------------------------------------------------------------------
Fri Jul 12 10:24:37 CEST 2002 - msvec@suse.cz

- added doc and autodocs
- new module Directory: contains definitions of all directories

-------------------------------------------------------------------
Tue Jul  9 11:43:47 CEST 2002 - mvidner@suse.cz

- Provides/Obsoletes fixed for the devel subpackage

-------------------------------------------------------------------
Thu Jul 04 13:22:52 CEST 2002 - arvin@suse.de

- move non binary file from /usr/lib/YaST2 to /usr/share/YaST2

-------------------------------------------------------------------
Mon Jul  1 11:03:51 CEST 2002 - kkaempf@suse.de

- split of images to separate package

-------------------------------------------------------------------
Thu Jun 27 13:55:21 CEST 2002 - kkaempf@suse.de

- merged yast2-lib-sequencer and yast2-lib-wizard.

-------------------------------------------------------------------
Tue Jun 11 16:52:39 CEST 2002 - arvin@suse.de

- the yast2 script now handels all arguments as strings when
  calling y2base

-------------------------------------------------------------------
Thu Jun 06 17:23:36 CEST 2002 - arvin@suse.de

- various minor fixes for installation

-------------------------------------------------------------------
Wed Jun  5 11:02:17 CEST 2002 - kkaempf@suse.de

- recode shell output properly for UI (#16178)
- don't require trans packages (#16285)

-------------------------------------------------------------------
Wed May 29 12:55:31 CEST 2002 - arvin@suse.de

- fixed yast2 start scripts for lib/lib64

-------------------------------------------------------------------
Tue May 28 14:37:19 CEST 2002 - sh@suse.de

- V 2.6.4
- dropped obsolete hw_setup_launcher.ycp
- fixed file list in spec file
- fixed Makefile.am to work with new automake

-------------------------------------------------------------------
Wed May 22 21:29:28 MEST 2002 - tom@suse.de

- Moved X11 functionality from x11 to y2c_x11.

-------------------------------------------------------------------
Tue May 14 11:09:46 CEST 2002 - arvin@suse.de

- prevent ncurses frontend to start with languages that
  are known to not work correct

-------------------------------------------------------------------
Wed May  8 17:40:49 MEST 2002 - tom@suse.de

- Removed keyboard, mouse, timezone, language (now extra packages)

-------------------------------------------------------------------
Tue Apr 23 12:14:56 CEST 2002 - fehr@suse.de

- remove subdirectories storage and partitioning they are now in
  a separate package yast2-storage.
- new version 2.6.2

-------------------------------------------------------------------
Wed Apr 17 15:47:56 MEST 2002 - tom@suse.de

- (#15565) monitors.ycp newly generated with uppercase vendor and
  model strings.

-------------------------------------------------------------------
Tue Apr 16 17:28:14 CEST 2002 - gs@suse.de

- (#15600, #15727) Package Installation: check again the package
  dependencies if the user deselects an additional required package

-------------------------------------------------------------------
Mon Apr 15 19:03:30 MEST 2002 - tom@suse.de

- (#15546) Now changing lilo.conf correctly.

-------------------------------------------------------------------
Thu Apr 11 15:55:50 MEST 2002 - tom@suse.de

- (#15546) Handle VESA mode correctly for fbdev graphics.

-------------------------------------------------------------------
Wed Apr 10 16:21:16 MEST 2002 - tom@suse.de

- (#15690) Now the probe button really probes.

-------------------------------------------------------------------
Wed Apr 10 10:01:56 CEST 2002 - lnussel@suse.de

- merged modifications for certification/product CD

-------------------------------------------------------------------
Wed Mar 27 17:52:38 CET 2002 - kkaempf@suse.de

- Unpack driver update data in chrooted directory.
- y2update.tar.gz is alread copied by linuxrc, don't expect
  it below /media/floppy.

-------------------------------------------------------------------
Wed Mar 27 12:22:01 CET 2002 - kkaempf@suse.de

- Evaluate "partition" and "serverdir" when installing from
  harddisk (#15525).

-------------------------------------------------------------------
Wed Mar 27 10:41:08 CET 2002 - gs@suse.de

- Change source medium: use "serverdir" instead of "partition"
  (concerns installation from hard disk)

-------------------------------------------------------------------
Tue Mar 26 18:01:45 CET 2002 - kkaempf@suse.de

- Set all hardware to a defined state after update (#15532).
- For installation from harddisk, use "serverdir" instead of
  "partition" from install.inf (#15525).
- linuxrc mounts CD1 to /var/adm/mount during harddisk install
  (#15525).

-------------------------------------------------------------------
Tue Mar 26 17:40:04 CET 2002 - sh@suse.de

- Fixed bug #15520: can't boot into installed system

-------------------------------------------------------------------
Tue Mar 26 16:54:53 CET 2002 - ms@suse.de

- need blank as first sign for VESA and LCD vendor to ensure
  proper display at top of the monitors list (#15521)

-------------------------------------------------------------------
Tue Mar 26 15:44:13 CET 2002 - sh@suse.de

- Fixed bug #15512: Can't install base pkgs in installed system

-------------------------------------------------------------------
Tue Mar 26 15:39:22 MET 2002 - tom@suse.de

- (#15518) Renamed YaST-internal IDs in sysconfig:
  keyboard: YAST_TYPE --> YAST_KEYBOARD
  mouse:    YAST_TYPE --> YAST_MOUSE

-------------------------------------------------------------------
Tue Mar 26 15:20:53 CET 2002 - kkaempf@suse.de

- Delete runme_at_boot after updating all packages.

-------------------------------------------------------------------
Tue Mar 26 14:28:44 MET 2002 - tom@suse.de

- (#15515) YaST-internal IDs are now: keyboard: YAST_TYPE, mouse: YAST_TYPE

-------------------------------------------------------------------
Tue Mar 26 14:27:10 CET 2002 - sh@suse.de

- Fixed bug #15506: Disable "Change" menu when skipping HW config

-------------------------------------------------------------------
Mon Mar 25 17:58:20 MET 2002 - tom@suse.de

- (#14852) inst_config_x11.ycp:
  The variables currentMode and Selected_3D were first stored into the
  X11 module and then queried from the UI. Fixed.

-------------------------------------------------------------------
Mon Mar 25 17:46:16 CET 2002 - sh@suse.de

- Fixed bug #15418: selbox in inst_rootpart not wide enough

-------------------------------------------------------------------
Mon Mar 25 17:38:37 CET 2002 - kkaempf@suse.de

- make update.post script executable before starting it.
- Allow either packed or unpacked extension disk.

-------------------------------------------------------------------
Mon Mar 25 17:23:46 CET 2002 - fehr@suse.de

- make reading of exiting fstab work again (#15482)

-------------------------------------------------------------------
Mon Mar 25 17:09:45 CET 2002 - schubi@suse.de

- kdoc added in forceupdate list

-------------------------------------------------------------------
Mon Mar 25 15:54:00 CET 2002 - kkaempf@suse.de

- adapt probing for usb controllers to changed libhd requirements
  (#15483).
- dont re-calculate bootloader location if it was set manually
  (#15446).
- fix typo in monitors.ycp ("90,47" is no valid vsync).

-------------------------------------------------------------------
Mon Mar 25 14:56:40 CET 2002 - sh@suse.de

- Fixed bug #15419: confusing message in inst_suseconfig

-------------------------------------------------------------------
Mon Mar 25 14:23:42 CET 2002 - gs@suse.de

- Update: change status from "u" to "i" for uninstalled packages
  (#14727)

-------------------------------------------------------------------
Mon Mar 25 13:44:54 CET 2002 - sh@suse.de

- Fixed bug #15412: One log line for each package installed

-------------------------------------------------------------------
Mon Mar 25 13:40:39 CET 2002 - fehr@suse.de

- moved static dialog definitions for fs options into function
  GetNormalFilesystems() to make translations work (#15460)

-------------------------------------------------------------------
Mon Mar 25 12:20:21 CET 2002 - ms@suse.de

- update monitors.ycp to currently used CDB entries (#15421).

-------------------------------------------------------------------
Sun Mar 24 13:00:35 CET 2002 - kkaempf@suse.de

- delete runme_at_boot after package installation (#15430).
- remember device (index) where (wrong) SuSE medium was found (#15432).

-------------------------------------------------------------------
Fri Mar 22 18:59:40 CET 2002 - gs@suse.de

- package selection: show correct status of the package (#15400)

-------------------------------------------------------------------
Fri Mar 22 16:04:40 CET 2002 - fehr@suse.de

- removed superfluous warning about fsid change when assigning a
  mount point to LVM LV (#15388)
- changed fstab options for /proc/bus/usb from "defaults,noauto"
  to "noauto" (#15389)

-------------------------------------------------------------------
Fri Mar 22 15:47:39 CET 2002 - kkaempf@suse.de

- Call /usr/bin/setfont without parameters when Braille enabled (#13801).

-------------------------------------------------------------------
Fri Mar 22 15:14:51 CET 2002 - gs@suse.de

- Change source of installation: umount /var/adm/mount before mounting
  the new source medium (#14425)

-------------------------------------------------------------------
Fri Mar 22 15:09:48 CET 2002 - sh@suse.de

- Fixed bug #15356: killed mwm message

-------------------------------------------------------------------
Fri Mar 22 14:08:46 CET 2002 - schubi@suse.de

- bugix: Xf86config module has been overwritten while update #15376
  ( wrong if statement in inst_finish.ycp )

-------------------------------------------------------------------
Fri Mar 22 12:42:58 CET 2002 - gs@suse.de

- Update: show packages with status "d" in the "No Update" list
  (#15350)

-------------------------------------------------------------------
Thu Mar 21 18:38:41 MET 2002 - tom@suse.de

- (#14936) Now capturing `cancel and treating like `abort.

-------------------------------------------------------------------
Thu Mar 21 18:17:01 CET 2002 - arvin@suse.de

- check for yast2-qt-plugin and it's libraries in the YaST2 and
  yast2 start scripts (bug #15300 and probably bug #13831)

-------------------------------------------------------------------
Thu Mar 21 17:41:42 MET 2002 - tom@suse.de

- (#14882) Now marking probed but unused monitor-hw-data with configured = no.

-------------------------------------------------------------------
Thu Mar 21 16:37:09 CET 2002 - kkaempf@suse.de

- Drop intermediate textdomain calls, they're useless (#15294).

-------------------------------------------------------------------
Thu Mar 21 16:21:59 CET 2002 - gs@suse.de

- Package installation: respect product information AND release number
  of the source medium (#15278)

-------------------------------------------------------------------
Thu Mar 21 16:05:00 CET 2002 - schubi@suse.de

- Checking mouse protocol before calling update_Xf86config

-------------------------------------------------------------------
Thu Mar 21 15:45:27 CET 2002 - sh@suse.de

- Fixed bug #15220: Wizard buttons not translated

-------------------------------------------------------------------
Thu Mar 21 15:03:47 CET 2002 - sh@suse.de

- Fixed endless loop in language with some weird NCurses combinations

-------------------------------------------------------------------
Thu Mar 21 12:51:34 CET 2002 - gs@suse.de

- Update: do not allow status "delete" for packages which are not
  installed (#14727)

-------------------------------------------------------------------
Thu Mar 21 11:03:27 CET 2002 - ms@suse.de

- fixed check script to be valid with the new firegl driver [fglr200]

-------------------------------------------------------------------
Thu Mar 21 09:36:31 CET 2002 - schubi@suse.de

- Checking broken update correctly #13597

-------------------------------------------------------------------
Wed Mar 20 22:27:30 CET 2002 - kkaempf@suse.de

- fallback to (chipset related) vendor/device if graphics card
  doesn't provide (manufacturer related) subvendor/subdevice (#15099)

-------------------------------------------------------------------
Wed Mar 20 18:48:16 MET 2002 - tom@suse.de

- (#15098) Now reading file with default value.

-------------------------------------------------------------------
Wed Mar 20 17:15:49 CET 2002 - kkaempf@suse.de

- Also show SuSE release number when choosing root partiton (#15243).
- Properly probe cdroms during installation/update (#15275).

-------------------------------------------------------------------
Wed Mar 20 15:04:48 CET 2002 - fehr@suse.de

- fix problem with map access to non-map in GetEntryForMountpoint
  (#15229)
- fix problem with wrong partition proposal
- fix problem with wrong default filesystem (#15057)

-------------------------------------------------------------------
Wed Mar 20 14:52:44 MET 2002 - tom@suse.de

- (#15093) New frequency range: [60,62,65,68,70,72,75,78,80,85,90,100]

-------------------------------------------------------------------
Wed Mar 20 14:27:52 CET 2002 - sh@suse.de

- Fixed bug #15214: Control center after HW proposal english only
- Fixed bug #15201: Disable WM decorations for first control center

-------------------------------------------------------------------
Wed Mar 20 14:26:01 CET 2002 - lnussel@suse.de

- added -S option to yast2 shell script (for susewm)

-------------------------------------------------------------------
Wed Mar 20 14:17:42 CET 2002 - schubi@suse.de

-  Installing vnc (if needed ) while updating the system #14707

-------------------------------------------------------------------
Wed Mar 20 14:03:24 MET 2002 - tom@suse.de

- Added norwegian language.

-------------------------------------------------------------------
Wed Mar 20 12:45:54 CET 2002 - sh@suse.de

- Fixed bug #13894: Slide show progress bar shows wrong value

-------------------------------------------------------------------
Wed Mar 20 12:23:47 CET 2002 - schubi@suse.de

- Starting raidstart for partitions which are not / and have
  raid systems ( update ). #14798

-------------------------------------------------------------------
Wed Mar 20 10:35:08 CET 2002 - kkaempf@suse.de

- remember language in Mouse in order to trigger re-translation
  (#15197).

-------------------------------------------------------------------
Tue Mar 19 20:10:49 CET 2002 - sh@suse.de

- Fixed bug #14530: Explicit file names in .spec rather than *.scr

-------------------------------------------------------------------
Tue Mar 19 18:40:21 CET 2002 - gs@suse.de

- Update: re-evaluate the update packages if the status of the
  "Clean up the system ..." checkbox has changed

-------------------------------------------------------------------
Tue Mar 19 18:25:06 CET 2002 - schubi@suse.de

- Call substring with the correct parameters #15184
  ( inst_rpmupdate.ycp)

-------------------------------------------------------------------
Tue Mar 19 18:10:04 CET 2002 - kkaempf@suse.de

- Also write hardware status for already active ide, floppy, usb
  controllers, and framebuffer (#15195).
- Preliminary fix for YaST2.firstboot (#15187).

-------------------------------------------------------------------
Tue Mar 19 18:05:01 MET 2002 - tom@suse.de

- (#15096) Do not use undefined variable any more.
- (#15091) Now restoring saved monitor data in normal mode.

-------------------------------------------------------------------
Tue Mar 19 15:49:13 CET 2002 - sh@suse.de

- Fixed "update finished, empty proposal dialog" bug

-------------------------------------------------------------------
Tue Mar 19 10:31:44 CET 2002 - kkaempf@suse.de

- Properly check return code from inst_mode if update was choosen.
- just pass 'Framebuffer' entry from install.inf to lilo, don't
  look at probe results (#15168)
- add comments to /etc/sysconfig/bootloader.

-------------------------------------------------------------------
Mon Mar 18 17:27:46 MET 2002 - tom@suse.de

- (#14238) Now writing sysconfig comments for the mouse.

-------------------------------------------------------------------
Mon Mar 18 16:29:01 CET 2002 - sh@suse.de

- Fixed bug #15101: Checkboxes truncated in 80x24 ncurses proposal

-------------------------------------------------------------------
Mon Mar 18 15:36:28 CET 2002 - kkaempf@suse.de

- re-probe cdroms in installed system in order to get proper status
  for ide cdwriter devices which couldn't be detected at boot-time
  (#15126).

-------------------------------------------------------------------
Mon Mar 18 14:26:38 CET 2002 - lnussel@suse.de

- added -i option for installing packages to yast2 shell script
- added some shell magic to allow more than two parameters for modules

-------------------------------------------------------------------
Mon Mar 18 12:19:29 CET 2002 - gs@suse.de

-  Recode for copyright and author added (#15058)

-------------------------------------------------------------------
Mon Mar 18 12:10:26 CET 2002 - kkaempf@suse.de

- Bugfix for lilo/dolilo: drop "vga" from append, pass via "-v"
  to dolilo.

-------------------------------------------------------------------
Mon Mar 18 12:07:55 CET 2002 - sh@suse.de

- Fixed bug #15090: "No" in "really install" interpreted as "yes"

-------------------------------------------------------------------
Mon Mar 18 11:50:06 CET 2002 - sh@suse.de

- Fixed bug #15100: Default "off" for "start control center"

-------------------------------------------------------------------
Mon Mar 18 11:19:58 CET 2002 - snwint@suse.de

- mk_lilo_conf: put 'vga' entry into image section

-------------------------------------------------------------------
Fri Mar 15 19:01:23 MET 2002 - tom@suse.de

- (#13878) Added Estonian keyboard.

-------------------------------------------------------------------
Fri Mar 15 17:22:10 MET 2002 - tom@suse.de

- (#14855) Language: Added Slovene language.
- (#14855) Keyboard: Added Slovene keyboard to YaST2 keyboards.
- (#14855) Timezone: Cleaned up existing lang --> timezone mess (new: Slovene).

-------------------------------------------------------------------
Fri Mar 15 17:15:23 CET 2002 - kkaempf@suse.de

- drop workaround for author/copyright twist from libpkg.
- Replace "\n" in author list with ", "

-------------------------------------------------------------------
Fri Mar 15 16:32:27 CET 2002 - fehr@suse.de

- fix wrong nameing for windows mount points (#15031)

-------------------------------------------------------------------
Fri Mar 15 16:17:50 CET 2002 - kkaempf@suse.de

- ignore more cmdline parameters
- don't pass "-v" (for global vga=) to dolilo, the "vga=" in the
  append line is sufficient.

-------------------------------------------------------------------
Fri Mar 15 16:10:54 CET 2002 - gs@suse.de

- Update: do not delete "aps" if it is in use (#15015)
- Package Selection: correct update of the disk space information

-------------------------------------------------------------------
Fri Mar 15 16:08:49 CET 2002 - snwint@suse.de

- updated 'failsafe' options for lilo.conf
- append user specified boot options to 'failsafe' entry

-------------------------------------------------------------------
Fri Mar 15 14:43:27 CET 2002 - sh@suse.de

- Fixed bug #13894: Slide show pkg sizes garbled from CD2 on

-------------------------------------------------------------------
Fri Mar 15 13:32:03 MET 2002 - tom@suse.de

- (#15021) Now only removing X11-link in case of "No X11".

-------------------------------------------------------------------
Fri Mar 15 12:54:14 CET 2002 - kkaempf@suse.de

- Check also /proc/modules besides the "active" flag from hwinfo
  in order to find out if a module is already loaded (#15007).

-------------------------------------------------------------------
Thu Mar 14 17:37:23 CET 2002 - sh@suse.de

- Fixed bug #14161: wrong background grey

-------------------------------------------------------------------
Thu Mar 14 16:16:21 CET 2002 - sh@suse.de

- Fixed bug #13186: Start Y2 control center after installation
- Fixed bug #14975: Final "All is ready" popup

-------------------------------------------------------------------
Thu Mar 14 15:55:07 CET 2002 - zoz@suse.de

- fix PCMCIA startup (#14661).

-------------------------------------------------------------------
Thu Mar 14 15:43:43 MET 2002 - tom@suse.de

- Added turkish language again in language.ycp.

-------------------------------------------------------------------
Thu Mar 14 14:49:07 MET 2002 - tom@suse.de

- (#14518) Added Irish.

-------------------------------------------------------------------
Thu Mar 14 13:16:15 MET 2002 - tom@suse.de

- (#14814) Now translating old lang codes to ISO codes on entry.

-------------------------------------------------------------------
Thu Mar 14 11:08:17 CET 2002 - kkaempf@suse.de

- scripts/yast2_kde: set LANG from /etc/sysconfig/language:RC_LANG (#14607).
- scripts/yast2: honor $LANG (#14607).
- install k_smp if > 4GB physical memory detected (#14287).

-------------------------------------------------------------------
Thu Mar 14 10:56:04 CET 2002 - gs@suse.de

- (#14592) Now ask the user whether YaST2 shall delete unmaintained
  packages from the system
- (#14406), (#14805) Package selection dialog: help text added for "X"
   status and popup text changed

-------------------------------------------------------------------
Wed Mar 13 18:30:42 MET 2002 - tom@suse.de

- (#14882) Now marking faked GENERIC Monitor with cfg=no.

-------------------------------------------------------------------
Wed Mar 13 18:23:06 MET 2002 - tom@suse.de

- (#14885) Now writing "/dev/mouse" into XF86Config so xmset works in the
  running system.

-------------------------------------------------------------------
Wed Mar 13 11:48:58 EST 2002 - nashif@suse.de

- Don't probe hardware in Mode::config

-------------------------------------------------------------------
Wed Mar 13 15:41:26 CET 2002 - fehr@suse.de

- prevent upward rounding in combination of
  ByteToHumanString/kmgt_str_to_byte (#14673)

-------------------------------------------------------------------
Wed Mar 13 13:22:57 MET 2002 - tom@suse.de

- (#14446) Now also restoring hwclock-param from sysconfig
  and setting timezone again in continue mode.

-------------------------------------------------------------------
Wed Mar 13 10:15:41 CET 2002 - kkaempf@suse.de

- Fix locale for greek (ISO8859-7 -> ISO-8859-7, #14898).
- Set "acpismp=force" for UP and SMP systems if "ht" flag detected (#13531).
- Install k_smp if "BOOT_IMAGE=apic" given in cmdline (#14022).
- Dont change initrd modules aic7xxx vs. aic7xxx_old on update (#14614).
- Override instmode "cd" in install.inf, if setup/descr/info knows better
  (#14469).
- Start ncurses "menu" with first group preselected (instead of all),
  general code cleanup of menu code (#14909).

-------------------------------------------------------------------
Tue Mar 12 16:57:16 CET 2002 - gs@suse.de

- equal button size in package conflict popups (#13302)

-------------------------------------------------------------------
Tue Mar 12 16:43:56 CET 2002 - mvidner@suse.cz

- Provide keyboard shortcuts for the group and package tables in
  ncurses detailed package selection. #14737.

-------------------------------------------------------------------
Tue Mar 12 16:24:34 MET 2002 - tom@suse.de

- (#13198) Changed mouse probing strategy.
  Applied sleep before mouse probing in inst_startup.ycp.

-------------------------------------------------------------------
Tue Mar 12 10:26:15 CET 2002 - fehr@suse.de

- add hibernation partition to expert partitioner menue (#14668)
- handle raids present on system to install reasonably

-------------------------------------------------------------------
Mon Mar 11 18:07:23 MET 2002 - tom@suse.de

- (#14491) Now using new "manual" probing to get the new unique key (mouse).

-------------------------------------------------------------------
Mon Mar 11 15:55:31 CET 2002 - kkaempf@suse.de

- Skip all non-data lines in "parted print" output (#14793).
- Don't pass "manual" option to installed system.

-------------------------------------------------------------------
Mon Mar 11 15:46:55 MET 2002 - tom@suse.de

- Detect language change to avoid unnecessary package selection recalculation.

-------------------------------------------------------------------
Mon Mar 11 14:41:28 CET 2002 - sh@suse.de

- Fixed bug #14164: inst_mode should be a popup

-------------------------------------------------------------------
Mon Mar 11 10:46:46 MET 2002 - tom@suse.de

- New script by ms@suse.de for changing X11-mouse-protocol during update.

-------------------------------------------------------------------
Fri Mar  8 14:28:27 CET 2002 - kkaempf@suse.de

- clean up firsboot script to fix pcmcia/usb and usbdevfs (#14416)
- don't 'hard' probe for cdroms when checking for installation
  sources but rely on libhd configuration database instead.
  Fallback to /dev/cdrom if even this fails (#14555).
- add "vnc" package to installation list if running under vnc (#14707).
- remove duplicate portmap start from firstboot script.

-------------------------------------------------------------------
Fri Mar  8 13:35:25 MET 2002 - tom@suse.de

- (#14663) Added textdomains to import-modules.

-------------------------------------------------------------------
Fri Mar  8 12:54:55 MET 2002 - tom@suse.de

- (#13951) After having talked to ke@suse.de removed (commented out):
	ca_ES, gl_ES, hr_HR, ru_RU, tr_TR
  Added again:
	pt_BR

-------------------------------------------------------------------
Thu Mar  7 18:14:04 MET 2002 - tom@suse.de

- (#14227 addendum) Just discovered that the faked monitor also fooled the
  automatic insertion of probed but unknown monitors into the monitor DB.
  This is done so that those monitors can be selected in the monitor selection
  dialog. Furthermore for user convenience such a monitor is preselected when
  entering the monitor selection dialog. Unfortunately the libhd-faked monitor
  does fulfil all those criteria and triggered this mechanism. Fixed.

-------------------------------------------------------------------
Thu Mar  7 17:53:52 MET 2002 - tom@suse.de

- (#14227) Erroneously there was still a branch where the new behaviour of
  libhd was not honored. YaST now takes this into consideration in any case
  (hopefully) and leads the user to the monitor selection dialog again as it
  was before.

-------------------------------------------------------------------
Thu Mar  7 17:21:00 MET 2002 - tom@suse.de

- (#14606) Solved by now displaying date in numerical form because in inst-sys
  not all translations for all languages are available for system commands.
  Invented new function Timezone::GetDateTime().

-------------------------------------------------------------------
Thu Mar  7 13:46:16 CET 2002 - sh@suse.de

- Added missing "textdomain" in BootSILO.ycp

-------------------------------------------------------------------
Thu Mar  7 13:42:26 CET 2002 - sh@suse.de

- Addes missing translation markers in inst_root

-------------------------------------------------------------------
Thu Mar  7 12:34:58 CET 2002 - schubi@suse.de

- patch xf86config in update mode

-------------------------------------------------------------------
Thu Mar  7 12:11:27 CET 2002 - fehr@suse.de

- handle editing of encrypted partitions in running system correct
- change handling of back-button in LVM lv dialog

-------------------------------------------------------------------
Wed Mar  6 17:39:47 CET 2002 - schubi@suse.de

- textdomain added for software proposal #14538

-------------------------------------------------------------------
Wed Mar  6 16:58:35 CET 2002 - schubi@suse.de

- Showing error popup, if the package agent has not been initialized
  correctly

-------------------------------------------------------------------
Wed Mar  6 16:45:43 MET 2002 - tom@suse.de

- (#14540) Now setting sysconfig var DISPLAYMANAGER to  "console"  instead
  of DISPLAYMANAGER_STARTS_XSERVER to "no" if user selects "No X11".

-------------------------------------------------------------------
Wed Mar  6 15:09:39 CET 2002 - sh@suse.de

- Fixed bug #14011: Switching laguages does not switch all texts

-------------------------------------------------------------------
Wed Mar  6 14:14:02 CET 2002 - fehr@suse.de

- fix bug in handling crypto fs in running system (#13781)

-------------------------------------------------------------------
Wed Mar  6 14:03:37 CET 2002 - kkaempf@suse.de

- Drop "-a" (activate parition) flag from dolilo call if no primary
  partition can be found for activation (#13884).
- Hide information box if user de-selected "Show details" checkbox
  in "Please insert CD n" popup.
- When checking for a medium, always start with the last active
  device and check other devices only on failure.

-------------------------------------------------------------------
Tue Mar  5 19:08:18 CET 2002 - schubi@suse.de

- copy *.pkd to target system

-------------------------------------------------------------------
Tue Mar  5 17:20:47 MET 2002 - tom@suse.de

- (#4849) Corrected if-clause in constructor. Now functional in continue mode.

-------------------------------------------------------------------
Tue Mar  5 16:39:49 CET 2002 - kkaempf@suse.de

- Require "yast2-trans-inst-proposal" for yast2-instsys to get
  proper translations for the "proposal" screen.
- fix textdomain for 'proposal_bootloader' to "proposal".

-------------------------------------------------------------------
Tue Mar  5 16:30:51 MET 2002 - tom@suse.de

- (#14457) Now date/time is redisplayed on any change in the UI.

-------------------------------------------------------------------
Tue Mar  5 14:38:01 CET 2002 - schubi@suse.de

- Bugfix while changing update-upgrade-status #14473

-------------------------------------------------------------------
Tue Mar  5 14:23:14 CET 2002 - lnussel@suse.de

- filter out "\n" in helptexts (#14337)
- create the list of all modules only once when the splashscreen is displayed
  and recycle this list later when the "All" button is selected (#14472)

-------------------------------------------------------------------
Tue Mar  5 12:42:31 MET 2002 - tom@suse.de

- (#14211) Now executing SuSEconfig.3ddiag instead of switch2mesasoft.

-------------------------------------------------------------------
Tue Mar  5 11:53:58 CET 2002 - kkaempf@suse.de

- Copy setup/descr/en.pkd instead of setup/descr/english.pkd to
  installed system.

-------------------------------------------------------------------
Mon Mar  4 19:36:08 MET 2002 - tom@suse.de

- (#14116) Now considering Win partitions when assuming GMT vs. local time.

-------------------------------------------------------------------
Mon Mar  4 19:12:12 CET 2002 - fehr@suse.de

- add module loading info for xfs

-------------------------------------------------------------------
Mon Mar  4 17:57:54 CET 2002 - fehr@suse.de

- support more than 26 scsi disks (#13983)
- various fixes for usage in running system

-------------------------------------------------------------------
Mon Mar  4 17:48:28 CET 2002 - zoz@suse.de

- check usb/pci hotplug on first start and rewrite sysconfig
  properly (#14428).

-------------------------------------------------------------------
Mon Mar  4 17:23:59 CET 2002 - sh@suse.de

- Fixed the YaST2 part of bug #1218: Linuxrc displays an error
  message if the user aborted the installation

-------------------------------------------------------------------
Mon Mar  4 16:51:18 CET 2002 - kkaempf@suse.de

- check old lilo destination on update and re-use it.
- when writing lilo on update, check better if floppy or harddisk.
- write bootloader related settings to sysconfig/bootloader.

- run /sbin/raidautorun after all storage modules are loaded.

-------------------------------------------------------------------
Mon Mar  4 16:36:49 CET 2002 - sh@suse.de

- Fixed bug #14363: Don't execute SuSEconfig once more when going back

-------------------------------------------------------------------
Mon Mar  4 16:27:13 CET 2002 - gs@suse.de

- show the packages of first set or group (#14339)

-------------------------------------------------------------------
Mon Mar  4 15:06:53 CET 2002 - lnussel@suse.de

- added comment header to menu.ycp (#14379)
- replaced "Quit" with QuitButtonLabel()

-------------------------------------------------------------------
Mon Mar  4 15:02:01 CET 2002 - gs@suse.de

- add button and popup for Samba installation in dialog Choose
  installation source (#14010)

-------------------------------------------------------------------
Mon Mar  4 14:45:50 MET 2002 - tom@suse.de

- (#14117) Now showing static date/time in timezone window and proposal.

-------------------------------------------------------------------
Mon Mar  4 12:30:28 CET 2002 - sh@suse.de

- Fixed bug #14351: YaST2 SuSEconfig executes *.rpmsave modules

-------------------------------------------------------------------
Mon Mar  4 12:07:16 CET 2002 - gs@suse.de

- don't destroy the user defined software selection if the
  partitioning is changed (bug #14103)

-------------------------------------------------------------------
Mon Mar  4 09:33:48 CET 2002 - schubi@suse.de

- Showing error message after update #14250
- Deleting unsupported packages while update #14194
- Showing delete packages correctly while update #14235

-------------------------------------------------------------------
Sat Mar  2 14:31:37 CET 2002 - kkaempf@suse.de

- remember state of "details" checkbox if media not found (#14018).
- restore "instmode" properly (#14170).

-------------------------------------------------------------------
Sat Mar  2 09:32:27 CET 2002 - schubi@suse.de

- Postifx added in force update #13995

-------------------------------------------------------------------
Fri Mar  1 17:03:01 CET 2002 - fehr@suse.de

- set passno to 0 for partitions without mount point (#14130)
- determine bootable windows partitions independent of entry in
  /etc/fstab (#13884)

-------------------------------------------------------------------
Fri Mar  1 14:30:39 MET 2002 - tom@suse.de

- (#14174) X11 configuration.
  Now also considering the xserver name when deciding to use framebuffer.

-------------------------------------------------------------------
Fri Mar  1 13:42:25 CET 2002 - sh@suse.de

- Fixed bug #13630: inst_proposal reinitialized after selecting
  "No" in final installation confirmation (inst_doit)

-------------------------------------------------------------------
Fri Mar  1 09:30:25 CET 2002 - kkaempf@suse.de

- Fixed YaST2.firstboot to handle pcmcia network correctly (#13993).

-------------------------------------------------------------------
Thu Feb 28 19:19:20 MET 2002 - tom@suse.de

- (#14076) Now marking the monitor as "configured" and "needed".

-------------------------------------------------------------------
Thu Feb 28 17:39:57 MET 2002 - tom@suse.de

- (#13888) Libhd now delivers a fake monitor when no monitor can be probed.
  So inst_choose_desktop now checks for the unique_key of this fake monitor.
  Also improved logging for diagnosing purposes.

-------------------------------------------------------------------
Thu Feb 28 16:44:51 CET 2002 - sh@suse.de

- Fixed bug #13555: HW proposal error handling - added err logging

-------------------------------------------------------------------
Thu Feb 28 16:30:01 CET 2002 - sh@suse.de

- Fixed bug #13556: Installation proposal screen not re-translated

-------------------------------------------------------------------
Thu Feb 28 15:58:54 CET 2002 - gs@suse.de

- missing description for set "images" added (#1406)
- only one default button (#14067)
- correct installation of software packages in hardware configuration
  dialog (#14026)

-------------------------------------------------------------------
Thu Feb 28 11:40:28 CET 2002 - schubi@suse.de

- Installing 3d packages after rebooting #13659

-------------------------------------------------------------------
Thu Feb 28 11:35:47 CET 2002 - gs@suse.de

- improvements in popups used for software installation

-------------------------------------------------------------------
Thu Feb 28 10:36:13 CET 2002 - fehr@suse.de

- fixes the wrong default when selecting a swap partition in the
  custom partitioner and formatting is turned on.

-------------------------------------------------------------------
Wed Feb 27 17:33:07 MET 2002 - tom@suse.de

- (#13906) Invented a new function TimedOKCancelPopup() in
  common_popups.ycp. Using this function during X11-configuration.

-------------------------------------------------------------------
Wed Feb 27 17:31:07 CET 2002 - kkaempf@suse.de

- Allow splitted dirs (.../CD1, .../CD2, ...) for all network
  installs (#14009).
- Sort partitions combo box in bootloader dialogue (#14124).

-------------------------------------------------------------------
Wed Feb 27 17:27:51 CET 2002 - gs@suse.de

- proposal dialog: show a warning message, if the software selection is reset
  (bug #13942)
- set default button "Select/Deselect" in dialog Package Selection

-------------------------------------------------------------------
Wed Feb 27 14:33:37 MET 2002 - tom@suse.de

- (#13944) Now reading sysconfig with default value.
  This applies to language, keyboard, mouse and timezone.
  Moved SysconfigRead() to Misc-module.

-------------------------------------------------------------------
Wed Feb 27 11:19:50 CET 2002 - schubi@suse.de

- target.insmod to target.modprobe changed #13928
  ( update )
- LANG might not be in install.inf, get it from descr/info then.
  (#13959).

-------------------------------------------------------------------
Wed Feb 27 11:16:24 CET 2002 - kkaempf@suse.de

- fix checking VNC on startup.

-------------------------------------------------------------------
Wed Feb 27 09:11:31 CET 2002 - schubi@suse.de

- bugfix in starting update #13909

-------------------------------------------------------------------
Wed Feb 27 09:01:24 CET 2002 - schubi@suse.de

- setting keyboard while update #13610

-------------------------------------------------------------------
Tue Feb 26 20:30:58 CET 2002 - kkaempf@suse.de

- Fix "please wait" popup, wrap string in `Label().

-------------------------------------------------------------------
Tue Feb 26 19:49:53 MET 2002 - tom@suse.de

- (#13944) Now reading sysconfig with default value.
  This applies to language, keyboard, mouse and timezone.

-------------------------------------------------------------------
Tue Feb 26 19:33:21 CET 2002 - schubi@suse.de

- setting timezone moved to inst_rootpart ( update )

-------------------------------------------------------------------
Tue Feb 26 19:01:25 CET 2002 - arvin@suse.de

- fixed emergency unmounting of installation system

-------------------------------------------------------------------
Tue Feb 26 18:41:28 CET 2002 - kkaempf@suse.de

- add "sv_SV" for "swedish" to language list.

-------------------------------------------------------------------
Tue Feb 26 18:20:58 CET 2002 - fehr@suse.de

- fix syntax error in functions used during update
- add call to .lvm.init before rereading Lvm infos

-------------------------------------------------------------------
Tue Feb 26 18:17:46 CET 2002 - sh@suse.de

- Added help text for installation and hardware proposals

-------------------------------------------------------------------
Tue Feb 26 16:05:49 CET 2002 - sh@suse.de

- Removed leftover debugging condition from last checkin

-------------------------------------------------------------------
Tue Feb 26 16:00:30 CET 2002 - sh@suse.de

- "Only new installation" popup msg back from proof reading

-------------------------------------------------------------------
Tue Feb 26 15:57:11 CET 2002 - schubi@suse.de

- setting timezone after update #13651

-------------------------------------------------------------------
Tue Feb 26 15:48:31 CET 2002 - fehr@suse.de

- fix typo ia86 -> ia64 in do_propocal.ycp

-------------------------------------------------------------------
Tue Feb 26 15:43:29 CET 2002 - gs@suse.de

- software installation: show the package version in the
  description popup (bug #13750)

-------------------------------------------------------------------
Tue Feb 26 15:36:43 CET 2002 - schubi@suse.de

- initialize package agent correctly for update #13838
  ( grep and locate has not been updated )

-------------------------------------------------------------------
Tue Feb 26 15:35:42 CET 2002 - sh@suse.de

- Added notify popup when user wants to change installation mode
  and no Linux partitions were found

-------------------------------------------------------------------
Tue Feb 26 15:31:39 CET 2002 - kkaempf@suse.de

- Fix vnc password setting.

-------------------------------------------------------------------
Tue Feb 26 14:11:46 CET 2002 - kkaempf@suse.de

- fix VNC check and startup.

-------------------------------------------------------------------
Tue Feb 26 12:25:15 CET 2002 - kkaempf@suse.de

- remove "runme_on_start" early during first boot in order to
  prevent endless re-start (#13907).
- re-create "media" convenience symlinks (e.g. /cdrom->/media/cdrom)
  after update (#13756).

-------------------------------------------------------------------
Mon Feb 25 19:31:25 MET 2002 - tom@suse.de

- Corrected handling of wheel mice in Mouse.ycp.
- Extended mouse_raw.ycp with "wheels"-field.

-------------------------------------------------------------------
Mon Feb 25 19:26:28 CET 2002 - kkaempf@suse.de

- re-probe floppy and cdroms in installed system (#13828).

-------------------------------------------------------------------
Mon Feb 25 18:38:19 CET 2002 - kkaempf@suse.de

- Support installation via VNC.

-------------------------------------------------------------------
Mon Feb 25 18:20:16 CET 2002 - fehr@suse.de

- enable support for xfs, issue warning when it is used
- fix reading of fstab in installed system (#13457, #13455)
- fix wrong workflow in partitioner in installed system (#13456)

-------------------------------------------------------------------
Mon Feb 25 17:29:51 CET 2002 - sh@suse.de

- Changed order of initial installation proposals to match
  agreement with marketing and software ergonimists

-------------------------------------------------------------------
Mon Feb 25 17:16:56 CET 2002 - kkaempf@suse.de

- Enable "lo" interface when running in installed system.
- mout installation media read-only (#13846).

-------------------------------------------------------------------
Mon Feb 25 16:52:42 CET 2002 - sh@suse.de

- Fixed bug #13612: Call to obsolete Wizard::SetStage()

-------------------------------------------------------------------
Mon Feb 25 16:04:33 CET 2002 - sh@suse.de

- Fixed bug #13666: (Apparent) bad spelling

-------------------------------------------------------------------
Mon Feb 25 13:24:59 CET 2002 - kkaempf@suse.de

- write hardware status for all storage related devices (#13657).

-------------------------------------------------------------------
Mon Feb 25 13:12:26 CET 2002 - fehr@suse.de

- Fixed bug #11300, #13742 removal of a PV forgot partition marked
  for deletion
- handle active swap partition during installation

-------------------------------------------------------------------
Fri Feb 22 18:02:51 CET 2002 - gs@suse.de

- Fixed bug #13640: consider change of partitioning for software
  selection

-------------------------------------------------------------------
Fri Feb 22 17:38:41 CET 2002 - sh@suse.de

- Fixed bug #13341: Hardware Proposal must suppress missing configs

-------------------------------------------------------------------
Fri Feb 22 15:52:37 CET 2002 - lnussel@suse.de

- workaround to make textdomain call work
- Added some commandline switches to /sbin/yast2, like --list
  (Bug #13738)

-------------------------------------------------------------------
Thu Feb 21 17:19:47 CET 2002 - sh@suse.de

- Reimported monitor DB - fixed bug #13530: IBM monitor not detected

-------------------------------------------------------------------
Thu Feb 21 16:04:23 CET 2002 - kkaempf@suse.de

- Unmount installation medium in target system (#13706).
- Install "apmd" if pcmcia detected (#13713).
- Load "mousedev" if USB (wheel) mouse (#13654).
- Check for either IO or memory resource when checking for
  active storage controllers (#13567).
- Copy hardware status to target system (#13762).

-------------------------------------------------------------------
Wed Feb 20 18:06:04 CET 2002 - fehr@suse.de

- do not destroy proposal in `inst_mode when `installation is
  selected (#13644)
- reorder LVM changes in inst_predisk to make removal of PVs from
  VGs easier and make it succeed in more cases than before (#13415)

-------------------------------------------------------------------
Wed Feb 20 14:50:03 CET 2002 - sh@suse.de

- Fixed bug #13513: Double abort confirmation

-------------------------------------------------------------------
Wed Feb 20 12:45:42 CET 2002 - sh@suse.de

- Fixed bug #13594: Fallback for slide show "en" only, no longer
  "en_US", "en_GB", "en" (in this order)

-------------------------------------------------------------------
Wed Feb 20 09:52:17 CET 2002 - kkaempf@suse.de

- add agent for /etc/sysconfig/windowmanager.
- fix writing of hwstatus for disk controllers.
- fix symlink handling for cd-w and cd-rw (#13596).
- handle $(srcdir) correctly when installing .scr files.
- add "acpismp=force" to kernel command line for "ht" processors.

-------------------------------------------------------------------
Tue Feb 19 19:01:17 CET 2002 - kkaempf@suse.de

- Check for specific .S.u.S.E file, so multiple CDs can be copied
  into a single directory for network installation.

-------------------------------------------------------------------
Tue Feb 19 18:02:23 MET 2002 - tom@suse.de

- Now setting timezone info with hwclock_wrapper.

-------------------------------------------------------------------
Tue Feb 19 17:34:27 CET 2002 - kkaempf@suse.de

- Properly install "Vendor" module.
- Handle "Sourcemounted" from linuxrc and mount the medium if
  not done properly by linuxrc.

-------------------------------------------------------------------
Tue Feb 19 15:36:24 CET 2002 - fehr@suse.de

- fix missing "/data<n>" mount point in installed system (#13406)

-------------------------------------------------------------------
Tue Feb 19 13:46:34 CET 2002 - fehr@suse.de

- fix bug with windows resizing in old installation path
  (inst_target_selection.ycp, inst_target_part.ycp) (#13559)

-------------------------------------------------------------------
Tue Feb 19 13:46:17 CET 2002 - kkaempf@suse.de

- save 'configured' status of devices detected during installation
  in order to get hw-probing at boot time correct.

-------------------------------------------------------------------
Tue Feb 19 09:14:30 CET 2002 - kkaempf@suse.de

- Install SMP kernel if "ht" set in cpuinfo:flags (#13532).
- Keep old initrd, only add new modules.

-------------------------------------------------------------------
Mon Feb 18 19:18:51 CET 2002 - kkaempf@suse.de

- Handle update in Boot, merge old initrd modules with new (#13370).

-------------------------------------------------------------------
Mon Feb 18 18:58:47 MET 2002 - tom@suse.de

- Implemented reprobe functionality  for X11 config.

-------------------------------------------------------------------
Mon Feb 18 18:08:04 CET 2002 - sh@suse.de

- V 2.5.41

-------------------------------------------------------------------
Mon Feb 18 15:15:16 CET 2002 - fehr@suse.de

- Do not allow FAT partitions for system mountpoints (#13485)
- Do not allow some special characters in mountpoint (#13411)
- fix configuration of encrypted filesystems (#13268)
- fix inconsitencie in mount point suggestion (#13444)

-------------------------------------------------------------------
Mon Feb 18 14:33:53 CET 2002 - sh@suse.de

- Fixed bug #13383: Letters not mentioned as valid chars in help text

-------------------------------------------------------------------
Mon Feb 18 14:32:50 CET 2002 - kkaempf@suse.de

- Check pcmcia values in /etc/sysconfig/pcmcia instead of /etc/rc.config.

-------------------------------------------------------------------
Mon Feb 18 13:54:16 CET 2002 - sh@suse.de

- Fixed bug #10726: Installation log incomplete during slide show

-------------------------------------------------------------------
Mon Feb 18 13:52:02 CET 2002 - kkaempf@suse.de

- Move vendor driver update code to separate module.

-------------------------------------------------------------------
Mon Feb 18 13:37:42 CET 2002 - schubi@suse.de

- vim howto* and ttmkfdir added to force list #13195
- Removing release number while checking packages for force update #12187

-------------------------------------------------------------------
Fri Feb 15 16:58:00 CET 2002 - gs@suse.de

- Change source medium dialog: read the package information from
  the source medium (if mounting works)

-------------------------------------------------------------------
Fri Feb 15 10:21:54 CET 2002 - kkaempf@suse.de

- make symlinks for /sbin/yast, /sbin/YaST, /sbin/zast, and /sbin/ZaST (#13292)

-------------------------------------------------------------------
Thu Feb 14 18:27:13 CET 2002 - sh@suse.de

- inst_doit falls through back to proposal if inst_prepdisk etc. failed
- [Back] in update falls back to inst_mode

-------------------------------------------------------------------
Thu Feb 14 17:08:05 CET 2002 - kkaempf@suse.de

- recognize USB-Wheel mouse (imps2 protocol) (#13258).

-------------------------------------------------------------------
Thu Feb 14 11:13:06 CET 2002 - fehr@suse.de

- Fix ycp syntax error (#13214) when editing a dos partition
- Change second error dialog button in inst_prepdisk from
  "Cancel" to "Abort" (#13217)

-------------------------------------------------------------------
Thu Feb 14 10:25:20 CET 2002 - kkaempf@suse.de

- Make fstab entries for all /dev/fdX devices (#13235).

-------------------------------------------------------------------
Wed Feb 13 19:07:21 CET 2002 - sh@suse.de

- Changed default background color in installation start script
- Changed default geometry to 800x600 in start script

-------------------------------------------------------------------
Wed Feb 13 18:45:31 CET 2002 - sh@suse.de

- cut off one of the "easy installation" pics to get rid of tons
  of layout warnings (allow some pixels more space for buttons to
  grow)

-------------------------------------------------------------------
Wed Feb 13 18:06:23 CET 2002 - fehr@suse.de

- fix option handling for new version of mkreiserfs (#13205)

-------------------------------------------------------------------
Wed Feb 13 18:04:29 CET 2002 - gs@suse.de

- don't compare the release number of the installation source
  with the information saved on hard disk

-------------------------------------------------------------------
Wed Feb 13 16:03:41 CET 2002 - kkaempf@suse.de

- make remove button in physical volume dialog of PV work again
- remove correspondig create/remove pairs for LVM modify_targets
  (# 12083)
- add modify_targets to backup set of partition values

-------------------------------------------------------------------
Wed Feb 13 16:03:41 CET 2002 - kkaempf@suse.de

- Call BootLILO constructor for proper setting of lba_support.

-------------------------------------------------------------------
Wed Feb 13 10:39:34 CET 2002 - olh@suse.de

- default to GMT also on chrp and prep

-------------------------------------------------------------------
Wed Feb 13 10:25:52 CET 2002 - olh@suse.de

- dont call yast1 anymore on ppc
  dont write to non existant tty devices on iSeries
  handle p690 hvc console on startup
  update ask_for_TERM_variable

-------------------------------------------------------------------
Wed Feb 13 10:12:53 CET 2002 - olh@suse.de

- add support for p690 hvc console in postinstall
  activate all 41prep boot partitions on iSeries

-------------------------------------------------------------------
Wed Feb 13 10:00:56 CET 2002 - olh@suse.de

- add fixes for console font. whitespaces
- add ja_JP.sjis entry to consolefonts.ycp

-------------------------------------------------------------------
Wed Feb 13 09:53:09 CET 2002 - olh@suse.de

- add ppc64 keymaps

-------------------------------------------------------------------
Tue Feb 12 22:01:35 CET 2002 - fehr@suse.de

- fix bug in doing a valid proposal when using only primary
  partitions and /boot is needed (#13184)
- V 2.5.39

-------------------------------------------------------------------
Tue Feb 12 19:11:40 CET 2002 - kkaempf@suse.de

- remove superfluous calls to inst_ask_hardware.

-------------------------------------------------------------------
Tue Feb 12 18:38:38 CET 2002 - sh@suse.de

- V 2.5.37
- Initial call to submod Write() func in proposal (for HW config)

-------------------------------------------------------------------
Tue Feb 12 18:27:31 CET 2002 - kkaempf@suse.de

- setup "lo" during network install.

-------------------------------------------------------------------
Tue Feb 12 18:03:50 CET 2002 - sh@suse.de

- V 2.5.35

-------------------------------------------------------------------
Tue Feb 12 17:51:22 CET 2002 - sh@suse.de

- Added images for new "easy installation" layout

-------------------------------------------------------------------
Tue Feb 12 17:39:00 CET 2002 - msvec@suse.cz

- added network proposals
- 2.5.34

-------------------------------------------------------------------
Tue Feb 12 14:16:57 CET 2002 - kkaempf@suse.de

- hwclock runs only GMT on sparc and iseries.
- dont write FQHOSTNAME.

-------------------------------------------------------------------
Tue Feb 12 11:32:57 CET 2002 - kkaempf@suse.de

- write keyboard data to /etc/sysconfig/keyboard instead of sysconfig/console.

-------------------------------------------------------------------
Mon Feb 11 15:08:16 CET 2002 - kkaempf@suse.de

- re-config network device even on 'warm' boot.

-------------------------------------------------------------------
Mon Feb 11 12:59:10 CET 2002 - fehr@suse.de

- following changes in partition proposal:
  try not to create an extended partition when enough primaries are
     available
  split swap from root slots large enough if at all possible

-------------------------------------------------------------------
Thu Feb  7 16:02:24 CET 2002 - pblahos@suse.cz

- proposal_printers changed to proposal_printers

-------------------------------------------------------------------
Thu Feb  7 13:33:25 CET 2002 - kkaempf@suse.de

- save infoMap and installMap for re-use after reboot.

-------------------------------------------------------------------
Wed Feb  6 15:28:18 CET 2002 - sh@suse.de

- Provides/obsoletes yast

-------------------------------------------------------------------
Tue Feb  5 18:36:09 CET 2002 - sh@suse.de

- Timeout upon msg "now booting your system"
  unless a hard reboot is required

-------------------------------------------------------------------
Tue Feb  5 17:41:13 CET 2002 - kkaempf@suse.de

- Properly reboot when adding ide-scsi to cmdline.
- Re-config ethX for all network installation modes.
- Restart portmapper for "nfs" installation mode.

-------------------------------------------------------------------
Tue Feb  5 17:12:54 CET 2002 - kukuk@suse.de

- Try to clear terminal before we ask for TERM variable [Bug #12848]

-------------------------------------------------------------------
Tue Feb  5 17:09:31 CET 2002 - sh@suse.de

- Fixed bug #13040: yast2 should not require saxtools

-------------------------------------------------------------------
Tue Feb  5 14:17:20 CET 2002 - kkaempf@suse.de

- Make "custom" boot loader field an editable combo box (#11821).

-------------------------------------------------------------------
Mon Feb  4 12:49:42 CET 2002 - snwint@suse.de

- added 'change-rules reset' to lilo.conf to prevent lilo from rewriting
  the partition table (#11875)

-------------------------------------------------------------------
Fri Feb  1 15:24:34 CET 2002 - gs@suse.de

- Single Package Selection: optimize checks when selecting a package

-------------------------------------------------------------------
Thu Jan 31 19:26:24 CET 2002 - sh@suse.de

- Made proposal aware of language changes
- Reintroduced inst_mode unless absolutely clear if update possible

-------------------------------------------------------------------
Thu Jan 31 12:11:55 CET 2002 - kkaempf@suse.de

- recognize "imps2" mice.

-------------------------------------------------------------------
Thu Jan 31 08:22:01 CET 2002 - kkaempf@suse.de

- Fix writing of yast.inf

-------------------------------------------------------------------
Wed Jan 30 20:59:51 CET 2002 - kkaempf@suse.de

- force /dev/cdrom symlink to point to boot cdrom.
- work around linuxrc "InstMode" bug.

-------------------------------------------------------------------
Wed Jan 30 17:47:56 CET 2002 - kkaempf@suse.de

- drop ag_yast agent, do yast.inf writing in Misc module.

-------------------------------------------------------------------
Wed Jan 30 16:19:15 CET 2002 - kkaempf@suse.de

- make cd-links prior to re-mounting.

-------------------------------------------------------------------
Wed Jan 30 14:06:34 CET 2002 - gs@suse.de

- bugfix concerning software installation workflow:
  read local package description instead of information from mounted medium

-------------------------------------------------------------------
Wed Jan 30 12:05:01 CET 2002 - kkaempf@suse.de

- make device symlinks earlier.

-------------------------------------------------------------------
Tue Jan 29 19:30:33 CET 2002 - kkaempf@suse.de

- write lilo to /dev/md if /boot is on raid1.
- adapting update to new agents.

-------------------------------------------------------------------
Tue Jan 29 13:16:18 CET 2002 - arvin@suse.de

- always use ini-agent instead of rcconfig-agent;
  bugfix syntax error in Bootloader module

-------------------------------------------------------------------
Mon Jan 28 17:41:42 CET 2002 - kkaempf@suse.de

- Simplify bootloader proposal.
- Adapt to changed install.inf syntax.

-------------------------------------------------------------------
Mon Jan 28 14:53:03 CET 2002 - gs@suse.de

- internal changes concerning the initialization of the package agent

-------------------------------------------------------------------
Thu Jan 24 12:47:02 CET 2002 - gs@suse.de

- bugfixes package installation workflow (already installed system)

-------------------------------------------------------------------
Wed Jan 23 12:03:29 CET 2002 - schubi@suse.de

- include/packages added in specfile

-------------------------------------------------------------------
Tue Jan 22 15:21:53 CET 2002 - schubi@suse.de

- Saving user package selections

-------------------------------------------------------------------
Mon Jan 21 12:12:27 EST 2002 - nashif@suse.de

- Skip confirmation(inst_doit)  in autoinst mode
  if requested in control file

-------------------------------------------------------------------
Mon Jan 21 12:28:29 CET 2002 - schubi@suse.de

- bufixes in installing packages after reboot

-------------------------------------------------------------------
Fri Jan 18 16:14:05 CET 2002 - kkaempf@suse.de

- more agents moved here.
- Fixed initrd creation, corrected module order.
- Final installation workflow (3 clicks !) and button labels.

-------------------------------------------------------------------
Tue Jan 15 17:55:02 CET 2002 - kkaempf@suse.de

- move bootloader do* scripts to bootloader sub-directories.
- fix bootloader proposal and texts.

-------------------------------------------------------------------
Mon Jan 14 16:19:34 CET 2002 - kkaempf@suse.de

- add dasddev.scr etc_cryptotab.scr etc_fstab.scr parted_check.scr
  parted_print.scr pdisk.scr proc_meminfo.scr proc_swaps.scr
  run_swapon_s.scr to ycp/partitioning/agents
- remove conf directory

-------------------------------------------------------------------
Mon Jan 14 16:19:34 CET 2002 - kkaempf@suse.de

- Integrate bootloader proposal.

-------------------------------------------------------------------
Thu Jan 10 12:31:38 CET 2002 - kkaempf@suse.de

- fix filelist.

-------------------------------------------------------------------
Thu Jan 10 11:59:56 CET 2002 - sh@suse.de

- Added proposal files to spec file file list

-------------------------------------------------------------------
Wed Jan  9 15:56:24 CET 2002 - kkaempf@suse.de

- pass filesystem module needed for "/" to Boot module.

-------------------------------------------------------------------
Tue Jan  8 19:33:59 CET 2002 - kkaempf@suse.de

- integrated software and partition proposal.

-------------------------------------------------------------------
Fri Jan 04 18:31:36 CET 2002 - arvin@suse.de

- adapted the new SCROpen syntax

-------------------------------------------------------------------
Fri Jan  4 17:44:58 CET 2002 - kkaempf@suse.de

- Complete modularization, drop user_settings.
- Implement new workflow, based on proposals, requiring
  a minimum amount of mouse clicks.
- Add support for auto installation.

-------------------------------------------------------------------
Mon Dec 10 10:01:12 CET 2001 - kkaempf@suse.de

- Greek locale fix (el_GR@ISO8859-7 instead of el_GR@euro, #12587)

-------------------------------------------------------------------
Wed Nov 21 11:11:35 CET 2001 - sh@suse.de

- Fixed bug #12381: YaST2 ignores ENABLE_SUSECONFIG in rc.config

-------------------------------------------------------------------
Thu Nov 15 15:14:58 CET 2001 - sh@suse.de

- V 2.5.8
- Fixed lots of missing lookup() default values
- Migrated inst_startup to new ProgressBar wizard

-------------------------------------------------------------------
Fri Oct 19 12:25:47 CEST 2001 - ms@suse.de

- include BusID statement if r128 driver is used. This is needed
  for the r128 driver on PPC and does not influence the i386 setup
  negatively [y2xr40.pl] Bug: 11689

-------------------------------------------------------------------
Thu Oct 18 17:48:11 MEST 2001 - tom@suse.de

- (#11689) Necessary changes to provide the BusID on PPC/r128.

-------------------------------------------------------------------
Thu Oct 18 16:29:21 MEST 2001 - tom@suse.de

- (#11876) Corrected Symbols for Japanese. nec/jp --> jp.

-------------------------------------------------------------------
Tue Oct 16 14:04:51 MEST 2001 - tom@suse.de

- (#11847) X11-config. Now using new y2xr40 parameter "-o <option-csl>".

-------------------------------------------------------------------
Tue Oct 16 13:19:26 CEST 2001 - sh@suse.de

- V 2.5.4
- Migration to yast2-devtools

-------------------------------------------------------------------
Mon Oct 15 16:46:42 CEST 2001 - ms@suse.de

- include a general parameter called --option which
  requires a comma separated list of options. This is the better
  solution if we need special options for calling y2xr40.pl

-------------------------------------------------------------------
Mon Oct 15 11:01:14 CEST 2001 - sh@suse.de

- Fixed bug #11812: patch_lilo_conf produces double initrd entry

-------------------------------------------------------------------
Fri Oct 12 17:27:48 MEST 2001 - tom@suse.de

- (#11672) Extended some YCP files with special cases for PPC.

-------------------------------------------------------------------
Fri Oct  5 17:30:15 CEST 2001 - kkaempf@suse.de

- present button "format floppy" if mount fails (#1220).

-------------------------------------------------------------------
Thu Oct  4 16:53:07 CEST 2001 - lnussel@suse.de

- do not overwrite softwaresel in usersettings if it's already set

-------------------------------------------------------------------
Wed Oct  3 21:18:36 CEST 2001 - olh@suse.de

- first part of bootconfiguration for ppc (#5440) ..............

-------------------------------------------------------------------
Wed Oct  3 21:00:18 CEST 2001 - olh@suse.de

- do not create floppy link on new Macs and iSeries
  write fstab correctly, not type auto for known filesystems
  whitespaces..

-------------------------------------------------------------------
Wed Oct  3 20:54:37 CEST 2001 - olh@suse.de

- do not force xf3 on ppc. the whole Xsetup is still broken...

-------------------------------------------------------------------
Wed Oct  3 20:50:11 CEST 2001 - olh@suse.de

- add mol and sudo to package list on pmac
  small whitespace fixes

-------------------------------------------------------------------
Wed Oct  3 20:45:59 CEST 2001 - olh@suse.de

- do not call mk_initrd on ppc in inst_finish_update

-------------------------------------------------------------------
Wed Oct  3 20:38:00 CEST 2001 - olh@suse.de

- fix handling of chrp kernels, compare lowercase strings
  use name_of_kernel_image for usersettings,
  s390 and axp must be verified (#9713)

-------------------------------------------------------------------
Tue Oct  2 17:57:37 CEST 2001 - olh@suse.de

- add keymap2mac.ycp to filelist (#11336)
  fix english-us and uk list

-------------------------------------------------------------------
Fri Sep 28 10:44:52 CEST 2001 - fehr@suse.de

- add dasd-parameter to S390 boot configuration

-------------------------------------------------------------------
Thu Sep 27 15:18:59 CEST 2001 - fehr@suse.de

- remove entry bus -> "SCSI" for LVM VGs

-------------------------------------------------------------------
Thu Sep 27 13:15:23 CEST 2001 - olh@suse.de

- install pmud on pmac and remove some obsolete packages on pmac

-------------------------------------------------------------------
Thu Sep 27 12:42:29 CEST 2001 - kkaempf@suse.de

- drop 3-button emulation since it might interfere with X11
  button events (#11204).

-------------------------------------------------------------------
Wed Sep 26 14:57:07 MEST 2001 - tom@suse.de

- (#11315 addendum) Now also updating the path section.

-------------------------------------------------------------------
Wed Sep 26 12:10:46 CEST 2001 - kendy@suse.cz

- update_unique_keys.pl: call hwinfo with --all instead of --reallyall
  (#11340).

-------------------------------------------------------------------
Wed Sep 26 11:59:03 CEST 2001 - sh@suse.de

- Reimported monitor DB (bug #11252: Iiyama monitors missing)

-------------------------------------------------------------------
Wed Sep 26 11:57:54 CEST 2001 - kkaempf@suse.de

- add /sbin:/usr/sbin to runtime PATH.
- vendor.ycp: message is string, not locale.

-------------------------------------------------------------------
Tue Sep 25 16:17:51 MEST 2001 - tom@suse.de

- (#11315) X11 reconfig: Now also updating the card section.

-------------------------------------------------------------------
Tue Sep 25 14:37:36 CEST 2001 - kkaempf@suse.de

- re-probe for mountable media (floppies) after loading
  of usb-storage (#11299).

-------------------------------------------------------------------
Tue Sep 25 09:00:59 CEST 2001 - kkaempf@suse.de

- make proper re-use of messages in inst_finish_update to get
  correct translations.
- prepare a mtab for mk_initrd after update.
- if first bios drive isn't hda, lilo probably wants to know about this.

-------------------------------------------------------------------
Mon Sep 24 19:39:07 CEST 2001 - snwint@suse.de

- do not try to install lilo into a raid partition (#10329)

-------------------------------------------------------------------
Mon Sep 24 18:39:26 CEST 2001 - sh@suse.de

- Added final "all the rest" step for SuSEconfig

-------------------------------------------------------------------
Mon Sep 24 17:32:13 CEST 2001 - lnussel@suse.de

- do not mount ntfs partitions automatically during installation (#11222)

-------------------------------------------------------------------
Mon Sep 24 16:49:57 CEST 2001 - kkaempf@suse.de

- If the mouse was choosen manually, going back must present
  mouse selection again (#11235).
- No need to make a backup of /etc/fstab in inst-sys, there's none anyway.
  Then inst_finish_update gets the correct fstab (#11215).

-------------------------------------------------------------------
Mon Sep 24 16:16:13 CEST 2001 - kkaempf@suse.de

- update NVIDIA kernel modules regardless of version (#11091).

-------------------------------------------------------------------
Mon Sep 24 14:28:48 CEST 2001 - kkaempf@suse.de

- set console keyboard even when called standalone (#11223).

-------------------------------------------------------------------
Mon Sep 24 13:38:38 CEST 2001 - kkaempf@suse.de

- split language and encoding to prevent gettext from applying
  it's own recoding.

-------------------------------------------------------------------
Mon Sep 24 13:30:24 CEST 2001 - sh@suse.de

- Correctly init slide show in installed system so YOU and single
  package installation works OK

-------------------------------------------------------------------
Mon Sep 24 12:34:18 CEST 2001 - kkaempf@suse.de

- Load usb-storage last in order to not interfere with other storage
  module (9490).

-------------------------------------------------------------------
Sun Sep 23 20:58:13 CEST 2001 - mike@suse.de

- (#11188) Press back at the "suggested partitioning" screen followed by
  "next" and YaST2 says "You have rejected the proposal.
  RAID: bugfix: user are not allowed to remove RAID Devices in UI
  which are already exist.
-------------------------------------------------------------------
Sun Sep 23 18:38:08 CEST 2001 - kukuk@suse.de

- Check for color depth, not # of colors for slide show to avoid
  problems with overflow (#11178)

-------------------------------------------------------------------
Sat Sep 22 20:20:46 CEST 2001 - kukuk@suse.de

- Sync X11 font path with SaX2
- Enable jfs and ext3 on PPC (#11194)

-------------------------------------------------------------------
Sat Sep 22 19:17:31 CEST 2001 - fehr@suse.de

- add "ori_nr" entries for lvm and md devices
- add empty argument to SCR call

-------------------------------------------------------------------
Sat Sep 22 16:43:38 MEST 2001 - tom@suse.de

- (#10421) Fixed the focus switch.

-------------------------------------------------------------------
Sat Sep 22 01:08:40 CEST 2001 - mike@suse.de

- md: detect number of raid partitions per RAID only for new created RAIDs
- md: do not let the user edit or delete already existing RAIDs
- swap: activate per default all swap partitions automatically
-modules: switch on automatical load of modules when Y2 is mounting
          filesystems, so that undetectebal and not formated fs are mounted
          properly

-------------------------------------------------------------------
Fri Sep 21 18:55:07 CEST 2001 - sh@suse.de

- Fixed bug #10303: Must press 'back' twice in 'choose part. to boot'

-------------------------------------------------------------------
Fri Sep 21 17:52:28 CEST 2001 - fehr@suse.de

- allow adding of mount points to LVs in lvm runtime config
- prevent formatting of edited LV in lvm runtime config
- allow handling of ataraid devices (e.g. /dev/ataraid/d0p0)
- prevent partitions with id 0x8E from being written to fstab (#10390)

-------------------------------------------------------------------
Fri Sep 21 16:21:50 CEST 2001 - sh@suse.de, gs@suse.de

- Only ONE SlideShow::OpenSlideShowDialog() in all modes -
  avoid confusion, much more reliable in all the different modes

-------------------------------------------------------------------
Fri Sep 21 16:01:09 CEST 2001 - lnussel@suse.de

- no longer mark partitions with id 130 automatically as swap
- do not change flags for swap devices in fstab if more than one
  such entry exists
- properly hande fstab entries for moved logical partitions (#11074)
- change fstab entry for first occurence of a device, instead of
  creating a new one
- do not create directories for swap partitions

-------------------------------------------------------------------
Fri Sep 21 14:59:31 CEST 2001 - mike@suse.de

- lvm_config now works in ncurses

-------------------------------------------------------------------
Fri Sep 21 13:36:39 CEST 2001 - gs@suse.de

- installation startup always (not only in manual mode) checks whether a
  kernel module is already loaded
  (workaround for bug #10983)

-------------------------------------------------------------------
Fri Sep 21 12:59:45 CEST 2001 - sh@suse.de

- Fixed bug #9977: Abort button doesn't work during slide show

-------------------------------------------------------------------
Fri Sep 21 12:58:09 CEST 2001 - ms@suse.de

- fixed access control bug during X11 reconfiguration
  with YaST2. For further details see Bug: [10921]

-------------------------------------------------------------------
Fri Sep 21 12:46:16 CEST 2001 - fehr@suse.de

- fix impossible 0 as stripe size in LV dialog
- make lvm configuration in system work again (#10291)

-------------------------------------------------------------------
Fri Sep 21 10:44:21 CEST 2001 - kendy@suse.cz

- Update /var/lib/YaST/unique.inf during update (bug 10931, 10941)

-------------------------------------------------------------------
Fri Sep 21 10:28:47 CEST 2001 - kkaempf@suse.de

- default medianame to "CD" (11106).

-------------------------------------------------------------------
Thu Sep 20 21:31:15 CEST 2001 - fehr@suse.de

- Fixed bug #10963: Now an update on systems using encrypted fs is
  possible

-------------------------------------------------------------------
Thu Sep 20 18:26:06 CEST 2001 - sh@suse.de

- Fixed bug #10325: Save settings to floppy doesn't work
- Reading log file of mkinitrd and lilo correctly #11030
  (inst_finish_update.ycp)
- Correct cancel popup added #10951( inst_kernel.ycp )

-------------------------------------------------------------------
Thu Sep 20 18:15:10 CEST 2001 - kkaempf@suse.de

- "break" is not allowed inside "foreach" (11015).
- properly extract module arguments (11015).
- umount medium before ejecting (11053).
- offer "save & exit" in media selection (11086).

-------------------------------------------------------------------
Thu Sep 20 17:45:30 CEST 2001 - lnussel@suse.de

- do not create symlink for mountpoint if it would point to itself

-------------------------------------------------------------------
Thu Sep 20 15:55:27 CEST 2001 - lnussel@suse.de

- fstab entries for mount flags, passno etc are no longer changed
  for existing entries

-------------------------------------------------------------------
Thu Sep 20 15:21:01 CEST 2001 - mike@suse.de

- bug 11063: YaST2 trys to change fsids of pdisk-label partitions, and
  popups therefore irritating popups

-------------------------------------------------------------------
Thu Sep 20 15:08:24 CEST 2001 - fehr@suse.de

- fix problem when root fs is md of personality raid5 (#10747)

-------------------------------------------------------------------
Thu Sep 20 14:06:25 MEST 2001 - tom@suse.de

- (#10920) Now the presence of the dummy packages is checked at first.

-------------------------------------------------------------------
Thu Sep 20 12:03:37 CEST 2001 - kkaempf@suse.de

- Remove old release number file before installing new one (#10992).

-------------------------------------------------------------------
Thu Sep 20 11:55:08 CEST 2001 - sh@suse.de

- Fixed bug #10684: Monitor DB outdated

-------------------------------------------------------------------
Thu Sep 20 11:52:20 CEST 2001 - fehr@suse.de

- Do not delete modify_targets in inst_sw_select.ycp except when
  using a while disk for installation

-------------------------------------------------------------------
Thu Sep 20 10:43:06 CEST 2001 - lnussel@suse.de

- Fixed root filesystem on raid leads to corrupted fstab (#10418)

-------------------------------------------------------------------
Wed Sep 19 20:42:44 CEST 2001 - mike@suse.de

- Bugfix: if zero partition table: resync /proc/partitions
  Added warning, if "/" is /dev/md and there is no /boot
- Downgrade versions correctly #10906 ( inst_sw_update.ycp )

-------------------------------------------------------------------
Wed Sep 19 16:59:15 CEST 2001 - snwint@suse.de

- YaST2.start: mtab might be missing, avoid error message
- unmounting proc filesystem in inst_finish_update.ycp
- start X-Server for testing with "-ac", needed when starting
  from inside YCC.

-------------------------------------------------------------------
Wed Sep 19 15:07:17 CEST 2001 - fehr@suse.de

- force a hard reboot when root filesystem is on a md device
- Logging reduced in inst_rpmupdate.ycp

-------------------------------------------------------------------
Wed Sep 19 14:12:54 CEST 2001 - sh@suse.de

- Fixed bug #10909: Complaint about slide show init in log file
- Added more packages for version 6.2 in forceUpdate.ycp
- No error, if the versions of updated packages differs from common.pkd

-------------------------------------------------------------------
Wed Sep 19 12:36:08 CEST 2001 - kkaempf@suse.de

- Fix installing package information to updated target.
- Eject CDs on PPC only when unmounting.

-------------------------------------------------------------------
Wed Sep 19 11:02:17 CEST 2001 - kkaempf@suse.de

- Fix "Lithuanian" with native translation in language list.
- Properly label progress bar during swap formatting.
- Use predefined button labels for continue/cancel/retry if partitioning
  or formatting fails.
- preselect first partition #10840 (inst_rootpart.ycp)
- /sbin/yast2: add "-f" to 'rm'.

-------------------------------------------------------------------
Tue Sep 18 22:20:19 CEST 2001 - schubi@suse.de

- Silly testpopup in inst_finish_update removed.
- packages for 7.2 added #10874" (forceUpdate.ycp)

-------------------------------------------------------------------
Tue Sep 18 20:52:59 CEST 2001 - schubi@suse.de

- Recognize update mode after reboot ( installation.ycp )
- /mnt to Installation::destdir changed ; checking modus improved in
  inst_sw_backup.ycp

-------------------------------------------------------------------
Tue Sep 18 20:41:06 CEST 2001 - sh@suse.de

- V 2.4.84
- Fixed bug #10859: Inconsistent "needed from CD" values

-------------------------------------------------------------------
Tue Sep 18 19:30:40 MEST 2001 - tom@suse.de

- (#10762) Popups displayed in Richtext now (with scroll bars).

-------------------------------------------------------------------
Tue Sep 18 18:45:00 CEST 2001 - sh@suse.de

- Fixed bug #10411: Show difference between pkg deleting and inst.
- Fixed bug #10793: Unmounting /mnt after update.

-------------------------------------------------------------------
Tue Sep 18 18:25:52 MEST 2001 - tom@suse.de

- Added script call when switching 3D <--> 2D mode. (#10761)
- Module inst_config_x11.ycp

-------------------------------------------------------------------
Tue Sep 18 18:23:17 CEST 2001 - kkaempf@suse.de

- only use "switch2mesasoft" for non-3d x11 setups.

-------------------------------------------------------------------
Tue Sep 18 17:33:10 CEST 2001 - lnussel@suse.de

- do not try to create or change /etc/raidtab if raid is active
  while the user has changed nothing

-------------------------------------------------------------------
Tue Sep 18 16:17:10 CEST 2001 - mike@suse.de

- bug 10673: need /boot if no ext2 on /
- bug 10686: swap <= 1GB
- show raid size correct: existing raid and raid in LVM
- ignore automatic inserted mountpoints
- pdisk: size of partition for inst_doit fixed

-------------------------------------------------------------------
Tue Sep 18 15:37:35 CEST 2001 - fehr@suse.de

- shut down LVM VGs and umount /etc/lvmtab.d in inst_finish.ycp

-------------------------------------------------------------------
Tue Sep 18 15:14:33 CEST 2001 - lnussel@suse.de

- workaround for '&'-character not displayed in ncurses menu

-------------------------------------------------------------------
Tue Sep 18 11:58:18 CEST 2001 - lnussel@suse.de

- removed the texdomain switching from menu.ycp (Bug #10819)
- only create fstab entry for partitions if user explicitly
  entererd a mountpoint, instead of inventing one

-------------------------------------------------------------------
Tue Sep 18 09:45:55 CEST 2001 - kkaempf@suse.de

- properly pass encoding ("UTF-8", "ISO-8859-X", ...) via SetLanguage() (#10807).
- drop unsupported "korean" from language list.
- properly detect that X11 couldn't be started and present
  and appropriate error message.
- just skip unknown options.
- stop SCR and all agents on target before umounting filesystems
  from WFM.
- remove faked /etc/mtab from target.
- Installation::normal_mode = true if running in installed system.
  (neither initila_mode, nor continue_mode).
- fix parport zip module loading.

-------------------------------------------------------------------
Mon Sep 17 21:31:56 CEST 2001 - kkaempf@suse.de

- write language back to /etc/yast.inf (#9790).
- umount all filesystems in target, except "/". Umount this
  from WFM after stopping SCR (#10685).
- Reading language from user_settings while selection kernel
- Showing correct counter of updated packages
- Button -Old Version- changed #10559
- ChangeCD --> ChangeMedium
- include package_utils removed #10763

-------------------------------------------------------------------
Mon Sep 17 10:06:30 CEST 2001 - kkaempf@suse.de

- use "lt-brim-8x14" font and "iso-8859-13" encoding for 'Lithuanian'.

-------------------------------------------------------------------
Sun Sep 16 13:47:05 CEST 2001 - kkaempf@suse.de

- only symlink /dev/cdrom once (#10370).

-------------------------------------------------------------------
Fri Sep 14 21:28:38 CEST 2001 - kukuk@suse.de

- On SPARC print error message about SILO, not LILO

-------------------------------------------------------------------
Fri Sep 14 19:35:01 CEST 2001 - kkaempf@suse.de

- adapt language list accoring to doc department.

-------------------------------------------------------------------
Fri Sep 14 19:29:31 MEST 2001 - tom@suse.de

- Bugfix #9986: Reduced suggestion refresh to 75 Hz.

-------------------------------------------------------------------
Fri Sep 14 18:53:28 CEST 2001 - mike@suse.de

- bug 10200: check the proposal for failures
  make a boot partition if possible
  bug 10347: set whole_diskflag
  bug 10044: set a message when proposal is discarded

-------------------------------------------------------------------
Fri Sep 14 18:39:10 CEST 2001 - kkaempf@suse.de

- fix inst_environment for standalone mode (#10413).
- respect user choice to NOT install a module (#10665).

-------------------------------------------------------------------
Fri Sep 14 16:24:31 MEST 2001 - tom@suse.de

- Fixed Bug #10651: Autoadjusting refresh/resolution/color-depth now correct.

-------------------------------------------------------------------
Fri Sep 14 14:04:39 CEST 2001 - kkaempf@suse.de

- set correct Installation::encoding in continue_mode (#10611).

-------------------------------------------------------------------
Fri Sep 14 11:58:13 CEST 2001 - mike@suse.de

- dont reread partition data always at start of inst_custom
  activate lvm if at least one vg exist
- check if textmode due to memory restrictions or x11 failure (#10134).
- use Arch and Installation modules in inst_environment (#10413).
- pkginfo release common.pkd before releasing CD 1 #10555

-------------------------------------------------------------------
Fri Sep 14 10:57:16 CEST 2001 - kkaempf@suse.de

- correct handling of 'splitted' media (#10532)
- touch/remove /var/run/yast.pid

-------------------------------------------------------------------
Thu Sep 13 17:10:14 CEST 2001 - snwint@suse.de

- dolilo: new mk_initrd needs fb resolution for splash screen config
- Taking long language for kernel description #10556 #1552
- No penguin progress bar in kernel selection module #10311
- Button -Old Version- changed #10559

-------------------------------------------------------------------
Thu Sep 13 16:58:40 CEST 2001 - kkaempf@suse.de

- dont probe mouse on serial console.
- dont probe mouse outside of initial_mode.
- sort languages by ascii equivalent.

-------------------------------------------------------------------
Thu Sep 13 12:46:11 CEST 2001 - kkaempf@suse.de

- enable software selection on S/390 (froh@suse.de).
- show proper boot-loader partition even if we don't have lilo (froh@suse.de).
- load input, hid, and mousedev if USB-mouse detected (#9228).
- default medium is CD (#10374)
- re-enable WFM::SetLanguage(), regexp bug in glibc identified,
  workaround in liby2 applied. (#10496)
- use /boot/zilo-kernel/image instead of /boot/vmlinuz on S/390 (froh@suse.de).
- sort language list alphabetically (#10516).

-------------------------------------------------------------------
Wed Sep 12 13:53:33 CEST 2001 - kkaempf@suse.de

- drop all WFM::SetLanguage()
- Unmounting partitions correctly while going back #10125
- REQUIRES are ordered; qt, qt-japanese.... in the selection box
- Warning popup for single selection removed while going backward
  in the software selection #10339

-------------------------------------------------------------------
Wed Sep 12 12:47:48 CEST 2001 - snwint@suse.de

- revert latest vmware changes to YaST2.start

-------------------------------------------------------------------
Wed Sep 12 12:07:01 CEST 2001 - kkaempf@suse.de

- drop initial WFM::SetLanguage()

-------------------------------------------------------------------
Tue Sep 11 15:15:23 CEST 2001 - kkaempf@suse.de

- Initial zipl configuration for S/390.

-------------------------------------------------------------------
Tue Sep 11 14:26:28 CEST 2001 - kkaempf@suse.de

- Unmount .probe and .disk agent before package installation.

-------------------------------------------------------------------
Tue Sep 11 11:25:39 CEST 2001 - kkaempf@suse.de

- call SetLanguage in UI and WFM.

-------------------------------------------------------------------
Mon Sep 10 18:54:56 CEST 2001 - snwint@suse.de

- create 'failsafe' instead of 'suse' entry in lilo.conf
- don't overwrite existing vmlinuz.suse

-------------------------------------------------------------------
Mon Sep 10 15:06:12 CEST 2001 - snwint@suse.de

- make YaST2.start work with vmware

-------------------------------------------------------------------
Mon Sep 10 12:29:04 CEST 2001 - sh@suse.de

- Fixed bug #10350: YaST2 doesn't look good with anti-aliasing

-------------------------------------------------------------------
Fri Sep  7 13:24:52 CEST 2001 - sh@suse.de

- Fixed bug #10244: No slide show unless at least 800x600x256col
- center slide show image

-------------------------------------------------------------------
Fri Sep  7 12:32:10 CEST 2001 - sh@suse.de

- V2.4.64

-------------------------------------------------------------------
Fri Sep  7 12:29:41 CEST 2001 - pblahos@suse.cz

- hotplug is started instead of usbmgr during YaST2.firstboot

-------------------------------------------------------------------
Fri Sep  7 12:25:24 CEST 2001 - sh@suse.de

- CD remaining times more pessimistic

-------------------------------------------------------------------
Fri Sep  7 09:59:31 CEST 2001 - kkaempf@suse.de

- fix textmode recognition with help of GetDisplayInfo().

-------------------------------------------------------------------
Thu Sep  6 16:56:32 CEST 2001 - kkaempf@suse.de

- fix X11 resolution dedection if 3D is selected.

-------------------------------------------------------------------
Thu Sep  6 15:05:17 CEST 2001 - sh@suse.de

- V 2.4.62
- Correctly reinitialize packager in continue mode
  -> correct remaining times / progress bar display

-------------------------------------------------------------------
Thu Sep  6 10:37:08 CEST 2001 - kkaempf@suse.de

- drop extraction of boot parameter from lilo setup, already
  done at startup. (#10223)
- fix reading of local package information.
- check if mount point is in use in InstMedia

-------------------------------------------------------------------
Wed Sep  5 18:11:25 CEST 2001 - schubi@suse.de

- Do not upgrade a package which produces package conflicts.

-------------------------------------------------------------------
Wed Sep  5 18:10:25 CEST 2001 - sh@suse.de

- Fixed bug #10063: bad display of hd partitions in inst_doit
  Re-used existing function from partitioning

-------------------------------------------------------------------
Wed Sep  5 17:33:57 CEST 2001 - sh@suse.de

- Fixed bug #10084: zero size for k_deflt

-------------------------------------------------------------------
Wed Sep  5 14:23:22 CEST 2001 - kkaempf@suse.de

- add belgian keyboard to keyboard list (#9577)

-------------------------------------------------------------------
Wed Sep  5 11:24:21 CEST 2001 - kkaempf@suse.de

- fix runtime installation and configuration of X11.

-------------------------------------------------------------------
Wed Sep  5 08:58:45 CEST 2001 - kkaempf@suse.de

- dont unmount installation medium if wrong product id detected,
  honor user request to ignore this fact.

-------------------------------------------------------------------
Tue Sep  4 18:07:07 CEST 2001 - kkaempf@suse.de

- use plain ascii language names if running in text mode (#10026).
- correct parameter for setEnvironment

-------------------------------------------------------------------
Tue Sep  4 18:05:05 CEST 2001 - fehr@suse.de

- add dummy parameter to SCR::Write(.lvm.deactivate)
- deactivate lvm only when running in inst-sys

-------------------------------------------------------------------
Tue Sep  4 17:50:15 CEST 2001 - mike@suse.de

- partproposal always creates /boot
  bugfix inst_do_resize: resize always when a "resize" is in targetmap
  software installation in installed system fixed

-------------------------------------------------------------------
Tue Sep  4 17:48:56 CEST 2001 - sh@suse.de

- Reimported monitor db

-------------------------------------------------------------------
Tue Sep  4 17:41:18 CEST 2001 - kkaempf@suse.de

- get {install,delete}_list in inst_rpmcopy from user_settings if
  not passed otherwise.

-------------------------------------------------------------------
Tue Sep  4 16:16:39 CEST 2001 - snwint@suse.de

- YaST start script: use vmware server module, not vga16

-------------------------------------------------------------------
Tue Sep  4 13:17:16 CEST 2001 - kukuk@suse.de

- inst_silo_expert.ycp: Initialize PROM/boot-device variablen
- inst_disk.ycp: Fix allowed filesystems on sparc [Bug #9678]

-------------------------------------------------------------------
Mon Sep  3 16:29:14 CEST 2001 - kkaempf@suse.de

- recognize IDE CD-R(W) drives and set up ide-scsi automatically.
- Hard reboot after update, if the installed kernel differs from
  the kernel which has been booted #10103
- Checking dependencies in -only update modus- too #10043

-------------------------------------------------------------------
Mon Sep  3 16:06:51 CEST 2001 - kendy@suse.cz

- keyboard_raw.ycp: group(shift_toggle) is not needed for the
  Czech and Slovak keyboards any more...
  (In fact, it breaks them.)

-------------------------------------------------------------------
Mon Sep  3 12:07:58 CEST 2001 - kkaempf@suse.de

- sort keyboards alphabetically.
- Error popup for dolilo #9729

-------------------------------------------------------------------
Sat Sep  1 15:54:42 CEST 2001 - kukuk@suse.de

- Show warning about PROMs with 1GB bug only on sparc32
- If /boot is selected for the boot manager, this is Ok on SPARC.
  Remove extra warning on SPARC since it is wrong here.
- Disable gpm if we install over serial console

-------------------------------------------------------------------
Fri Aug 31 17:45:22 CEST 2001 - kkaempf@suse.de

- fix installation path handling and mounting
  should now work for CD, DVD, Harddisk, Nfs, and Smb

-------------------------------------------------------------------
Thu Aug 30 12:43:39 CEST 2001 - kkaempf@suse.de

- modularized SlideShow.
- New help text in upgrade frame
- properly recode output of commands to utf-8
- allow change of installation medium on server (Nfs/Ftp/Smb)
- Short language description in inst_sw_select removed.
- fixed some parse errors <msvec@suse.cz>
- added abuild parse check <msvec@suse.cz>

-------------------------------------------------------------------
Thu Aug 30 00:58:43 CEST 2001 - kkaempf@suse.de

- unmount wrong medium.

-------------------------------------------------------------------
Thu Aug 30 00:25:53 CEST 2001 - kkaempf@suse.de

- always give all alternatives in ChangeCDPopup.
- always do a hard reboot after installation from first medium.

-------------------------------------------------------------------
Wed Aug 29 22:40:24 CEST 2001 - kkaempf@suse.de

- properly handle media release and product codes.
- initialize PKGINFO to installed data in continue_mode.

-------------------------------------------------------------------
Wed Aug 29 17:35:55 CEST 2001 - kkaempf@suse.de

- re-read installation data in continue_mode.

-------------------------------------------------------------------
Tue Aug 28 22:36:37 CEST 2001 - kkaempf@suse.de

- properly switch SCR during update.
- write YaST information after re-mounting installation medium.
- fix re-mounting of source medium in continue_mode
- re-init PKGINFO environment in continue_mode
- Packagelist added which have to be updated without checking version.

-------------------------------------------------------------------
Tue Aug 28 18:31:24 CEST 2001 - kkaempf@suse.de

- use "Installation" module in update.

-------------------------------------------------------------------
Tue Aug 28 18:13:39 CEST 2001 - kukuk@suse.de

- Fix dosilo script for new /proc behaviour with kernel 2.4.x
  print a message about SuSE Linux version before loading the
  kernel

-------------------------------------------------------------------
Tue Aug 28 17:34:49 CEST 2001 - sh@suse.de

- Fixed bug #9900: No ISDN for SPARC
- inst_rpmcopy now displays remaining times for each CD
- slide show

-------------------------------------------------------------------
Tue Aug 28 16:39:23 CEST 2001 - kendy@suse.cz

- inst_hw_config.ycp: maps describing the devices to configure can
  have a list "force_reread". It is useful for modules which
  call another one to configure something (e.g. TV may call Sound)

-------------------------------------------------------------------
Tue Aug 28 16:19:36 CEST 2001 - mike@suse.de

- fix: part_proposal only for arch == i386

-------------------------------------------------------------------
Mon Aug 27 20:40:34 CEST 2001 - kkaempf@suse.de

- Clean up SCR/WFM handling. WFM is always local, SCR is always the target.
- Introduce modules for Installation, InstMedia, PackageIO, and MediaUI.
- Prepare for multiple DVD installation.
- Prepare for Ftp, Harddisk, and SMB installation.
- Finally clean up installMap handling.

-------------------------------------------------------------------
Thu Aug 23 16:23:28 CEST 2001 - kukuk@suse.de

- Don't reboot if we use k_deflt on UltraSPARC

-------------------------------------------------------------------
Thu Aug 23 09:21:24 CEST 2001 - pblahos@suse.cz

- Fixed: there were 2 arrows in progressbar shown during hw probe.

-------------------------------------------------------------------
Wed Aug 22 17:30:07 CEST 2001 - kkaempf@suse.de

- fixed X11 setup

-------------------------------------------------------------------
Mon Aug 20 20:22:58 CEST 2001 - mike@suse.de

- partition proposal creates swap partitions

-------------------------------------------------------------------
Mon Aug 20 18:17:57 CEST 2001 - kkaempf@suse.de

- dont write "swap" to yast.inf, but "RebootMsg 0" instead

-------------------------------------------------------------------
Sat Aug 18 17:44:24 MEST 2001 - tom@suse.de

- Finished new X11 configuration dialog incl. control center ability.

-------------------------------------------------------------------
Fri Aug 17 14:31:27 CEST 2001 - kkaempf@suse.de

- implement and use "Arch" module.
- provide modules directory in specfile.
- reduce number of timezones.
- Patch runlevel in /etc/inittab while updating the system.

-------------------------------------------------------------------
Fri Aug 17 12:57:46 MEST 2001 - schubi@suse.de

- .targetroot to .root changed

-------------------------------------------------------------------
Tue Aug 14 13:48:32 CEST 2001 - kendy@suse.cz

- keyboard_raw.ycp: cs, cs_qwerty -> cz, cz_qwerty
- Added slovak keyboard.

-------------------------------------------------------------------
Fri Aug 10 18:51:45 MEST 2001 - tom@suse.de

- X11 configuration:
- Completely redesigned the xf86config module for use with the new
- agent-isax.
- Outsourced functions for X11 keyboard manipulation.
- Outsourced functions for X11 mouse manipulation.
- Outsourced functions for X11 card manipulation.
- Outsourced functions for X11 desktop manipulation.
- Outsourced functions for X11 path manipulation.
- Added batch mode for use with autoinst in xf86config.ycp.

-------------------------------------------------------------------
Fri Aug 10 15:42:59 CEST 2001 - jbuch@suse.de

- added SW-RAID support for installation Workflow
- added sequencer

-------------------------------------------------------------------
Fri Aug 10 13:50:35 CEST 2001 - kkaempf@suse.de

- extract kernel parameters from /proc/cmdline and pass them to LILO

-------------------------------------------------------------------
Fri Aug 10 12:49:45 CEST 2001 - kukuk@suse.de

- Only ask for TERM variable if we use serial console and not if
  we are in text mode (#9701)

-------------------------------------------------------------------
Fri Aug 10 09:36:32 CEST 2001 - kkaempf@suse.de

- partitioning enhancements for automatic and runtime usage
- copy info and update.in_ after CD1 installation, not before

-------------------------------------------------------------------
Thu Aug  9 17:47:41 CEST 2001 - kkaempf@suse.de

- check /proc/modules before asking for module load (#9698)

-------------------------------------------------------------------
Thu Aug  9 14:56:51 CEST 2001 - snwint@suse.de

- yast2 text mode starts on /dev/console, not tty3
- /mnt is a link on LiveEval: don't umount it

-------------------------------------------------------------------
Wed Aug  8 17:56:39 CEST 2001 - kkaempf@suse.de

- mount and mk*fs are .local not .target actions

-------------------------------------------------------------------
Wed Aug  8 13:02:19 CEST 2001 - kkaempf@suse.de

- adapt driver loading to new .probe format
- replace .target.inject calls

-------------------------------------------------------------------
Tue Aug  7 17:37:02 CEST 2001 - kkaempf@suse.de

- replace use of targetroot in favour of system agent.

-------------------------------------------------------------------
Tue Aug  7 12:11:21 CEST 2001 - kkaempf@suse.de

- skip "whole disk" partitions on BSD disks. (#7904)
- Activate button in lilo now reads "Activate LILO partition". (#7884)

-------------------------------------------------------------------
Mon Aug  6 09:55:15 CEST 2001 - kukuk@suse.de

- Add script to ask for TERM variable to yast2-instsys, too.

-------------------------------------------------------------------
Fri Aug 03 16:24:59 CEST 2001 - arvin@suse.de

- don't start vga x11 server on ppc (bug #9622)

-------------------------------------------------------------------
Fri Aug 03 14:05:13 CEST 2001 - arvin@suse.de

- added inst_part_proposal.ycp to inst-sys

-------------------------------------------------------------------
Fri Aug  3 11:51:50 CEST 2001 - kukuk@suse.de

- If installed over serial console ask the user for the TERM
  variable and write it to /etc/install.inf

-------------------------------------------------------------------
Thu Aug  2 17:31:36 CEST 2001 - mike@suse.de

- taged version for 7.3 - preview 3

-------------------------------------------------------------------
Wed Aug  1 00:32:56 CEST 2001 - mike@suse.de

- first Version for RAID and partition proposal
  (only for translation, dosn't work properly)

-------------------------------------------------------------------
Fri Jul 27 20:32:03 CEST 2001 - kkaempf@suse.de

- initial slide show code for package installation

-------------------------------------------------------------------
Fri Jul 27 16:46:49 CEST 2001 - kkaempf@suse.de

- ask for confirmation before loading module in manual mode

-------------------------------------------------------------------
Fri Jul 27 11:06:44 CEST 2001 - kkaempf@suse.de

- fix initrd module handling
  properly pass options to modules.conf
  use agent-modules in inst_finish

-------------------------------------------------------------------
Thu Jul 26 21:15:54 CEST 2001 - kkaempf@suse.de

- minor text changes

-------------------------------------------------------------------
Tue Jul 24 11:52:40 CEST 2001 - fehr@suse.de

- add detection of md devices to function GetLvmMdSystemInfo

-------------------------------------------------------------------
Wed Jul 18 17:37:35 CEST 2001 - fehr@suse.de

- fix a bug in LVM configuration for devices /dev/ida/, /dev/rd/
  and /dev/cciss/

-------------------------------------------------------------------
Mon Jul 16 10:26:31 CEST 2001 - kkaempf@suse.de

- fix keyboard data for swedish

-------------------------------------------------------------------
Thu Jul 12 16:13:51 CEST 2001 - sh@suse.de

- Improved inst_startup UI: More feedback

-------------------------------------------------------------------
Tue Jul 10 12:06:53 CEST 2001 - sh@suse.de

- Improved inst_suseconfig UI: Give feedback for individual steps

-------------------------------------------------------------------
Fri Jul  6 10:37:21 CEST 2001 - kkaempf@suse.de

- merge SLES fixes
- add JFS as filesystem

-------------------------------------------------------------------
Thu Jul  5 16:55:45 MEST 2001 - schubi@suse.de

- New handle of package selection groups.

-------------------------------------------------------------------
Thu Jul  5 13:51:58 CEST 2001 - sh@suse.de

- Fixed bug #9277: Bad initial focus in menu.ycp

-------------------------------------------------------------------
Wed Jul  4 17:38:35 CEST 2001 - sh@suse.de

- Redesigned inst_doit: Now using RichText widget

-------------------------------------------------------------------
Mon Jul  2 19:06:20 CEST 2001 - kkaempf@suse.de

- merge with 7.1-axp fixes:
  fix user information for vfat /boot
  format /boot as fat on milo and ia64
  changed 'doaboot' to get a useable /etc/aboot.conf
  force "-t vfat" for mount of /boot on MILO machines
  check cylinder boundaries on "aboot" only, not "axp" in general
  format /boot on "milo" machines with mkdosfs
  boot_mode "milo" on Alpha has FAT disklabel
  use smp flag from install.inf instead of probing on Alpha
  select correct cpml package for cpu model on Alpha
  auto-select aboot or milo on Alpha
  use data from milo package for installation
  write correct /etc/aboot.conf
  fix kernel image names for depmod
  for /boot to be FAT16 for MILO machines
  implemented boot loader installation on Alpha
  fix handling of XkbModel on pmac
  remove arch_ppc check in inst_lilo_expert.ycp #6684
  add missing pdisk partition type #6688
  allow update on a drive with pdisk label #6689

-------------------------------------------------------------------
Mon Jun 25 12:15:09 CEST 2001 - kkaempf@suse.de

- tell about reboot after first round of installation (#7994)
- modprobe "hid" and "mousedev" if "usb mouse" choosen from list (#8215)
- close CD tray before executing mount (#8492)

-------------------------------------------------------------------
Fri Jun 22 12:35:54 CEST 2001 - kkaempf@suse.de

- dont mention LILO on ia64 (#9003)

-------------------------------------------------------------------
Wed Jun 20 11:34:52 CEST 2001 - fehr@suse.de

- add necessary changes to handle LVs in fstab in running system

-------------------------------------------------------------------
Tue Jun 19 15:33:14 CEST 2001 - fehr@suse.de

- add changes for lvm configuration in installed system to
  handle /etc/fstab reasonable.
- Enable "next" button in selection ftp-server (#8641)

-------------------------------------------------------------------
Tue Jun 12 19:37:50 CEST 2001 - sh@suse.de

- V 2.4.1
  Fixed bug #8726: SuSEconfig fails on SPARC with serial console
- Fixed bug #8641: Allow "next" button in choosing ftp server

-------------------------------------------------------------------
Tue Jun 12 15:13:20 CEST 2001 - sh@suse.de

- V 2.4.0 for 7.3
  Honor new BarGraph / PartitionSplitter format: "%1"

-------------------------------------------------------------------
Thu Jun  7 16:52:06 CEST 2001 - kkaempf@suse.de

- remove @euro for en_GB and da_DK

-------------------------------------------------------------------
Thu Jun  7 11:39:52 CEST 2001 - kukuk@suse.de

- inst_silo_info.ycp: Fix info text: Don't speak about whole
  computer but only about selected harddisk.

-------------------------------------------------------------------
Wed Jun  6 14:00:43 CEST 2001 - kukuk@suse.de

- inst_environment.ycp: Don't set keyboard if serial console was
  detected.

-------------------------------------------------------------------
Tue Jun  5 15:44:47 CEST 2001 - kukuk@suse.de

- Remove inst_sunfb.ycp from instsys
- keyboard_raw.ycp: Replace default us keymap with new cz keymap
  on SPARC.
- inst_choose_desktop: Switch to own workflow for Sun Framebuffers

-------------------------------------------------------------------
Fri Jun  1 16:14:06 CEST 2001 - kukuk@suse.de

- inst_finish.ycp: Set correct boot device for hard reboot,
                   modify boot-device and set linux alias

-------------------------------------------------------------------
Fri Jun  1 14:16:21 CEST 2001 - kkaempf@suse.de

- install correct kernel for different ia64 cpu steppings
- allow vfat as root during update
- define "string architecture" in vendor.ycp
-#8425 update does a hard reboot
 #8081 too negative message after update ..
 #8356 vfat will not be mounted while updating the system
 #8185 Installation/Update: sformat wanted
 #8567 YaST2 does not mount /boot
 #6063 Update: Don't see ok button
 #7097 YaST2 info during update
 #4953 "Configurate boot-mode" should be renamed to "Configure boot-mode"
 #5051 typo in yast2 installation popup

-------------------------------------------------------------------
Fri Jun  1 12:46:59 CEST 2001 - kkaempf@suse.de

- adapt and enter inst_lilo_info for ia64

-------------------------------------------------------------------
Mon May 28 13:23:58 CEST 2001 - schwab@suse.de

- Also mount vfat filesystems during update.

-------------------------------------------------------------------
Wed May 23 14:24:22 MEST 2001 - gs@suse.de

- package_utils: samba mount implemented
  inst_smbmount: new module

-------------------------------------------------------------------
Tue May 22 15:46:51 CEST 2001 - schwab@suse.de

- doelilo: Adjust elilo config file for gnu-efi 2.5.

-------------------------------------------------------------------
Mon May 21 15:06:40 CEST 2001 - mike@suse.de

- XFS support in custom partitioner and LVM configuration

-------------------------------------------------------------------
Mon May 21 10:35:07 CEST 2001 - kukuk@suse.de

- inst_silo_info/inst_silo_expert: Tell the user that we change
  PROM aliases and let him change this.

-------------------------------------------------------------------
Fri May 18 16:35:33 CEST 2001 - kkaempf@suse.de

- add xfs to inst_prepdisk

-------------------------------------------------------------------
Fri May 18 14:41:38 CEST 2001 - kkaempf@suse.de

- setab 0 -> setab 9 to make output more pleasing on splash screen (#8551)

-------------------------------------------------------------------
Thu May 17 18:24:58 MEST 2001 - tom@suse.de

-  X configuration:
   Bugfix 8454: Besides the passing of the currently selected refresh rate
                in the resolution string (e.g. 600x800@70) to isax for XFree 3
                the selected refresh now also terminates the vsync range to
                prevent isax from generating modelines up to this value.

   Bugfix 8524: The 3D acceleration button is now disabled if the graphics
                adapter doesn't support 3D-acceleration.

   Bugfix 8540: Now the vendor and model strings are converted to upper case
                on module entry.

   Bugfix 8541: Now the probed data are deleted if the user selects another
                monitor.

-------------------------------------------------------------------
Thu May 17 17:20:41 CEST 2001 - kkaempf@suse.de

- dont pretend that no other os has been found if we can't
  write LILO to floppy disk.

-------------------------------------------------------------------
Wed May 16 23:38:31 CEST 2001 - sh@suse.de

- V 2.3.90
  added patch_lilo_conf to file list

-------------------------------------------------------------------
Wed May 16 19:51:18 CEST 2001 - sh@suse.de

- Fixed patch_lilo_conf: optional as well as initrd

-------------------------------------------------------------------
Wed May 16 19:33:57 CEST 2001 - kkaempf@suse.de

- prevent duplicate entry in initrdmodules during update
- activate only primary devices (#8458)

-------------------------------------------------------------------
Wed May 16 19:09:48 CEST 2001 - kkaempf@suse.de

- give proper default for "lilo_device" if "mbr_disk" is unknown (#8501)

-------------------------------------------------------------------
Wed May 16 18:54:19 CEST 2001 - sh@suse.de

- Fixed bug #8494: initrd not added to lilo.conf
  patch_lilo_conf adds "initrd" entries if corresponding
  initrd is present in /boot (for SuSE standard kernels only!)

-------------------------------------------------------------------
Wed May 16 17:18:48 CEST 2001 - kkaempf@suse.de

- add reiserfs to initrd if root is on reiserfs (#8494)

-------------------------------------------------------------------
Wed May 16 16:06:13 CEST 2001 - sh@suse.de

- Fix for bug #7465: "Abort Installation" always default button
  Added more SetFocus() calls for good measure

-------------------------------------------------------------------
Wed May 16 10:55:36 CEST 2001 - kkaempf@suse.de

- use gdm as displaymanager if minimal(+x11) and gnome (#6175)
- dont write MODEM in rc.config (#7895)
- copy complete y2log to installed system.
- fix declaration in lilo_info, string->boolean

-------------------------------------------------------------------
Tue May 15 19:33:14 MEST 2001 - tom@suse.de

- Bugfix 8423: probed monitor data now used.

-------------------------------------------------------------------
Tue May 15 17:00:57 MEST 2001 - gs@suse.de

- bugfix in Change Source Media (include file added) bug # 8406

-------------------------------------------------------------------
Tue May 15 14:16:36 CEST 2001 - mike@suse.de

- due to last information: to crypt /usr is
  not allowed. Added a popup

-------------------------------------------------------------------
Tue May 15 12:48:12 CEST 2001 - kkaempf@suse.de

- revert change in y2xr40.pl, support tft panel layouts
  in favour of higher resolutions (#8348)
- remove "breton" from languages, add "danish"
- patching XF86config for wheel mouse (#8251)

-------------------------------------------------------------------
Tue May 15 12:00:24 CEST 2001 - mike@suse.de

- bugfix cryptofs: now works with already existing
  and edited partitions

-------------------------------------------------------------------
Tue May 15 10:33:34 CEST 2001 - ms@suse.de

- disable use of DDC resolutions in y2xr40.pl (bug #8329)
  ( YaST2 used its own resolution list )

-------------------------------------------------------------------
Tue May 15 10:14:01 MEST 2001 - gs@suse.de

- don't show /dev/shm in single package selection (bug #8318)

-------------------------------------------------------------------
Mon May 14 19:58:34 CEST 2001 - sh@suse.de

- V2.2.79
  Fixed bug #8255: Wrong mouse cursor during SuSEconfig
  Removed obsolete UI(`NormalCursor()) calls

-------------------------------------------------------------------
Mon May 14 19:47:12 CEST 2001 - kkaempf@suse.de

- create lower case symlinks for /windows and /dos mount points
  (installation and update) to get around case mapping bug
  in star office (#8310)

-------------------------------------------------------------------
Mon May 14 16:30:12 CEST 2001 - kkaempf@suse.de

- properly initiale UI wizard for vendor cd modules (#8268)
- de-activate pt_PT, translations are incomplete (afaber@suse.de)

-------------------------------------------------------------------
Mon May 14 15:52:37 CEST 2001 - kkaempf@suse.de

- fix variable name in inst_finish (install_inf -> installMap) (#8247)

-------------------------------------------------------------------
Mon May 14 15:10:08 CEST 2001 - kkaempf@suse.de

- dont look at "Language" in install.inf, it's not in ISO-format
  if "Locale" in install.inf doesn't give a value, look at descr/info

-------------------------------------------------------------------
Mon May 14 13:11:33 CEST 2001 - kkaempf@suse.de

- read Locale, Language (from install.inf), and LANG (from desc/info)
  and use first set value.

-------------------------------------------------------------------
Mon May 14 12:55:26 CEST 2001 - kkaempf@suse.de

- restart network after staring system in NFS install (#8274)

-------------------------------------------------------------------
Mon May 14 12:40:25 CEST 2001 - kkaempf@suse.de

- check if "/" is reiser and force "reisefs" to INITRD_MODULES

-------------------------------------------------------------------
Mon May 14 12:02:07 CEST 2001 - kkaempf@suse.de

- drop question for kernel 2.2 on pcmcia, only very rare systems
  still fail with kernel 2.4

-------------------------------------------------------------------
Mon May 14 11:22:15 CEST 2001 - fehr@suse.de

- make removal of LVM volume groups work

-------------------------------------------------------------------
Sun May 13 11:09:14 CEST 2001 - kkaempf@suse.de

- fix blocker bug 8216

-------------------------------------------------------------------
Sat May 12 16:28:33 CEST 2001 - kkaempf@suse.de

- ask for kernel 2.2 on PCMCIA systems

-------------------------------------------------------------------
Sat May 12 15:20:16 CEST 2001 - kkaempf@suse.de

- unset MODPATH at initial start (#8143)
- install kernel 2.2 on PCMCIA systems

-------------------------------------------------------------------
Fri May 11 18:56:47 MEST 2001 - schubi@suse.de

- Not required reread of target map fixed.

-------------------------------------------------------------------
Fri May 11 17:07:22 CEST 2001 - pblahos@suse.cz

- #8064: fixed: if there is print spooled installed and configuration
  tool is not, there is no status in final YaST2 inst. screen.
- Correct popup message while backup #7584

-------------------------------------------------------------------
Fri May 11 14:10:20 CEST 2001 - kkaempf@suse.de

- provide extra start script for KDE which suppresses geometry hint
  to window manager.

-------------------------------------------------------------------
Thu May 10 21:24:51 CEST 2001 - kkaempf@suse.de

- Require translation packages
- dont translate empty string
- force LILO on MBR if initrd won't make it on floppy (#7864)
- calling patch_lilo_conf while update #7556
- bugfix in renamed packages while update #8057
- mounting swapfile correctly while update #8040

-------------------------------------------------------------------
Thu May 10 21:16:56 CEST 2001 - kkaempf@suse.de

- fix initrd modules order after update (#7948)

-------------------------------------------------------------------
Thu May 10 20:10:22 CEST 2001 - mike@suse.de

- fix for LVM configuration at runtime

-------------------------------------------------------------------
Thu May 10 18:42:39 CEST 2001 - sh@suse.de

- Fixed bug #7388: unnecessary OK-buttons
  (confirmation for writing LILO, confirmation for reboot)
  only one popup that contains both messages

-------------------------------------------------------------------
Thu May 10 18:41:56 CEST 2001 - kkaempf@suse.de

- dont write /boot/message any more (#8062)

-------------------------------------------------------------------
Thu May 10 18:02:33 CEST 2001 - fehr@suse.de

- add lvm initialisation when doing an update (#7974)
- allow update when root fs is LV (#7801)
- fixed:YaST updated old updatelist after reboot #8066
- #8025 not starting update, if there is nothing for update

-------------------------------------------------------------------
Thu May 10 17:58:02 CEST 2001 - sh@suse.de

- Fixed bug #8049: "boot installed system" "back" button boots

-------------------------------------------------------------------
Thu May 10 17:39:53 CEST 2001 - kkaempf@suse.de

- set "ulimit -s unlimited" before calling "rpm --rebuilddb"

-------------------------------------------------------------------
Thu May 10 17:10:57 CEST 2001 - kendy@suse.cz

- added console fonts for Brezhoneg and Lithuania
- Russian -> Russkij in cyrilics
- adaption of SelectConsoleFont() to new language.ycp

-------------------------------------------------------------------
Thu May 10 16:42:57 MEST 2001 - gs@suse.de

- make the popup Additional package needed larger (bug # 7900)
- Software Source Media dialog: label for button is "Next" (bug # 8038)

-------------------------------------------------------------------
Thu May 10 16:09:25 CEST 2001 - sh@suse.de

- Fixed bug #7199: Printer config before network
  Changed order to "professional" mode when network card detected
- bugfix in eavaluate diskspace in boot partition #8047

-------------------------------------------------------------------
Thu May 10 15:35:13 CEST 2001 - sh@suse.de

- (partial) fix for bug #7888: obsolete lilo.conf entries after update
  added patch_lilo_conf script that deletes vmlinuz_22 / vmlinuz_24
  if the respective boot images are not present and adds "optional"
  for other boot images that are not present


-------------------------------------------------------------------
Thu May 10 15:32:03 CEST 2001 - kkaempf@suse.de

- use RC_LANG when starting yast2 to get correct language (#8013)

-------------------------------------------------------------------
Thu May 10 15:03:03 MEST 2001 - tom@suse.de

- bugfix 7823:
  Now even in the special cases LCD and VESA an xserver query is made
  to get information regarding the possible color depths.

-------------------------------------------------------------------
Thu May 10 13:12:15 MEST 2001 - tom@suse.de

- bugfix #8000:
  Now the modified monitor db is preserved by storing it to disk.

-------------------------------------------------------------------
Thu May 10 11:42:22 CEST 2001 - sh@suse.de

- Re-imported SaX2 monitor DB

-------------------------------------------------------------------
Thu May 10 11:21:18 CEST 2001 - kendy@suse.cz

- lat9w font for EU states (#7776)

-------------------------------------------------------------------
Thu May 10 09:19:15 CEST 2001 - kkaempf@suse.de

- keep LANG codes and modifiers in single list (#7957)

-------------------------------------------------------------------
Wed May  9 17:36:32 CEST 2001 - kkaempf@suse.de

- fix order of initrd modules (#7948)

-------------------------------------------------------------------
Wed May  9 16:06:47 MEST 2001 - gs@suse.de

- text changed for popup package conflicts (bug # 7887)
  and popup "Release number differs ...."

-------------------------------------------------------------------
Wed May  9 14:30:29 CEST 2001 - jbuch@suse.de

- forbid crypt_fs with mountpoints like / /boot swap
  added cryt_fs to ExistingPartitionDlg

-------------------------------------------------------------------
Tue May  8 18:38:45 CEST 2001 - kkaempf@suse.de

- set "Greenwich" as default timezone for en_GB (#7837)
- unset MODPATH before calling depmod
- Update: selecting default to UPGRADE #7804

-------------------------------------------------------------------
Tue May  8 18:05:17 CEST 2001 - kkaempf@suse.de

- skip drives which are not ready (#6547)

-------------------------------------------------------------------
Tue May  8 16:39:56 MEST 2001 - tom@suse.de

- X11 configuration: removed integer <---> float inconsistency

-------------------------------------------------------------------
Tue May  8 16:31:59 CEST 2001 - kkaempf@suse.de

- reset have_x11 after switching to "minimal"
- allow "activate" switch for partitions

-------------------------------------------------------------------
Tue May  8 15:54:17 MEST 2001 - gs@suse.de

- package_utils: CheckLocalDescription added

-------------------------------------------------------------------
Tue May  8 15:47:36 CEST 2001 - mike@suse.de

- for security reasons: use now losetup agent instead of standalone binary

-------------------------------------------------------------------
Tue May  8 15:37:10 CEST 2001 - fehr@suse.de

- add shortcut key to crypt checkbox

-------------------------------------------------------------------
Tue May  8 15:26:28 CEST 2001 - sh@suse.de

- Fixed bug #7547: "Boot installed system" not active
  Implemented reboot from installed system

-------------------------------------------------------------------
Tue May  8 14:06:30 CEST 2001 - jbuch@suse.de

- fixed english

-------------------------------------------------------------------
Tue May  8 13:52:43 CEST 2001 - jbuch@suse.de

- removed not used variable last_format from inst_custompart.ycp
  forbid using fat file system with mountpoints / /home /opt /usr /var

-------------------------------------------------------------------
Tue May  8 13:29:19 MEST 2001 - schubi@suse.de

- showing progress bars again #7774
- rename /cdrom to /media/cdrom in /etc/fstab #7732

-------------------------------------------------------------------
Tue May  8 12:16:33 CEST 2001 - snwint@suse.de

- floppy device for mk_lilo_conf via $floppy environment var
- mk_boot_floppy completely rewritten to use lilo instead of syslinux

-------------------------------------------------------------------
Tue May  8 10:56:51 CEST 2001 - schwab@suse.de

- Fix typo targeroot -> targetroot.

-------------------------------------------------------------------
Tue May  8 10:25:01 CEST 2001 - jbuch@suse.de

- added define to change fsid from 5 to 15
  only for new extended partitions
  added DisplayMessage if a fat file system is greater than 2 GB
- showing progress bars again #7774

-------------------------------------------------------------------
Tue May  8 09:28:29 CEST 2001 - kkaempf@suse.de

- set hwclock before starting to change the target (#7833)

-------------------------------------------------------------------
Mon May  7 19:21:37 MEST 2001 - gs@suse.de

- Single Package Selection: improve popup Severe package conflict
- mk_lilo_conf removed #7569

-------------------------------------------------------------------
Mon May  7 18:26:26 CEST 2001 - kkaempf@suse.de

- FHS: /floppy -> /media/floppy also in inst-sys (#7827)

-------------------------------------------------------------------
Mon May  7 18:20:19 CEST 2001 - fehr@suse.de

- Add possibility to encrypt lvm logical volumes

-------------------------------------------------------------------
Mon May  7 17:59:08 CEST 2001 - sh@suse.de

- Fixed bug #7628: textmode info shown after booting
  Add flag to user_settings when text mode warning is shown

-------------------------------------------------------------------
Mon May  7 17:49:48 CEST 2001 - kendy@suse.cz

- Do not use CONSOLE_UNIMAP in consolefonts.ycp (#7767)

-------------------------------------------------------------------
Mon May  7 16:57:22 CEST 2001 - kkaempf@suse.de

- drop hard coded /dev/fd0, use value from hw-probing (#7789)

-------------------------------------------------------------------
Mon May  7 16:23:05 CEST 2001 - mike@suse.de

- Bugfix LVM: mount more than one crypted partition

-------------------------------------------------------------------
Mon May  7 16:21:38 MEST 2001 - tom@suse.de

- X-configuration
  Bugfix 7641: X-configuration for XFree86 3.x now functional (didn't work).
  Removed integer|float syntax warning.
  Added support for mice with wheels.
  checked default values for some lookups.

-------------------------------------------------------------------
Mon May  7 16:02:59 CEST 2001 - arvin@suse.de

- added output of memory information to YaST2 start script

-------------------------------------------------------------------
Mon May  7 15:49:31 CEST 2001 - sh@suse.de

- Use new UI builtin GetLanguage() parameter "strip_encoding"

-------------------------------------------------------------------
Mon May  7 15:15:00 CEST 2001 - kendy@suse.cz

- Use non-UTF-8 locale in the y2xfinetune40 (not reported bug)

-------------------------------------------------------------------
Mon May 07 11:53:08 CEST 2001 - arvin@suse.de

- start qt frontend with >= 64MB and adjusted corresponding text
- mounting /usr as reiserfs #7585
- initialize server, if another root has been selected #7495

-------------------------------------------------------------------
Mon May  7 11:21:44 CEST 2001 - kkaempf@suse.de

- change controlling terminal after switching virtual console (#7626)
- dont check mouse with serial console (#7716)
- dont ask keyboard with serial console (#7717)
- dont ask hwclock setting on sparc (#7717)

-------------------------------------------------------------------
Fri May  4 16:16:02 CEST 2001 - mike@suse.de

- fixed Bug 7528: YaST2->Partitioning: wrong info in popup

- Bug:          LVM:
                it at the moment not possible to delete a "activated"
                lvm partition (physical volume) and do afterwards
                mk*fs ...
                - changed: read lvm as late as possible
                - after deleting a  physical volume:
                  immediately do partitioning and reboot
                - if the target_partitioner delets volume group: reboot

- Bug:          Setting up an LVM an than switching via back to custom
                partitioner:
                - drop target_modifications in inst_sw_select

- Bug:          wrong error message appears:
                quick hack: delete message: inst_target_selection.ycp

- Bug:          no warning if /boot is to small
                - added warning

- Bug:          missing textdomains is lvm includes



-------------------------------------------------------------------
Fri May  4 12:39:50 MEST 2001 - gs@suse.de

- helptext for Mininum graphical system added (bug 7483) in
  dialog Software Selection
- check the software selection again when going next (bug reported by mike)

-------------------------------------------------------------------
Wed May  2 18:50:51 CEST 2001 - kkaempf@suse.de

- allow calling inst_enviroment and inst_language from outside

-------------------------------------------------------------------
Wed May  2 14:59:26 CEST 2001 - sh@suse.de

- Fixed bug #7463: next/abort/back not translated in installed system
  Moved msg re-translation code out to separate function
  added call to this function when starting in "continue mode"
- no more: RPM returned an error (#7424)

-------------------------------------------------------------------
Wed May  2 14:54:44 CEST 2001 - fehr@suse.de

- umount lvm agent after re-partitioning harddisk

-------------------------------------------------------------------
Wed May  2 14:26:54 CEST 2001 - sh@suse.de

- Fixed bug #7467: Help text not translated in inst_finish.ycp
  Added missing translation markers

-------------------------------------------------------------------
Wed May  2 14:02:36 CEST 2001 - sh@suse.de

- updated monitor DB from devel server

-------------------------------------------------------------------
Wed May  2 12:18:17 CEST 2001 - kkaempf@suse.de

- handle all sync values as floats in x11

-------------------------------------------------------------------
Wed May  2 10:39:26 CEST 2001 - kkaempf@suse.de

- use gdm as display manager if gnome is selected

-------------------------------------------------------------------
Mon Apr 30 22:01:11 CEST 2001 - kkaempf@suse.de

- drop obsolete file from filelist

-------------------------------------------------------------------
Mon Apr 30 17:14:11 CEST 2001 - fehr@suse.de

- bugfix for lvm configuration

-------------------------------------------------------------------
Mon Apr 30 17:06:36 CEST 2001 - kkaempf@suse.de

- Evaluate "buttons" and "wheels" values from probing
  dont emulate 3 buttons if not needed

-------------------------------------------------------------------
Mon Apr 30 16:53:54 CEST 2001 - sh@suse.de

- Fix for bug #7004: Penguin image too small
  New penguin image at startup: colored margins right and bottom,
  can adapt to different screen geometries

-------------------------------------------------------------------
Mon Apr 30 16:49:03 CEST 2001 - snwint@suse.de

- removed mk_lilo_message
- vga parameter correctly interpreted in mk_lilo_conf (#7197)
- new graphical boot screen handling

-------------------------------------------------------------------
Mon Apr 30 15:54:26 CEST 2001 - kkaempf@suse.de

- first try on DVORAK keyboard (incomplete)
- showing package description while installing rpm via ftp update (#6573)
- install "yast2-ui-qt" if "xf86" is installed.

-------------------------------------------------------------------
Mon Apr 30 15:44:10 CEST 2001 - mike@suse.de

- bugfix creating two volume groups

-------------------------------------------------------------------
Mon Apr 30 15:43:40 CEST 2001 - kkaempf@suse.de

- fix lilo device message (show disk instead of partition)

-------------------------------------------------------------------
Mon Apr 30 15:36:47 CEST 2001 - sh@suse.de

- (partial) fix for bug #7004: Penguin image too small at Y2 start
  Allow more flexible scaling of image, top left aligned, zero
  size by default

-------------------------------------------------------------------
Mon Apr 30 14:54:51 MEST 2001 - tom@suse.de

- X11 configuration:
  Fixed bug 7437:
  Corrected typo in sorting algorithm for sorting resolutions in the GUI.

-------------------------------------------------------------------
Mon Apr 30 12:00:56 CEST 2001 - kkaempf@suse.de

- mount "/boot" with "defaults", even if its vfat formatted (#7413)

-------------------------------------------------------------------
Fri Apr 27 17:20:41 MEST 2001 - tom@suse.de

- X11 configuration:
  Improved display with erroneous probing of monitor vendor and/or model.

-------------------------------------------------------------------
Fri Apr 27 16:20:09 CEST 2001 - fehr@suse.de

- bug fixes in lvm configuration

-------------------------------------------------------------------
Fri Apr 27 15:13:46 MEST 2001 - gs@suse.de

- inst_sw_details: internal changes because of new package dependencies
- package_utils: improve function ChangeCD
- Single Package Selection: translation of group tags
- evaluate splitted packages correctly ( e.g finger ) #7271

-------------------------------------------------------------------
Fri Apr 27 14:01:30 CEST 2001 - mike@suse.de

- Bugfixes:
        read cryptotab at firstboot failed
  7238  crypto dialog has no frame
  5967  unnecessary logline
        crypto dialog appears twice
  4693  deleting of extended partition 8 and 9
  2309  popup when deleteing partitions
  5422  display an error if we mount a ro filesystem for update


-------------------------------------------------------------------
Thu Apr 26 17:29:13 CEST 2001 - kkaempf@suse.de

- extrace x11 3d packages correctly (#7231)

-------------------------------------------------------------------
Thu Apr 26 17:12:28 MEST 2001 - tom@suse.de

- X11 configuration:
  Fixed Bug 4558: Now the model string (if VESA or LCD) is parsed and the
                  resolution and refresh rate are used for configuration.
  Improved setting of refresh rate with XFree86 4.
  (now reality will suit the users demand better)
  Consequently changed suggestion value from 90 Hz to 80 Hz.

-------------------------------------------------------------------
Thu Apr 26 16:08:07 CEST 2001 - kendy@suse.cz

- inst_hw_config: ReallyAbortPopup()->UI(`ReallyAbortPopup())

-------------------------------------------------------------------
Thu Apr 26 16:05:36 CEST 2001 - kkaempf@suse.de

- evaluate return from NIS question (#7269)

-------------------------------------------------------------------
Thu Apr 26 15:59:21 CEST 2001 - kkaempf@suse.de

- dont start inetd by default.

-------------------------------------------------------------------
Thu Apr 26 13:51:20 CEST 2001 - kkaempf@suse.de

- re-compute timezone if language was changed (#7008)

-------------------------------------------------------------------
Thu Apr 26 12:26:59 CEST 2001 - kkaempf@suse.de

- added "ash" to requires for dolilo (#7254)
- Checking boot partitionsize while updating the system (#6445)

-------------------------------------------------------------------
Thu Apr 26 12:17:03 CEST 2001 - kkaempf@suse.de

- look for "update.tar.gz" first, fallback to "update.tgz" else

-------------------------------------------------------------------
Thu Apr 26 11:45:21 CEST 2001 - kkaempf@suse.de

- load usb modules and mount usbdevfs (#7037)

-------------------------------------------------------------------
Thu Apr 26 10:52:17 CEST 2001 - kkaempf@suse.de

- set hwclock option to "--localtime" instead of empty (#3907)

-------------------------------------------------------------------
Thu Apr 26 10:12:15 CEST 2001 - kkaempf@suse.de

- correctly check for have_smp and pae flag for k_psmp kernel (#7093)
- add requires for yast2-instsys (#7189)

-------------------------------------------------------------------
Wed Apr 25 18:00:46 CEST 2001 - fehr@suse.de

- removal of LVM volume group should now work
- Bugfix showing logging after installation (#7034)
- Deleting old kernel will be handled by rpm ( update )
- Setting textdomain for logging installation


-------------------------------------------------------------------
Wed Apr 25 17:37:06 MEST 2001 - tom@suse.de

- X11 configuration
  fixed bug 7193: now empty vendor results in "".
  set default refresh to 90 Hz due to XFree86 4 variations.
  removed test code and test logging.

-------------------------------------------------------------------
Wed Apr 25 17:28:16 CEST 2001 - schwab@suse.de

- Add doelilo for ia64.

-------------------------------------------------------------------
Wed Apr 25 16:34:29 CEST 2001 - kkaempf@suse.de

- disable kernel include copies

-------------------------------------------------------------------
Wed Apr 25 14:16:46 CEST 2001 - kkaempf@suse.de

- /boot on ia64 is `fat32, not `fat (#6599)

-------------------------------------------------------------------
Wed Apr 25 13:03:14 CEST 2001 - mike@suse.de

- new lvm helptexts

-------------------------------------------------------------------
Wed Apr 25 12:51:37 CEST 2001 - sh@suse.de

- Fixed bug #6947: Long time empty screen
  Added feedback what's happening to inst_finish.ycp

-------------------------------------------------------------------
Wed Apr 25 12:45:46 CEST 2001 - sh@suse.de

- Fixed X11 config: Add correct user_settings key to
  inst_choose_desktop.ycp

-------------------------------------------------------------------
Wed Apr 25 11:18:00 MEST 2001 - gs@suse.de

- use of common popups in update modules

-------------------------------------------------------------------
Wed Apr 25 09:58:18 CEST 2001 - kkaempf@suse.de

- read euro.ycp from proper dir
- remove duplicate popup

-------------------------------------------------------------------
Wed Apr 25 09:39:32 CEST 2001 - kkaempf@suse.de

- moved menu.ycp here (from yast2-menu)

-------------------------------------------------------------------
Tue Apr 24 18:19:39 MEST 2001 - tom@suse.de

- X11 configuration fixed
  restriction logic complete in first version
  merged suggestion logic with restriction logic

-------------------------------------------------------------------
Tue Apr 24 16:45:07 CEST 2001 - kkaempf@suse.de

- mount in lexical order
- updating k_deflt_24 to k_deflt

-------------------------------------------------------------------
Tue Apr 24 16:14:52 MEST 2001 - gs@suse.de

- Single Package Selction: popup to show the Obsolete dependencies has changed

-------------------------------------------------------------------
Tue Apr 24 14:40:05 MEST 2001 - tom@suse.de

- interim checkin for beta 2
- texts now final for translaters
- restriction logic partly implemented

-------------------------------------------------------------------
Tue Apr 24 14:27:55 CEST 2001 - kkaempf@suse.de

- fix COMPOSETABLE entry according to latest kdb package (#7023)

-------------------------------------------------------------------
Tue Apr 24 11:22:00 MEST 2001 - fehr@suse.de

- change layout of vuloume group dialog
- add help texts for lvm dialog

-------------------------------------------------------------------
Tue Apr 24 10:14:09 CEST 2001 - kkaempf@suse.de

- new list of language codes which allow "@euro" appended
- error popup in inst_rpmupdate removed BUG 6243

-------------------------------------------------------------------
Mon Apr 23 18:17:44 MEST 2001 - fehr@suse.de

- fixes and extensions for lvm configuration

-------------------------------------------------------------------
Mon Apr 23 17:15:08 CEST 2001 - kkaempf@suse.de

- append "@euro" instead of ".ISO8859-15" to RC_LANG

-------------------------------------------------------------------
Mon Apr 23 17:11:26 CEST 2001 - sh@suse.de

- Fix for bug #7013: Abort should be disabled
  Disable "Abort" button in inst_suseconfig.ycp

-------------------------------------------------------------------
Mon Apr 23 15:02:46 CEST 2001 - sh@suse.de

- Always use "Abort Installation" for button label, even on the
  first dialogs (before lang switch)
- Fix screen shot mode hint in inst_startup: Use correct popup

-------------------------------------------------------------------
Mon Apr 23 14:46:13 CEST 2001 - sh@suse.de

- Fixed check_ycp complaints in installation.ycp:
  Obsolete WFM functions
- Assume presence of floppy in test_mode so "write settings to
  floppy" button appears consistently (screen shots!)

-------------------------------------------------------------------
Mon Apr 23 13:46:22 CEST 2001 - sh@suse.de

- Used correct include path for custom_part_helptexts.ycp
  in custom_part_dialogs.ycp

-------------------------------------------------------------------
Mon Apr 23 13:36:02 CEST 2001 - sh@suse.de

- declared "hwclock" in inst_environment.ycp

-------------------------------------------------------------------
Mon Apr 23 12:43:32 CEST 2001 - kkaempf@suse.de

- set COMPOSETABLE in rc.config (#7023)

-------------------------------------------------------------------
Mon Apr 23 11:08:13 CEST 2001 - kkaempf@suse.de

- fix isnil check in installation.ycp
- inst_sw_update: Changes for new dependencies
- add requirements for yast2-instsys package
- remove /var/lib/YaST2/run_suseconfig after SuSEconfig
- replace all isnil() calls

-------------------------------------------------------------------
Fri Apr 20 19:55:51 MEST 2001 - tom@suse.de

X11 configuration:
- added nvidia warning
- added change warning popup
- cleaned sequence of dialogs
- streamlined code
- fixed bug 7028: now text login when X11 configuration is skipped
- restriction logic when selecting resolution, color depth, or refresh
  is still missing

-------------------------------------------------------------------
Fri Apr 20 15:45:18 CEST 2001 - kkaempf@suse.de

- prepare standalone handling of keyboard and timezone selection

-------------------------------------------------------------------
Fri Apr 20 14:35:35 CEST 2001 - kkaempf@suse.de

- show username only if given (#7082)

-------------------------------------------------------------------
Fri Apr 20 12:31:04 CEST 2001 - kkaempf@suse.de

- switch "START_PORTMAP" back to "yes", must be fixed in kernel 2.4 by linus
- Update: Deleting old packages removed.

-------------------------------------------------------------------
Fri Apr 20 12:08:29 CEST 2001 - kkaempf@suse.de

- write bios ids to lilo.conf only on an ide/scsi mix system

-------------------------------------------------------------------
Fri Apr 20 11:25:51 MEST 2001 - gs@suse.de

- show set pay in dialog Pay Selection and groups tags in Single Selection
- popup displaying obsolete package dependencies added

-------------------------------------------------------------------
Fri Apr 20 11:11:22 MEST 2001 - fehr@suse.de

- fix some problems with lvm configuration

-------------------------------------------------------------------
Fri Apr 20 11:02:57 CEST 2001 - kkaempf@suse.de

- drop SEARCHLIST from rc.config (#7063)

-------------------------------------------------------------------
Thu Apr 19 10:17:54 CEST 2001 - kkaempf@suse.de

- X11 configuration fixes
  module loading fix

-------------------------------------------------------------------
Wed Apr 18 19:04:46 CEST 2001 - kkaempf@suse.de

- re-create tmpdir in continue_mode

-------------------------------------------------------------------
Wed Apr 18 18:08:45 CEST 2001 - kkaempf@suse.de

- add ".ISO8859-15" to RC_LANG where appropriate

-------------------------------------------------------------------
Wed Apr 18 17:52:45 CEST 2001 - kkaempf@suse.de

- provide correct "vga" entry to lilo.conf

-------------------------------------------------------------------
Wed Apr 18 16:22:09 CEST 2001 - kkaempf@suse.de

- use WarningPopup in installation.ycp

-------------------------------------------------------------------
Wed Apr 18 14:02:54 CEST 2001 - kkaempf@suse.de

- fixed x11 fontpathes

-------------------------------------------------------------------
Wed Apr 18 12:19:10 CEST 2001 - kkaempf@suse.de

- fix filelist for yast2-instsys

-------------------------------------------------------------------
Wed Apr 18 09:19:18 CEST 2001 - kkaempf@suse.de

- define "current_video" for x11 setting

-------------------------------------------------------------------
Wed Apr 18 09:05:36 CEST 2001 - kkaempf@suse.de

- set "YAST_ASK" values in rc.config (#6261)

-------------------------------------------------------------------
Tue Apr 17 18:42:10 CEST 2001 - kkaempf@suse.de

- check for serial console when configuring x11

-------------------------------------------------------------------
Tue Apr 17 18:14:35 MEST 2001 - fehr@suse.de

- allow formatting of lvm logical volumes

-------------------------------------------------------------------
Tue Apr 17 17:39:08 CEST 2001 - kkaempf@suse.de

- fix "have_x11" handling

-------------------------------------------------------------------
Tue Apr 17 15:36:31 MEST 2001 - gs@suse.de

- show package groups when entering the dialog

-------------------------------------------------------------------
Tue Apr 17 15:31:15 CEST 2001 - kkaempf@suse.de

- "START_PORTMAP" in rc.config defaults to "no" now (#6270)

-------------------------------------------------------------------
Tue Apr 17 15:27:36 CEST 2001 - kkaempf@suse.de

- dont ask for mouse on serial console (#6030)

-------------------------------------------------------------------
Tue Apr 17 15:21:10 CEST 2001 - kkaempf@suse.de

- dont ask for keyboard on serial console (#5939)

-------------------------------------------------------------------
Tue Apr 17 15:06:12 CEST 2001 - kkaempf@suse.de

- set linuxrc override language code from CD (#5249)

-------------------------------------------------------------------
Tue Apr 17 11:03:22 CEST 2001 - mike@suse.de

- new FEATURE: LVM setup is now possible

-------------------------------------------------------------------
Fri Apr 13 14:52:42 CEST 2001 - kendy@suse.cz

- inst_hw_config rewritten to use ui/summary.ycp include and
  to ask modules about the configured devices (or about the
  devices to configure) using calls of <module>_summary.ycp.

-------------------------------------------------------------------
Thu Apr 12 16:48:06 MEST 2001 - tom@suse.de

- X11 configuration

Complete redesign involving heavy changes (mostly new code).

o Split up functionality into modules and functions.
o Providing testsuites for functions (nearly all of them still to be done)
o Ask user if he wants to skip X11 configuration if "No X11" is selected
  in monitor selection dialog.
o Now reading X11 font pathes dynamically (hardcoded up to now).
o Better logic presenting resolution-colordepth-frequency dependencies.
o Better logic providing the settings suggestion that user may accept.
o New decision workflow in GUI (one more dialog).
o Better handling of monitor refresh rate (user can choose one).
o DPMS now supported in the XF86Config file to be created.
o Now it is possible to go back to the original YaST2 monitor data base after
  having read a Microsoft compatible drivers disk.
o Now a monitor that could be probed but is not known in the YaST2 monitor
  data base is automatically added to this data base (volatile, not in the
  data base file) if the monitor selection dialog is entered.

-------------------------------------------------------------------
Thu Apr 12 16:28:53 MEST 2001 - gs@suse.de

- respect new package dependencies for Single Package Selection

-------------------------------------------------------------------
Thu Apr 12 16:02:48 CEST 2001 - kkaempf@suse.de

- provide menuentry for vendor.ycp

-------------------------------------------------------------------
Thu Apr 12 15:39:26 CEST 2001 - sh@suse.de

- Migration to yast2-lib-wizard: Get rid of duplicate code,
  replace old style popups with new ones from common_popups.ycp
- Fixed lots of check_ycp complaints

-------------------------------------------------------------------
Thu Apr 12 15:38:32 CEST 2001 - kkaempf@suse.de

- adapt to FHS, /floppy, /cdrom, and /zip are below /media now
  provide compatibility symlinks

-------------------------------------------------------------------
Thu Apr 12 15:28:27 CEST 2001 - kkaempf@suse.de

- dont pass user_settings to SelectConsoleFont

-------------------------------------------------------------------
Tue Apr 10 19:28:14 CEST 2001 - kkaempf@suse.de

- do swap calculation based on detected main memory

-------------------------------------------------------------------
Fri Apr  6 15:36:55 CEST 2001 - kkaempf@suse.de

- ensure proper libGL link in YaST2.firstboot (# 6916)

-------------------------------------------------------------------
Thu Apr  5 10:33:56 CEST 2001 - kkaempf@suse.de

- kernel rpm rename, drop "_24" suffix

-------------------------------------------------------------------
Wed Apr  4 12:55:46 CEST 2001 - kkaempf@suse.de

- revert "switch_kernel" check, 2.4 is default now

-------------------------------------------------------------------
Wed Apr  4 10:17:45 CEST 2001 - kkaempf@suse.de

- separate show log defines from inst_suseconfig.ycp

-------------------------------------------------------------------
Tue Apr  3 20:37:26 CEST 2001 - kkaempf@suse.de

- add "yast2-agent-rcconfig" to Requires

-------------------------------------------------------------------
Tue Apr  3 19:25:13 CEST 2001 - kkaempf@suse.de

- remove need for global variables in installation.ycp

-------------------------------------------------------------------
Tue Apr 03 14:55:58 CEST 2001 - arvin@suse.de

- adapt calls to makefs-agent to new syntax

-------------------------------------------------------------------
Fri Mar 30 13:22:45 CEST 2001 - arvin@suse.de

- filelist correction for "yast2-instsys"

-------------------------------------------------------------------
Tue Mar 27 19:40:11 CEST 2001 - kkaempf@suse.de

- recode passwd comment to local encoding (#3798)

-------------------------------------------------------------------
Tue Mar 27 16:53:57 CEST 2001 - kkaempf@suse.de

- filelist correction for "yast2-instsys"

-------------------------------------------------------------------
Mon Mar 26 12:38:14 CEST 2001 - kkaempf@suse.de

- mark global defines as such
- require "yast2-core-pkginfo"

-------------------------------------------------------------------
Thu Mar 22 18:43:12 CET 2001 - kkaempf@suse.de

- first round of check_ycp adaptions

-------------------------------------------------------------------
Thu Mar 22 11:05:26 CET 2001 - kkaempf@suse.de

- merge 7.1 branch with CVS head

-------------------------------------------------------------------
Wed Mar 21 18:21:49 CET 2001 - kkaempf@suse.de

- remove all "...|any" declarations

-------------------------------------------------------------------
Wed Mar 21 17:09:27 CET 2001 - kkaempf@suse.de

- sub-package "yast2-instsys" for easier instsys creation.

-------------------------------------------------------------------
Thu Mar 15 18:28:17 CET 2001 - mfabian@suse.de

- change ja_JP : "english" to ja_JP : "japanese" in lang2yast1.ycp
  YaST1 doesn't know "japanese" but this entry is also used for
  the package selection in YaST2.

-------------------------------------------------------------------
Fri Mar  9 14:58:10 CET 2001 - kkaempf@suse.de

- recognize firewall cd

-------------------------------------------------------------------
Thu Mar  8 20:50:01 CET 2001 - kkaempf@suse.de

- clean up neededforbuild
  add yast2-base, -core, and -agents to Requires

-------------------------------------------------------------------
Thu Mar  8 13:30:31 CET 2001 - kkaempf@suse.de

- dont show "save to floppy" if no floppy present (#6634)

-------------------------------------------------------------------
Tue Mar  6 17:11:27 CET 2001 - kkaempf@suse.de

- check for partition table overflow on BSD disks (#6614)

-------------------------------------------------------------------
Mon Mar  5 15:31:13 CET 2001 - kkaempf@suse.de

- recognize arch_alpha during kernel selection (#6581)
- no kernel selection on IA64 (#6597)

-------------------------------------------------------------------
Mon Mar  5 13:06:30 CET 2001 - kkaempf@suse.de

- compute last used partition for BSD partitions (# 6580)

-------------------------------------------------------------------
Tue Feb 27 17:54:58 MET 2001 - gs@suse.de

- ppc_fix: eject CD works also if there are several CD devices
           (module package_utils.ycp)

-------------------------------------------------------------------
Fri Feb 23 19:43:13 CET 2001 - mike@suse.de

- ppc_fix: more than 9 pdisk partitions, format hfs partition

-------------------------------------------------------------------
Fri Feb 23 15:53:39 CET 2001 - mfabian@suse.de

- gs@suse.de fixed the syntax error I introduced in
  inst_finish.ycp. Sorry.
- powerpc kernel selection by gs@suse.de

-------------------------------------------------------------------
Fri Feb 23 11:58:35 CET 2001 - kukuk@suse.de

- Reset kernel_is list for sparc64 and PPC [Bug #6489]

-------------------------------------------------------------------
Thu Feb 22 14:54:56 CET 2001 - mfabian@suse.de

- fix from ms@suse.de:
  update fine tune scripts to work with the new
  saxtools package ( start xbound as background process )

-------------------------------------------------------------------
Thu Feb 22 14:30:38 CET 2001 - mfabian@suse.de

- add entries for Korean and Japanese to lang2yast1.ycp
- workaround for Japanese: set RC_LANG. See also bug 5712.

-------------------------------------------------------------------
Wed Feb 21 16:31:26 CET 2001 - snwint@suse.de

- remove /var/X11R6/bin/X link in YaST2.start

-------------------------------------------------------------------
Wed Feb 21 16:29:55 CET 2001 - snwint@suse.de

- remove /var/X11R6/bin/X link in YaST2.start

-------------------------------------------------------------------
Wed Feb 21 14:37:18 CET 2001 - snwint@suse.de

- accidentally removed x11 detection in YaST2.start (ppc only); fixed

-------------------------------------------------------------------
Wed Feb 21 09:47:22 CET 2001 - kkaempf@suse.de

- only check lba_support on i386 (bug #6341)

-------------------------------------------------------------------
Tue Feb 20 10:34:07 CET 2001 - snwint@suse.de

- accidentally removed x11 detection in YaST2.start (ppc only); fixed

-------------------------------------------------------------------
Mon Feb 19 12:09:17 CET 2001 - kkaempf@suse.de

- dont refer to exact kernel version (bug #6403)
- treat primary partitions in BSD and FAT alike (bug #6394)

-------------------------------------------------------------------
Sat Feb 17 12:38:04 CET 2001 - kukuk@suse.de

- Switch for all Sun Framebuffer driver from XFree86 4.0.2 into
  the sunfb module.
- dosilo: Rename label "linux.suse" into "suse"

-------------------------------------------------------------------
Wed Feb 14 10:13:33 CET 2001 - snwint@suse.de

- no braille detection on ppc

-------------------------------------------------------------------
Fri Feb  9 11:19:12 CET 2001 - sh@suse.de

- Re-imported monitor DB - now includes some more Sun monitors

-------------------------------------------------------------------
Wed Feb  7 14:46:06 CET 2001 - sh@suse.de

- Fix for bug #6263: Language selection box loses keyboard focus
  Set focus to the selbox, now simply hitting "Return" doesn't
  proceed to the next dialog any more.

-------------------------------------------------------------------
Wed Feb  7 12:10:46 CET 2001 - kkaempf@suse.de

- honor answer for "show logging"

-------------------------------------------------------------------
Wed Feb  7 09:42:16 CET 2001 - kkaempf@suse.de

- remove USE_KERNEL_NFSD from rc.config (bug #6262)

-------------------------------------------------------------------
Tue Feb  6 11:09:52 CET 2001 - kkaempf@suse.de

- fix partition check for BSD partitions (bug #6249)

-------------------------------------------------------------------
Tue Feb  6 10:42:06 CET 2001 - kkaempf@suse.de

- fix kernel installation (2.2 and 2.4) for Sparc64 and PPC

-------------------------------------------------------------------
Sun Feb  4 21:24:06 CET 2001 - kukuk@suse.de

- custom_part_check_generated.ycp: Fix second check for broken
  PROM version (1GB limit), too

-------------------------------------------------------------------
Sun Feb  4 15:41:01 CET 2001 - kukuk@suse.de

- dosilo: add workaround for new mk_initrd return codes

-------------------------------------------------------------------
Fri Feb  2 13:28:32 CET 2001 - kkaempf@suse.de

- added "lt_LT" : "Lithuania" to language selection

-------------------------------------------------------------------
Tue Jan 30 14:46:47 CET 2001 - kkaempf@suse.de

- support live_eval_mode for LiveCD

-------------------------------------------------------------------
Mon Jan 29 17:27:09 CET 2001 - kkaempf@suse.de

- fix /dev/NULL -> /dev/null (bug 6182)
- update sparc-kernel (schubi)
- call silo (schubi)

-------------------------------------------------------------------
Mon Jan 29 17:13:07 CET 2001 - kkaempf@suse.de

- drop "id" (indonesia) from language list

-------------------------------------------------------------------
Mon Jan 29 14:38:40 CET 2001 - kukuk@suse.de

- keyboard_raw.ycp: Fix dutch type5 keyboard description

-------------------------------------------------------------------
Sat Jan 27 16:32:17 CET 2001 - kukuk@suse.de

- dosilo: Make it useable after installation

-------------------------------------------------------------------
Fri Jan 26 10:00:39 CET 2001 - kkaempf@suse.de

- removed unneeded unimap settings for ISO-2 console fonts
- added ca_ES and gl_ES to consolefonts

-------------------------------------------------------------------
Thu Jan 25 11:18:16 CET 2001 - mike@suse.de

- menulogo.png deleted, not needed anymore

-------------------------------------------------------------------
Wed Jan 24 10:49:32 CET 2001 - kkaempf@suse.de

- enabled "ca_ES" (catalan) in language selection

-------------------------------------------------------------------
Tue Jan 23 16:13:09 CET 2001 - kkaempf@suse.de

- dont check for graphics or mouse if serial console is active

-------------------------------------------------------------------
Tue Jan 23 14:52:46 CET 2001 - kkaempf@suse.de

- write swap partition to global data

-------------------------------------------------------------------
Tue Jan 23 13:28:54 CET 2001 - kkaempf@suse.de

- write proper data to /etc/yast.inf so linuxrc can swapoff
  and set language correctly

-------------------------------------------------------------------
Tue Jan 23 12:49:19 CET 2001 - kkaempf@suse.de

- rename of update.tgz to update.tar.gz

-------------------------------------------------------------------
Mon Jan 22 21:39:01 CET 2001 - kkaempf@suse.de

- fix for initial console message in YaST2.firstboot

-------------------------------------------------------------------
Mon Jan 22 18:13:56 CET 2001 - kkaempf@suse.de

- pass root device to mk_initrd in chroot environment

-------------------------------------------------------------------
Mon Jan 22 17:27:16 CET 2001 - mike@suse.de

- dumpe2fs with option -h to avoid enormous logging

-------------------------------------------------------------------
Mon Jan 22 15:04:12 CET 2001 - sh@suse.de

- Re-imported monitor DB:
  10% higher sync range for LCDs to compensate for -10%
  safety decrease during X11 config
  + some new monitors

-------------------------------------------------------------------
Mon Jan 22 13:21:11 CET 2001 - sh@suse.de

- V2.1.148
- New title graphics from <wimer@suse.de> that no longer are
  cut off to the right

-------------------------------------------------------------------
Sun Jan 21 18:48:45 MET 2001 - schubi@suse.de

- update from 6.2 works

-------------------------------------------------------------------
Sun Jan 21 16:53:30 MET 2001 - schubi@suse.de

- logging of dumpe2fs reduced, is important for update <6.3

-------------------------------------------------------------------
Sun Jan 21 15:07:23 MET 2001 - schubi@suse.de

- new menu position (new logo) in lilo

-------------------------------------------------------------------
Sun Jan 21 13:47:28 MET 2001 - schubi@suse.de

- Update although there are packages which need a manual selection

-------------------------------------------------------------------
Sat Jan 20 12:24:08 MET 2001 - schubi@suse.de

- Warning to update manuell packages
- Made softboot while update

-------------------------------------------------------------------
Fri Jan 19 20:34:19 MET 2001 - tom@suse.de

- Fixed bug #6012: Now restoring original partition state on `back

-------------------------------------------------------------------
Fri Jan 19 18:28:26 CET 2001 - kukuk@suse.de

- Don't set defaultdepth in the moment for Sun Framebuffer

-------------------------------------------------------------------
Fri Jan 19 17:22:58 CET 2001 - sh@suse.de

- V2.1.141
  updated monitor DB (fix for bug #5177: display DB outdated)

-------------------------------------------------------------------
Fri Jan 19 14:12:34 CET 2001 - mike@suse.de

- bug fix 5016: custom partitioner sees a other OS

-------------------------------------------------------------------
Fri Jan 19 14:05:06 CET 2001 - kkaempf@suse.de

- after update:
  properly merge initrd modules from linuxrc and hwinfo
  properly merge modules.conf settings
  properly set USB
  Changing installed kernels which are no longer supported.
  Writing Lilo on floppy while update and retry if an error
  has been occured

-------------------------------------------------------------------
Fri Jan 19 13:43:00 CET 2001 - kkaempf@suse.de

- re-construct INITRD_MODULES after update to match current hardware
  and kernel.

-------------------------------------------------------------------
Fri Jan 19 11:50:04 CET 2001 - kkaempf@suse.de

- write all data needed for re-start at end of first update
- properly initialize initrd modules at startup
- Bugfix 5880: shrinkable in table-widget removed ( inst_sw_single)

-------------------------------------------------------------------
Fri Jan 19 11:12:02 CET 2001 - mike@suse.de

- bugfix 5857: Layout logging of installation
  bugfix 5933: Save and exit-button changed
               message in changeCD changed

-------------------------------------------------------------------
Thu Jan 18 19:53:36 CET 2001 - kkaempf@suse.de

- dont configure X11 with serial console (bug 5951)

-------------------------------------------------------------------
Thu Jan 18 19:37:12 CET 2001 - kkaempf@suse.de

- enable "korean"
- create extended part as "Win Ext LBA" if it starts above cyl 1024

-------------------------------------------------------------------
Thu Jan 18 19:36:57 MET 2001 - tom@suse.de

- added functionality for emulate 3 buttons (Bug #5802)

-------------------------------------------------------------------
Thu Jan 18 19:03:40 CET 2001 - sh@suse.de

- V2.1.131
- Added new column for encoding (ISO-8859-1 etc.) in consolefonts
  and changed the call to SetConsole() accordingly

-------------------------------------------------------------------
Thu Jan 18 13:14:59 CET 2001 - kkaempf@suse.de

- alternative bugfix 5579 to write correct /var/lib/YaST/install.inf
- pass installMap correctly to inst_rpmcopy

-------------------------------------------------------------------
Thu Jan 18 09:28:46 CET 2001 - kkaempf@suse.de

- read correct image to determine kernel version

-------------------------------------------------------------------
Wed Jan 17 19:29:17 CET 2001 - kkaempf@suse.de

- fully implemented driver update feature

- fully implemented vendor driver CD feature with
  fallback to floppy

-------------------------------------------------------------------
Wed Jan 17 13:45:27 CET 2001 - kkaempf@suse.de

- fix chroot call for driver update script (bug #5810)

-------------------------------------------------------------------
Wed Jan 17 09:40:29 MET 2001 - schubi@suse.de

- not mounting partitions with the option noauto while update

-------------------------------------------------------------------
Tue Jan 16 20:21:02 CET 2001 - kkaempf@suse.de

- correctly detect driver update (bug 5799)

-------------------------------------------------------------------
Tue Jan 16 19:13:04 CET 2001 - kkaempf@suse.de

- replace "/mnt" to "/" instead of "" (bug 5512)
- fix syntax error in keymap2yast1 (bug 5782)

-------------------------------------------------------------------
Tue Jan 16 15:24:45 CET 2001 - kkaempf@suse.de

- start/stop usbmgr before probing for printers

-------------------------------------------------------------------
Tue Jan 16 11:58:47 MET 2001 - schubi@suse.de

- Checking dependencies and disk space while UPGRADE

-------------------------------------------------------------------
Mon Jan 15 21:38:15 MET 2001 - schubi@suse.de

- calling GetInstSource at the beginning of the update

-------------------------------------------------------------------
Mon Jan 15 19:06:55 CET 2001 - snwint@suse.de

- add memtest86 to lilo.conf

-------------------------------------------------------------------
Mon Jan 15 14:57:50 CET 2001 - kkaempf@suse.de

- leave RC_LANG alone (bug 5712)

-------------------------------------------------------------------
Mon Jan 15 14:41:58 CET 2001 - snwint@suse.de

- fixed Screen[vga] bug

-------------------------------------------------------------------
Mon Jan 15 13:24:21 CET 2001 - sh@suse.de

- Fixed bug #5114: Title graphics too small
  Changed title graphics to much wider images (2000 pixels wide)

-------------------------------------------------------------------
Sun Jan 14 18:30:14 MET 2001 - tom@suse.de

- Added comment as suggested by ke in bug #5484.

-------------------------------------------------------------------
Sun Jan 14 18:13:50 MET 2001 - tom@suse.de

- Fixed Bug 5638: NVIDIA Warning now appears when enabling 3D acceleration.

-------------------------------------------------------------------
Sun Jan 14 15:48:10 CET 2001 - kkaempf@suse.de

- show partitions being created or formatted (bug #5649)

-------------------------------------------------------------------
Sat Jan 13 19:12:18 CET 2001 - kkaempf@suse.de

- write mtab to target (bug 5512)
- add comment for translators to log popups

-------------------------------------------------------------------
Sat Jan 13 18:19:45 CET 2001 - kkaempf@suse.de

- correctly re-read installMap in continue_mode

-------------------------------------------------------------------
Sat Jan 13 17:59:35 CET 2001 - kkaempf@suse.de

- disable kernel modprobe (bug #5639)

-------------------------------------------------------------------
Sat Jan 13 14:33:23 MET 2001 - schubi@suse.de

- Calling SuSEConfig
- Writing installMap to user_settings

-------------------------------------------------------------------
Fri Jan 12 21:15:22 CET 2001 - mike@suse.de

-  maximum of hda and sda devices changed
   changed message of error popup

-------------------------------------------------------------------
Fri Jan 12 20:03:46 CET 2001 - sh@suse.de

- display only the first device of any kind (printer, sound card,
  modem/isdn card/net card) in inst_ask_config

-------------------------------------------------------------------
Fri Jan 12 15:33:12 CET 2001 - kkaempf@suse.de

- dont leave LILO screen empty (bug 4942)
- user popup "not enough disk space " changed ( schubi )

-------------------------------------------------------------------
Fri Jan 12 13:23:39 CET 2001 - kkaempf@suse.de

- pass full path to vendor install script

-------------------------------------------------------------------
Fri Jan 12 13:01:01 CET 2001 - kkaempf@suse.de

- dont load modules in "manual" mode (bug #5575)

-------------------------------------------------------------------
Fri Jan 12 11:22:22 CET 2001 - kukuk@suse.de

- inst_sunfb.ycp: Write glx modules into filelist for 3D fb cards
- Aborting installation after disk-space exhausted (schubi)

-------------------------------------------------------------------
Fri Jan 12 10:45:13 CET 2001 - smueller@suse.de

- removed debug logging in autoinst modules

-------------------------------------------------------------------
Fri Jan 12 10:21:10 CET 2001 - kkaempf@suse.de

- check for existance of kernels before access

-------------------------------------------------------------------
Fri Jan 12 10:11:07 CET 2001 - kkaempf@suse.de

- provide check.boot in filelist

-------------------------------------------------------------------
Fri Jan 12 10:08:16 CET 2001 - kkaempf@suse.de

- fix write of /var/lib/YaST/install.inf

-------------------------------------------------------------------
Thu Jan 11 21:05:41 CET 2001 - kkaempf@suse.de

- implemented full functionality for vendor.ycp (vendor driver CD)

-------------------------------------------------------------------
Thu Jan 11 20:40:51 MET 2001 - tom@suse.de

- Corrected wrong sync values in X configuration (#5539)

-------------------------------------------------------------------
Thu Jan 11 18:29:15 CET 2001 - kkaempf@suse.de

- add vendor.ycp to filelist
- Installation from partition fixed Bugfix 5480

-------------------------------------------------------------------
Thu Jan 11 16:55:09 CET 2001 - smueller@suse.de

- remember settings during autoinstall process
- user-logging added for non installed packages ( BUG ID 5417)

-------------------------------------------------------------------
Thu Jan 11 15:47:41 CET 2001 - kukuk@suse.de

- YaST2.start: Sync mouse protocoll with template, change keyboard
               section to autoprobed results, too.

-------------------------------------------------------------------
Thu Jan 11 13:33:31 CET 2001 - kkaempf@suse.de

- dont always copy kernel headers in inst_suseconfig (bug #5503)

-------------------------------------------------------------------
Thu Jan 11 13:19:42 CET 2001 - kkaempf@suse.de

- use yast2's copy of install.inf in package_utils

-------------------------------------------------------------------
Thu Jan 11 13:12:55 CET 2001 - kkaempf@suse.de

- write install.inf to installed system (for later use)

-------------------------------------------------------------------
Wed Jan 10 20:38:00 MET 2001 - tom@suse.de

- Fixed bug #5461
  Fixed bug #5411 (schubi)

-------------------------------------------------------------------
Wed Jan 10 18:31:23 CET 2001 - kkaempf@suse.de

- bugfix #5453
- bugfixes in ChangeCD ( schubi )

-------------------------------------------------------------------
Wed Jan 10 17:19:26 MET 2001 - schubi@suse.de

- bugfix in spec-file

-------------------------------------------------------------------
Wed Jan 10 16:08:13 CET 2001 - kukuk@suse.de

- inst_sunfb.ycp: Add XFree86 4.0 support for SPARC framebuffer

-------------------------------------------------------------------
Wed Jan 10 15:16:33 MET 2001 - tom@suse.de

- switch off 32 bpp for XFree 4 config.
  correct partition handling in the "delete Windows" case

-------------------------------------------------------------------
Wed Jan 10 14:00:58 MET 2001 - schubi@suse.de

- Booting from floppy with grafical-lilo works after update the
  system.

-------------------------------------------------------------------
Wed Jan 10 11:57:52 CET 2001 - kukuk@suse.de

- dosilo: Use /proc/mounts instead of mount
- inst_config_x11.ycp: Add more Sun framebuffer cards for inst_sunfb

-------------------------------------------------------------------
Wed Jan 10 11:55:00 CET 2001 - smueller@suse.de

- implemented disabling of SCR with dummyagent during config_mode

-------------------------------------------------------------------
Wed Jan 10 11:39:34 CET 2001 - kkaempf@suse.de

- pass lba capability to lilo (bug #5418)

-------------------------------------------------------------------
Tue Jan  9 18:19:03 CET 2001 - kkaempf@suse.de

- dont force usbcore on sparc (bug #5368)

-------------------------------------------------------------------
Tue Jan  9 18:11:17 CET 2001 - kkaempf@suse.de

- write dummy install.inf before calling PKGINFO (bug 5361)

-------------------------------------------------------------------
Tue Jan  9 15:44:53 CET 2001 - kkaempf@suse.de

- add usb mouse to manual selection list (bug #5355)

-------------------------------------------------------------------
Tue Jan  9 12:16:50 CET 2001 - kkaempf@suse.de

- honor xkblayout if present (bug #5341)

-------------------------------------------------------------------
Tue Jan  9 11:55:43 CET 2001 - kkaempf@suse.de

- do a hard reboot if user de-selects kernel 2.2 (bug #5344)

-------------------------------------------------------------------
Tue Jan  9 11:28:35 MET 2001 - tom@suse.de

- replaced dosfsck with parted, added scandisk hint in resizer module

-------------------------------------------------------------------
Mon Jan  8 18:28:39 CET 2001 - snwint@suse.de

- fixed (hopefully) quoting while reading install.inf

-------------------------------------------------------------------
Mon Jan  8 17:10:36 CET 2001 - kkaempf@suse.de

- remove X11 link before init, yast2.firstboot will do this

-------------------------------------------------------------------
Mon Jan  8 16:16:25 CET 2001 - snwint@suse.de

- set lilo timeout to 8s

-------------------------------------------------------------------
Mon Jan  8 16:05:03 CET 2001 - kkaempf@suse.de

- dont use xfree86 3.x vga16 or fbdev server any more (bug 5214)

-------------------------------------------------------------------
Sun Jan  7 20:43:09 MET 2001 - schubi@suse.de

- update from NFS with CD1,CD2...directories

-------------------------------------------------------------------
Sun Jan  7 20:08:26 MET 2001 - tom@suse.de

- added nvidia warning in inst_config_x11.ycp

-------------------------------------------------------------------
Sun Jan  7 13:43:45 MET 2001 - schubi@suse.de

- Rebooting after CD1 while updating the system

-------------------------------------------------------------------
Sat Jan  6 16:15:07 CET 2001 - kkaempf@suse.de

- fill vendor CD update module with life

-------------------------------------------------------------------
Sat Jan  6 13:35:49 CET 2001 - kkaempf@suse.de

- add missing "/boot" to path (bug 5268)

-------------------------------------------------------------------
Sat Jan  6 13:05:37 CET 2001 - kkaempf@suse.de

- patch y2xr40 for FireGL 2/3

-------------------------------------------------------------------
Sat Jan  6 12:47:21 CET 2001 - kkaempf@suse.de

- start X with PseudoColor if VGA(16) (bug #5243)

-------------------------------------------------------------------
Fri Jan  5 22:27:04 CET 2001 - kkaempf@suse.de

- recognize request for 3DLabs server at startup

-------------------------------------------------------------------
Fri Jan  5 13:41:57 MET 2001 - tom@suse.de

- resizer now handles extended partitions

-------------------------------------------------------------------
Thu Jan  4 18:44:47 CET 2001 - kkaempf@suse.de

- treat part 3 on BSD as extended (e.g. spanning multiple partitions)

-------------------------------------------------------------------
Thu Jan  4 14:13:54 CET 2001 - kkaempf@suse.de

- implement driver update functionality

-------------------------------------------------------------------
Thu Jan  4 13:13:13 MET 2001 - schubi@suse.de

- Bugfix in installPackageInformation ( rm -F )

-------------------------------------------------------------------
Wed Jan  3 21:20:45 CET 2001 - mike@suse.de

- bugfix Bug 2503 4390 detect used_fs

-------------------------------------------------------------------
Wed Jan  3 19:13:43 CET 2001 - kkaempf@suse.de

- fix architecture variable handling

-------------------------------------------------------------------
Wed Jan  3 10:15:41 CET 2001 - kkaempf@suse.de

- dont call xhost or su in /sbin/yast2, let susewm handle this

-------------------------------------------------------------------
Wed Jan  3 09:55:16 CET 2001 - kkaempf@suse.de

- dont explain "default+office" on non-i386

-------------------------------------------------------------------
Tue Jan  2 20:39:28 MET 2001 - tom@suse.de

- fixed bugs #4376 and #4849

-------------------------------------------------------------------
Tue Jan  2 19:22:50 MET 2001 - schubi@suse.de

- call RPM-rebuild with Shell

-------------------------------------------------------------------
Tue Jan  2 15:06:27 CET 2001 - kkaempf@suse.de

- fix lba support check

-------------------------------------------------------------------
Fri Dec 22 17:08:26 MET 2000 - schubi@suse.de

- Bug fixes in kernel-installation

-------------------------------------------------------------------
Wed Dec 20 19:34:53 MET 2000 - tom@suse.de

- corrected X11-3D setup

-------------------------------------------------------------------
Wed Dec 20 12:00:37 CET 2000 - sh@suse.de

- Moved hw_setup_launcher.ycp from include to include/ui
- V2.1.58

-------------------------------------------------------------------
Wed Dec 20 11:35:06 CET 2000 - kkaempf@suse.de

- add include/ui to filelist

-------------------------------------------------------------------
Tue Dec 19 19:31:37 MET 2000 - schubi@suse.de

- kill pkginfo-server removed

-------------------------------------------------------------------
Tue Dec 19 11:46:53 CET 2000 - kkaempf@suse.de

- dont resize Win2000 partitions, let M$ get their act together first

-------------------------------------------------------------------
Mon Dec 18 18:13:57 CET 2000 - kkaempf@suse.de

- better determine version of installed kernel image

-------------------------------------------------------------------
Mon Dec 18 13:27:42 CET 2000 - mike@suse.de

- Fixed Bug 4769
  reiserfs on /boot -> no warning
  check if bios supports lba -> no warning if boot-partition is >1024 cyl

-------------------------------------------------------------------
Sat Dec 16 18:45:49 MET 2000 - schubi@suse.de

-  killing pkginfo while installation
   saving package-description into system
   bugixes in ChangeCD
   installation-logging for user improved

-------------------------------------------------------------------
Fri Dec 15 17:31:39 CET 2000 - kkaempf@suse.de

- prepare for loading vendor-specific driver CDs

-------------------------------------------------------------------
Fri Dec 15 17:09:22 CET 2000 - kkaempf@suse.de

- tell the partitioner about ia64

-------------------------------------------------------------------
Fri Dec 15 09:36:30 CET 2000 - kkaempf@suse.de

- dont put usbdevs in /etc/fstab, usbmgr handles this now

-------------------------------------------------------------------
Thu Dec 14 18:59:06 CET 2000 - kkaempf@suse.de

- usbdevfs is available for ppc now (bug #4694)

-------------------------------------------------------------------
Thu Dec 14 16:02:58 CET 2000 - sh@suse.de

- Fixed bug #4633: Set keyboard focus in text field for package search
- Fixed bug #4632: Added popup for empty results for package search
- V2.1.48

-------------------------------------------------------------------
Thu Dec 14 15:39:16 CET 2000 - kkaempf@suse.de

- activate /boot only if LILO is in MBR

-------------------------------------------------------------------
Wed Dec 13 19:41:46 MET 2000 - schubi@suse.de

- runlevel switching removed, SuSEconfig handles this

-------------------------------------------------------------------
Wed Dec 13 19:26:50 CET 2000 - kkaempf@suse.de

- correct path for kernel includes

-------------------------------------------------------------------
Wed Dec 13 19:02:37 CET 2000 - kkaempf@suse.de

- mount ntfs partitions with umask=022

-------------------------------------------------------------------
Wed Dec 13 18:41:14 CET 2000 - mike@suse.de

- yast2 now starts y2controlcenter

-------------------------------------------------------------------
Wed Dec 13 17:27:47 MET 2000 - schubi@suse.de

- rpm-rebuild added

-------------------------------------------------------------------
Wed Dec 13 15:44:05 CET 2000 - kkaempf@suse.de

- automatically use free space on disk only if it's enough
  for a default installation (w/o office)

-------------------------------------------------------------------
Wed Dec 13 12:25:55 CET 2000 - kkaempf@suse.de

- create version correct include and depmods for all installed kernels

-------------------------------------------------------------------
Wed Dec 13 11:19:45 CET 2000 - kkaempf@suse.de

- flush rc.config agent at end of x11 configuration

-------------------------------------------------------------------
Wed Dec 13 10:15:26 CET 2000 - kkaempf@suse.de

- convert /sbin/init.d -> /etc/init.d in start scripts

-------------------------------------------------------------------
Tue Dec 12 16:23:50 CET 2000 - kkaempf@suse.de

- enable VESA framebuffer in lilo if needed and system is capable

-------------------------------------------------------------------
Mon Dec 11 12:28:31 CET 2000 - kkaempf@suse.de

- support Sun Type5/UK keyboard properly

-------------------------------------------------------------------
Mon Dec 11 11:01:36 CET 2000 - mike@suse.de

- bugfix 4524 reiserfs partition now possible

-------------------------------------------------------------------
Mon Dec 11 09:46:46 CET 2000 - kkaempf@suse.de

- force install usbcore to get usbdevfs
  run depmod for all installed kernels
  rm /etc/install.inf at end of continue_mode only

-------------------------------------------------------------------
Mon Dec 11 09:33:13 CET 2000 - kkaempf@suse.de

- install kernel source configs for all installed kernels

-------------------------------------------------------------------
Sun Dec 10 21:06:00 MET 2000 - schubi@suse.de

- update-mode in installation.ycp added

-------------------------------------------------------------------
Sun Dec 10 15:46:17 CET 2000 - kkaempf@suse.de

- modprobe usbcore to mount usbdevfs

-------------------------------------------------------------------
Sun Dec 10 14:15:02 CET 2000 - kkaempf@suse.de

- make appropriate mountpoints for cdrecorder, dvd, cdrom
  tell mk_lilo_conf about kernel 2.4 and initrd_24

-------------------------------------------------------------------
Sat Dec  9 17:47:36 CET 2000 - kkaempf@suse.de

- adapt mk_lilo_conf to multiple kernels

-------------------------------------------------------------------
Sat Dec  9 16:52:16 CET 2000 - kkaempf@suse.de

- activate kernel 2.4 installation

-------------------------------------------------------------------
Sat Dec  9 14:45:16 CET 2000 - dan@suse.cz

- remove '/etc/install.inf' after inst_ask_config

-------------------------------------------------------------------
Fri Dec  8 19:26:04 CET 2000 - mike@suse.de

- fixed bug in inst_custom test mode

-------------------------------------------------------------------
Fri Dec  8 16:00:07 CET 2000 - arvin@suse.de

- fixed variable name in inst_ask_config.ycp

-------------------------------------------------------------------
Thu Dec  7 19:27:55 CET 2000 - kkaempf@suse.de

- use () for each double-quote
  add "--enable-testsuite" to configure to do just this
  fix update mounts in respect to targetroot

-------------------------------------------------------------------
Thu Dec  7 15:41:21 CET 2000 - kkaempf@suse.de

- fix typo in filename

-------------------------------------------------------------------
Thu Dec  7 15:30:17 CET 2000 - kkaempf@suse.de

- fix mount calls in update

-------------------------------------------------------------------
Thu Dec  7 14:00:26 CET 2000 - kkaempf@suse.de

- dont use double qouted symbols or term, use expressions

-------------------------------------------------------------------
Thu Dec  7 12:47:31 CET 2000 - kkaempf@suse.de

- fix monitor selection

-------------------------------------------------------------------
Tue Dec  5 18:52:15 CET 2000 - kkaempf@suse.de

- do graceful exit on resize errors

-------------------------------------------------------------------
Tue Dec  5 11:49:31 CET 2000 - kkaempf@suse.de

- windows resizing enabled

-------------------------------------------------------------------
Mon Dec  4 18:57:53 CET 2000 - kkaempf@suse.de

- gcc not needed, just gpp
  re-read settings in continue mode
  correct text for curses fallback
  adapt to splitted translation packages

-------------------------------------------------------------------
Mon Dec  4 18:05:17 CET 2000 - kkaempf@suse.de

- strip auto_part_create to match requirements

-------------------------------------------------------------------
Sat Dec  2 16:21:42 CET 2000 - kkaempf@suse.de

- move all UI related code for auto partitioner to auto_part_ui.ycp

-------------------------------------------------------------------
Sat Dec  2 01:57:32 CET 2000 - kkaempf@suse.de

- split up inst_target_part to support testing and
  re-use code for partition resizer

-------------------------------------------------------------------
Fri Dec  1 15:40:07 CET 2000 - arvin@suse.de

- If either the x server could not be started or the computer
  has to less memory, ncurses interface is started and a message
  is displayed to inform the user. (Fix for bug #4272)

-------------------------------------------------------------------
Thu Nov 30 12:18:25 CET 2000 - arvin@suse.de

- unmount agent instsource after use

-------------------------------------------------------------------
Wed Nov 29 22:44:00 CET 2000 - kkaempf@suse.de

- force flush of rc.config agent

-------------------------------------------------------------------
Wed Nov 29 12:27:23 CET 2000 - kkaempf@suse.de

- respect data from setup/descr/info

-------------------------------------------------------------------
Tue Nov 28 19:31:05 CET 2000 - kkaempf@suse.de

- adopt to fixed Y2_TARGET_ROOT handling of target agent

-------------------------------------------------------------------
Tue Nov 21 12:52:25 CET 2000 - kkaempf@suse.de

- dont refer to k_laptop any more

-------------------------------------------------------------------
Mon Nov 20 17:58:49 CET 2000 - kkaempf@suse.de

- make use of target agent

-------------------------------------------------------------------
Fri Nov 17 17:10:08 CET 2000 - kkaempf@suse.de

- use proper agents

-------------------------------------------------------------------
Fri Nov 17 12:26:19 CET 2000 - kkaempf@suse.de

- drop y2t_inst from requires

-------------------------------------------------------------------
Thu Nov  9 17:15:55 CET 2000 - kkaempf@suse.de

- update workflow integrated
  general code cleanup
  workflow for product cd integrated

-------------------------------------------------------------------
Fri Nov  3 09:52:04 CET 2000 - kkaempf@suse.de

- merge with ppc and s390 branch

-------------------------------------------------------------------
Mon Oct 23 10:16:49 CEST 2000 - kkaempf@suse.de

- disable .dumpto calls in inst_finish
  version 2.0.71

-------------------------------------------------------------------
Thu Oct 19 09:28:59 CEST 2000 - mike@suse.de

- s390 fixes
  version 2.0.77

-------------------------------------------------------------------
Wed Oct 18 14:57:13 CEST 2000 - choeger@suse.de

- added product cd detection

-------------------------------------------------------------------
Wed Oct 18 11:48:54 CEST 2000 - choeger@suse.de

- changed the color of the lilo menu to green

-------------------------------------------------------------------
Wed Oct 18 11:45:16 CEST 2000 - kkaempf@suse.de

- allow back from imap to lan at end of installation
  version 2.0.70

-------------------------------------------------------------------
Fri Oct 13 17:42:05 CEST 2000 - kkaempf@suse.de

- also recognize /dev/cciss/... as raid device
  same in mk_lilo_conf
  version 2.0.69

-------------------------------------------------------------------
Thu Oct  5 08:59:07 CEST 2000 - mike@suse.de

- fixed Makefile
  version 2.0.76

-------------------------------------------------------------------
Thu Oct  5 08:51:45 CEST 2000 - mike@suse.de

- s390 support
  version 2.0.75

-------------------------------------------------------------------
Thu Sep 28 14:42:40 CEST 2000 - choeger@suse.de

- workflow for imap server cd implemented
  version 2.0.68

-------------------------------------------------------------------
Tue Sep 26 09:27:16 CEST 2000 - kkaempf@suse.de

- add '-p' to all mkdir calls
- fix alpha custom partition
- probe floppies for ZIP (IDE Zips report as floppy, not disk)
  version 2.0.74

-------------------------------------------------------------------
Fri Sep 22 15:39:36 CEST 2000 - mike@suse.de

- ppc: limit boot region to 4MB if possible
  version 2.0.73

-------------------------------------------------------------------
Fri Sep  8 16:33:41 CEST 2000 - mike@suse.de

- ppc fixes (no msdos floppy needed, warning if on prep/chrp /boot
  is missing, first root login string beautified)
  version 2.0.72

-------------------------------------------------------------------
Mon Aug 28 16:33:53 CEST 2000 - kkaempf@suse.de

- create mountpoints for installation with mkdir -p
  usbdevfs is available for ppc now
  version 2.0.71

-------------------------------------------------------------------
Wed Aug 23 12:34:31 CEST 2000 - kkaempf@suse.de

- new keyboard defines for ppc
  special yast1 keyboard handling for ppc/macs
  version 2.0.70

-------------------------------------------------------------------
Tue Aug 22 17:04:34 CEST 2000 - kkaempf@suse.de

- ignore more Apple partition names
  version 2.0.69

-------------------------------------------------------------------
Thu Aug 17 13:21:29 CEST 2000 - mike@suse.de

- check for a corrupt partition table (partition magic 5.0 can corrupt the
  partition tabe)
 version 2.0.67

-------------------------------------------------------------------
Tue Aug  8 17:09:33 CEST 2000 - mike@suse.de

- enhancement fpr SPARC AXP and PPC
  version 2.0.68

-------------------------------------------------------------------
Mon Aug  7 13:13:08 CEST 2000 - kkaempf@suse.de

- set GMT to "-u" on sparc
  check for dos/windows/nt partitions on i386 architectures only
  version 2.0.67

-------------------------------------------------------------------
Wed Aug  2 11:48:02 CEST 2000 - kkaempf@suse.de

- remove /etc/install.inf at end of installation
  version 2.0.66

-------------------------------------------------------------------
Fri Jul 28 12:27:37 CEST 2000 - kkaempf@suse.de

- default to 640x480 if DDC string does not contain frequency values
  dont select highest monitor resol, most monitors lie about this
  version 2.0.65

-------------------------------------------------------------------
Wed Jul 26 15:12:36 CEST 2000 - kkaempf@suse.de

- fix x11 keyboard handling for sparc
  fix YaST2 startup for XFree86 4.0
  require y2t_inst in specfile
  clean up /tmp
  version 2.0.64

-------------------------------------------------------------------
Tue Jul 25 13:46:23 CEST 2000 - kkaempf@suse.de

- call package module in live_eval_mode to get x11 server data
  set have_x11=true in live_eval_mode
  version 2.0.63

-------------------------------------------------------------------
Mon Jul 24 17:40:00 CEST 2000 - kkaempf@suse.de

- bumped to 2.0.62 due to checkin clash

-------------------------------------------------------------------
Mon Jul 24 16:37:14 CEST 2000 - kkaempf@suse.de

- always allow 640x480 as selectable resolution
  use unicode font at runtime
  pass module name to "su -c"
  better -probeonly parsing from x11 server
  version 2.0.61

-------------------------------------------------------------------
Mon Jul 24 12:24:03 CEST 2000 - kkaempf@suse.de

- always close each opened dialog (bug 3611)
  version 2.0.60

-------------------------------------------------------------------
Fri Jul 21 16:31:20 MEST 2000 - gs@suse.de

- added portuguese, delete brasil
  version 2.0.59

-------------------------------------------------------------------
Thu Jul 20 15:46:24 CEST 2000 - kkaempf@suse.de

- enter all supported video modes to xf86config
  reboot if VGA16 is selected (clash with fbdev)
  check for x server alias existance befor using
  version 2.0.58

-------------------------------------------------------------------
Wed Jul 19 17:42:05 MEST 2000 - gs@suse.de

- condition of warnig popup in package post install mode changed
  version 2.0.57

-------------------------------------------------------------------
Tue Jul 18 18:49:08 CEST 2000 - kkaempf@suse.de

- take VGA16 as default X11 server for unknown graphic cards
  version 2.0.56

-------------------------------------------------------------------
Tue Jul 18 12:56:09 CEST 2000 - kkaempf@suse.de

- fix x11 server selection bug (3d/non-3d)
  version 2.0.55

-------------------------------------------------------------------
Mon Jul 17 19:06:46 CEST 2000 - kkaempf@suse.de

- restrict vsync to 100khz
  correctly construct video data
  version 2.0.54

-------------------------------------------------------------------
Mon Jul 17 11:54:03 CEST 2000 - kkaempf@suse.de

- sparc port: SILO workflow added
  version 2.0.53

-------------------------------------------------------------------
Mon Jul 17 11:41:23 CEST 2000 - kkaempf@suse.de

- only mount floppy if present (bug #3410)
  version 2.0.52

-------------------------------------------------------------------
Mon Jul 17 11:27:12 CEST 2000 - kkaempf@suse.de

- always install vga16 and fbdev
  force reboot if laptop kernel was installed
  version 2.0.51

-------------------------------------------------------------------
Sun Jul 16 17:28:31 CEST 2000 - kkaempf@suse.de

- pass x11 options to isax
  fix czech keyboard
  allow X4 fbdev if the user asked for it
  version 2.0.50

-------------------------------------------------------------------
Sat Jul 15 15:32:42 CEST 2000 - kkaempf@suse.de

- remove bogus help, fix typos
  version 2.0.49

-------------------------------------------------------------------
Sat Jul 15 10:12:42 CEST 2000 - kkaempf@suse.de

- never use nv/nvidia
  never use 4.0 fbdev
  version 2.0.48

-------------------------------------------------------------------
Fri Jul 14 18:25:15 CEST 2000 - kkaempf@suse.de

- fixed custom installer
  decrease space safety threshold
  version 2.0.47

-------------------------------------------------------------------
Fri Jul 14 15:27:31 CEST 2000 - kkaempf@suse.de

- fixed linear lilo bug
  fixed passing bios drivecodes to lilo
  version 2.0.46

-------------------------------------------------------------------
Fri Jul 14 13:02:34 MEST 2000 - tom@suse.de

- added y2merge.pl
  version 2.0.45

-------------------------------------------------------------------
Fri Jul 14 10:40:23 CEST 2000 - kkaempf@suse.de

- added client component password (bug #3403)
  version 2.0.44

-------------------------------------------------------------------
Thu Jul 13 12:19:30 CEST 2000 - kkaempf@suse.de

- fix voodoo handling
  fix nfs install
  version 2.0.43

-------------------------------------------------------------------
Thu Jul 13 11:03:17 CEST 2000 - kkaempf@suse.de

- remove mk_initrd, now in aaa_base
  version 2.0.42

-------------------------------------------------------------------
Wed Jul 12 17:54:22 CEST 2000 - kkaempf@suse.de

- remove cmdline copy (libhd kludge)

-------------------------------------------------------------------
Wed Jul 12 11:50:56 CEST 2000 - kkaempf@suse.de

- fix for free space immediately before empty extended part.
  version 2.0.41

-------------------------------------------------------------------
Wed Jul 12 11:25:26 CEST 2000 - kkaempf@suse.de

- special handling for voodoo1/2 add-on cards
  version 2.0.40

-------------------------------------------------------------------
Wed Jul 12 09:06:50 CEST 2000 - kkaempf@suse.de

- sparc patches
  version 2.0.39

-------------------------------------------------------------------
Tue Jul 11 17:33:08 CEST 2000 - kkaempf@suse.de

- fix space requirements calculation (new du.dir)
  remember if hard-boot is needed (smp, pcmcia)
  version 2.0.38

-------------------------------------------------------------------
Tue Jul 11 14:32:15 CEST 2000 - kkaempf@suse.de

- fix X11 start bug
  version 2.0.37

-------------------------------------------------------------------
Tue Jul 11 14:17:00 CEST 2000 - kkaempf@suse.de

- restart network after hard reboot
  version 2.0.36

-------------------------------------------------------------------
Tue Jul 11 11:57:08 CEST 2000 - kkaempf@suse.de

- dont offer zip drives for installation
  add /zip mountpoint to fstab
  version 2.0.35

-------------------------------------------------------------------
Tue Jul 11 11:29:41 CEST 2000 - kkaempf@suse.de

- re-read partitions after custom partitioning
  version 2.0.34

-------------------------------------------------------------------
Tue Jul 11 10:45:33 CEST 2000 - kkaempf@suse.de

- fix x11 start
  eject cdroms on ppc
  version 2.0.33

-------------------------------------------------------------------
Mon Jul 10 17:43:50 CEST 2000 - kkaempf@suse.de

- fix raid support
  version 2.0.32

-------------------------------------------------------------------
Fri Jul  7 18:49:08 CEST 2000 - @suse.de

- fix pdisk read for ppc
  fix parport ZIP init
  version 2.0.31

-------------------------------------------------------------------
Fri Jul  7 15:38:14 CEST 2000 - kkaempf@suse.de

- fix system probing for PPC
  version 2.0.29

-------------------------------------------------------------------
Fri Jul  7 12:09:30 CEST 2000 - kkaempf@suse.de

- fix NFS install from sub-dirs per CD
  version 2.0.28

-------------------------------------------------------------------
Tue Jul  4 22:25:07 CEST 2000 - kkaempf@suse.de

- fix dolilo activate partition (snwint@suse.de)
  version 2.0.27

-------------------------------------------------------------------
Tue Jul  4 16:42:29 CEST 2000 - kkaempf@suse.de

- support new dolilo options
  version 2.0.26

-------------------------------------------------------------------
Tue Jul  4 14:15:49 CEST 2000 - kkaempf@suse.de

- allow module as argument to "yast2" script
  activate /boot partition in mk_lilo_conf
  version 2.0.25

-------------------------------------------------------------------
Tue Jul  4 12:54:56 CEST 2000 - kkaempf@suse.de

- handle systems without mouse correctly
  version 2.0.24

-------------------------------------------------------------------
Mon Jul  3 12:31:44 CEST 2000 - kkaempf@suse.de

- dont Include() translatable strings
  version 2.0.23

-------------------------------------------------------------------
Thu Jun 29 11:34:32 CEST 2000 - kkaempf@suse.de

- remove noarch
  fixed copying of XF86Config
  version 2.0.22

-------------------------------------------------------------------
Wed Jun 28 19:35:17 CEST 2000 - kkaempf@suse.de

- correct monitor database to reflect documentation
  version 2.0.21

-------------------------------------------------------------------
Wed Jun 28 18:52:49 CEST 2000 - kkaempf@suse.de

- remove FROM_HEADER from sendmail.rc.config

-------------------------------------------------------------------
Wed Jun 28 17:53:58 CEST 2000 - kkaempf@suse.de

- fix sync range handling, decrease max values by 10%
  version 2.0.19

-------------------------------------------------------------------
Wed Jun 28 17:10:20 CEST 2000 - kkaempf@suse.de

- added comments and sparc support to keyboard_raw.ycp
  version 2.0.18

-------------------------------------------------------------------
Wed Jun 28 17:09:57 CEST 2000 - kkaempf@suse.de

- fixed wrong handling of xkbdprotocol

-------------------------------------------------------------------
Wed Jun 28 13:02:57 CEST 2000 - kkaempf@suse.de

- add x11 config setup tools for XFree86 4.0
  version 2.0.17

-------------------------------------------------------------------
Wed Jun 28 12:36:37 CEST 2000 - kkaempf@suse.de

- dont change consolefont for blinux
  version 2.0.16

-------------------------------------------------------------------
Wed Jun 28 12:23:38 CEST 2000 - kkaempf@suse.de

- fix monitor probing

-------------------------------------------------------------------
Wed Jun 28 12:09:14 CEST 2000 - kkaempf@suse.de

- add blinux support
  version 2.0.15

-------------------------------------------------------------------
Wed Jun 28 11:57:47 CEST 2000 - kkaempf@suse.de

- select and install correct kernel for sun4u architecture

-------------------------------------------------------------------
Wed Jun 28 11:39:07 CEST 2000 - kkaempf@suse.de

- fixed XFree86 4.0 startup to prevent sig11
  version 2.0.14

-------------------------------------------------------------------
Wed Jun 28 09:00:33 CEST 2000 - kkaempf@suse.de

- new XFree86 4.0, re-enable SetLanguage and SetKeyboard
  version 2.0.13

-------------------------------------------------------------------
Mon Jun 26 16:08:15 CEST 2000 - kkaempf@suse.de

- new title graphics
  version 2.0.12

-------------------------------------------------------------------
Mon Jun 19 17:40:00 CEST 2000 - kkaempf@suse.de

- correct xf86config
  use binaries from saxtools package
  version 2.0.11
-------------------------------------------------------------------
Fri Jun 16 18:00:38 CEST 2000 - kkaempf@suse.de

- make symlink for /usr/X11R6/bin/X (not in xf86 package any more)
  version 2.0.10

-------------------------------------------------------------------
Fri Jun 16 17:37:30 CEST 2000 - kkaempf@suse.de

- back out workarounds for aaa_base bugs
  version 2.0.9

-------------------------------------------------------------------
Fri Jun  9 15:06:42 CEST 2000 - kkaempf@suse.de

- start using ag_shell and Include()
  version 2.0.8

-------------------------------------------------------------------
Fri Jun  9 12:50:47 CEST 2000 - kkaempf@suse.de

- .probe adaptions, no more "byclass" probing
  corrected inst_ask_config
  version 2.0.7

-------------------------------------------------------------------
Thu Jun  8 15:45:12 CEST 2000 - kkaempf@suse.de

- scripts fixed for XFree86 4.0
  SetLanguage disabled for continue_mode
  version 2.0.6

-------------------------------------------------------------------
Thu Jun  8 13:46:19 CEST 2000 - kkaempf@suse.de

- set LD_LIBRARY_PATH
  version 2.0.5

-------------------------------------------------------------------
Thu Jun  8 11:40:28 CEST 2000 - kkaempf@suse.de

- fixed driver lookup
  added initrd scripts
  version 2.0.4

-------------------------------------------------------------------
Thu Jun  8 10:53:13 CEST 2000 - kkaempf@suse.de

- added dolilo
  version 2.0.3

-------------------------------------------------------------------
Wed Jun  7 13:53:54 CEST 2000 - kkaempf@suse.de

- .ycp are not executable
  use XFree86 3.3.x on startup

-------------------------------------------------------------------
Tue Jun  6 12:04:21 CEST 2000 - kkaempf@suse.de

- syntax change for makefs/makereiserfs/packager clients

-------------------------------------------------------------------
Wed May 31 10:22:36 CEST 2000 - kkaempf@suse.de

- allow for optional translation of timezone list

-------------------------------------------------------------------
Tue May 30 19:28:26 CEST 2000 - kkaempf@suse.de

- allow for optional translation of keyboard and mouse list

-------------------------------------------------------------------
Wed May 24 22:18:50 CEST 2000 - kkaempf@suse.de

- merge ppc changes
  new abort dialogue
  adapt to new .probe paths

-------------------------------------------------------------------
Tue May 23 18:37:36 CEST 2000 - kkaempf@suse.de

- backport sparc changes from old yast2

-------------------------------------------------------------------
Fri May 19 14:05:27 CEST 2000 - kkaempf@suse.de

- add data files for x11 configuration

-------------------------------------------------------------------
Fri May 19 12:55:32 CEST 2000 - kkaempf@suse.de

- add start scripts for yast2

-------------------------------------------------------------------
Wed May 17 12:59:02 CEST 2000 - kkaempf@suse.de

- Initial version based on SuSE 6.4 (i386)
<|MERGE_RESOLUTION|>--- conflicted
+++ resolved
@@ -1,5 +1,10 @@
 -------------------------------------------------------------------
-<<<<<<< HEAD
+Tue Feb  3 10:15:13 UTC 2015 - ancor@suse.com
+
+- Better handling of line breaks in system log viewer (bnc#912169)
+- 3.1.121
+
+-------------------------------------------------------------------
 Mon Feb  2 08:27:21 UTC 2015 - jreidinger@suse.com
 
 - fix typo in method call to package bindings (found by openQA)
@@ -13,15 +18,6 @@
 
 -------------------------------------------------------------------
 Tue Jan 27 14:16:20 UTC 2015 - jreidinger@suse.com
-=======
-Tue Feb  3 10:15:13 UTC 2015 - ancor@suse.com
-
-- Better handling of line breaks in system log viewer (bnc#912169)
-- 3.1.109.1
-
--------------------------------------------------------------------
-Mon Jan 26 14:16:20 UTC 2015 - jreidinger@suse.com
->>>>>>> 3c1ac435
 
 - fixed \r, \f, \v and \b  characters lost during conversion to
   Ruby
@@ -65,7 +61,6 @@
 - Treat PowerNV platform as CHRP
 
 -------------------------------------------------------------------
-<<<<<<< HEAD
 Tue Jan 13 13:43:40 UTC 2015 - cwh@suse.com
 
 - Use native Ruby implementation (IPAddr) for Yast::IP.
@@ -117,8 +112,6 @@
 - 3.1.110
 
 -------------------------------------------------------------------
-=======
->>>>>>> 3c1ac435
 Fri Oct 31 07:10:48 UTC 2014 - jreidinger@suse.com
 
 - do not crash for non-english locale if log file does not exist
