--- conflicted
+++ resolved
@@ -1,7 +1,4 @@
 -------------------------------------------------------------------
-<<<<<<< HEAD
-Fri Feb  5 07:31:35 UTC 2016 - mfilka@suse.com
-=======
 Thu Feb  5 12:35:38 UTC 2016 - kanderssen@suse.com
 
 - SuSEFirewall module reads system configuration during
@@ -11,11 +8,10 @@
   with the existing configuration (instead of being fully
   overwritten).
 - Add a read_and_import method to SuSEFirewall module.
-- 3.1.155.3
-
--------------------------------------------------------------------
-Fri Feb  5 08:21:00 UTC 2016 - mfilka@suse.com
->>>>>>> 2466d77d
+- 3.1.174
+
+-------------------------------------------------------------------
+Fri Feb  5 07:31:35 UTC 2016 - mfilka@suse.com
 
 - bsc#960040
   - put valid hostname into AY profile generated at the end of
