--- conflicted
+++ resolved
@@ -1,9 +1,10 @@
 -------------------------------------------------------------------
-<<<<<<< HEAD
-Fri Sep 16 07:23:10 UTC 2016 - mvidner@suse.com
+Tue Sep 20 07:23:10 UTC 2016 - mvidner@suse.com
 
 - Removed build dependency on yast2-perl-bindings (bsc#999203)
-=======
+- 3.1.207
+
+-------------------------------------------------------------------
 Fri Sep 16 17:53:15 UTC 2016 - kanderssen@suse.com
 
 - Network: Fix bug introduced during NetworkInterfaces.Read cleanup
@@ -11,7 +12,6 @@
   name of the interfaces that match the given condition instead of
   the type. (bsc#998717)
 - 3.1.206
->>>>>>> 7a275ef7
 
 -------------------------------------------------------------------
 Fri Aug 26 10:37:45 UTC 2016 - kanderssen@suse.com
