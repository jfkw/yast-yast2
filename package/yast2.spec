--- conflicted
+++ resolved
@@ -17,11 +17,7 @@
 
 
 Name:           yast2
-<<<<<<< HEAD
-Version:        3.2.17
-=======
-Version:        3.1.214.1
->>>>>>> 422fb7de
+Version:        3.2.18
 Release:        0
 Summary:        YaST2 - Main Package
 License:        GPL-2.0
@@ -42,10 +38,6 @@
 BuildRequires:  rubygem(%{rb_default_ruby_abi}:cheetah)
 BuildRequires:  update-desktop-files
 # For running RSpec tests during build
-<<<<<<< HEAD
-=======
-BuildRequires:  update-desktop-files
->>>>>>> 422fb7de
 BuildRequires:  rubygem(%{rb_default_ruby_abi}:rspec)
 # Needed already in build time
 BuildRequires:  yast2-core >= 2.18.12
@@ -70,10 +62,6 @@
 Requires:       rubygem(%{rb_default_ruby_abi}:cfa)
 Requires:       sysconfig >= 0.80.0
 # for running scripts
-<<<<<<< HEAD
-=======
-Requires:       sysconfig >= 0.80.0
->>>>>>> 422fb7de
 Requires:       rubygem(%{rb_default_ruby_abi}:cheetah)
 # ag_ini section_private
 # ag_ini with (un)quoting support
