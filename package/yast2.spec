--- conflicted
+++ resolved
@@ -17,11 +17,7 @@
 
 
 Name:           yast2
-<<<<<<< HEAD
-Version:        4.0.5
-=======
-Version:        3.2.37.3
->>>>>>> 73a2cbda
+Version:        4.0.6
 Release:        0
 Summary:        YaST2 - Main Package
 License:        GPL-2.0
