--- conflicted
+++ resolved
@@ -17,11 +17,7 @@
 
 
 Name:           yast2
-<<<<<<< HEAD
-Version:        3.1.122
-=======
-Version:        3.1.108.4
->>>>>>> 97568eef
+Version:        3.1.123
 Release:        0
 URL:            https://github.com/yast/yast-yast2
 
