--- conflicted
+++ resolved
@@ -17,11 +17,7 @@
 
 
 Name:           yast2
-<<<<<<< HEAD
-Version:        3.2.7
-=======
-Version:        3.1.210.1
->>>>>>> b03c6ad0
+Version:        3.2.8
 Release:        0
 Summary:        YaST2 - Main Package
 License:        GPL-2.0
