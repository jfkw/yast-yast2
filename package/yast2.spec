#
# spec file for package yast2
#
# Copyright (c) 2016 SUSE LINUX GmbH, Nuernberg, Germany.
#
# All modifications and additions to the file contributed by third parties
# remain the property of their copyright owners, unless otherwise agreed
# upon. The license for this file, and modifications and additions to the
# file, is the same license as for the pristine package itself (unless the
# license for the pristine package is not an Open Source License, in which
# case the license is the MIT License). An "Open Source License" is a
# license that conforms to the Open Source Definition (Version 1.9)
# published by the Open Source Initiative.

# Please submit bugfixes or comments via http://bugs.opensuse.org/
#


Name:           yast2
<<<<<<< HEAD
Version:        3.3.3
=======
Version:        3.3.5
>>>>>>> c8535b86
Release:        0
Summary:        YaST2 - Main Package
License:        GPL-2.0
Group:          System/YaST
Url:            https://github.com/yast/yast-yast2
Source0:        %{name}-%{version}.tar.bz2
Source1:        yast2-rpmlintrc
# for symlinking yardoc duplicates
BuildRequires:  fdupes
# Needed for tests
BuildRequires:  grep
BuildRequires:  perl-XML-Writer
# for defining abstract methods in libraries
BuildRequires:  rubygem(%{rb_default_ruby_abi}:abstract_method)
# for file access using augeas
BuildRequires:  rubygem(%{rb_default_ruby_abi}:cfa)
# for running scripts
BuildRequires:  rubygem(%{rb_default_ruby_abi}:cheetah)
BuildRequires:  update-desktop-files
# For running RSpec tests during build
BuildRequires:  rubygem(%{rb_default_ruby_abi}:rspec)
# Needed already in build time
BuildRequires:  yast2-core >= 2.18.12
BuildRequires:  yast2-devtools >= 3.1.10
BuildRequires:  yast2-pkg-bindings >= 2.20.3
# To have Yast::WFM.scr_root
BuildRequires:  yast2-ruby-bindings >= 3.2.8
BuildRequires:  yast2-testsuite
# UI::.SetApplicationTitle
BuildRequires:  yast2-ycp-ui-bindings >= 3.2.0
# for the PackageExtractor tests, just make sure they are present,
# these should be installed in the default build anyway
BuildRequires:  rpm
BuildRequires:  cpio

# for ag_tty (/bin/stty)
# for /usr/bin/md5sum
Requires:       coreutils
# for GPG.ycp
Requires:       gpg2
# For Cron Agent, Module
Requires:       perl-Config-Crontab
# for ag_anyxml
Requires:       perl-XML-Simple
# for defining abstract methods in libraries
Requires:       rubygem(%{rb_default_ruby_abi}:abstract_method)
# for file access using augeas
Requires:       rubygem(%{rb_default_ruby_abi}:cfa)
Requires:       sysconfig >= 0.80.0
# for running scripts
Requires:       rubygem(%{rb_default_ruby_abi}:cheetah)
# ag_ini section_private
# ag_ini with (un)quoting support
Requires:       yast2-core >= 2.23.0
Requires:       yast2-hardware-detection
# for SLPAPI.pm
Requires:       yast2-perl-bindings
# changed StartPackage callback signature
Requires:       yast2-pkg-bindings >= 2.20.3
# for y2start
Requires:       yast2-ruby-bindings >= 3.2.10
Requires:       yast2-xml
# new UI::SetApplicationTitle
Requires:       yast2-ycp-ui-bindings >= 3.2.0
Requires:       yui_backend
# pre-requires for filling the sysconfig template (sysconfig.yast2)
PreReq:         %fillup_prereq
# xdg-su in .desktops
Recommends:     xdg-utils
# SrvStatusComponent moved to yast2.rpm
Conflicts:      yast2-dns-server < 3.1.17
# InstError
Conflicts:      yast2-installation < 2.18.5
# moved cfg_mail.scr
Conflicts:      yast2-mail < 3.1.7
# Older packager use removed API
Conflicts:      yast2-packager < 3.1.34
BuildRoot:      %{_tmppath}/%{name}-%{version}-build
# for Punycode.rb (bnc#651893) - the idnconv tool is located in
# different packages (SLE12/Leap-42.1: bind-utils, TW/Factory: idnkit)
%if 0%{?suse_version} >= 1330
Requires:       idnkit
%else
Requires:       bind-utils
%endif
Obsoletes:      yast2-devel-doc
# for the PackageExtractor class, just make sure they are present,
# these should be present even in a very minimal installation
Requires:  rpm
Requires:  cpio

%description
This package contains scripts and data needed for SUSE Linux
installation with YaST2

%prep
%setup -q

%build
%yast_build

# removed explicit adding of translations to group desktop files, since it is covered by the general call (they are in a subdirectory) and it caused build fail

%install
%yast_install

mkdir -p %{buildroot}%{yast_clientdir}
mkdir -p %{buildroot}%{yast_desktopdir}
mkdir -p %{buildroot}%{yast_imagedir}
mkdir -p %{buildroot}%{yast_localedir}
mkdir -p %{buildroot}%{yast_moduledir}
mkdir -p %{buildroot}%{yast_scrconfdir}
mkdir -p %{buildroot}%{yast_ybindir}
mkdir -p %{buildroot}%{yast_ydatadir}
mkdir -p %{buildroot}%{yast_yncludedir}
mkdir -p %{buildroot}%{yast_libdir}
mkdir -p %{buildroot}%{yast_vardir}
mkdir -p %{buildroot}%{yast_vardir}/hooks
mkdir -p %{buildroot}%{yast_schemadir}/control/rnc
mkdir -p %{buildroot}%{yast_schemadir}/autoyast/rnc
mkdir -p %{buildroot}%{_sysconfdir}/YaST2

# symlink the yardoc duplicates, saves over 2MB in installed system
# (the RPM package size is decreased just by few kilobytes
# because of the compression)
%fdupes -s %{buildroot}/%{_docdir}/yast2

%post
%{fillup_only -n yast2}

%files
%defattr(-,root,root)

# basic directory structure

%dir %{yast_clientdir}
%dir %{yast_desktopdir}
%{yast_desktopdir}/groups
%dir %{yast_imagedir}
%dir %{yast_localedir}
%dir %{yast_moduledir}
%dir %{yast_scrconfdir}
%dir %{yast_ybindir}
%dir %{yast_ydatadir}
%dir %{yast_yncludedir}
%dir %{yast_vardir}
%dir %{yast_libdir}
%dir %{yast_schemadir}
%dir %{yast_schemadir}/control
%dir %{yast_schemadir}/control/rnc
%dir %{yast_schemadir}/autoyast
%dir %{yast_schemadir}/autoyast/rnc
%dir %{_sysconfdir}/YaST2
%dir %{yast_vardir}/hooks

# yast2

%{yast_ydatadir}/*.ycp
%{yast_clientdir}/*
%{yast_moduledir}/*
%{yast_libdir}/*
%{yast_scrconfdir}/*
%{yast_ybindir}/*
%{yast_agentdir}/ag_*
%{_localstatedir}/adm/fillup-templates/sysconfig.yast2

# configuration files
%config %{_sysconfdir}/bash_completion.d/yast2*.sh
%config %{_sysconfdir}/YaST2/XVersion

# documentation (not included in devel subpackage)
%doc %dir %{yast_docdir}
%doc %{yast_docdir}/COPYING
%{_mandir}/*/*
%doc %{yast_vardir}/hooks/README.md

/sbin/*
%{_sbindir}/*

# wizard
%dir %{yast_yncludedir}/wizard
%{yast_yncludedir}/wizard/*.rb

#packags
%dir %{yast_yncludedir}/packages
%{yast_yncludedir}/packages/*.rb

#system
%dir %{yast_yncludedir}/hwinfo
%{yast_yncludedir}/hwinfo/*.rb
%{yast_desktopdir}/messages.desktop

%changelog<|MERGE_RESOLUTION|>--- conflicted
+++ resolved
@@ -17,11 +17,7 @@
 
 
 Name:           yast2
-<<<<<<< HEAD
-Version:        3.3.3
-=======
-Version:        3.3.5
->>>>>>> c8535b86
+Version:        3.3.6
 Release:        0
 Summary:        YaST2 - Main Package
 License:        GPL-2.0
