--- conflicted
+++ resolved
@@ -17,11 +17,7 @@
 
 
 Name:           yast2
-<<<<<<< HEAD
-Version:        3.2.16
-=======
-Version:        3.1.214
->>>>>>> b351fc85
+Version:        3.2.17
 Release:        0
 Summary:        YaST2 - Main Package
 License:        GPL-2.0
