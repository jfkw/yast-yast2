#
# spec file for package yast2
#
# Copyright (c) 2018 SUSE LINUX GmbH, Nuernberg, Germany.
#
# All modifications and additions to the file contributed by third parties
# remain the property of their copyright owners, unless otherwise agreed
# upon. The license for this file, and modifications and additions to the
# file, is the same license as for the pristine package itself (unless the
# license for the pristine package is not an Open Source License, in which
# case the license is the MIT License). An "Open Source License" is a
# license that conforms to the Open Source Definition (Version 1.9)
# published by the Open Source Initiative.

# Please submit bugfixes or comments via http://bugs.opensuse.org/
#


Name:           yast2
<<<<<<< HEAD
Version:        4.0.78
=======
Version:        3.2.46
>>>>>>> 933bd28b
Release:        0
Summary:        YaST2 - Main Package
License:        GPL-2.0-only
Group:          System/YaST
Url:            https://github.com/yast/yast-yast2
Source0:        %{name}-%{version}.tar.bz2
Source1:        yast2-rpmlintrc
# for symlinking yardoc duplicates
BuildRequires:  fdupes
# Needed for tests
BuildRequires:  grep
BuildRequires:  perl-XML-Writer
# for defining abstract methods in libraries
BuildRequires:  rubygem(%{rb_default_ruby_abi}:abstract_method)
# for file access using augeas
BuildRequires:  rubygem(%{rb_default_ruby_abi}:cfa)
# for running scripts
BuildRequires:  update-desktop-files
BuildRequires:  rubygem(%{rb_default_ruby_abi}:cheetah)
BuildRequires:  update-desktop-files
# For running RSpec tests during build
BuildRequires:  rubygem(%{rb_default_ruby_abi}:rspec)
<<<<<<< HEAD
# For converting to/from punycode strings
BuildRequires:  rubygem(%{rb_default_ruby_abi}:simpleidn)
=======
>>>>>>> 933bd28b
# Needed already in build time
BuildRequires:  yast2-core >= 2.18.12
BuildRequires:  yast2-devtools >= 3.1.10
BuildRequires:  yast2-pkg-bindings >= 2.20.3
# To have Yast::WFM.scr_root
BuildRequires:  yast2-ruby-bindings >= 3.2.8
BuildRequires:  yast2-testsuite
# UI::.SetApplicationTitle
BuildRequires:  yast2-ycp-ui-bindings >= 3.2.0
# for the PackageExtractor tests, just make sure they are present,
# these should be installed in the default build anyway
<<<<<<< HEAD
BuildRequires:  cpio
BuildRequires:  rpm
=======
BuildRequires:  rpm
BuildRequires:  cpio
>>>>>>> 933bd28b

# for ag_tty (/bin/stty)
# for /usr/bin/md5sum
Requires:       coreutils
# for GPG.ycp
Requires:       gpg2
# For Cron Agent, Module
Requires:       perl-Config-Crontab
# for ag_anyxml
Requires:       perl-XML-Simple
# for defining abstract methods in libraries
Requires:       rubygem(%{rb_default_ruby_abi}:abstract_method)
# for file access using augeas
Requires:       rubygem(%{rb_default_ruby_abi}:cfa)
<<<<<<< HEAD
# For converting to/from punycode strings
Requires:       sysconfig >= 0.80.0
Requires:       rubygem(%{rb_default_ruby_abi}:simpleidn)
=======
Requires:       sysconfig >= 0.80.0
>>>>>>> 933bd28b
# for running scripts
Requires:       rubygem(%{rb_default_ruby_abi}:cheetah)
# ag_ini section_private
# ag_ini with (un)quoting support
Requires:       yast2-core >= 2.23.0
Requires:       yast2-hardware-detection
# for SLPAPI.pm
Requires:       yast2-perl-bindings
# changed StartPackage callback signature
Requires:       yast2-pkg-bindings >= 2.20.3
# for y2start
Requires:       yast2-ruby-bindings >= 3.2.10
Requires:       yast2-xml
# new UI::SetApplicationTitle
Requires:       yast2-ycp-ui-bindings >= 3.2.0
Requires:       yui_backend
# pre-requires for filling the sysconfig template (sysconfig.yast2)
PreReq:         %fillup_prereq
# xdg-su in .desktops
Recommends:     xdg-utils
# SrvStatusComponent moved to yast2.rpm
Conflicts:      yast2-dns-server < 3.1.17
# InstError
Conflicts:      yast2-installation < 2.18.5
# moved cfg_mail.scr
Conflicts:      yast2-mail < 3.1.7
# Older packager use removed API
Conflicts:      yast2-packager < 4.0.33
BuildRoot:      %{_tmppath}/%{name}-%{version}-build
Obsoletes:      yast2-devel-doc
# for the PackageExtractor class, just make sure they are present,
# these should be present even in a very minimal installation
<<<<<<< HEAD
Requires:       cpio
Requires:       rpm
=======
Requires:  rpm
Requires:  cpio
>>>>>>> 933bd28b

%description
This package contains scripts and data needed for SUSE Linux
installation with YaST2

%prep
%setup -q

%build
%yast_build

# removed explicit adding of translations to group desktop files, since it is covered by the general call (they are in a subdirectory) and it caused build fail

%install
%yast_install

mkdir -p %{buildroot}%{yast_clientdir}
mkdir -p %{buildroot}%{yast_desktopdir}
mkdir -p %{buildroot}%{yast_imagedir}
mkdir -p %{buildroot}%{yast_localedir}
mkdir -p %{buildroot}%{yast_moduledir}
mkdir -p %{buildroot}%{yast_scrconfdir}
mkdir -p %{buildroot}%{yast_ybindir}
mkdir -p %{buildroot}%{yast_ydatadir}
mkdir -p %{buildroot}%{yast_yncludedir}
mkdir -p %{buildroot}%{yast_libdir}
mkdir -p %{buildroot}%{yast_vardir}
mkdir -p %{buildroot}%{yast_vardir}/hooks
mkdir -p %{buildroot}%{yast_schemadir}/control/rnc
mkdir -p %{buildroot}%{yast_schemadir}/autoyast/rnc
mkdir -p %{buildroot}%{_sysconfdir}/YaST2

# symlink the yardoc duplicates, saves over 2MB in installed system
# (the RPM package size is decreased just by few kilobytes
# because of the compression)
%fdupes -s %{buildroot}/%{_docdir}/yast2

%post
%{fillup_only -n yast2}

%files
%defattr(-,root,root)

# basic directory structure

%dir %{yast_clientdir}
%dir %{yast_desktopdir}
%{yast_desktopdir}/groups
%dir %{yast_imagedir}
%dir %{yast_localedir}
%dir %{yast_moduledir}
%dir %{yast_scrconfdir}
%dir %{yast_ybindir}
%dir %{yast_ydatadir}
%dir %{yast_yncludedir}
%dir %{yast_vardir}
%dir %{yast_libdir}
%dir %{yast_schemadir}
%dir %{yast_schemadir}/control
%dir %{yast_schemadir}/control/rnc
%dir %{yast_schemadir}/autoyast
%dir %{yast_schemadir}/autoyast/rnc
%dir %{_sysconfdir}/YaST2
%dir %{yast_vardir}/hooks

# yast2

%{yast_ydatadir}/*.ycp
%{yast_clientdir}/*
%{yast_moduledir}/*
%{yast_libdir}/*
%{yast_scrconfdir}/*
%{yast_ybindir}/*
%{yast_agentdir}/ag_*
%{_fillupdir}/sysconfig.yast2

# configuration files
%config %{_sysconfdir}/bash_completion.d/yast2*.sh
%config %{_sysconfdir}/YaST2/XVersion

# documentation (not included in devel subpackage)
%doc %dir %{yast_docdir}
%doc %{yast_docdir}/COPYING
%{_mandir}/*/*
%doc %{yast_vardir}/hooks/README.md

/sbin/*
%{_sbindir}/*

# wizard
%dir %{yast_yncludedir}/wizard
%{yast_yncludedir}/wizard/*.rb

#packags
%dir %{yast_yncludedir}/packages
%{yast_yncludedir}/packages/*.rb

#system
%dir %{yast_yncludedir}/hwinfo
%{yast_yncludedir}/hwinfo/*.rb
%{yast_desktopdir}/messages.desktop

%changelog<|MERGE_RESOLUTION|>--- conflicted
+++ resolved
@@ -17,11 +17,7 @@
 
 
 Name:           yast2
-<<<<<<< HEAD
-Version:        4.0.78
-=======
-Version:        3.2.46
->>>>>>> 933bd28b
+Version:        4.0.79
 Release:        0
 Summary:        YaST2 - Main Package
 License:        GPL-2.0-only
@@ -41,14 +37,10 @@
 # for running scripts
 BuildRequires:  update-desktop-files
 BuildRequires:  rubygem(%{rb_default_ruby_abi}:cheetah)
-BuildRequires:  update-desktop-files
 # For running RSpec tests during build
 BuildRequires:  rubygem(%{rb_default_ruby_abi}:rspec)
-<<<<<<< HEAD
 # For converting to/from punycode strings
 BuildRequires:  rubygem(%{rb_default_ruby_abi}:simpleidn)
-=======
->>>>>>> 933bd28b
 # Needed already in build time
 BuildRequires:  yast2-core >= 2.18.12
 BuildRequires:  yast2-devtools >= 3.1.10
@@ -60,13 +52,8 @@
 BuildRequires:  yast2-ycp-ui-bindings >= 3.2.0
 # for the PackageExtractor tests, just make sure they are present,
 # these should be installed in the default build anyway
-<<<<<<< HEAD
 BuildRequires:  cpio
 BuildRequires:  rpm
-=======
-BuildRequires:  rpm
-BuildRequires:  cpio
->>>>>>> 933bd28b
 
 # for ag_tty (/bin/stty)
 # for /usr/bin/md5sum
@@ -81,13 +68,9 @@
 Requires:       rubygem(%{rb_default_ruby_abi}:abstract_method)
 # for file access using augeas
 Requires:       rubygem(%{rb_default_ruby_abi}:cfa)
-<<<<<<< HEAD
 # For converting to/from punycode strings
 Requires:       sysconfig >= 0.80.0
 Requires:       rubygem(%{rb_default_ruby_abi}:simpleidn)
-=======
-Requires:       sysconfig >= 0.80.0
->>>>>>> 933bd28b
 # for running scripts
 Requires:       rubygem(%{rb_default_ruby_abi}:cheetah)
 # ag_ini section_private
@@ -120,13 +103,8 @@
 Obsoletes:      yast2-devel-doc
 # for the PackageExtractor class, just make sure they are present,
 # these should be present even in a very minimal installation
-<<<<<<< HEAD
 Requires:       cpio
 Requires:       rpm
-=======
-Requires:  rpm
-Requires:  cpio
->>>>>>> 933bd28b
 
 %description
 This package contains scripts and data needed for SUSE Linux
