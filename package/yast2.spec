--- conflicted
+++ resolved
@@ -17,11 +17,7 @@
 
 
 Name:           yast2
-<<<<<<< HEAD
-Version:        3.1.124
-=======
-Version:        3.1.108.5
->>>>>>> 055544ef
+Version:        3.1.125
 Release:        0
 URL:            https://github.com/yast/yast-yast2
 
