--- conflicted
+++ resolved
@@ -17,11 +17,7 @@
 
 
 Name:           yast2
-<<<<<<< HEAD
-Version:        4.1.10
-=======
-Version:        4.0.91
->>>>>>> 56be7d2e
+Version:        4.1.11
 Release:        0
 Summary:        YaST2 - Main Package
 License:        GPL-2.0-only
