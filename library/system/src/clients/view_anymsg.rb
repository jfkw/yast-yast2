# encoding: utf-8

# ***************************************************************************
#
# Copyright (c) 2002 - 2012 Novell, Inc.
# All Rights Reserved.
#
# This program is free software; you can redistribute it and/or
# modify it under the terms of version 2 of the GNU General Public License as
# published by the Free Software Foundation.
#
# This program is distributed in the hope that it will be useful,
# but WITHOUT ANY WARRANTY; without even the implied warranty of
# MERCHANTABILITY or FITNESS FOR A PARTICULAR PURPOSE.   See the
# GNU General Public License for more details.
#
# You should have received a copy of the GNU General Public License
# along with this program; if not, contact Novell, Inc.
#
# To contact Novell about this file by physical or electronic mail,
# you may find current contact information at www.novell.com
#
# ***************************************************************************
# view_anymsg.ycp
#
# small script for easy /var/log/* and /proc/* viewing
#
# Author: Klaus Kaempf <kkaempf@suse.de>
#
# $Id$
#
# Reads a \n separated list of filenames from
# /var/lib/YaST2/filenames
# Lines starting with "#" are ignored (comments)
# A line starting with "*" is taken as the default filename, the "*" is stripped
#
# All files are listed in an editable combo box, where the user can
# easily switch between files and even add a new file
#
# At finish, the list of filenames is written back to
# /var/lib/YaST2/filenames
# adapting the default line (starting with "*") accordingly.
#
# The default is either given as WFM::Args(0) or is the file last viewed.
module Yast
  class ViewAnymsgClient < Client
    def main
      Yast.import "UI"
      textdomain "base"

      Yast.import "CommandLine"
      Yast.import "Directory"
      Yast.import "FileUtils"
      Yast.import "Label"

      @vardir = Directory.vardir

      # Check if the filename list is present
      if !FileUtils.Exists(Ops.add(@vardir, "/filenames"))
        SCR.Execute(
          path(".target.bash"),
          Ops.add(
            Ops.add(
              Ops.add(Ops.add("/bin/cp ", Directory.ydatadir), "/filenames "),
              @vardir
            ),
            "/filenames"
          )
        )
      end

      # get filename list
      @filenames = Convert.to_string(
        SCR.Read(path(".target.string"), Ops.add(@vardir, "/filenames"))
      )
      if !@filenames || @filenames.empty?
        @filenames = ""
        @filenames << "/var/log/boot.log\n"
        @filenames << "/var/log/messages\n"
      end

      # convert \n separated string to ycp list.

      @all_files = Builtins.splitstring(@filenames, "\n")

      @set_default = false
      @combo_files = []

      # check if default given as argument

      @filename = ""
      if Ops.greater_than(Builtins.size(WFM.Args), 0) &&
          Ops.is_string?(WFM.Args(0))
        @filename = Convert.to_string(WFM.Args(0))
        if @filename != ""
          @combo_files = [Item(Id(@filename), @filename, true)]
          @set_default = true
        end
      end

      # the command line description map
      @cmdline = { "id" => "view_anymsg" }
      return CommandLine.Run(@cmdline) if @filename == "help"

      # build up ComboBox

      Builtins.foreach(@all_files) do |name|
        # empty lines or lines starting with "#" are ignored
        if name != "" && Builtins.substring(name, 0, 1) != "#"
          # the default is either given via WFM::Args() -> filename != ""
          # or by a filename starting with "*"
          if Builtins.substring(name, 0, 1) == "*"
            name = Builtins.substring(name, 1) # strip leading "*"
            if name != @filename # do not add it twice
              @combo_files = Builtins.add(
                @combo_files,
                Item(Id(name), name, !@set_default)
              )
            end
            if !@set_default
              @filename = name if @filename == ""
              @set_default = true
            end
          elsif name != @filename # do not add it twice
            @combo_files = Builtins.add(@combo_files, Item(Id(name), name))
          end
        end
      end

      if !@set_default && @filename != ""
        @all_files = Builtins.add(@all_files, Ops.add("*", @filename))
        @combo_files = Builtins.add(
          @combo_files,
          Item(Id(@filename), @filename)
        )
      end

      # set up dialogue

      UI.OpenDialog(
        Opt(:decorated, :defaultsize),
        VBox(
          HSpacing(70), # force width
          HBox(
            HSpacing(1.0),
            ComboBox(
              Id(:custom_file),
              Opt(:editable, :notify, :hstretch),
              "",
              @combo_files
            ),
            HStretch()
          ),
          VSpacing(0.3),
          VWeight(
            1,
            HBox(
              VSpacing(18), # force height
              HSpacing(0.7),
              LogView(
                Id(:log),
                "",
                3, # height
                0
              ), # number of lines to show
              HSpacing(0.7)
            )
          ),
          VSpacing(0.3),
          PushButton(Id(:ok), Label.OKButton),
          VSpacing(0.3)
        )
      )

      @go_on = true

      # wait until user clicks "OK"
      # check if ComboBox selected and change view accordingly

      while @go_on

        # read file content
        file_content = SCR.Read(path(".target.string"), @filename)

<<<<<<< HEAD
        if file_content
          # remove ANSI color escape sequences
          file_content.gsub!(/\e\[(\d|;|\[)+m/, "")
          # remove remaining ASCII control characters (ASCII 0-31 and 127 (DEL))
          # (except new line, CR = 0xd)
          file_content.tr!("\u0000-\u000c\u000e-\u001f\u007f", "")
        else
          file_content = _("File not found.")
        end
=======
        # remove ANSI color escape sequences
        file_content.gsub!(/\e\[(\d|;|\[)+m/, "")
        # remove remaining ASCII control characters (ASCII 0-31 and 127 (DEL))
        # except new line (LF = 0xa) and carriage return (CR = 0xd)
        file_content.tr!("\u0000-\u0009\u000b\u000c\u000e-\u001f\u007f", "")
>>>>>>> 091e89fd

        # Fill the LogView with file content
        UI.ChangeWidget(Id(:log), :Value, file_content)

        heading = Builtins.sformat(_("System Log (%1)"), @filename)
        UI.ChangeWidget(Id(:log), :Label, heading)

        # wait for user input

        @ret = Convert.to_symbol(UI.UserInput)

        # clicked "OK" -> exit

        if @ret == :ok
          @go_on = false
        elsif @ret == :cancel # close window
          UI.CloseDialog
          return true
        elsif @ret == :custom_file
          # adapt to combo box settings

          @new_file = Convert.to_string(
            UI.QueryWidget(Id(:custom_file), :Value)
          )
          @filename = @new_file if !@new_file.nil?
        else
          Builtins.y2milestone("bad UserInput (%1)", @ret)
        end
      end

      # write new list of filenames

      @new_files = []
      @set_default = false

      # re-build list to get new default correct
      Builtins.foreach(@all_files) do |file|
        if Builtins.substring(file, 0, 1) == "*"
          old_default = Builtins.substring(file, 1) # strip leading "*"
          if old_default == @filename # default unchanged
            @new_files = Builtins.add(@new_files, file)
            @set_default = true # new default
          else
            @new_files = Builtins.add(@new_files, old_default)
          end
        elsif file != ""
          if file == @filename # mark new default
            @new_files = Builtins.add(@new_files, Ops.add("*", @filename))
            @set_default = true
          else
            @new_files = Builtins.add(@new_files, file)
          end
        end
      end
      # if we don't have a default by now, it wasn't in the list before
      # so add it here.

      if !@set_default && @filename != ""
        @new_files = Builtins.add(@new_files, Ops.add("*", @filename))
      end

      @new_files = Builtins.toset(@new_files)

      # convert ycp list back to \n separated string

      @filenames = Ops.add(Builtins.mergestring(@new_files, "\n"), "\n")

      SCR.Write(
        path(".target.string"),
        Ops.add(@vardir, "/filenames"),
        @filenames
      )

      UI.CloseDialog

      true
    end
  end
end

Yast::ViewAnymsgClient.new.main<|MERGE_RESOLUTION|>--- conflicted
+++ resolved
@@ -182,23 +182,15 @@
         # read file content
         file_content = SCR.Read(path(".target.string"), @filename)
 
-<<<<<<< HEAD
         if file_content
           # remove ANSI color escape sequences
           file_content.gsub!(/\e\[(\d|;|\[)+m/, "")
           # remove remaining ASCII control characters (ASCII 0-31 and 127 (DEL))
-          # (except new line, CR = 0xd)
-          file_content.tr!("\u0000-\u000c\u000e-\u001f\u007f", "")
+          # except new line (LF = 0xa) and carriage return (CR = 0xd)
+          file_content.tr!("\u0000-\u0009\u000b\u000c\u000e-\u001f\u007f", "")
         else
           file_content = _("File not found.")
         end
-=======
-        # remove ANSI color escape sequences
-        file_content.gsub!(/\e\[(\d|;|\[)+m/, "")
-        # remove remaining ASCII control characters (ASCII 0-31 and 127 (DEL))
-        # except new line (LF = 0xa) and carriage return (CR = 0xd)
-        file_content.tr!("\u0000-\u0009\u000b\u000c\u000e-\u001f\u007f", "")
->>>>>>> 091e89fd
 
         # Fill the LogView with file content
         UI.ChangeWidget(Id(:log), :Value, file_content)
