# encoding: utf-8

# ***************************************************************************
#
# Copyright (c) 2002 - 2012 Novell, Inc.
# All Rights Reserved.
#
# This program is free software; you can redistribute it and/or
# modify it under the terms of version 2 of the GNU General Public License as
# published by the Free Software Foundation.
#
# This program is distributed in the hope that it will be useful,
# but WITHOUT ANY WARRANTY; without even the implied warranty of
# MERCHANTABILITY or FITNESS FOR A PARTICULAR PURPOSE.   See the
# GNU General Public License for more details.
#
# You should have received a copy of the GNU General Public License
# along with this program; if not, contact Novell, Inc.
#
# To contact Novell about this file by physical or electronic mail,
# you may find current contact information at www.novell.com
#
# ***************************************************************************

require "yast"

module Yast
  # Reads and writes the ifcfg files (/etc/sysconfig/network/ifcfg-*).
  # Categorizes the configurations according to type.
  # Presents them one ifcfg at a time through the {#Current} hash.
  class NetworkInterfacesClass < Module
    include Logger

    Yast.import "String"
    include Logger

    # A single character used to separate alias id
    ALIAS_SEPARATOR = "#".freeze
    TYPE_REGEX = "(ip6tnl|mip6mnha|[#{String.CAlpha}]+)".freeze
    ID_REGEX = "([^#{ALIAS_SEPARATOR}]*)".freeze
    ALIAS_REGEX = "(.*)".freeze
    DEVNAME_REGEX = "#{TYPE_REGEX}-?#{ID_REGEX}".freeze
    # Supported hotplug types
    HOTPLUG_TYPES = ["pcmcia", "usb"].freeze

    # @attribute Name
    # @return [String]
    #
    # Current device identifier, like eth0, eth1:blah, lo, ...
    #
    # {#Add}, {#Edit} and {#Delete} copy the requested device info
    # (via {#Select}) to {#Name} and {#Current}, {#Commit} puts it back.

    # @attribute Current
    # @return [Hash<String>]
    #
    # Current device information
    # like { "BOOTPROTO"=>"dhcp", "STARTMODE"=>"auto" }
    #
    # {#Add}, {#Edit} and {#Delete} copy the requested device info
    # (via {#Select}) to {#Name} and {#Current}, {#Commit} puts it back.

    def main
      textdomain "base"

      Yast.import "Arch"
      Yast.import "Map"
      Yast.import "Mode"
      Yast.import "Netmask"
      Yast.import "TypeRepository"
      Yast.import "FileUtils"
      Yast.import "IP"

      @Name = ""

      @Current = {}

      # Interface information:
      # Devices[string type, string id] is a map with the contents of
      # ifcfg-<i>type</i>-<i>id</i>. Separating type from id is useful because
      # the type determines the fields of the interface file.
      # Multiple addresses for an interface are nested maps
      # [type, id, "_aliases", aid]
      # @see #Read
      @Devices = {}

      # Devices information
      # @see #Read
      @OriginalDevices = {}

      # Deleted devices
      @Deleted = []

      # True if devices are already read
      @initialized = false

      # Which operation is pending?
      # global
      @operation = nil
      # FIXME: used in lan/address.ycp (#17346) -> "global"

      # Predefined network card regular expressions
      @CardRegex =
        # other: irlan|lo|plip|...
        {
          "netcard" => "arc|ath|bnep|ci|ctc|dummy|bond|escon|eth|fddi|ficon|hsi|qeth|lcs|iucv|myri|tr|usb|wlan|xp|vlan|br|tun|tap|ib|em|p|p[0-9]+p",
          "modem"   => "ppp|modem",
          "isdn"    => "isdn|ippp",
          "dsl"     => "dsl"
        }

      # Predefined network device regular expressions
      @DeviceRegex = {
        # device types
        "netcard" => Ops.add(
          Ops.add(
            Ops.get(@CardRegex, "netcard", ""),
            HotplugRegex(["ath", "eth", "tr", "wlan"])
          ),
          "|usb-usb|usb-usb-"
        ),
        "modem"   => Ops.get(@CardRegex, "modem", ""),
        "isdn"    => Ops.add(
          Ops.get(@CardRegex, "isdn", ""),
          HotplugRegex(["isdn", "ippp"])
        ),
        "dsl"     => Ops.get(@CardRegex, "dsl", ""),
        # device groups
        "dialup"  => Ops.add(
          Ops.add(
            Ops.add(
              Ops.add(Ops.get(@CardRegex, "modem", ""), "|"),
              Ops.get(@CardRegex, "dsl", "")
            ),
            "|"
          ),
          Ops.get(@CardRegex, "isdn", "")
        )
      }

      # Types in order from fastest to slowest.
      # @see #FastestRegexps
      @FastestTypes = { 1 => "dsl", 2 => "isdn", 3 => "modem", 4 => "netcard" }

      # @see #Push
      @stack = {}

      # -------------------- components of configuration names --------------------

      # ifcfg name = type + id + alias_id
      # If id is numeric, it is not separated from type, otherwise separated by "-"
      # Id may be empty
      # Alias_id, if nonempty, is separated by alias_separator
      @ifcfg_name_regex = "^#{DEVNAME_REGEX}#{ALIAS_SEPARATOR}?#{ALIAS_REGEX}$"

      # Translates type code exposed by kernel in sysfs onto internaly used dev types.
      @TypeBySysfs = {
        "1"     => "eth",
        "24"    => "eth",
        "32"    => "ib",
        "512"   => "ppp",
        "768"   => "ipip",
        "769"   => "ip6tnl",
        "772"   => "lo",
        "776"   => "sit",
        "778"   => "gre",
        "783"   => "irda",
        "801"   => "wlan_aux",
        "65534" => "tun"
      }

      @TypeByKeyValue = ["INTERFACETYPE"]
      @TypeByKeyExistence = [
        ["ETHERDEVICE", "vlan"],
        ["WIRELESS_MODE", "wlan"],
        ["MODEM_DEVICE", "ppp"]
      ]
      @TypeByValueMatch = [
        ["BONDING_MASTER", "yes", "bond"],
        ["BRIDGE", "yes", "br"],
        ["WIRELESS", "yes", "wlan"],
        ["TUNNEL", "tap", "tap"],
        ["TUNNEL", "tun", "tun"],
        ["TUNNEL", "sit", "sit"],
        ["TUNNEL", "gre", "gre"],
        ["TUNNEL", "ipip", "ipip"],
        ["PPPMODE", "pppoe", "ppp"],
        ["PPPMODE", "pppoatm", "ppp"],
        ["PPPMODE", "capi-adsl", "ppp"],
        ["PPPMODE", "pptp", "ppp"],
        ["ENCAP", "syncppp", "isdn"],
        ["ENCAP", "rawip", "isdn"]
      ]

      @SensitiveFields = [
        "WIRELESS_WPA_PASSWORD",
        "WIRELESS_WPA_PSK",
        # the unnumbered one should be empty but just in case
        "WIRELESS_KEY",
        "WIRELESS_KEY_0",
        "WIRELESS_KEY_1",
        "WIRELESS_KEY_2",
        "WIRELESS_KEY_3"
      ]
    end

    # Create a list of hot-pluggable device names for the given devices
    def HotplugRegex(devs)
      return "" unless devs

      ret = ""
      devs.each do |dev|
        HOTPLUG_TYPES.each do |hot|
          ret += "|#{dev}-#{hot}|#{dev}-#{hot}-"
        end
      end
      ret
    end

    def IsEmpty(value)
      value = deep_copy(value)
      TypeRepository.IsEmpty(value)
    end

    def ifcfg_part(ifcfg, part)
      return "" if Builtins.regexpmatch(ifcfg, @ifcfg_name_regex) != true
      ret = Builtins.regexpsub(ifcfg, @ifcfg_name_regex, "\\#{part}")
      ret.nil? ? "" : ret
    end

    # Return a device type
    # @param [String] dev device
    # @return device type
    # @example device_type("eth1") -> "eth"
    # @example device_type("eth-pcmcia-0") -> "eth"
    def device_type(dev)
      ifcfg_part(dev, "1")
    end

    # Detects a subtype of Ethernet device type according /sys or /proc content
    #
    # @example GetEthTypeFromSysfs("eth0") -> "eth"
    # @example GetEthTypeFromSysfs("bond0") -> "bon"
    #
    # @param [String] interface name
    # @return [String] device type
    def GetEthTypeFromSysfs(dev)
      sys_dir_path = "/sys/class/net/#{dev}"

      if FileUtils.Exists("#{sys_dir_path}/wireless")
        "wlan"
      elsif FileUtils.Exists("#{sys_dir_path}/phy80211")
        "wlan"
      elsif FileUtils.Exists("#{sys_dir_path}/bridge")
        "br"
      elsif FileUtils.Exists("#{sys_dir_path}/bonding")
        "bond"
      elsif FileUtils.Exists("#{sys_dir_path}/tun_flags")
        "tap"
      elsif FileUtils.Exists("/proc/net/vlan/#{dev}")
        "vlan"
      elsif FileUtils.Exists("/sys/devices/virtual/net/#{dev}") && dev =~ /dummy/
        "dummy"
      else
        "eth"
      end
    end

    # Detects a subtype of InfiniBand device type according /sys
    #
    # @example GetEthTypeFromSysfs("ib0") -> "ib"
    # @example GetEthTypeFromSysfs("bond0") -> "bon"
    # @example GetEthTypeFromSysfs("ib0.8001") -> "ibchild"
    #
    # @param [String] interface name
    # @return [String] device type
    def GetIbTypeFromSysfs(dev)
      sys_dir_path = "/sys/class/net/#{dev}"

      if FileUtils.Exists("#{sys_dir_path}/bonding")
        "bond"
      elsif FileUtils.Exists("#{sys_dir_path}/create_child")
        "ib"
      else
        "ibchild"
      end
    end

    # Determines device type according /sys/class/net/<dev>/type value
    #
    # Firstly, it uses /sys/class/net/<dev>/type for basic decision. Obtained values are translated to
    # device type according <kernel src>/include/uapi/linux/if_arp.h. Sometimes it uses some other checks
    # to specify a "subtype". E.g. in case of "eth" it checks for presence of "wireless" subdir to
    # determine "wlan" device.
    #
    # @param [String] interface name
    # @return return device type or nil if nothing known found
    def GetTypeFromSysfs(dev)
      sys_dir_path = Builtins.sformat("/sys/class/net/%1", dev)
      sys_type_path = Builtins.sformat("%1/type", sys_dir_path)

      return nil if IsEmpty(dev) || !FileUtils.Exists(sys_type_path)

      sys_type = Convert.to_string(
        SCR.Read(path(".target.string"), sys_type_path)
      )

      sys_type = if sys_type
        Builtins.regexpsub(sys_type, "(.*)\n", "\\1")
      else
        ""
      end

      sys_type = String.CutBlanks(sys_type)

      type = case sys_type
      when "1"
        GetEthTypeFromSysfs(dev)
      when "32"
        GetIbTypeFromSysfs(dev)
      else
        Ops.get(@TypeBySysfs, sys_type)
      end

      Builtins.y2debug(
        "GetTypeFromSysFs: device='%1', sysfs type='%2', type='%3'",
        dev,
        sys_type,
        type
      )

      return nil if IsEmpty(type)

      type
    end

    # Detects device type according given ifcfg configuration
    #
    # @return device type or nil if type cannot be recognized from ifcfg config
    def GetTypeFromIfcfg(ifcfg)
      ifcfg = deep_copy(ifcfg)
      type = nil

      return nil if IsEmpty(ifcfg)

      Builtins.foreach(@TypeByValueMatch) do |key_type|
        rule_key = Ops.get(key_type, 0, "")
        rule_value = Ops.get(key_type, 1, "")
        rule_type = Ops.get(key_type, 2, "")
        type = rule_type if Ops.get_string(ifcfg, rule_key, "") == rule_value
      end

      Builtins.foreach(@TypeByKeyExistence) do |key_type|
        rule_key = Ops.get(key_type, 0, "")
        rule_type = Ops.get(key_type, 1, "")
        type = rule_type if Ops.get_string(ifcfg, rule_key, "") != ""
      end

      Builtins.foreach(@TypeByKeyValue) do |rule_key|
        rule_type = Ops.get_string(ifcfg, rule_key, "")
        type = rule_type if rule_type != ""
      end

      type
    end

    # Detects device type according its name and ifcfg configuration.
    #
    # @param dev   device name
    # @param ifcfg device's ifcfg configuration
    # @return      device type
    def GetTypeFromIfcfgOrName(dev, ifcfg)
      ifcfg = deep_copy(ifcfg)
      return nil if IsEmpty(dev)

      type = GetTypeFromSysfs(dev)

      type = GetTypeFromIfcfg(ifcfg) if IsEmpty(type)

      type = device_type(dev) if type.nil?

      log.debug("GetTypeFromIfcfgOrName: device='#{dev}' type='#{type}'")

      type
    end

    # Detects device type according cached data
    #
    # If cached ifcfg for given device is found it is used as parameter for
    # GetTypeFromIfcfgOrName( dev, ifcfg). Otherwise is device handled as unconfigured
    # and result is equal to GetTypeFromIfcfgOrName( dev, nil)
    #
    # @param dev   device name
    # @return      detected device type
    def GetType(dev)
      type = GetTypeFromIfcfgOrName(dev, nil)

      Builtins.foreach(@Devices) do |_dev_type, confs|
        ifcfg = Ops.get(confs, dev, {})
        type = GetTypeFromIfcfgOrName(dev, ifcfg) if !IsEmpty(ifcfg)
      end

      type
    end

    # Return device type in human readable form :-)
    # @param [String] dev device
    # @return device type
    # @example GetDeviceTypeName(eth-bus-pci-0000:01:07.0) -> "Network Card"
    # @example GetDeviceTypeName(modem0) -> "Modem"
    def GetDeviceTypeName(dev)
      # pppN must be tried before pN, modem before netcard
      if Builtins.regexpmatch(
        dev,
        Ops.add("^", Ops.get(@DeviceRegex, "modem", ""))
      )
        return _("Modem")
      elsif Builtins.regexpmatch(
        dev,
        Ops.add("^", Ops.get(@DeviceRegex, "netcard", ""))
      )
        return _("Network Card")
      elsif Builtins.regexpmatch(
        dev,
        Ops.add("^", Ops.get(@DeviceRegex, "isdn", ""))
      )
        return _("ISDN")
      elsif Builtins.regexpmatch(
        dev,
        Ops.add("^", Ops.get(@DeviceRegex, "dsl", ""))
      )
        return _("DSL")
      else
        return _("Unknown")
      end
    end

    # Return a device number
    # @param [String] dev device
    # @return device number
    # @example device_num("eth1") -> "1"
    # @example device_num("lo") -> ""
    #
    # Obsolete: It is incompatible with new device naming scheme.
    def device_num(dev)
      log.warn("Do not use device_num.")
      ifcfg_part(dev, "2")
    end

    # Return a device alias number
    # @param [String] dev device
    # @return alias number
    # @example alias_num("eth1#2") -> "2"
    # @example alias_num("eth1#blah") -> "blah"
    def alias_num(dev)
      ifcfg_part(dev, "3")
    end

    # Create a device name from its type and number
    # @param [String] typ device type
    # @param [String] num device number
    # @return device name
    # @example device_name("eth", "1") -> "eth1"
    # @example device_name("lo", "") -> "lo"
    def device_name(typ, num)
      if typ.nil? || typ == ""
        Builtins.y2error("wrong type: %1", typ)
        return nil
      end
      if num.nil?
        Builtins.y2error("wrong number: %1", num)
        return nil
      end
      if Builtins.regexpmatch(num, "^[0-9]*$")
        return Builtins.sformat("%1%2", typ, num)
      end
      Builtins.sformat("%1-%2", typ, num)
    end

    # Extracts device name from alias name
    #
    # alias_name := <device_name>{ALIAS_SEPARATOR}<alias_name>
    def device_name_from_alias(alias_name)
      alias_name.sub(/#{ALIAS_SEPARATOR}.*/, "")
    end

    # Create a alias name from its type and numbers
    # @param [String] typ device type
    # @param [String] num device number
    # @param [String] anum alias number
    # @return alias name
    # @example alias_name("eth", "1", "2") -> "eth1#2"
    def alias_name(typ, num, anum)
      if typ.nil? || typ == ""
        Builtins.y2error("wrong type: %1", typ)
        return nil
      end
      if num.nil? # || num < 0
        Builtins.y2error("wrong number: %1", num)
        return nil
      end
      if anum.nil? || anum == ""
        Builtins.y2error("wrong alias number: %1", anum)
        return nil
      end
      Builtins.sformat("%1#%2", device_name(typ, num), anum)
    end

    # Test hotplugability of a device
    # @param [String] type device type
    # @return true if hotpluggable
    def IsHotplug(type)
      return false if type == "" || type.nil?
      HOTPLUG_TYPES.any? { |t| type.end_with?(t) }
    end

    # Return matching inteface for this hardware ID (uses getcfg-interface)
    # @param [String] dev unique device string
    # return interface name
    # @example MatchInterface("eth-id-00:01:DE:AD:BE:EF") -> "eth0"
    # global string MatchInterface(string dev) {
    #     string cmd = "getcfg-interface " + dev;
    #     map dn =(map) SCR::Execute(.target.bash_output, cmd);
    #     string devname = deletechars(dn["stdout"]:"", "\n");
    #
    #     return devname;
    # }
    # Test whether device is connected (Link:up)
    # The info is taken from sysfs
    # @param [String] dev unique device string
    # @return true if connected
    def IsConnected(dev)
      # Assume all devices are connected in testsuite mode
      return true if Mode.testsuite

      cmd = "cat /sys/class/net/#{dev}/carrier"

      ret = Convert.to_map(SCR.Execute(path(".target.bash_output"), cmd))
      Builtins.y2milestone("Sysfs returned %1", ret)

      Builtins.deletechars(Ops.get_string(ret, "stdout", ""), "\n") == "1"
    end

    # Return real type of the device (incl. PCMCIA, USB, ...)
    # @param [String] type basic device type
    # @param [String] hotplug hot plug type
    # @return real type
    # @example RealType("eth", "usb") -> "eth-usb"
    def RealType(type, hotplug)
      Builtins.y2debug("type=%1", type)
      if type == "" || type.nil?
        Builtins.y2error("Wrong type: %1", type)
        return "eth"
      end

      return type if hotplug == "" || hotplug.nil?

      realtype = Ops.add(Ops.add(type, "-"), hotplug)
      Builtins.y2debug("realtype=%1", realtype)
      realtype
    end

    # ---------------------------------------------------------------------------

    # STARTMODE: onboot, on and boot are aliases for auto
    def CanonicalizeStartmode(ifcfg)
      ifcfg = deep_copy(ifcfg)
      canonicalize_startmode = {
        "on"     => "auto",
        "boot"   => "auto",
        "onboot" => "auto"
      }
      startmode = Ops.get_string(ifcfg, "STARTMODE", "")
      Ops.set(
        ifcfg,
        "STARTMODE",
        Ops.get(canonicalize_startmode, startmode, startmode)
      )
      deep_copy(ifcfg)
    end

    #
    # Canonicalize static ip configuration obtained from sysconfig. (suse#46885)
    #
    # Static ip configuration formats supported by sysconfig:
    # 1) IPADDR=10.0.0.1/8
    # 2) IPADDR=10.0.0.1 PREFIXLEN=8
    # 3) IPADDR=10.0.0.1 NETMASK=255.0.0.0
    #
    # Features:
    # - IPADDR (in form <ip>/<prefix>) overrides PREFIXLEN,
    # - NETMASK is used only if prefix length unspecified)
    # - If prefix length and NETMASK are unspecified, 32 is implied.
    #
    # Canonicalize it to:
    # - IPADDR="<ipv4>" PREFIXLEN="<prefix>" NETMASK="<netmask>") in case of IPv4 config
    # E.g. IPADDR=10.0.0.1 PREFIXLEN=8 NETMASK=255.0.0.0
    # - IPADDR="<ipv6>" PREFIXLEN="<prefix>" NETMASK="") in case of IPv6 config
    # E.g. IPADDR=2001:15c0:668e::5 PREFIXLEN=48 NETMASK=""
    #
    # @param ifcfg     a map with netconfig (ifcfg) configuration for a one device
    # @return          a map with IPADDR, NETMASK and PREFIXLEN adjusted if IPADDR is present.
    #                  Returns original ifcfg if IPADDR is not present. In case of error,
    #                  returns nil.
    #
    def CanonicalizeIP(ifcfg)
      ifcfg = deep_copy(ifcfg)
      return nil if ifcfg.nil?

      ipaddr, prefixlen = ifcfg["IPADDR"].to_s.split("/")

      return ifcfg if ipaddr.to_s == "" # DHCP or inconsistent

      prefixlen = ifcfg["PREFIXLEN"].to_s if prefixlen.to_s == ""

      prefixlen = Netmask.ToBits(ifcfg["NETMASK"].to_s).to_s if prefixlen == ""

      # Now we have ipaddr and prefixlen
      # Let's compute the rest
      netmask = IP.Check4(ipaddr) ? Netmask.FromBits(prefixlen.to_i) : ""

      ifcfg["IPADDR"] = ipaddr
      ifcfg["PREFIXLEN"] = prefixlen
      ifcfg["NETMASK"] = netmask

      ifcfg
    end

    # Filters out INTERFACETYPE option from ifcfg config when it is not needed.
    #
    # INTERFACETYPE has big impact on wicked even yast behavior. It was overused
    # by yast in the past. According wicked team it makes sense to use it only
    # in two cases 1) lo device (when it's name is changed - very strongly discouraged)
    # 2) dummy device
    #
    # This function silently modifies user's config files. However, it should make sense
    # because:
    # - INTERFACETYPE is usually not needed
    # - other functions in this module modifies the config as well (see Canonicalize* functions)
    # - using INTERFACETYPE is reported as a warning by wicked (it asks for reporting a bug)
    # - it is often ignored by wicked
    def filter_interfacetype(devmap)
      ret = deep_copy(devmap)
      ret.delete_if { |k, v| k == "INTERFACETYPE" && !["lo", "dummy"].include?(v) }
    end

    # Conceal secret information, such as WEP keys, so that the output
    # can be passed to y2log and bugzilla.
    # @param [Hash{String => Object}] ifcfg one ifcfg
    # @return ifcfg with secret fields masked out
    def ConcealSecrets1(ifcfg)
      ifcfg = deep_copy(ifcfg)
      return nil if ifcfg.nil?

      secret_fields = ifcfg.select { |k, v| @SensitiveFields.include?(k) && v != "" }
      secret_fields.map { |k, _v| ifcfg[k] = "CONCEALED" }

      ifcfg
    end

    # Conceal secret information, such as WEP keys, so that the output
    # can be passed to y2log and bugzilla. (#65741)
    # @param [Hash] devs a two-level map of ifcfgs like Devices
    # @return ifcfgs with secret fields masked out
    def ConcealSecrets(devs)
      devs = deep_copy(devs)
      return nil if devs.nil?
      out = Builtins.mapmap(
        Convert.convert(
          devs,
          from: "map",
          to:   "map <string, map <string, map <string, any>>>"
        )
      ) do |t, tdevs|
        tout = Builtins.mapmap(tdevs) do |id, ifcfg|
          { id => ConcealSecrets1(ifcfg) }
        end
        { t => tout }
      end
      deep_copy(out)
    end

    # Get current sysconfig configured interfaces
    #
    # @param devregex [String] regex to filter by
    # @return [Array] of ifcfg names
    def get_devices(devregex = "[~]")
      devices = SCR.Dir(path(".network.section")) || []

      devices.select! { |file| file !~ /#{devregex}/ } unless devregex.nil? && devregex.empty?
<<<<<<< HEAD
=======
      devices.delete_if(&:empty?)
>>>>>>> 8dfd1fc2

      log.debug "devices=#{devices}"
      devices
    end

<<<<<<< HEAD
    # Canonicalize IPADDR and STARTMODE of given config
    # and nested _aliases
    #
    # @param [Hash] a map with netconfig (ifcfg) configuration
    # @return [Hash] ifcfg with canonicalized IP addresses
    def canonicalize_config(config)
      config = deep_copy(config)
      # canonicalize, #46885
      (config["_aliases"] || {}).tap do |aliases|
        aliases.each { |a, c| aliases[a] = CanonicalizeIP(c) }
      end

      config = CanonicalizeIP(config)
      CanonicalizeStartmode(config)
    end

=======
>>>>>>> 8dfd1fc2
    # Variables which could be suffixed and thus duplicated
    LOCALS = [
      "IPADDR",
      "REMOTE_IPADDR",
      "NETMASK",
      "PREFIXLEN",
      "BROADCAST",
      "SCOPE",
      "LABEL",
      "IP_OPTIONS"
    ].freeze

    # It reads, parses and transforms the given attributes
    # from the given device config path returning a hash
    # with the transformed device config
    #
    # @param [String] path of the device config to read from
    # @param [Hash{String => Object}] newdev new device map
    #
    # @return [Hash{String => Object}] parsed configuration
    def generate_config(pth, values)
      config = {}
      values.each do |val|
        item = SCR.Read(path("#{pth}.#{val}"))
        log.debug("item=#{item}")
        next if item.nil?
        # No underscore '_' -> global
        # Also temporarily standard globals
        if !val.include?("_") || LOCALS.include?(val)
          config[val] = item
          next
        end

        # Try to strip _suffix
        # @example "IP_OPTIONS_1".rpartition("_") => ["IP_OPTIONS", "_", "1"]
        v, _j, s = val.rpartition("_")
        log.info("#{val}:#{v}:#{s}")
        # Global
        if !LOCALS.include?(v)
          config[val] = item
        else
          config["_aliases"] ||= {}
          config["_aliases"][s] ||= {}
          config["_aliases"][s][v] = item
        end
      end
      log.info("config=#{ConcealSecrets1(config)}")
      config = canonicalize_config(config)
      filter_interfacetype(config)
    end

    # Adapts the interface configuration used during many year for enslaved
    # interfaces (IPADDR == 0.0.0.0 and BOOTPROTO == 'static').
    #
    # Sets the BOOTPROTO as none, empties the IPADDR, and also empties the
    # NETMASK and the PREFIXLEN if exist.
    def adapt_old_config!
      @Devices.each do |devtype, devices|
        devices.each do |device, config|
          bootproto = config["BOOTPROTO"] || "static"
          next unless bootproto == "static" && config["IPADDR"] == "0.0.0.0"

          config["BOOTPROTO"] = "none"
          config["IPADDR"]    = ""
          config["NETMASK"]   = "" if config.key? "NETMASK"
          config["PREFIXLEN"] = "" if config.key? "PREFIXLEN"

          @Devices[devtype][device] = config
        end
      end

      @Devices
    end

    # The device is added to @Devices[devtype] hash using the device name as key
    # and the ifconfg hash as value
    #
    # @param <String> device name
    # @param [Hash] a map with netconfig (ifcfg) configuration
    #
    def add_device(device, ifcfg)
      devtype = GetTypeFromIfcfg(ifcfg) || GetType(device)
      @Devices[devtype] ||= {}
      @Devices[devtype][device] = ifcfg
    end

    # Read devices from files and cache it
    # @return true if sucess
    def Read
      return true if @initialized == true

      @Devices = {}

      # preparation
      devices = get_devices

      # Read devices
      devices.each do |device|
        pth = ".network.value.\"#{device}\""
        log.debug("pth=#{pth}")

        values = SCR.Dir(path(pth))
        log.debug("values=#{values}")

        config = generate_config(pth, values)

        add_device(device, config)
      end
      log.debug("Devices=#{@Devices}")

      @OriginalDevices = deep_copy(@Devices)
      @initialized = true
    end

    # re-read all settings again from system
    # for creating new proposal from scratch (#170558)
    def CleanCacheRead
      @initialized = false
      Read()
    end

    # Returns all the devices which device name matchs given devregex
    #
    # @param [Array] of Devices
    # @param [String] regex to filter by
    # @return [Array] of Devices that match the given regex
    def Filter(devices, devregex)
      devices = deep_copy(devices)
      return devices if devices.nil? || devregex.nil? || devregex == ""

      regex = "^(#{@DeviceRegex[devregex] || devregex})[0-9]*$"
      log.debug("regex=#{regex}")
      devices.select! { |f, _d| f =~ /#{regex}/ }
      log.debug("devices=#{devices}")
      devices
    end

    # Used in BuildSummary, BuildOverview
    def FilterDevices(devregex)
      Filter(@Devices, devregex)
    end

    # Returns all the devices that does not match the given devregex
    #
    # @param [Array] of Devices
    # @param [String] regex to filter by
    # @return [Array] of Devices that match the given regex
    def FilterNOT(devices, devregex)
      return {} if devices.nil? || devregex.nil? || devregex == ""
      devices = deep_copy(devices)

      regex = "^(#{@DeviceRegex[devregex] || devregex})[0-9]*$"

      log.debug("regex=#{regex}")
      devices.select! { |f, _d| f !~ /#{regex}/ }

      log.debug("devices=#{devices}")
      devices
    end

    def Write(devregex)
      log.info("Writing configuration")
      log.debug("Devices=#{@Devices}")
      log.debug("Deleted=#{@Deleted}")

      devs = Filter(@Devices, devregex)
      original_devs = Filter(@OriginalDevices, devregex)
      log.info("OriginalDevs=#{ConcealSecrets(original_devs)}")
      log.info("Devs=#{ConcealSecrets(devs)}")

      # Check for changes
      if devs == original_devs
        log.info("No changes to #{devregex} devices -> nothing to write")
        return true
      end

      # remove deleted devices
      log.info("Deleted=#{@Deleted}")
      Builtins.foreach(@Deleted) do |d|
        anum = alias_num(d)
        if anum == ""
          # delete config file
          p = Builtins.add(path(".network.section"), d)
          log.debug("deleting: #{p}")
          SCR.Write(p, nil)
        else
          dev = device_name_from_alias(d)
          typ = GetType(dev)
          base = Builtins.add(path(".network.value"), dev)
          # look in OriginalDevs because we need to catch all variables
          # of the alias

          dev_aliases = original_devs[typ][dev]["_aliases"][anum] || {}
          dev_aliases.keys.each do |key|
            p = base + "#{key}_#{anum}"
            log.debug("deleting: #{p}")
            SCR.Write(p, nil)
          end
        end
      end
      @Deleted = []

      # write all devices
      Builtins.maplist(
        Convert.convert(
          devs,
          from: "map",
          to:   "map <string, map <string, map <string, any>>>"
        )
      ) do |typ, devsmap|
        Builtins.maplist(devsmap) do |config, devmap|
          next if devmap == Ops.get_map(original_devs, [typ, config], {})
          # write sysconfig
          p = Ops.add(Ops.add(".network.value.\"", config), "\".")
          if Ops.greater_than(
            Builtins.size(Ops.get_string(devmap, "IPADDR", "")),
            0
          ) &&
              Builtins.find(Ops.get_string(devmap, "IPADDR", ""), "/") == -1
            if Ops.greater_than(
              Builtins.size(Ops.get_string(devmap, "IPADDR", "")),
              0
            ) &&
                Ops.greater_than(
                  Builtins.size(Ops.get_string(devmap, "NETMASK", "")),
                  0
                )
              Ops.set(
                devmap,
                "IPADDR",
                Builtins.sformat(
                  "%1/%2",
                  Ops.get_string(devmap, "IPADDR", ""),
                  Netmask.ToBits(Ops.get_string(devmap, "NETMASK", ""))
                )
              )
              devmap = Builtins.remove(devmap, "NETMASK")
              # TODO : delete NETMASK from config file
            elsif Ops.greater_than(
              Builtins.size(Ops.get_string(devmap, "IPADDR", "")),
              0
            ) &&
                Ops.greater_than(
                  Builtins.size(Ops.get_string(devmap, "PREFIXLEN", "")),
                  0
                )
              Ops.set(
                devmap,
                "IPADDR",
                Builtins.sformat(
                  "%1/%2",
                  Ops.get_string(devmap, "IPADDR", ""),
                  Ops.get_string(devmap, "PREFIXLEN", "")
                )
              )
              devmap = Builtins.remove(devmap, "PREFIXLEN")
              # TODO : delete PREFIXLEN from config file
            end
          end
          # write all keys to config
          Builtins.maplist(
            Convert.convert(
              Map.Keys(devmap),
              from: "list",
              to:   "list <string>"
            )
          ) do |k|
            # Write aliases
            if k == "_aliases"
              Builtins.maplist(Ops.get_map(devmap, k, {})) do |anum, amap|
                # Normally defaulting the label would be done
                # when creating the map, not here when
                # writing, but we create it in 2 ways so it's
                # better here. Actually it does not work because
                # the edit dialog nukes LABEL :-(
                if Ops.greater_than(Builtins.size(Ops.get(amap, "IPADDR", "")), 0) &&
                    Ops.greater_than(
                      Builtins.size(Ops.get(amap, "NETMASK", "")),
                      0
                    )
                  Ops.set(
                    amap,
                    "IPADDR",
                    Builtins.sformat(
                      "%1/%2",
                      Ops.get(amap, "IPADDR", ""),
                      Netmask.ToBits(Ops.get(amap, "NETMASK", ""))
                    )
                  )
                  amap = Builtins.remove(amap, "NETMASK")
                  # TODO : delete NETMASK from config file
                elsif Ops.greater_than(
                  Builtins.size(Ops.get(amap, "IPADDR", "")),
                  0
                ) &&
                    Ops.greater_than(
                      Builtins.size(Ops.get(amap, "PREFIXLEN", "")),
                      0
                    )
                  Ops.set(
                    amap,
                    "IPADDR",
                    Builtins.sformat(
                      "%1/%2",
                      Ops.get(amap, "IPADDR", ""),
                      Ops.get(amap, "PREFIXLEN", "")
                    )
                  )
                  amap = Builtins.remove(amap, "PREFIXLEN")
                  # TODO : delete PREFIXLEN from config file
                end
                Builtins.maplist(amap) do |ak, av|
                  akk = Ops.add(Ops.add(ak, "_"), anum)
                  SCR.Write(Builtins.topath(Ops.add(p, akk)), av) #			    seen_label = seen_label || ak == "LABEL";
                end
              end
            else
              # Write regular keys
              SCR.Write(
                Builtins.topath(Ops.add(p, k)),
                Ops.get_string(devmap, k, "")
              )
            end
          end

          # 0600 if contains encryption key (#24842)
          has_key = @SensitiveFields.any? { |k| devmap[k] && !devmap[k].empty? }
          if has_key
            log.debug("Permission change: #{config}")
            SCR.Write(
              Builtins.add(path(".network.section_private"), config),
              true
            )
          end
          @OriginalDevices = {} if @OriginalDevices.nil?
          if Ops.get(@OriginalDevices, typ).nil?
            Ops.set(@OriginalDevices, typ, {})
          end
          Ops.set(
            @OriginalDevices,
            [typ, config],
            Ops.get(@Devices, [typ, config], {})
          )
        end
      end

      # Finish him
      SCR.Write(path(".network"), nil)

      true
    end

    # Import data
    #
    # All devices which confirms to <devregex> are silently removed from Devices
    # and replaced by those supplied by <devices>.
    #
    # @param settings settings to be imported
    # @return true on success
    def Import(devregex, devices)
      devices = deep_copy(devices)
      devs = FilterNOT(@Devices, devregex)
      Builtins.y2debug("Devs=%1", devs)

      devices = Builtins.mapmap(devices) do |typ, devsmap|
        {
          typ => Builtins.mapmap(
            Convert.convert(
              devsmap,
              from: "map",
              to:   "map <string, map <string, any>>"
            )
          ) do |num, config|
            config = CanonicalizeIP(config)
            config = CanonicalizeStartmode(config)
            { num => config }
          end
        }
      end

      @Devices = Convert.convert(
        Builtins.union(devs, devices),
        from: "map",
        to:   "map <string, map <string, map <string, any>>>"
      )

      @initialized = if devices.nil? || devices == {}
        # devices == $[] is used in lan_auto "Reset" as a way how to
        # rollback changes imported from AY
        false
      else
        true
      end

      Builtins.y2milestone(
        "NetworkInterfaces::Import - done, cache content: %1",
        @Devices
      )

      true
    end

    # Return supported network device types (for type netcard)
    # for this hardware
    def GetDeviceTypes
      # common linux device types available on all architectures
      common_dev_types = ["eth", "tr", "vlan", "br", "tun", "tap", "bond"]

      # s390 specific device types
      s390_dev_types = ["hsi", "ctc", "escon", "ficon", "iucv", "qeth", "lcs"]

      # device types which cannot be present on s390 arch
      s390_unknown_dev_types = [
        "arc",
        "bnep",
        "dummy",
        "fddi",
        "myri",
        "usb",
        "wlan",
        "ib"
      ]

      # ia64 specific device types
      ia64_dev_types = ["xp"]

      dev_types = deep_copy(common_dev_types)

      if Arch.s390
        dev_types = Convert.convert(
          Builtins.merge(dev_types, s390_dev_types),
          from: "list",
          to:   "list <string>"
        )
      else
        if Arch.ia64
          dev_types = Convert.convert(
            Builtins.merge(dev_types, ia64_dev_types),
            from: "list",
            to:   "list <string>"
          )
        end

        dev_types = Convert.convert(
          Builtins.merge(dev_types, s390_unknown_dev_types),
          from: "list",
          to:   "list <string>"
        )
      end

      Builtins.foreach(dev_types) do |device|
        if !Builtins.contains(
          Builtins.splitstring(Ops.get(@DeviceRegex, "netcard", ""), "|"),
          device
        )
          Builtins.y2error(
            "%1 is not contained in DeviceRegex[\"netcard\"]",
            device
          )
        end
      end

      deep_copy(dev_types)
    end

    # Return textual device type
    # @param [String] type device type
    # @param [String] type description type
    # @return textual form of device type
    # @example GetDevTypeDescription("eth", false) -> "Ethernet"
    # @example GetDevTypeDescription("eth", true)  -> "Ethernet Network Card"
    def GetDevTypeDescription(type, longdescr)
      if Builtins.issubstring(type, "#")
        # Device type label
        # This is what used to be Virtual Interface (eth0:1).
        # In our data model, additional addresses for an interface
        # are represented as its sub-interfaces.
        # And also we frequently confuse "device" and "interface"
        # :-(
        return _("Additional Address")
      end

      device_types = {
        # Device type label
        "arc"   => [_("ARCnet"), _("ARCnet Network Card")],
        # Device type label
        "atm"   => [
          _("ATM"),
          _("Asynchronous Transfer Mode (ATM)")
        ],
        # Device type label
        "bnep"  => [
          _("Bluetooth"),
          _("Bluetooth Connection")
        ],
        # Device type label
        "bond"  => [_("Bond"), _("Bond Network")],
        # Device type label
        "ci"    => [
          _("CLAW"),
          _("Common Link Access for Workstation (CLAW)")
        ],
        # Device type label
        "contr" => [_("ISDN"), _("ISDN Card")],
        # Device type label
        "ctc"   => [
          _("CTC"),
          _("Channel to Channel Interface (CTC)")
        ],
        # Device type label
        "dsl"   => [_("DSL"), _("DSL Connection")],
        # Device type label
        "dummy" => [_("Dummy"), _("Dummy Network Device")],
        # Device type label
        "escon" => [
          _("ESCON"),
          _("Enterprise System Connector (ESCON)")
        ],
        # Device type label
        "eth"   => [
          _("Ethernet"),
          _("Ethernet Network Card")
        ],
        # Device type label
        "fddi"  => [_("FDDI"), _("FDDI Network Card")],
        # Device type label
        "ficon" => [
          _("FICON"),
          _("Fiberchannel System Connector (FICON)")
        ],
        # Device type label
        "hippi" => [
          _("HIPPI"),
          _("HIgh Performance Parallel Interface (HIPPI)")
        ],
        # Device type label
        "hsi"   => [
          _("Hipersockets"),
          _("Hipersockets Interface (HSI)")
        ],
        # Device type label
        "ippp"  => [_("ISDN"), _("ISDN Connection")],
        # Device type label
        "irlan" => [_("IrDA"), _("Infrared Network Device")],
        # Device type label
        "irda"  => [_("IrDA"), _("Infrared Device")],
        # Device type label
        "isdn"  => [_("ISDN"), _("ISDN Connection")],
        # Device type label
        "iucv"  => [
          _("IUCV"),
          _("Inter User Communication Vehicle (IUCV)")
        ],
        # Device type label
        "lcs"   => [_("OSA LCS"), _("OSA LCS Network Card")],
        # Device type label
        "lo"    => [_("Loopback"), _("Loopback Device")],
        # Device type label
        "modem" => [_("Modem"), _("Modem")],
        # Device type label
        "myri"  => [_("Myrinet"), _("Myrinet Network Card")],
        # Device type label
        "net"   => [_("ISDN"), _("ISDN Connection")],
        # Device type label
        "plip"  => [
          _("Parallel Line"),
          _("Parallel Line Connection")
        ],
        # Device type label
        "ppp"   => [_("Modem"), _("Modem")],
        # Device type label
        "qeth"  => [
          _("QETH"),
          _("OSA-Express or QDIO Device (QETH)")
        ],
        # Device type label
        "sit"   => [
          _("IPv6-in-IPv4"),
          _("IPv6-in-IPv4 Encapsulation Device")
        ],
        # Device type label
        "slip"  => [
          _("Serial Line"),
          _("Serial Line Connection")
        ],
        # Device type label
        "tr"    => [
          _("Token Ring"),
          _("Token Ring Network Card")
        ],
        # Device type label
        "usb"   => [_("USB"), _("USB Network Device")],
        # Device type label
        "vmnet" => [_("VMWare"), _("VMWare Network Device")],
        # Device type label
        "wlan"  => [
          _("Wireless"),
          _("Wireless Network Card")
        ],
        # Device type label
        "xp"    => [_("XPNET"), _("XP Network")],
        # Device type label
        "vlan"  => [_("VLAN"), _("Virtual LAN")],
        # Device type label
        "br"    => [_("Bridge"), _("Network Bridge")],
        # Device type label
        "tun"   => [_("TUN"), _("Network TUNnel")],
        # Device type label
        "tap"   => [_("TAP"), _("Network TAP")],
        # Device type label
        "ib"    => [_("InfiniBand"), _("InfiniBand Device")]
      }

      if Builtins.haskey(device_types, type)
        return Ops.get_string(
          device_types,
          [type, longdescr == true ? 1 : 0],
          ""
        )
      end

      type1 = String.FirstChunk(type, "-")
      if Builtins.haskey(device_types, type1)
        return Ops.get_string(
          device_types,
          [type1, longdescr == true ? 1 : 0],
          ""
        )
      end

      Builtins.y2error("Unknown type: %1", type)
      type
    end

    # Export data
    # @return dumped settings (later acceptable by Import())
    def Export(devregex)
      devs = Filter(@Devices, devregex)
      log.debug("Devs=#{devs}")
      devs
    end

    # Were the devices changed?
    # @return true if modified
    def Modified(devregex)
      devs = Filter(@Devices, devregex)
      original_devs = Filter(@OriginalDevices, devregex)
      log.debug("OriginalDevs=#{original_devs}")
      log.debug("Devs=#{devs}")
      devs == original_devs
    end

    # It returns an array of <num> elements corresponding to the integer
    # part of the free device names available for the given device type.
    #
    # @example GetFreeDevices("eth", 2) -> [1, 2]
    #
    # @param [String] type device type
    # @param [String] num number of free devices to return
    # @return [Array] of free devices for given type
    def GetFreeDevices(type, num)
      log.debug("Devices=#{@Devices}")
      log.debug("type,num=#{type},#{num}")
      log.debug("Devices[#{type}]=#{@Devices[type]}")

      curdevs = @Devices.fetch(type, {}).keys
      curdevs.map! { |d| d.include?(type) ? device_num(d) : d }

      i = 0
      count = 0
      ret = []

      # Hotpluggable devices
      if IsHotplug(type) && !curdevs.include?("")
        log.debug("Added simple hotplug device")
        count += 1
        ret << ""
      end

      # Remaining numbered devices
      while count < num
        if !curdevs.include?(i.to_s)
          ret << i.to_s
          count += 1
        end
        i += 1
      end

      log.debug("Free devices=#{ret}")

      ret
    end

    # Return free device
    # @param [String] type device type
    # @return free device
    # @example GetFreeDevice("eth") -&gt; "1"
    def GetFreeDevice(type)
      log.debug("type=#{type}")

      free_dev = GetFreeDevices(type, 1).first

      log.error("Free device location error: #{free_dev}") if free_dev.nil?
      log.debug("Free device=#{free_dev}")

      free_dev
    end

    # Check presence of the device (alias)
    # @param [String] dev device identifier
    # @return true if device is present
    def Check(dev)
      Builtins.y2debug("Check(%1)", dev)
      typ = GetType(dev)
      #    string num = device_num(dev);
      #    string anum = alias_num(dev);
      return false if !Builtins.haskey(@Devices, typ)

      devsmap = Ops.get(@Devices, typ, {})
      return false if !Builtins.haskey(devsmap, dev)

      Builtins.y2debug("Check passed")
      true
    end

    # Select the given device
    # @param device to select ("" for new device, default values)
    # @return true if success
    def Select(name)
      @Name = ""
      @Current = {}

      Builtins.y2debug("name=%1", name)
      if name != "" && !Check(name)
        Builtins.y2error("No such device: %1", name)
        return false
      end

      @Name = name
      t = GetType(@Name)
      @Current = Ops.get(@Devices, [t, @Name], {})
      a = alias_num(@Name)
      if !a.nil? && a != ""
        @Current = Ops.get_map(@Current, ["_aliases", a], {})
      end

      if @Current == {}
        # Default device map
        @Current =
          # FIXME: remaining items
          {}
      end

      Builtins.y2debug("Name=%1", @Name)
      Builtins.y2debug("Current=%1", @Current)

      true
    end

    # Add a new device
    # @return true if success
    def Add
      @operation = nil
      return false if Select("") != true
      @operation = :add
      true
    end

    # Edit the given device
    # @param dev device to edit
    # @return true if success
    def Edit(name)
      @operation = nil
      return false if Select(name) != true
      @operation = :edit
      true
    end

    # Delete the given device
    # @param dev device to delete
    # @return true if success
    def Delete(name)
      @operation = nil
      return false if Select(name) != true
      @operation = :delete
      true
    end

    # Update Devices map
    # @param dev device identifier
    # @param [Hash{String => Object}] newdev new device map
    # @param [Boolean] check if check if device already exists
    # @return true if success
    def Change2(name, newdev, check)
      newdev = deep_copy(newdev)
      Builtins.y2debug("Change(%1,%2,%3)", name, newdev, check)
      Builtins.y2debug("Devices=%1", @Devices)
      if Check(name) && check
        Builtins.y2error("Device already present: %1", name)
        return false
      end

      t = if !IsEmpty(newdev)
        GetTypeFromIfcfgOrName(name, newdev)
      else
        GetType(name)
      end

      if name == @Name
        int_type = Ops.get_string(@Current, "INTERFACETYPE", "")

        t = int_type if Ops.greater_than(Builtins.size(int_type), 0)
      end
      a = alias_num(name)
      Builtins.y2debug("ChangeDevice(%1)", name)

      devsmap = Ops.get(@Devices, t, {})
      devmap = Ops.get(devsmap, name, {})
      amap = Ops.get_map(devmap, "_aliases", {})

      if a != ""
        Ops.set(amap, a, newdev)
        Ops.set(devmap, "_aliases", amap)
      else
        devmap = deep_copy(newdev)
      end

      Ops.set(devsmap, name, devmap)
      Ops.set(@Devices, t, devsmap)

      Builtins.y2debug("Devices=%1", @Devices)
      true
    end

    def Delete2(name)
      if !Check(name)
        Builtins.y2error("Device not found: %1", name)
        return false
      end

      t = GetType(name)
      a = alias_num(name)
      devsmap = Ops.get(@Devices, t, {})

      if a != ""
        amap = Ops.get_map(devsmap, [name, "_aliases"], {})
        amap = Builtins.remove(amap, a)
        Ops.set(devsmap, [name, "_aliases"], amap)
      else
        devsmap = Builtins.remove(devsmap, name)
      end

      Ops.set(@Devices, t, devsmap)

      # Originally this avoided errors in the log when deleting an
      # interface that was not present at Read (had no ifcfg file).
      # #115448: OriginalDevices is not updated after Write so
      # returning to the network proposal and deleting a card would not work.
      Builtins.y2milestone("Deleting file: #{name}")
      @Deleted << name
      true
    end

    # Add the alias to the list of deleted items.
    # Called when exiting from the aliases-of-device dialog.
    # #48191
    def DeleteAlias(device, aid)
      alias_ = Builtins.sformat("%1#%2", device, aid)
      Builtins.y2milestone("Deleting alias: %1", alias_)
      @Deleted << alias_
      true
    end

    def Commit
      Builtins.y2debug("Name=%1", @Name)
      Builtins.y2debug("Current=%1", @Current)
      Builtins.y2debug("Devices=%1", @Devices)
      Builtins.y2debug("Deleted=%1", @Deleted)
      Builtins.y2debug("operation=%1", @operation)

      if @operation == :add || @operation == :edit
        Change2(@Name, @Current, @operation == :add)
      elsif @operation == :delete
        Delete2(@Name)
      else
        Builtins.y2error("Unknown operation: %1 (%2)", @operation, @Name)
        return false
      end

      Builtins.y2debug("Devices=%1", @Devices)
      Builtins.y2debug("Deleted=%1", @Deleted)

      @Name = ""
      @Current = {}
      @operation = nil

      true
    end

    def GetValue(name, key)
      return nil if !Select(name)
      Ops.get_string(@Current, key, "")
    end

    def SetValue(name, key, value)
      return nil unless Edit(name)
      return false if key.nil? || key == "" || value.nil?

      @Current[key] = value

      Commit()
    end

    # get IP addres + additional IP addresses
    # @param identifier for network interface
    # @return [Array] of IP addresses of selected interface

    def GetIP(device)
      Select(device)
      ips = [GetValue(device, "IPADDR")]
      Builtins.foreach(Ops.get_map(@Current, "_aliases", {})) do |_key, value|
        ips = Builtins.add(ips, Ops.get_string(value, "IPADDR", ""))
      end
      deep_copy(ips)
    end

    # Locate devices which attributes match given key and value
    #
    # @param [String] key device key
    # @param [String] val device value
    # @return [Array] of devices with key=val
    def Locate(key, val)
      ret = []

      @Devices.values.each do |devsmap|
        devsmap.each do |device, conf|
          ret << device if conf[key] == val
        end
      end

      ret
    end

    # Locate devices which attributes doesn't match given key and value
    #
    # @param [String] key device key
    # @param [String] val device value
    # @return [Array] of devices with key!=val
    def LocateNOT(key, val)
      ret = []

      @Devices.values.each do |devsmap|
        devsmap.each do |device, conf|
          ret << device if conf[key] != val
        end
      end

      ret
    end

    # Clean the hotplug devices compatibility symlink,
    # usually ifcfg-eth-pcmcia -> ifcfg-eth-pcmcia-0.
    # @return true if success
    def CleanHotplugSymlink
      types = ["eth-pcmcia", "eth-usb", "tr-pcmcia", "tr-usb"]
      Builtins.maplist(types) do |t|
        link = Ops.add("/etc/sysconfig/network/ifcfg-", t)
        Builtins.y2debug("link=%1", link)
        lstat = Convert.to_map(SCR.Read(path(".target.lstat"), link))
        if Ops.get_boolean(lstat, "islink", false) == true
          file = Convert.to_string(SCR.Read(path(".target.symlink"), link))
          file = Ops.add("/etc/sysconfig/network/", file)
          Builtins.y2debug("file=%1", file)
          if Ops.greater_than(SCR.Read(path(".target.size"), file), -1)
            Builtins.y2milestone("Cleaning hotplug symlink")
            Builtins.y2milestone("Devices[%1]=%2", t, Ops.get(@Devices, t, {}))
            Ops.set(@Devices, t, Builtins.remove(Ops.get(@Devices, t, {}), ""))
            Builtins.y2milestone("Devices[%1]=%2", t, Ops.get(@Devices, t, {}))
          end
        end
      end

      Builtins.y2debug("Devices=%1", @Devices)
      true
    end

    # Get devices of the given type
    # @param type devices type ("" for all)
    # @return [Array] of found devices
    def List(devregex)
      ret = []
      if devregex == "" || devregex.nil?
        Builtins.maplist(@Devices) do |_t, d|
          Builtins.maplist(
            Convert.convert(
              Map.Keys(d),
              from: "list",
              to:   "list <string>"
            )
          ) { |device| Ops.set(ret, Builtins.size(ret), device) }
        end
      else
        # it's a regex for type, not the whole name
        regex = Ops.add(
          Ops.add("^(", Ops.get(@DeviceRegex, devregex, devregex)),
          ")$"
        )
        Builtins.maplist(@Devices) do |t, d|
          if Builtins.regexpmatch(t, regex)
            Builtins.maplist(
              Convert.convert(
                Map.Keys(d),
                from: "list",
                to:   "list <string>"
              )
            ) { |device| Ops.set(ret, Builtins.size(ret), device) }
          end
        end
      end
      ret = Builtins.filter(ret) do |row|
        next true if !row.nil?
        Builtins.y2error("Filtering out : %1", row)
        false
      end
      Builtins.y2debug("List(%1) = %2", devregex, ret)
      deep_copy(ret)
    end

    # Find the fastest available device
    def Fastest
      ret = ""
      devices = List("")

      # Find the fastest device
      Builtins.foreach(@FastestTypes) do |_num, type|
        Builtins.foreach(devices) do |dev|
          if ret == "" &&
              Builtins.regexpmatch(
                dev,
                Ops.add(Ops.add("^", Ops.get(@DeviceRegex, type, "")), "[0-9]*$")
              ) &&
              IsConnected(dev)
            ret = dev
          end
        end
      end

      Builtins.y2milestone("ret=%1", ret)
      ret
    end

    def FastestType(name)
      ret = ""
      Builtins.maplist(@FastestTypes) do |_num, type|
        regex = Ops.get(@DeviceRegex, type, "")
        if ret == "" &&
            Builtins.regexpmatch(name, Ops.add(Ops.add("^", regex), "[0-9]*$"))
          ret = type
        end
      end

      ret
    end

    # DSL needs to save its config while the underlying network card is
    # being configured.
    def Push
      Builtins.y2error("Stack not empty: %1", @stack) if @stack != {}
      Ops.set(@stack, "Name", @Name)
      Ops.set(@stack, "Current", @Current)
      Ops.set(@stack, "operation", @operation)
      Builtins.y2milestone("PUSH: %1", @stack)

      nil
    end

    def Pop
      Builtins.y2milestone("POP: %1", @stack)
      @Name = Ops.get_string(@stack, "Name", "")
      @Current = Ops.get_map(@stack, "Current", {})
      @operation = Ops.get_symbol(@stack, "operation")
      @stack = {}

      nil
    end

    # #46803: forbid "/" (filename), maybe also "-" (separator) "_" (escape)
    def ValidCharsIfcfg
      String.ValidCharsFilename
    end

    # list of all devices except given one by parameter dev
    # also loopback is ommited

    def ListDevicesExcept(dev)
      devices = Builtins.filter(LocateNOT("DEVICE", dev)) { |s| s != "lo" }
      deep_copy(devices)
    end

    publish variable: :Name, type: "string"
    publish variable: :Current, type: "map <string, any>"
    publish variable: :CardRegex, type: "map <string, string>"
    publish function: :device_type, type: "string (string)"
    publish function: :GetTypeFromIfcfg, type: "string (map <string, any>)"
    publish function: :GetType, type: "string (string)"
    publish function: :GetDeviceTypeName, type: "string (string)"
    publish function: :device_num, type: "string (string)"
    publish function: :alias_num, type: "string (string)"
    publish function: :IsHotplug, type: "boolean (string)"
    publish function: :IsConnected, type: "boolean (string)"
    publish function: :RealType, type: "string (string, string)"
    publish function: :CanonicalizeIP, type: "map <string, any> (map <string, any>)"
    publish function: :ConcealSecrets1, type: "map (map <string, any>)"
    publish function: :ConcealSecrets, type: "map (map)"
    publish function: :Read, type: "boolean ()"
    publish function: :CleanCacheRead, type: "boolean ()"
    publish function: :FilterDevices, type: "map <string, map> (string)"
    publish function: :Write, type: "boolean (string)"
    publish function: :Import, type: "boolean (string, map <string, map>)"
    publish function: :GetDeviceTypes, type: "list <string> ()"
    publish function: :GetDevTypeDescription, type: "string (string, boolean)"
    publish function: :Export, type: "map <string, map> (string)"
    publish function: :GetFreeDevices, type: "list <string> (string, integer)"
    publish function: :GetFreeDevice, type: "string (string)"
    publish function: :Check, type: "boolean (string)"
    publish function: :Select, type: "boolean (string)"
    publish function: :Add, type: "boolean ()"
    publish function: :Edit, type: "boolean (string)"
    publish function: :Delete, type: "boolean (string)"
    publish function: :Delete2, type: "boolean (string)"
    publish function: :DeleteAlias, type: "boolean (string, string)"
    publish function: :Commit, type: "boolean ()"
    publish function: :GetValue, type: "string (string, string)"
    publish function: :SetValue, type: "boolean (string, string, string)"
    publish function: :GetIP, type: "list <string> (string)"
    publish function: :Locate, type: "list <string> (string, string)"
    publish function: :UpdateModemSymlink, type: "boolean ()"
    publish function: :CleanHotplugSymlink, type: "boolean ()"
    publish function: :List, type: "list <string> (string)"
    publish function: :Fastest, type: "string ()"
    publish function: :FastestType, type: "string (string)"
    publish function: :Push, type: "void ()"
    publish function: :Pop, type: "void ()"
    publish function: :ValidCharsIfcfg, type: "string ()"
    publish function: :ListDevicesExcept, type: "list <string> (string)"
  end

  NetworkInterfaces = NetworkInterfacesClass.new
  NetworkInterfaces.main
end<|MERGE_RESOLUTION|>--- conflicted
+++ resolved
@@ -688,16 +688,12 @@
       devices = SCR.Dir(path(".network.section")) || []
 
       devices.select! { |file| file !~ /#{devregex}/ } unless devregex.nil? && devregex.empty?
-<<<<<<< HEAD
-=======
       devices.delete_if(&:empty?)
->>>>>>> 8dfd1fc2
 
       log.debug "devices=#{devices}"
       devices
     end
 
-<<<<<<< HEAD
     # Canonicalize IPADDR and STARTMODE of given config
     # and nested _aliases
     #
@@ -714,8 +710,6 @@
       CanonicalizeStartmode(config)
     end
 
-=======
->>>>>>> 8dfd1fc2
     # Variables which could be suffixed and thus duplicated
     LOCALS = [
       "IPADDR",
