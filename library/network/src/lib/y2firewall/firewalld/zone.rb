# encoding: utf-8

# ------------------------------------------------------------------------------
# Copyright (c) 2017 SUSE LLC
#
#
# This program is free software; you can redistribute it and/or modify it under
# the terms of version 2 of the GNU General Public License as published by the
# Free Software Foundation.
#
# This program is distributed in the hope that it will be useful, but WITHOUT
# ANY WARRANTY; without even the implied warranty of MERCHANTABILITY or FITNESS
# FOR A PARTICULAR PURPOSE. See the GNU General Public License for more details.
#
# You should have received a copy of the GNU General Public License along with
# this program; if not, contact SUSE.
#
# To contact SUSE about this file by physical or electronic mail, you may find
# current contact information at www.suse.com.
# ------------------------------------------------------------------------------

require "yast"
require "y2firewall/firewalld/api"
require "y2firewall/firewalld/relations"

module Y2Firewall
  class Firewalld
    # Class to work with Firewalld zones
    class Zone
      extend Relations
      include Yast::I18n
      extend Yast::I18n

      textdomain "base"

<<<<<<< HEAD
      # @return [String] Zone name
      attr_reader :name
=======
      # Map of known zone names and description
      KNOWN_ZONES = {
        "block"    => N_("Block Zone"),
        "dmz"      => N_("Demilitarized Zone"),
        "drop"     => N_("Drop Zone"),
        "external" => N_("External Zone"),
        "home"     => N_("Home Zone"),
        "internal" => N_("Internal Zone"),
        "public"   => N_("Public Zone"),
        "trusted"  => N_("Trusted Zone"),
        "work"     => N_("Work Zone")
      }.freeze
>>>>>>> da0dadb9

      # @see Y2Firewall::Firewalld::Relations
      has_many :services, :interfaces, :protocols, :rich_rules, :sources,
        :ports, :source_ports, :forward_ports, :icmp_blocks, cache: true

      # @see Y2Firewall::Firewalld::Relations
      has_attribute :name, :short, :description, :target, cache: true

      # @see Y2Firewall::Firewalld::Relations
      has_attributes :name, :masquerade, :short, :description, :target, cache: true

      alias_method :masquerade?, :masquerade

      # Constructor
      #
      # If a :name is given it is used as the zone name. Otherwise, the default
      # zone name will be used as fallback.
      #
      # @param name [String] zone name
      def initialize(name: nil)
        @name = name || api.default_zone
        relations.each { |r| public_send("#{r}=", []) }
      end

      # Setter method for enabling masquerading.
      #
      # @param enable [Boolean] true for enable; false for disable
      # @return [Boolean] whether it is enabled or not
      def masquerade=(enable)
        modified!(:masquerade)
        @masquerade = enable || false
      end

      # Apply all the changes in firewalld but do not reload it
      def apply_changes!
        return true unless modified?

        apply_relations_changes!
        apply_attributes_changes!
        if modified?(:masquerade)
          masquerade? ? api.add_masquerade(name) : api.remove_masquerade(name)
        end
        untouched!

        true
      end

      # Convenience method wich reload changes applied to firewalld
      def reload!
        api.reload
      end

      # Read and modify the state of the object with the current firewalld
      # configuration for this zone.
      def read
        return unless firewalld.installed?
        read_relations
        @masquerade = api.masquerade_enabled?(name)
        untouched!

        true
      end

      # Return whether a service is present in the list of services or not
      #
      # @param service [String] name of the service to check
      # @return [Boolean] true if the given service name is part of services
      def service_open?(service)
        services.include?(service)
      end

      # Dump a hash with the zone configuration
      #
      # @return [Hash] zone configuration
      def export
<<<<<<< HEAD
        profile = {}
        attributes.each do |attribute|
          profile[attribute.to_s] = public_send(attribute)
        end
        profile["masquerade"] = masquerade
        relations.each do |relation|
          profile[relation.to_s] = public_send(relation)
        end

        profile
=======
        (attributes + relations)
          .each_with_object({}) do |field, profile|
            profile[field.to_s] = public_send(field) unless public_send(field).nil?
          end
>>>>>>> da0dadb9
      end

      # Override relation method to be more defensive. An interface can only
      # belong to one zone and the change method remove it before add.
      #
      # @param interface [String] interface name
      def add_interface!(interface)
        api.change_interface(name, interface)
      end

      # Override relation method to be more defensive. A source can only belong
      # to one zone and the change method remove it before add.
      #
      # @param source [String] source address
      def add_source!(source)
        api.change_source(name, source)
      end

    private

      # Convenience method which return an instance of Y2Firewall::Firewalld
      #
      # @return [Y2Firewall::Firewalld] a firewalld instance
      def firewalld
        Y2Firewall::Firewalld.instance
      end

      # Convenience method which return an instance of the firewalld API
      #
      # @return [Y2Firewall::Firewalld::API] a firewalld api instance
      def api
        @api ||= firewalld.api
      end
    end
  end
end<|MERGE_RESOLUTION|>--- conflicted
+++ resolved
@@ -33,10 +33,6 @@
 
       textdomain "base"
 
-<<<<<<< HEAD
-      # @return [String] Zone name
-      attr_reader :name
-=======
       # Map of known zone names and description
       KNOWN_ZONES = {
         "block"    => N_("Block Zone"),
@@ -49,14 +45,10 @@
         "trusted"  => N_("Trusted Zone"),
         "work"     => N_("Work Zone")
       }.freeze
->>>>>>> da0dadb9
 
       # @see Y2Firewall::Firewalld::Relations
       has_many :services, :interfaces, :protocols, :rich_rules, :sources,
         :ports, :source_ports, :forward_ports, :icmp_blocks, cache: true
-
-      # @see Y2Firewall::Firewalld::Relations
-      has_attribute :name, :short, :description, :target, cache: true
 
       # @see Y2Firewall::Firewalld::Relations
       has_attributes :name, :masquerade, :short, :description, :target, cache: true
@@ -74,6 +66,10 @@
         relations.each { |r| public_send("#{r}=", []) }
       end
 
+      def self.known_zones
+        KNOWN_ZONES
+      end
+
       # Setter method for enabling masquerading.
       #
       # @param enable [Boolean] true for enable; false for disable
@@ -81,6 +77,15 @@
       def masquerade=(enable)
         modified!(:masquerade)
         @masquerade = enable || false
+      end
+
+      # Known full name of the known zones. Usefull when the API is not
+      # accessible or when make sense to not call it directly to obtain
+      # the full name.
+      #
+      # @return [String] zone full name
+      def full_name
+        self.class.known_zones[name]
       end
 
       # Apply all the changes in firewalld but do not reload it
@@ -125,23 +130,10 @@
       #
       # @return [Hash] zone configuration
       def export
-<<<<<<< HEAD
-        profile = {}
-        attributes.each do |attribute|
-          profile[attribute.to_s] = public_send(attribute)
-        end
-        profile["masquerade"] = masquerade
-        relations.each do |relation|
-          profile[relation.to_s] = public_send(relation)
-        end
-
-        profile
-=======
         (attributes + relations)
           .each_with_object({}) do |field, profile|
             profile[field.to_s] = public_send(field) unless public_send(field).nil?
           end
->>>>>>> da0dadb9
       end
 
       # Override relation method to be more defensive. An interface can only
