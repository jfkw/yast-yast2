--- conflicted
+++ resolved
@@ -46,11 +46,7 @@
       allow(Yast::SuSEFirewallServices).to receive(:all_services).and_return(
         "service:dns-server"  => Yast::SuSEFirewallServicesClass::DEFAULT_SERVICE.merge("tcp_ports" => ["a", "b"]),
         "service:dhcp-server" => Yast::SuSEFirewallServicesClass::DEFAULT_SERVICE.merge("udp_ports" => ["x", "y"])
-<<<<<<< HEAD
-                                                                )
-=======
       )
->>>>>>> 2517c5fa
       expect(Yast::SuSEFirewallServices.service_details("service:dns-server")).not_to be_nil
       expect(Yast::SuSEFirewallServices.service_details("service:dns-server")["tcp_ports"]).to eq(["a", "b"])
     end
