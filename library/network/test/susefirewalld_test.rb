#!/usr/bin/env rspec

require_relative "test_helper"
require "network/firewalld"
require "network/firewall_chooser"

Yast.import "Mode"
Yast.import "PackageSystem"
Yast.import "Pkg"
Yast.import "SuSEFirewall"
Yast.import "SuSEFirewallServices"
Yast.import "Stage"

def reset_FirewallDIsInstalled_cache
  FakeFirewallD.needed_packages_installed = nil
end

# A few notes: FirewallD requires a running backend before it attempts to make
# any firewall changes. But since this is a testsuite, we shouldn't mess with
# the running system so we need to mock a lot of the API functions and trust we
# the API does its job. However, you can set the 'need_API_mock' variable to
# false to bypass mocking and use the real API. This will break your firewall
# etc so make sure you understand the risks. Moreover, mocking the API has the
# advantage of being able to run this testsuite even when SF2 is running!
need_API_mock = true

# Re-instansiate our objects
<<<<<<< HEAD
FakeFirewallD = Yast::SuSEFirewalldClass.new
=======
FakeFirewallD = Yast::FirewallChooser.new(:fwd).choose
>>>>>>> a7a2f107

describe FakeFirewallD do

  describe "#SuSEFirewallIsInstalled" do
    before do
      reset_FirewallDIsInstalled_cache
    end

    context "while in inst-sys" do
      it "returns whether FirewallD is installed or not" do
        expect(Yast::Mode).to receive(:mode).and_return("installation").at_least(:twice)

        # Checks whether the package is installed
        expect(Yast::PackageSystem).to receive(:Installed).and_return(false, true).twice

        expect(subject.SuSEFirewallIsInstalled).to eq(false)
        expect(subject.SuSEFirewallIsInstalled).to eq(true)
      end
    end

    context "while on a running system (normal configuration)" do
      it "returns whether FirewallD was or could have been installed" do
        expect(Yast::Mode).to receive(:mode).and_return("normal").at_least(:once)

        expect(Yast::PackageSystem).to receive(:CheckAndInstallPackages).and_return(true, false)
        # Start fresh
        reset_FirewallDIsInstalled_cache
        # Install it
        expect(subject.SuSEFirewallIsInstalled).to eq(true)
        # Start fresh
        reset_FirewallDIsInstalled_cache
        # Do not install it
        expect(subject.SuSEFirewallIsInstalled).to eq(false)
      end
    end

    context "while in AutoYast config" do
      it "returns whether FirewallD is installed" do
        expect(Yast::Mode).to receive(:mode).and_return("autoinst_config").at_least(:once)

        expect(Yast::PackageSystem).to receive(:Installed).and_return(false, true)

        # Start fresh
        reset_FirewallDIsInstalled_cache
        # Do not istall it
        expect(subject.SuSEFirewallIsInstalled).to eq(false)
        # Start fresh
        reset_FirewallDIsInstalled_cache
        # Install it
        expect(subject.SuSEFirewallIsInstalled).to eq(true)
      end
    end
  end

  describe "#FirewallD" do

    before(:example) do
      # Need a consistent view of the system interfaces.
      allow(Yast::NetworkInterfaces).to receive(:List) { ["eth0", "eth1", "eth2", "eth3", "eth4", "lo"] }
      if need_API_mock
        # Do not read the system rules. This also prevents backend from starting
        allow(subject).to receive(:Read)
        # Do not attempt to write anything
        allow(subject).to receive(:Write)
        # Fake a running backend
        allow(subject).to receive(:IsStarted) { true }
        allow(subject).to receive(:StartServices)
        # Add some well-known services that we will use throughout this
        # testsuite
        allow(subject.api).to receive(:services)
          .and_return(["dns", "ftp", "ldap", "ntp", "ssh"])
        allow(subject.api).to receive(:service_supported?) { false }
        allow(subject.api).to receive(:service_supported?).with("dns") { true }
        allow(subject.api).to receive(:service_supported?).with("ftp") { true }
        allow(subject.api).to receive(:service_supported?).with("ldap") { true }
        allow(subject.api).to receive(:service_supported?).with("ntp") { true }
        allow(subject.api).to receive(:service_supported?).with("ssh") { true }
        allow(subject.api).to receive(:service_supported?).with("telnet") { true }
        # Remember. Yast::SuSEFirewallServices may still think that the
        # running backend is SF2 so fake some methods.
        # We use the ssh, ntp, ftp, ldap, telnet, dns so support them
        allow(Yast::SuSEFirewallServices).to receive(:GetSupportedServices)
          .and_return("dns"    => "The dns",
                      "ftp"    => "The ftp",
                      "ldap"   => "The ldap",
                      "ntp"    => "The ntp",
                      "ssh"    => "The ssh",
                      "telnet" => "The telnet")
        allow(Yast::SuSEFirewallServices).to receive(:service_details).with("ftp")
          .and_return("tcp_ports" => ["21"])
        allow(Yast::SuSEFirewallServices).to receive(:service_details).with("dns")
          .and_return("tcp_ports" => ["53"], "udp_ports" => ["53"])
        allow(Yast::SuSEFirewallServices).to receive(:service_details).with("ldap")
          .and_return("tcp_ports" => ["389"])
        allow(Yast::SuSEFirewallServices).to receive(:service_details).with("ntp")
          .and_return("tcp_ports" => ["123"])
        allow(Yast::SuSEFirewallServices).to receive(:service_details).with("ssh")
          .and_return("tcp_ports" => ["22"])
        allow(Yast::SuSEFirewallServices).to receive(:service_details).with("telnet")
          .and_return("tcp_ports" => ["23"])
      end
    end

    GOOD_FAKE_FIREWALLD_CONFIG = {
      "logging"         => "off",
      "start_firewall"  => true,
      "enable_firewall" => true,
      "external"        => {
        masquerade: true,
        interfaces: ["eth0", "eth1"],
        services:   ["ssh"],
        ports:      ["999/tcp", "1010/udp"]
      },
      "public"          => {
        masquerade: false,
        interfaces: ["eth2"],
        services:   ["dns"],
        protocols:  ["ah"]
      }
    }.freeze

    BAD_FAKE_FIREWALLD_CONFIG = {
      "dmz"     => {
        invalid_setting: true
      },
      "foozone" => {
        masquerade: true,
        services:   ["foobar"],
        interfaces: ["eth3"]
      }
    }.freeze

    MINIMAL_CONFIG = {
      "logging"         => "off",
      "start_firewall"  => true,
      "enable_firewall" => true
    }.freeze
    FULL_FAKE_FIREWALLD_CONFIG = GOOD_FAKE_FIREWALLD_CONFIG.merge(BAD_FAKE_FIREWALLD_CONFIG)

    context "when verifying its basic configuration" do

      it "has 'firewalld' in the FIREWALL_PACKAGE variable" do
        expect(subject.FIREWALL_PACKAGE).to eq("firewalld")
      end
      it "has its API backend set" do
        expect(subject.api).not_to be nil
      end
    end

    context "given a known configuration" do
      it "can import it and export it" do
        expect(subject.Import(FULL_FAKE_FIREWALLD_CONFIG)).to be nil
        expect(subject.Export).to include(MINIMAL_CONFIG)
      end

      it "it does not propagate invalid settings to internal data structures" do
        expect(subject.Export).not_to include(BAD_FAKE_FIREWALLD_CONFIG)
      end

      it "does not support the IsAnyNetworkInterfaceSupported method" do
        expect(subject.IsAnyNetworkInterfaceSupported).to be false
      end

      it "does not support the GetProtectFromInternalZone method" do
        expect(subject.IsAnyNetworkInterfaceSupported).to be false
      end

      it "the 'public' zone is a known one" do
        expect(subject.IsKnownZone("public")).to be true
        known_zones = subject.GetKnownFirewallZones
        expect(known_zones.include?("public")).to be true
      end

      it "the '__foobarme__' zone is not a known one" do
        expect(subject.IsKnownZone("__foobarme__")).to be false
        known_zones = subject.GetKnownFirewallZones
        expect(known_zones.include?("__foobarme__")).to be false
      end

      it "knows the SF2 EXT zone is the 'external' one in FirewallD" do
        expect(subject.sf2_to_firewalld_zone("EXT")).to eq("external")
      end

      it "knows that 'dmz' means 'Demilitarized Zone'" do
        expect(subject.GetZoneFullName("dmz")).to eq("Demilitarized Zone")
      end

      it "it does not propagate invalid settings to internal data structures" do
        expect(subject.Export).not_to include(BAD_FAKE_FIREWALLD_CONFIG)
      end

      it "can set the masquerade to 'public' zone" do
        expect(subject.SetMasquerade(true, "public")).to be nil
        expect(subject.GetMasquerade("public")).to be true
      end

      it "can disable the masquerade to 'dmz' zone" do
        expect(subject.SetMasquerade(false, "dmz")).to be nil
        expect(subject.GetMasquerade("dmz")).to be false
      end

      it "can enable and disable masquerade on every zone" do
        expect(subject.SetMasquerade(true)).to be nil
        expect(subject.GetMasquerade).to be true
        expect(subject.SetMasquerade(false)).to be nil
        expect(subject.GetMasquerade).to be false
      end

      it "can retrieve existing services in a zone" do
        expect(subject.GetAllowedServicesForZoneProto("external", "tcp")).to eq(["999", "ssh"])
        expect(subject.GetAllowedServicesForZoneProto("external", "udp")).to eq(["1010"])
      end

      it "can set the 'ssh' service to an 'external' zone interface" do
        expect(subject.SetServices(["ssh"], ["eth0"], true)).to be nil
        # A bit complex because the return value is of the form
        # ["ssh" => { zone1 => status, zone2 => status etc }]
        expect(subject.GetServices(["ssh"])["ssh"]).to include("external" => true)
        expect(subject.IsServiceSupportedInZone("ssh", "external")).to be true
        expect(subject.GetServicesInZones(["ssh"])["ssh"]).to include("eth0" => true, "eth1" => true)
        expect(subject.GetAllowedServicesForZoneProto("external", "tcp")).to eq(["999", "ssh"])
      end

      it "can set the 'service:ntp' to an 'external' zone interface" do
        expect(subject.SetServices(["service:ntp"], ["eth1"], true)).to be nil
        expect(subject.GetServices(["service:ntp"])["service:ntp"]).to include("external" => true)
        expect(subject.IsServiceSupportedInZone("service:ntp", "external")).to be true
        expect(subject.GetServicesInZones(["service:ntp"])["service:ntp"]).to include("eth0" => true, "eth1" => true)
      end

      it "can set multiple services to an 'external' zone interface" do
        expect(subject.SetServices(["service:ftp", "ldap"], ["eth0", "eth1"], true)).to be nil
        expect(subject.GetServices(["service:ftp"])["service:ftp"]).to include("external" => true)
        expect(subject.GetServices(["ldap"])["ldap"]).to include("external" => true)
        expect(subject.GetServicesInZones(["service:ftp"])["service:ftp"]).to \
          eq("eth0" => true, "eth1" => true, "eth2" => false)
      end

      it "can remove the 'service:ntp' from an 'external' zone interface" do
        expect(subject.SetServices(["service:ntp"], ["eth1"], false)).to be nil
        expect(subject.GetServices(["service:ntp"])["service:ntp"]).to include("external" => false)
        expect(subject.IsServiceSupportedInZone("service:ntp", "external")).to be false
        expect(subject.GetServicesInZones(["service:ntp"])["service:ntp"]).to \
          eq("eth0" => false, "eth1" => false, "eth2" => false)
      end

      it "can add the 'service:ntp' to the 'external' zone" do
        expect(subject.SetServicesForZones(["service:ntp"], ["external"], true)).to be nil
        expect(subject.GetServicesInZones(["service:ntp"])["service:ntp"]).to \
          eq("eth0" => true, "eth1" => true, "eth2" => false)
      end

      it "can use {Add,Remove}Service methods to manage services" do
        expect(subject.AddService("telnet", "TCP", "external")).to be true
        expect(subject.HaveService("telnet", "TCP", "external")).to be true
        expect(subject.RemoveService("telnet", "TCP", "external")).to be true
        expect(subject.HaveService("telnet", "TCP", "external")).to be false
      end

      it "refuses to set service to a non-existing interface" do
        expect(subject.SetServices(["dns"], ["ethfoobar"], true)).to be nil
      end
      it "refuses to set an invalid service to a zone" do
        # mock a running backend
        expect { subject.SetServices(["foobar"], ["eth0"], true) }.to raise_exception(
          Yast::SuSEFirewalServiceNotFound, /Service with name/
        )
      end

      it "knows about all the new TCP services a zone" do
        # This should not contain ssh, ftp and ldap since these are
        # known services
        expect(subject.GetAdditionalServices("tcp", "external").sort).to \
          eq(["999"].sort)
      end

      it "knows about the IP protocols in a zone" do
        expect(subject.GetAdditionalServices("ip", "public")).to eq(["ah"])
      end

      it "adds new ports/protocols services in a zone" do
        expect(subject.SetAdditionalServices("tcp", "public", ["1234"])).to be nil
        # DNS is a known service so it should not make it to the list
        # Ditto for the rest of these examples
        expect(subject.GetAdditionalServices("tcp", "public").sort).to \
          eq(["1234"].sort)
      end
      it "can set new ports/protocols overwriting the existing ones" do
        expect(subject.SetAdditionalServices("tcp", "public", ["5678"])).to be nil
        expect(subject.GetAdditionalServices("tcp", "public").sort).to \
          eq(["5678"])
      end
      it "can set ranges of ports" do
        expect(subject.SetAdditionalServices("tcp", "public", ["1234-5678"])).to be nil
        expect(subject.GetAdditionalServices("tcp", "public").sort).to \
          eq(["1234-5678"].sort)
      end
      it "can set a UDP port without losing TCP port states" do
        expect(subject.SetAdditionalServices("udp", "public", ["53"])).to be nil
        expect(subject.GetAdditionalServices("udp", "public").sort).to \
          eq(["53"].sort)
        # Here we check that UDP additions do not overwrite TCP and vice
        # versa
        expect(subject.SetAdditionalServices("tcp", "public", ["1234-5678"])).to be nil
        expect(subject.GetAdditionalServices("tcp", "public").sort).to \
          eq(["1234-5678"].sort)
      end

      it "add SF2 style port ranges in a zone" do
        expect(subject.SetAdditionalServices("tcp", "public", ["1234:5678"])).to be nil
        expect(subject.GetAdditionalServices("tcp", "public").sort).to \
          eq(["1234-5678"].sort)
      end

      it "adds an existing interface to zone" do
        expect(subject.AddInterfaceIntoZone("eth4", "external")).to be nil
        expect(subject.GetInterfacesInZone("external")). to eq(["eth0", "eth1", "eth4"])
      end

      it "adds an existing interface to zone and removes it from the other zones" do
        expect(subject.AddInterfaceIntoZone("eth2", "dmz")).to be nil
        expect(subject.GetInterfacesInZone("dmz")).to eq(["eth2"])
        expect(subject.GetInterfacesInZone("public")).to eq([])
      end

      it "can remove an existing interface from zone" do
        expect(subject.RemoveInterfaceFromZone("eth2", "dmz")).to be nil
        expect(subject.GetInterfacesInZone("dmz")).to eq([])
      end

      it "adds a special interfaces to zone" do
        expect(subject.AddSpecialInterfaceIntoZone("tun+", "dmz")).to be nil
        expect(subject.GetSpecialInterfacesInZone("dmz")).to include("tun+")
      end

      it "refuses to add interfaces to a non-existing zone" do
        expect(subject.AddInterfaceIntoZone("eth2", "nogoodzone")).to be nil
        expect(subject.GetInterfacesInZone("nogoodzone")).to eq([])
      end

      it "can understand SF2-like logging" do
        expect(subject.SetLoggingSettings("ACCEPT", "__DOES_NOT_MATTER__")).to be nil
        expect(subject.GetLoggingSettings("ACCEPT")).to be false
        expect(subject.SetLoggingSettings("DROP", "CRIT")).to be nil
        expect(subject.GetLoggingSettings("DROP")).to eq("CRIT")
        expect(subject.SetLoggingSettings("DROP", "NONE")).to be nil
        expect(subject.GetLoggingSettings("DROP")).to eq("NONE")
        expect(subject.SetLoggingSettings("DROP", "ALL")).to be nil
        expect(subject.GetLoggingSettings("DROP")).to eq("ALL")
      end

      it "can enable broadcast logging" do
        expect(subject.SetIgnoreLoggingBroadcast(nil, "yes")).to be nil
        expect(subject.GetIgnoreLoggingBroadcast(nil)).to eq("yes")
      end
    end
  end
end<|MERGE_RESOLUTION|>--- conflicted
+++ resolved
@@ -24,12 +24,7 @@
 # advantage of being able to run this testsuite even when SF2 is running!
 need_API_mock = true
 
-# Re-instansiate our objects
-<<<<<<< HEAD
-FakeFirewallD = Yast::SuSEFirewalldClass.new
-=======
 FakeFirewallD = Yast::FirewallChooser.new(:fwd).choose
->>>>>>> a7a2f107
 
 describe FakeFirewallD do
 
