#!/usr/bin/env rspec

require_relative "test_helper"

Yast.import("NetworkInterfaces")

def mock_ppp
  # mock type id for ppp device in sysfs
  allow(Yast::FileUtils)
    .to receive(:Exists)
    .and_return false
  allow(Yast::FileUtils)
    .to receive(:Exists)
    .with(TYPE_SYS_PATH)
    .and_return true

  allow(Yast::SCR)
    .to receive(:Read)
    .and_call_original
  allow(Yast::SCR)
    .to receive(:Read)
    .with(path(".target.string"), TYPE_SYS_PATH)
    .and_return "512\n"
end

describe Yast::NetworkInterfaces do

  subject { Yast::NetworkInterfaces }

  TYPE_SYS_PATH = "/sys/class/net/ppp0/type".freeze

  describe "#CanonicalizeIP" do
    context "Handling IPv6 address" do
      it "Sets ipaddr, prefix and empty mask" do
        NetworkStubs::IPV6_IFCFG.each do |ipv6_ifcfg|
          canonical_ifcfg = subject.CanonicalizeIP(ipv6_ifcfg[:data])
          expect(canonical_ifcfg).to be_eql(ipv6_ifcfg[:expected])
        end
      end
    end

    context "Handling IPv4 address" do
      it "Sets ipaddr, prefix and empty mask" do
        NetworkStubs::IPV4_IFCFG.each do |ipv4_ifcfg|
          canonical_ifcfg = subject.CanonicalizeIP(ipv4_ifcfg[:data])
          expect(canonical_ifcfg).to be_eql(ipv4_ifcfg[:expected])
        end
      end
    end

  end

  describe "#Read" do
    let(:data_dir) { File.join(File.dirname(__FILE__), "data") }
    let(:network_path) { File.join(data_dir, "etc/sysconfig/network") }
    let(:single_template) { File.join(network_path, "single_quote.test") }
    let(:single_file) { File.join(network_path, "ifcfg-single") }
    # Defined in test/data/etc/sysconfig/ifcfg-*
    let(:devices) { ["arc5", "bond0", "br1", "cold", "em1", "eth0", "eth1", "eth2", "ppp0", "vlan3"] }

    around do |example|
      change_scr_root(data_dir, &example)
    end

    before do
      subject.main
    end

    it "returns true if success" do
      expect(subject.Read).to eql(true)
    end

    it "loads all valid devices from ifcfg-* definition" do
      subject.Read
      expect(subject.List("").sort).to eql devices
    end

    it "doesn't load ifcfgs with a backup extension" do
      subject.Read

      devnames = subject.List("")

      expect(devnames.any? { |d| d =~ subject.send(:ignore_confs_regex) }).to be false
      expect(devnames).to include "cold"
    end

    it "canonicalizes readed config" do
      expect(subject).to receive(:canonicalize_config)
        .exactly(devices.size).times.and_call_original
      subject.Read
      expect(subject.GetIP("eth0")).to eql(["192.168.0.200", "192.168.20.100"])
      expect(subject.GetValue("eth0", "NETMASK")).to eql("255.255.255.0")
    end

    # bsc#72164
    it "reads the ifcfg files with single quote removed" do
      ::FileUtils.cp(single_template, single_file)
      subject.Read
      expect(subject.GetValue("single", "NAME")).to eql("single quoted name")
      ::FileUtils.rm(single_file)
    end
  end

  describe "adapt_old_config!" do
    let(:data_dir) { File.join(File.dirname(__FILE__), "data") }
    # Defined in test/data/etc/sysconfig/ifcfg-*
    let(:devices) { ["arc5", "bond0", "br1", "em1", "eth0", "eth1", "eth2", "ppp0", "vlan3"] }

    around do |example|
      change_scr_root(data_dir, &example)
    end

    before do
      subject.main
    end

    it "converts old enslaved interfaces config" do
      subject.Read
      expect(subject.GetValue("eth2", "IPADDR")).to eql("0.0.0.0")
      subject.adapt_old_config!

      expect(subject.GetValue("eth0", "IPADDR")).to eql("192.168.0.200")
      expect(subject.GetValue("eth2", "NETMASK")).to eql("")
      expect(subject.GetValue("eth2", "PREFIXLEN")).to eql("")
      expect(subject.GetValue("eth2", "IPADDR")).to eql("")
      expect(subject.GetValue("eth2", "BOOTPROTO")).to eql("none")
    end

  end

  describe "#FilterDevices" do
    let(:data_dir) { File.join(File.dirname(__FILE__), "data") }
    # Defined in test/data/etc/sysconfig/ifcfg-*
    let(:netcard_devices) { ["bond", "br", "eth", "vlan"] }

    around do |example|
      change_scr_root(data_dir, &example)
    end

    context "when given regex is some of the predefined ones 'netcard', 'modem', 'isdn', 'dsl'." do
      before do
        mock_ppp

        subject.CleanCacheRead
      end

      it "returns device groups of the given type" do
        expect(subject.FilterDevices("netcard").keys.sort).to eql(netcard_devices)
        expect(subject.FilterDevices("modem").keys).to eql(["ppp"])
        expect(subject.FilterDevices("dsl").keys).to eql([])
        expect(subject.FilterDevices("isdn").keys).to eql([])
      end
    end

    context "when given regex is not a predefined one" do
      it "returns device groups whose type exactly match the given regex" do
        expect(subject.FilterDevices("br").keys).to eql(["br"])
        expect(subject.FilterDevices("br").size).to eql(1)
        expect(subject.FilterDevices("vlan").keys).to eql(["vlan"])
        expect(subject.FilterDevices("vlan").size).to eql(1)
      end
    end
  end

  describe "#FilterNOT" do
    let(:data_dir) { File.join(File.dirname(__FILE__), "data") }
    # Defined in test/data/etc/sysconfig/ifcfg-*
    let(:devices) { ["arc", "bond", "br", "em", "eth", "ppp", "vlan"] }

    around do |example|
      change_scr_root(data_dir, &example)
    end

    before do
      mock_ppp

      subject.CleanCacheRead
    end

    context "given a list of device types and a regex" do
      it "returns device groups that don't match the given regex" do
        expect(subject.FilterNOT(subject.FilterDevices(""), "eth").keys)
          .to eql(["bond", "br", "ppp", "vlan"])
      end
    end
  end

  describe "#Export" do
    let(:data_dir) { File.join(File.dirname(__FILE__), "data") }
    # Defined in test/data/etc/sysconfig/ifcfg-*
    let(:netcard_types) { ["bond", "br", "eth", "ppp", "vlan"].sort }

    around do |example|
      change_scr_root(data_dir, &example)
    end

    before do
      mock_ppp

      subject.CleanCacheRead
    end

    it "exports all devices in a hash with device type as a key and list of devices as value" do
      exported_devs = subject.Export("")

      expect(exported_devs.keys.sort).to eql netcard_types
      expect(exported_devs["eth"]).to include("cold", "em1", "eth0")
      expect(exported_devs["ppp"]).to include("ppp0")
    end
  end

  describe "#Import" do
    let(:network_devices) do
      {
        "eth" => { "enp0s3" => { "STARTMODE" => "auto" } },
        "ppp" => { "ppp1"   => { "DEVICE" => "ppp1" } }
      }
    end

    it "imports all devices" do
      subject.Import("", network_devices)

      expect(subject.List("")).to include("enp0s3", "ppp1")
    end
  end

  describe "#ConcealSecrets1" do
    let(:ifcfg_out) do
      {
        "WIRELESS_KEY"          => "CONCEALED",
        "WIRELESS_KEY_1"        => "CONCEALED",
        "WIRELESS_KEY_2"        => "CONCEALED",
        "WIRELESS_KEY_3"        => "CONCEALED",
        "WIRELESS_KEY_4"        => "", # no need to conceal empty ones
        "WIRELESS_KEY_LENGTH"   => "128", # not a secret
        "WIRELESS_WPA_PSK"      => "CONCEALED",
        "WIRELESS_WPA_PASSWORD" => "CONCEALED",
        "other"                 => "data",
        "_aliases"              => {
          "foo" => {
            "WIRELESS_KEY" => "not masked, should not be here",
            "alias"        => "data"
          }
        }
      }
    end
    let(:ifcfg_in) do
      {
        "WIRELESS_KEY"          => "secret",
        "WIRELESS_KEY_1"        => "secret1",
        "WIRELESS_KEY_2"        => "secret2",
        "WIRELESS_KEY_3"        => "secret3",
        "WIRELESS_KEY_4"        => "", # no need to conceal empty ones
        "WIRELESS_KEY_LENGTH"   => "128", # not a secret
        "WIRELESS_WPA_PSK"      => "secretpsk",
        "WIRELESS_WPA_PASSWORD" => "seekrut",
        "other"                 => "data",
        "_aliases"              => {
          "foo" => {
            "WIRELESS_KEY" => "not masked, should not be here",
            "alias"        => "data"
          }
        }
      }
    end

    it "returns given ifcfg with wireless secret fields masked out" do
      expect(subject.ConcealSecrets1(ifcfg_in)).to eql(ifcfg_out)
    end
  end

  describe "#Locate" do
    let(:data_dir) { File.join(File.dirname(__FILE__), "data") }

    around do |example|
      change_scr_root(data_dir, &example)
    end

    before do
      subject.CleanCacheRead
    end

    it "returns an array of devices which have got given key,value" do
      expect(subject.Locate("BOOTPROTO", "static").sort).to eql(["bond0", "em1", "eth0", "eth1", "eth2"])
      expect(subject.Locate("BONDING_MASTER", "YES")).to eql(["bond0"])
    end

    it "returns an empty array if not device match given criteria" do
      expect(subject.Locate("NOTMATCH", "value")).to eql([])
    end
  end

  describe "Change2" do
    let(:device) { "eth0" }
    let(:device_type) { "eth" }
    let(:device_map)  { { "BOOTPROTO" => "dhcp" } }

    before(:each) do
      allow(subject).to receive(:GetType).and_return(device_type)
    end

    it "passes smoke test" do
      expect { subject.Change2(device, {}, false) }.not_to raise_error
    end

    it "successfully merges devices of unknown type" do
      expect(subject.Change2(device, device_map, false)).to be true
      expect(subject.Devices).to have_key(device_type)
      expect(subject.Devices[device_type]).to include(device => device_map)
    end

    it "successfully adds device to existing type group" do
      expect(subject.Change2(device, device_map, false)).to be true
      expect(subject.Devices).to have_key(device_type)
      expect(subject.Change2("eth1", {}, false)).to be true
      expect(subject.Devices[device_type]).to include(device => device_map, "eth1" => {})
    end
  end

  describe "#Write" do
    let(:data_dir) { File.join(File.dirname(__FILE__), "data") }
    let(:network_path) { File.join(data_dir, "etc/sysconfig/network") }
    let(:ifcfg_copy) { File.join(network_path, "ifcfg-copy") }
    let(:ifcfg_file) { File.join(network_path, "ifcfg-eth1") }
<<<<<<< HEAD
=======
    let(:eth0_back) { File.join(network_path, "ifcfg-eth0.backup") }
    let(:eth0) { File.join(network_path, "ifcfg-eth0") }
>>>>>>> 0ea870b2

    before do
      subject.CleanCacheRead()
    end

    around do |example|
      ::FileUtils.cp(ifcfg_file, ifcfg_copy)
<<<<<<< HEAD
      change_scr_root(data_dir, &example)
      ::FileUtils.rm(ifcfg_copy)
=======
      ::FileUtils.cp(eth0, eth0_back)
      change_scr_root(data_dir, &example)
      ::FileUtils.cp(eth0_back, eth0)
      ::FileUtils.rm(ifcfg_copy)
      ::FileUtils.rm(eth0_back)
>>>>>>> 0ea870b2
    end

    context "when the configuration has changed" do
      it "writes interfaces configuration changes to ifcfg files" do
        devmap = subject.devmap("eth1")
        devmap["SOME_VALUE"] = "yes"
        subject.Write("")
        expect(::FileUtils.compare_file(ifcfg_copy, ifcfg_file)).to eq(false)
        devmap = subject.devmap("eth1")
        devmap["SOME_VALUE"] = nil
        subject.Write("")
        expect(::FileUtils.compare_file(ifcfg_copy, ifcfg_file)).to eq(true)
      end

      it "cleans the cache and read again the configuration after writing" do
        expect(subject).to receive(:CleanCacheRead).twice.and_call_original
        devmap = subject.devmap("eth1")
        devmap["DHCLIENT_SET_HOSTNAME"] = "yes"
        subject.Write("")
        devmap = subject.devmap("eth1")
        expect(devmap["DHCLIENT_SET_HOSTNAME"]).to eq("yes")
        devmap["DHCLIENT_SET_HOSTNAME"] = nil
        subject.Write("")
        expect(::FileUtils.compare_file(ifcfg_copy, ifcfg_file)).to eq(true)
      end

      it "deletes removed interfaces" do
        size = subject.List("").size
        subject.Delete("copy")
        subject.Commit()
        subject.Write("")
        expect(subject.List("").size).to eq(size - 1)
      end
<<<<<<< HEAD
=======

      it "deletes removed aliases" do
        devmap = subject.devmap("eth0")
        expect(devmap["_aliases"].size).to eq(1)
        subject.Edit("eth0")
        subject.Current["_aliases"] = {}
        subject.Commit()
        subject.DeleteAlias("eth0", "0")
        subject.Write("")
        devmap = subject.devmap("eth0")
        expect(devmap["_aliases"]).to be(nil)
      end
>>>>>>> 0ea870b2
    end
  end
end<|MERGE_RESOLUTION|>--- conflicted
+++ resolved
@@ -322,11 +322,8 @@
     let(:network_path) { File.join(data_dir, "etc/sysconfig/network") }
     let(:ifcfg_copy) { File.join(network_path, "ifcfg-copy") }
     let(:ifcfg_file) { File.join(network_path, "ifcfg-eth1") }
-<<<<<<< HEAD
-=======
     let(:eth0_back) { File.join(network_path, "ifcfg-eth0.backup") }
     let(:eth0) { File.join(network_path, "ifcfg-eth0") }
->>>>>>> 0ea870b2
 
     before do
       subject.CleanCacheRead()
@@ -334,16 +331,11 @@
 
     around do |example|
       ::FileUtils.cp(ifcfg_file, ifcfg_copy)
-<<<<<<< HEAD
-      change_scr_root(data_dir, &example)
-      ::FileUtils.rm(ifcfg_copy)
-=======
       ::FileUtils.cp(eth0, eth0_back)
       change_scr_root(data_dir, &example)
       ::FileUtils.cp(eth0_back, eth0)
       ::FileUtils.rm(ifcfg_copy)
       ::FileUtils.rm(eth0_back)
->>>>>>> 0ea870b2
     end
 
     context "when the configuration has changed" do
@@ -377,8 +369,6 @@
         subject.Write("")
         expect(subject.List("").size).to eq(size - 1)
       end
-<<<<<<< HEAD
-=======
 
       it "deletes removed aliases" do
         devmap = subject.devmap("eth0")
@@ -391,7 +381,6 @@
         devmap = subject.devmap("eth0")
         expect(devmap["_aliases"]).to be(nil)
       end
->>>>>>> 0ea870b2
     end
   end
 end