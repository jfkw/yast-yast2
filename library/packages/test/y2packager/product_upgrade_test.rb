#!/usr/bin/env rspec

require_relative "../test_helper"

require "yaml"
require "y2packager/product_upgrade"
require "y2packager/product"

describe Y2Packager::ProductUpgrade do
  let(:product1) { Y2Packager::Product.new(name: "testing_product1") }
  let(:product2) { Y2Packager::Product.new(name: "testing_product2") }
  let(:product3) { Y2Packager::Product.new(name: "testing_product3") }
  let(:sles) { Y2Packager::Product.new(name: "SLES") }
  let(:sles_hpc) { Y2Packager::Product.new(name: "SLE_HPC") }
  let(:hpc_module) { Y2Packager::Product.new(name: "sle-module-hpc") }
  let(:sles11) { Y2Packager::Product.new(name: "SUSE_SLES") }
<<<<<<< HEAD
=======
  let(:suma_proxy) { Y2Packager::Product.new(name: "SUSE-Manager-Proxy") }
  let(:suma_branch_server) { Y2Packager::Product.new(name: "SUSE-Manager-Retail-Branch-Server") }
>>>>>>> 982e3560

  describe ".new_base_product" do
    context "no base product is available" do
      before do
        expect(Y2Packager::Product).to receive(:available_base_products).and_return([])
      end

      it "returns nil" do
        expect(described_class.new_base_product).to be_nil
      end
    end

    context "only one base product is available" do
      before do
        expect(Y2Packager::Product).to receive(:available_base_products).and_return([product1])
        allow(Yast::Pkg).to receive(:ResolvableProperties).and_return([])
      end

      it "returns that product" do
        expect(described_class.new_base_product).to be(product1)
      end
    end

    context "several base products are available" do
      before do
        expect(Y2Packager::Product).to receive(:available_base_products)
          .and_return([product1, product2, sles, sles_hpc]).at_least(:once)
      end

      context "the new base product is found in the fallback mapping" do
        it "returns SLES for SLES11" do
          expect(Y2Packager::Product).to receive(:installed_products).and_return([sles11])
          expect(described_class.new_base_product).to be(sles)
        end

        it "returns SLE_HPC for SLES and HPC module installed" do
          expect(Y2Packager::Product).to receive(:installed_products)
            .and_return([sles, hpc_module])
          expect(described_class.new_base_product).to be(sles_hpc)
        end
      end

      context "the base product if found by name" do
        it "returns SLES for installed SLES" do
          expect(Y2Packager::Product).to receive(:installed_base_product)
            .and_return(sles)
          expect(described_class.new_base_product).to be(sles)
        end
      end

      it "returns nil if no upgrade product is found" do
        expect(Y2Packager::Product).to receive(:installed_base_product)
          .and_return(product3)
        expect(described_class.new_base_product).to be_nil
      end
    end

    context "SUSE Manager Retail Branch Server upgrade" do
      # there are "SLES + SUMA Proxy" and "SLES + SUMA Proxy + SUMA Branch Server"
      # mappings, make sure the longer one is preferred
      it "returns more matching installed products" do
        expect(Y2Packager::Product).to receive(:installed_products)
          .and_return([sles, suma_proxy, suma_branch_server])
        expect(Y2Packager::Product).to receive(:available_base_products)
          .and_return([sles, sles_hpc, suma_proxy, suma_branch_server])

        expect(described_class.new_base_product).to be(suma_branch_server)
      end
    end
  end

  describe ".will_be_obsoleted_by" do
    before do
      expect(Y2Packager::Product).to receive(:with_status).with(:selected)
        .and_return([Y2Packager::Product.new(name: "SLE_HPC")])
    end

    context "given product is not installed" do
      it "returns an empty array" do
        expect(Y2Packager::Product).to receive(:installed_products)
          .and_return([sles, hpc_module])
        expect(described_class.will_be_obsoleted_by("not_there")).to be_empty
      end
    end

    context "given product is installed but not required module" do
      it "returns an empty array" do
        expect(Y2Packager::Product).to receive(:installed_products)
          .and_return([sles, sles_hpc])
        expect(described_class.will_be_obsoleted_by("SLES")).to be_empty
      end
    end

    context "given product and the required module is installed" do
      it "returns the product which obsoletes the old one" do
        expect(Y2Packager::Product).to receive(:installed_products)
          .and_return([sles, hpc_module])
        expect(described_class.will_be_obsoleted_by("SLES")).to contain_exactly("SLE_HPC")
      end
    end
  end

  describe ".obsolete_upgrades" do
    before do
      allow(Yast::Pkg).to receive(:ResolvableProperties).with("", :product, "")
        .and_return(suma_products)
    end

    # upgrade from SLE12-SP3 + SUMA Proxy 3.2 + SUMA Branch Server 3.2
    # to SLE15-SP1 (actually to SUMA Branch Server 4.0)
    context "SUSE Manager Branch Retail Server 3.2 upgrade" do
      let(:suma_products) { YAML.load_file(File.join(__dir__, "../data/zypp/products_update_suma_branch_server.yml")) }

      it "returns obsoleted SLES + SUMA Proxy product" do
        allow(Yast::Pkg).to receive(:ResolvableProperties).with("SUSE-Manager-Proxy", :product, "")
          .and_return(suma_products.select { |p| p["name"] == "SUSE-Manager-Proxy" })
        allow(Yast::Pkg).to receive(:ResolvableProperties).with("SLES", :product, "")
          .and_return(suma_products.select { |p| p["name"] == "SLES" })
        expect(described_class.obsolete_upgrades).to contain_exactly("SLES", "SUSE-Manager-Proxy")
      end

      it "returns empty list if the old product is removed by user" do
        proxy_products = suma_products.select { |p| p["name"] == "SUSE-Manager-Proxy" }
        # make it removed by user
        proxy_products.find { |p| p["status"] == :removed }["transact_by"] = :user
        allow(Yast::Pkg).to receive(:ResolvableProperties).with("SUSE-Manager-Proxy", :product, "")
          .and_return(proxy_products)
        allow(Yast::Pkg).to receive(:ResolvableProperties).with("SLES", :product, "")
          .and_return(suma_products.select { |p| p["name"] == "SLES" })
        expect(described_class.obsolete_upgrades).to eq([])
      end
    end

    context "SUSE Manager Proxy 3.2 upgrade" do
      let(:suma_products) { YAML.load_file(File.join(__dir__, "../data/zypp/products_update_suma_proxy.yml")) }

      it "returns empty list" do
        allow(Yast::Pkg).to receive(:ResolvableProperties).with("SUSE-Manager-Proxy", :product, "")
          .and_return(suma_products.select { |p| p["name"] == "SUSE-Manager-Proxy" })
        allow(Yast::Pkg).to receive(:ResolvableProperties).with("SLES", :product, "")
          .and_return(suma_products.select { |p| p["name"] == "SLES" })
        expect(described_class.obsolete_upgrades).to eq([])
      end
    end
  end

  describe ".remove_obsolete_upgrades" do
    it "marks the obsolete products for removal" do
      obsolete = ["SLES", "SUSE-Manager-Proxy"]

      expect(described_class).to receive(:obsolete_upgrades).and_return(obsolete)
      obsolete.each { |o| expect(Yast::Pkg).to receive(:ResolvableRemove).with(o, :product) }

      described_class.remove_obsolete_upgrades
    end
  end

  describe ".will_be_obsoleted_by" do
    context "given product is not installed" do
      it "returns an empty array" do
        expect(Y2Packager::Product).to receive(:installed_products)
          .and_return([sles, hpc_module])
        expect(described_class.will_be_obsoleted_by("not_there")).to be_empty
      end
    end

    context "given product is installed but not required module" do
      it "returns an empty array" do
        expect(Y2Packager::Product).to receive(:installed_products)
          .and_return([sles, sles_hpc])
        expect(described_class.will_be_obsoleted_by("SLES")).to be_empty
      end
    end

    context "given product and the required module is installed" do
      it "returns the product which obsoletes the old one" do
        expect(Y2Packager::Product).to receive(:installed_products)
          .and_return([sles, hpc_module])
        expect(described_class.will_be_obsoleted_by("SLES")).to contain_exactly("SLE_HPC")
      end
    end
  end
end<|MERGE_RESOLUTION|>--- conflicted
+++ resolved
@@ -14,11 +14,8 @@
   let(:sles_hpc) { Y2Packager::Product.new(name: "SLE_HPC") }
   let(:hpc_module) { Y2Packager::Product.new(name: "sle-module-hpc") }
   let(:sles11) { Y2Packager::Product.new(name: "SUSE_SLES") }
-<<<<<<< HEAD
-=======
   let(:suma_proxy) { Y2Packager::Product.new(name: "SUSE-Manager-Proxy") }
   let(:suma_branch_server) { Y2Packager::Product.new(name: "SUSE-Manager-Retail-Branch-Server") }
->>>>>>> 982e3560
 
   describe ".new_base_product" do
     context "no base product is available" do
