#!/usr/bin/env rspec
<<<<<<< HEAD
# Copyright (c) [2018] SUSE LLC
=======
# Copyright (c) [2018-2020] SUSE LLC
>>>>>>> e7e11c8c
#
# All Rights Reserved.
#
# This program is free software; you can redistribute it and/or modify it
# under the terms of version 2 of the GNU General Public License as published
# by the Free Software Foundation.
#
# This program is distributed in the hope that it will be useful, but WITHOUT
# ANY WARRANTY; without even the implied warranty of MERCHANTABILITY or
# FITNESS FOR A PARTICULAR PURPOSE.  See the GNU General Public License for
# more details.
#
# You should have received a copy of the GNU General Public License along
# with this program; if not, contact SUSE LLC.
#
# To contact SUSE LLC about this file by physical or electronic mail, you may
# find current contact information at www.suse.com.

require_relative "../test_helper"
require "yast2/system_service"

describe Yast2::SystemService do
  subject(:system_service) { described_class.new(service) }

  let(:service) do
    instance_double(Yast2::Systemd::Service,
      name:       "cups",
      enabled?:   service_enabled,
      active?:    service_active,
      not_found?: !service_found,
      static?:    service_static,
      refresh!:   true)
  end

  let(:service_enabled) { true }
  let(:service_active) { true }
  let(:service_found) { true }
  let(:service_static) { false }

  let(:service_socket) do
    instance_double(Yast2::Systemd::Socket, enabled?: socket_enabled, active?: socket_active)
  end

  let(:socket_enabled) { true }
  let(:socket_active) { true }

  let(:socket) { service_socket }

  before do
    allow(service).to receive(:socket).and_return(socket)
  end

  describe ".find" do
    before do
      allow(Yast2::Systemd::Service).to receive(:find).with("cups").and_return(systemd_service)
    end

    context "when the service is found" do
      let(:systemd_service) { instance_double(Yast2::Systemd::Service) }

      it "returns the service" do
        system_service = described_class.find("cups")

        expect(system_service).to be_a(described_class)
        expect(system_service.service).to eq(systemd_service)
      end
    end

    context "when the service is not found" do
      let(:systemd_service) { nil }

      it "returns nil" do
        expect(described_class.find("cups")).to be_nil
      end
    end
  end

  describe ".find!" do
    before do
      allow(Yast2::Systemd::Service).to receive(:find).with("cups").and_return(systemd_service)
    end

    context "when the service is found" do
      let(:systemd_service) { instance_double(Yast2::Systemd::Service) }

      it "returns the service" do
        system_service = described_class.find!("cups")

        expect(system_service).to be_a(described_class)
        expect(system_service.service).to eq(systemd_service)
      end
    end

    context "when the service is not found" do
      let(:systemd_service) { nil }

      it "raises an exception" do
        expect { described_class.find!("cups") }.to raise_error(Yast2::SystemService::NotFoundError)
      end
    end
  end

  describe ".build" do
    let(:systemd_service) { instance_double(Yast2::Systemd::Service) }

    it "returns a systemd service with the given name" do
      expect(Yast2::Systemd::Service).to receive(:build).with("other")
        .and_return(systemd_service)
      system_service = described_class.build("other")
      expect(system_service.service).to eq(systemd_service)
    end
  end

  describe ".find_many" do
    let(:apparmor) { instance_double(Yast2::Systemd::Service) }
    let(:cups) { instance_double(Yast2::Systemd::Service) }

    context "services can be found on the system" do
      before do
        allow(Yast2::Systemd::Service).to receive(:find_many).with(["apparmor", "cups"])
          .and_return([apparmor, cups])
      end

      it "finds a set of systemd services" do
        system_services = described_class.find_many(["apparmor", "cups"])
        expect(system_services).to be_all(Yast2::SystemService)
        expect(system_services.map(&:service)).to eq([apparmor, cups])
      end
    end

    context "no service can be found on the system" do
      before do
        allow(Yast2::Systemd::Service).to receive(:find_many).with(["apparmor", "cups"])
          .and_return([nil, nil])
      end

      it "returns a list of empty/nil services" do
        system_services = described_class.find_many(["apparmor", "cups"])
        expect(system_services).to be_all(Yast2::SystemService)
        expect(system_services.map(&:service)).to eq([nil, nil])
      end
    end
  end

  describe "#state" do
    before do
      allow(service).to receive(:active_state).and_return("service state")
      allow(socket).to receive(:active_state).and_return("socket state")
    end

    context "when the service is not active" do
      let(:service_active) { false }

      context "and the socket is active" do
        let(:socket_active) { true }

        it "returns the socket state" do
          expect(system_service.state).to eq("socket state")
        end
      end

      context "and the socket is not active" do
        let(:socket_active) { false }

        it "returns the service state" do
          expect(system_service.state).to eq("service state")
        end
      end
    end

    context "when the service is active" do
      let(:service_active) { true }

      it "returns the service state" do
        expect(system_service.state).to eq("service state")
      end
    end
  end

  describe "#substate" do
    before do
      allow(service).to receive(:sub_state).and_return("service substate")
      allow(socket).to receive(:sub_state).and_return("socket substate")
    end

    context "when the service is not active" do
      let(:service_active) { false }

      context "and the socket is active" do
        let(:socket_active) { true }

        it "returns the socket substate" do
          expect(system_service.substate).to eq("socket substate")
        end
      end

      context "and the socket is not active" do
        let(:socket_active) { false }

        it "returns the service substate" do
          expect(system_service.substate).to eq("service substate")
        end
      end
    end

    context "when the service is active" do
      let(:service_active) { true }

      it "returns the service substate" do
        expect(system_service.substate).to eq("service substate")
      end
    end
  end

  describe "#current_start_mode" do
    context "when the service is enabled" do
      let(:service_enabled) { true }

      it "returns :on_boot" do
        expect(system_service.current_start_mode).to eq(:on_boot)
      end
    end

    context "when the service is disabled" do
      let(:service_enabled) { false }

      context "and has an associated socked" do
        let(:socket) { service_socket }

        context "and the socket is enabled" do
          let(:socket_enabled) { true }

          it "returns :on_demand" do
            expect(system_service.current_start_mode).to eq(:on_demand)
          end
        end

        context "and the socket is disabled" do
          let(:socket_enabled) { false }

          it "returns :manual" do
            expect(system_service.current_start_mode).to eq(:manual)
          end
        end
      end

      context "and has no an associated socket" do
        let(:socket) { nil }

        it "returns :manual" do
          expect(system_service.current_start_mode).to eq(:manual)
        end
      end
    end
  end

  describe "#currently_active?" do
    context "when the service is active" do
      let(:service_active) { true }

      it "returns true" do
        expect(system_service.currently_active?).to eq(true)
      end
    end

    context "when the service is not active" do
      let(:service_active) { false }

      context "and has an associated socket" do
        let(:socket) { service_socket }

        context "and the socket is active" do
          let(:socket_active) { true }

          it "returns true" do
            expect(system_service.currently_active?).to eq(true)
          end
        end

        context "and the socket is not active" do
          let(:socket_active) { false }

          it "returns false" do
            expect(system_service.currently_active?).to eq(false)
          end
        end
      end

      context "and has no associated socket" do
        let(:socket) { nil }

        it "returns false" do
          expect(system_service.currently_active?).to eq(false)
        end
      end
    end
  end

  describe "#start_modes" do
    context "when the service has an associated socket" do
      let(:socket) { service_socket }

      it "returns :on_boot, :on_demand and :manual" do
        expect(system_service.start_modes).to contain_exactly(:on_boot, :manual, :on_demand)
      end
    end

    context "when the service has no associated socket" do
      let(:socket) { nil }

      it "returns :on_boot and :manual" do
        expect(system_service.start_modes).to contain_exactly(:on_boot, :manual)
      end
    end

    context "when the service is static" do
      let(:service_static) { true }

      it "returns :on_demand and :manual" do
        expect(system_service.start_modes).to contain_exactly(:on_demand, :manual)
      end
    end

    context "when the service is not found" do
      let(:socket) { nil }
      let(:service_found) { false }

      it "returns all available start modes" do
        expect(system_service.start_modes).to contain_exactly(:on_boot, :manual, :on_demand)
      end
    end
  end

  describe "#start_mode" do
    context "when the start mode has not been changed" do
      it "returns the current start mode" do
        expect(system_service.start_mode).to eq(:on_boot)
      end
    end

    context "when the start mode has been changed" do
      before do
        system_service.start_mode = :manual
      end

      it "returns the new start mode" do
        expect(system_service.start_mode).to eq(:manual)
      end
    end
  end

  describe "#start_mode=" do
    it "sets the wanted start_mode" do
      expect { system_service.start_mode = :on_demand }.to change { system_service.start_mode }
        .from(:on_boot).to(:on_demand)
    end

    context "when an invalid value is given" do
      it "raises an error" do
        expect { system_service.start_mode = :other }.to raise_error(ArgumentError)
      end
    end
  end

  describe "#support_start_on_demand?" do
    context "when the service has an associated socket" do
      let(:socket) { service_socket }

      it "returns true" do
        expect(system_service.support_start_on_demand?).to eq(true)
      end
    end

    context "when the service has no associated socket" do
      let(:socket) { nil }

      it "returns false" do
        expect(system_service.support_start_on_demand?).to eq(false)
      end
    end
  end

  describe "#support_start_on_boot?" do
    context "when the service is not static" do
      let(:service_static) { false }

      it "returns true" do
        expect(system_service.support_start_on_boot?).to eq(true)
      end
    end

    context "when the service is static" do
      let(:service_static) { true }

      it "returns false" do
        expect(system_service.support_start_on_boot?).to eq(false)
      end
    end
  end

  describe "#active?" do
    context "when no action has been performed over the system service" do
      context "and the underlying service is active" do
        let(:service_active) { true }

        it "returns true" do
          expect(system_service.active?).to eq(true)
        end
      end

      context "and the underlying service is not active" do
        let(:service_active) { false }
        let(:socket) { nil }

        it "returns false" do
          expect(system_service.active?).to eq(false)
        end
      end
    end

    context "when service was set to be started" do
      let(:service_active) { false }

      before do
        system_service.start
      end

      it "returns true" do
        expect(system_service.active?).to eq(true)
      end
    end

    context "when service was set to be stopped" do
      let(:service_active) { true }

      before do
        system_service.stop
      end

      it "returns false" do
        expect(system_service.active?).to eq(false)
      end
    end

    context "when service was set to be restarted" do
      let(:service_active) { false }

      before do
        system_service.restart
      end

      it "returns true" do
        expect(system_service.active?).to eq(true)
      end
    end

    context "when service was set to be reloaded" do
      let(:service_active) { false }

      before do
        system_service.reload
      end

      it "returns true" do
        expect(system_service.active?).to eq(true)
      end
    end
  end

  describe "#keywords" do
    before do
      allow(service).to receive(:id).and_return("cups.service")
    end

    context "when the service has no associated socket" do
      let(:socket) { nil }

      it "returns array with the service full name" do
        expect(system_service.keywords).to contain_exactly("cups.service")
      end
    end

    context "when the service has an associated socket" do
      let(:socket) { service_socket }

      before do
        allow(socket).to receive(:id).and_return("cups.socket")
      end

      it "returns array with service and socket full names" do
        expect(system_service.keywords).to contain_exactly("cups.service", "cups.socket")
      end
    end
  end

  describe "#start" do
    let(:service_active) { false }
    let(:socket_active) { false }

    it "sets the action to :start" do
      system_service.start

      expect(system_service.action).to eq(:start)
    end

    it "sets the service to be active" do
      expect { system_service.start }.to change { system_service.active? }
        .from(false).to(true)
    end

    it "sets the service as changed" do
      expect { system_service.start }.to change { system_service.changed?(:active) }
        .from(false).to(true)
    end
  end

  describe "#stop" do
    let(:service_active) { true }

    it "sets the action to :stop" do
      system_service.stop

      expect(system_service.action).to eq(:stop)
    end

    it "sets the service to be deactivated" do
      expect { system_service.stop }.to change { system_service.active? }
        .from(true).to(false)
    end

    it "sets the service as changed" do
      expect { system_service.stop }.to change { system_service.changed?(:active) }
        .from(false).to(true)
    end
  end

  describe "#restart" do
    it "sets the action to :restart" do
      system_service.restart

      expect(system_service.action).to eq(:restart)
    end

    it "sets the service to stay as active" do
      expect { system_service.restart }.to_not(change { system_service.active? })
    end
  end

  describe "#reload" do
    it "sets the action to :reload" do
      system_service.reload

      expect(system_service.action).to eq(:reload)
    end

    it "sets the service to stay as active" do
      expect { system_service.reload }.to_not(change { system_service.active? })
    end
  end

  describe "#save=" do
    before do
      allow(service).to receive(:enable).and_return(true)
      allow(service).to receive(:disable).and_return(true)

      allow(service_socket).to receive(:enable).and_return(true)
      allow(service_socket).to receive(:disable).and_return(true)
    end

    context "when all changes are correctly applied" do
      it "resets the changes and refreshes the service" do
        expect(system_service).to receive(:reset).and_return(true)
        expect(system_service).to receive(:refresh!).and_return(true)

        system_service.save
      end
    end

    context "when some changes cannot be applied" do
      before do
        system_service.start_mode = start_mode

        allow(service).to receive(:disable).and_return(false)
      end

      let(:start_mode) { :manual }

      it "neither resets the changes nor refreshes the service" do
        expect(system_service).to_not receive(:reset)
        expect(system_service).to_not receive(:refresh!)

        system_service.save
      end
    end

    context "when start mode has not been changed" do
      it "does not try to set the underlying service's start mode" do
        expect(service).to_not receive(:enable)
        expect(service).to_not receive(:disable)
        system_service.save
      end
    end

    context "when start mode has changed" do
      before do
        system_service.start_mode = start_mode
      end

      context "and the new start mode is :on_boot" do
        # current start_mode is :manual
        let(:service_enabled) { false }
        let(:socket) { nil }

        let(:start_mode) { :on_boot }

        it "enables the service" do
          expect(service).to receive(:enable).and_return(true)

          system_service.save
        end

        context "and the service has an associated socket" do
          let(:socket) { service_socket }
          let(:socket_enabled) { false }

          it "disables the socket" do
            allow(service).to receive(:enable).and_return(true)
            expect(socket).to receive(:disable).and_return(true)

            system_service.save
          end
        end
      end

      context "and the new start mode is :on_demand" do
        # current start_mode is :manual
        let(:service_enabled) { false }
        let(:socket_enabled) { false }

        let(:start_mode) { :on_demand }

        it "enables the socket and disables the service" do
          expect(socket).to receive(:enable).and_return(true)
          expect(service).to receive(:disable).and_return(true)

          system_service.save
        end

        context "but there is not associated socket (possible during 1st stage)" do
          before do
            allow(system_service).to receive(:socket).and_return(nil)
          end

          it "registers an error" do
            system_service.save
            expect(system_service.errors).to include(start_mode: :on_demand)
          end
        end

        context "and the service is static" do
          let(:service_static) { true }

          it "does not try to disable the service" do
            expect(service).to_not receive(:disable)
            system_service.save
          end
        end
      end

      context "and the new start mode is :manual" do
        # current start_mode is :on_boot
        let(:service_enabled) { true }
        let(:socket) { nil }

        let(:start_mode) { :manual }

        it "disables the service" do
          expect(service).to receive(:disable).and_return(true)

          system_service.save
        end

        context "and the service has an associated socket" do
          let(:socket) { service_socket }
          let(:socket_enabled) { false }

          it "disables the socket" do
            allow(service).to receive(:disable).and_return(true)
            expect(socket).to receive(:disable).and_return(true)

            system_service.save
          end
        end

        context "and the service is static" do
          let(:service_static) { true }

          it "does not try to disable the service" do
            expect(service).to_not receive(:disable)
            system_service.save
          end
        end
      end

      context "and there is a problem when trying to set the new start mode" do
        before do
          allow(service).to receive(:disable).and_return(false)
        end

        let(:start_mode) { :manual }

        it "registers an error" do
          system_service.save
          expect(system_service.errors).to eq(start_mode: :manual)
        end
      end
    end

    context "when start mode matches the current one" do
      let(:service_enabled) { true }

      before do
        system_service.start_mode = :on_boot
      end

      it "does not try to enable or disble the system" do
        expect(service).to_not receive(:enable)
        system_service.save
      end
    end

    context "when an action is set (start, stop, restart, reload)" do
      before do
        system_service.start_mode = start_mode
        system_service.public_send(action)
      end

      let(:start_mode) { :on_boot }

      context "and the action is start" do
        let(:action) { :start }

        context "and the start mode is set to :on_demand" do
          let(:start_mode) { :on_demand }

          it "tries to start the socket" do
            expect(socket).to receive(:start).and_return(true)

            system_service.save
          end

          it "does not try to start the service" do
            allow(socket).to receive(:start).and_return(true)
            expect(service).to_not receive(:start)

            system_service.save
          end
        end

        context "and the start mode is set to :on_boot or :manual" do
          let(:start_mode) { :manual }

          it "tries to start the service" do
            expect(service).to receive(:start).and_return(true)

            system_service.save
          end

          it "does not try to start the socket" do
            allow(service).to receive(:start).and_return(true)
            expect(socket).to_not receive(:start)

            system_service.save
          end
        end
      end

      context "and the action is stop" do
        let(:action) { :stop }

        before do
          allow(service).to receive(:stop).and_return(true)
          allow(socket).to receive(:stop).and_return(true)
        end

        it "tries to stop the service" do
          expect(service).to receive(:stop).and_return(true)

          system_service.save
        end

        it "tries to stop the socket" do
          expect(socket).to receive(:stop).and_return(true)

          system_service.save
        end
      end

      context "and the action is restart" do
        let(:action) { :restart }

        before do
          allow(system_service).to receive(:perform_stop).and_return(stop_success)

          allow(system_service).to receive(:perform_start).and_return(true)
        end

        let(:stop_success) { true }

        it "performs the stop action (see above)" do
          expect(system_service).to receive(:perform_stop)

          system_service.save
        end

        context "and the system service is correctly stopped" do
          let(:stop_success) { true }

          it "performs the start action (see above)" do
            expect(system_service).to receive(:perform_start)

            system_service.save
          end
        end

        context "and the system service is not correctly stopped" do
          let(:stop_success) { false }

          it "does not try to perform the start action" do
            expect(system_service).to_not receive(:perform_start)

            system_service.save
          end
        end
      end

      context "and the action is reload" do
        let(:action) { :reload }

        before do
          allow(service).to receive(:can_reload?).and_return(support_reload)
        end

        context "when the service does not support reload" do
          let(:support_reload) { false }

          it "performs the restart action (see above)" do
            expect(system_service).to receive(:perform_restart).and_return(true)

            system_service.save
          end
        end

        context "when the service supports reload" do
          let(:support_reload) { true }

          context "and the start mode is set to :on_demand" do
            let(:start_mode) { :on_demand }

            context "and the socket is active" do
              let(:socket_active) { true }

              context "and the service is active" do
                let(:service_active) { true }

                it "reloads the service" do
                  expect(service).to receive(:reload).and_return(true)

                  system_service.save
                end
              end
            end

            context "and the socket is not active" do
              let(:socket_active) { false }

              context "and the service is active" do
                let(:service_active) { true }

                it "reloads the service" do
                  expect(service).to receive(:reload).and_return(true)

                  system_service.save
                end
              end

              context "and the service is not active" do
                let(:service_active) { false }

                it "performs the start action (see above)" do
                  expect(system_service).to receive(:perform_start).and_return(true)

                  system_service.save
                end
              end
            end
          end

          context "and the start mode is :on_boot or :manual" do
            let(:start_mode) { :on_boot }

            let(:socket_active) { true }

            it "stops the socket if active" do
              allow(service).to receive(:reload).and_return(true)
              expect(socket).to receive(:stop).and_return(true)

              system_service.save
            end

            context "and the service is active" do
              let(:service_active) { true }

              it "reloads the service" do
                allow(socket).to receive(:stop).and_return(true)
                expect(service).to receive(:reload).and_return(true)

                system_service.save
              end
            end

            context "and the service is not ctive" do
              let(:service_active) { false }

              it "performs the start action (see above)" do
                allow(socket).to receive(:stop).and_return(true)
                expect(system_service).to receive(:perform_start).and_return(true)

                system_service.save
              end
            end
          end
        end
      end

      context "and the state must be kept" do
        let(:service_active) { false }
        let(:socket_active) { false }

        let(:action) { :start }

        it "does not perform the requested action" do
          expect(service).to_not receive(:start)
          expect(socket).to_not receive(:start)

          system_service.save(keep_state: true)
        end
      end

      context "and the action is successfully performed" do
        before do
          allow(service).to receive(:start).and_return(true)
          allow(socket).to receive(:start).and_return(true)
        end

        let(:service_active) { false }
        let(:socket_active) { false }

        let(:action) { :start }

        it "does not register any error for the action" do
          system_service.save

          expect(system_service.errors).to_not have_key(:active)
        end

        it "returns true" do
          expect(system_service.save).to eq(true)
        end
      end

      context "and the action cannot be performed" do
        before do
          allow(service).to receive(:start).and_return(false)
          allow(socket).to receive(:start).and_return(false)
        end

        let(:service_active) { false }
        let(:socket_active) { false }

        let(:action) { :start }

        it "registers an error for the action" do
          system_service.save

          expect(system_service.errors).to have_key(:active)
        end

        it "returns false" do
          expect(system_service.save).to eq(false)
        end
      end

      context "and the action command fails" do
        before do
          allow(service).to receive(:start).and_raise(Yast2::Systemctl::Error.new("error"))
          allow(socket).to receive(:start).and_return(true)
        end

        let(:service_active) { false }
        let(:socket_active) { false }

        let(:action) { :start }

        it "registers an error for the action" do
          system_service.save

          expect(system_service.errors).to have_key(:active)
        end

        it "returns false" do
          expect(system_service.save).to eq(false)
        end
      end

      context "and the service cannot be refreshed" do
        before do
          allow(service).to receive(:start).and_return(true)
          allow(socket).to receive(:start).and_return(true)

          allow(service).to receive(:refresh!).and_raise(Yast2::Systemctl::Error.new("error"))
        end

        let(:service_active) { false }
        let(:socket_active) { false }

        let(:action) { :start }

        it "raises an exception" do
          expect { system_service.save }.to raise_error(Yast2::Systemctl::Error)
        end
      end
    end
  end

  describe "#reset" do
    before do
      system_service.start_mode = :on_demand
      system_service.stop
    end

    it "clears all cached changes" do
      expect(system_service.changed?(:start_mode)).to eq(true)
      expect(system_service.changed?(:active)).to eq(true)

      system_service.reset

      expect(system_service.changed?(:start_mode)).to eq(false)
      expect(system_service.changed?(:active)).to eq(false)
    end

    it "returns true" do
      expect(system_service.reset).to eq(true)
    end
  end

  describe "#refresh" do
    before do
      allow(service).to receive(:refresh!)
    end

    it "refreshes the service" do
      expect(service).to receive(:refresh!).and_return(true)

      system_service.refresh
    end

    it "returns true" do
      expect(system_service.refresh).to eq(true)
    end

    context "when the service cannot be refreshed" do
      before do
        allow(service).to receive(:refresh!).and_raise(Yast2::Systemctl::Error.new("error"))
      end

      it "returns false" do
        expect(system_service.refresh).to eq(false)
      end
    end
  end

  describe "#changed?" do
    context "when some change was made" do
      before do
        system_service.stop
      end

      it "returns true" do
        expect(system_service.changed?).to eq(true)
      end

      context "when the change would not modify the underlying service" do
        before do
          allow(system_service).to receive(:currently_active?).and_return(false)
        end

        it "returns false" do
          expect(system_service.changed?).to eq(false)
        end
      end

      context "and ask for that specific change" do
        it "returns true" do
          expect(system_service.changed?(:active)).to eq(true)
        end
      end

      context "and ask for other change" do
        it "returns false" do
          expect(system_service.changed?(:start_mode)).to eq(false)
        end
      end
    end

    context "when no changes were made" do
      it "returns false" do
        expect(system_service.changed?).to eq(false)
      end
    end
  end

  describe "#found?" do
    context "when the service is found" do
      let(:service_found) { true }

      it "returns true" do
        expect(system_service.found?).to eq(true)
      end
    end

    context "when the service is not found" do
      let(:service_found) { false }

      it "returns false" do
        expect(system_service.found?).to eq(false)
      end
    end
  end
end<|MERGE_RESOLUTION|>--- conflicted
+++ resolved
@@ -1,9 +1,5 @@
 #!/usr/bin/env rspec
-<<<<<<< HEAD
-# Copyright (c) [2018] SUSE LLC
-=======
 # Copyright (c) [2018-2020] SUSE LLC
->>>>>>> e7e11c8c
 #
 # All Rights Reserved.
 #
