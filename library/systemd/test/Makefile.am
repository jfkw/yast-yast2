--- conflicted
+++ resolved
@@ -4,14 +4,11 @@
   systemd_socket_test.rb \
   systemd_target_test.rb \
   systemd_service_test.rb \
-<<<<<<< HEAD
   yast2/compound_service_test.rb \
   yast2/service_widget_test.rb \
   yast2/system_service_test.rb
-=======
   yast2/system_service_test.rb \
   yast2/systemd_socket_finder_test.rb
->>>>>>> 93e29f12
 
 TEST_EXTENSIONS = .rb
 RB_LOG_COMPILER = rspec
