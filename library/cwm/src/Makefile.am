# Sources for yast2

module_DATA = \
  modules/WizardHW.rb \
  modules/DialogTree.rb \
  modules/CWM.rb \
  modules/CWMTsigKeys.rb \
  modules/CWMTable.rb \
  modules/CWMServiceStart.rb \
  modules/CWMTab.rb \
  modules/TablePopup.rb

ylibdir = @ylibdir@/cwm
ylib_DATA = \
  lib/cwm/abstract_widget.rb \
  lib/cwm/custom_widget.rb \
  lib/cwm/page.rb \
  lib/cwm/pager.rb \
  lib/cwm/tabs.rb \
<<<<<<< HEAD
  lib/cwm/tree.rb \
  lib/cwm/tree_pager.rb \
=======
  lib/cwm/table.rb \
>>>>>>> 7b3d8a78
  lib/cwm/widget.rb


EXTRA_DIST = $(module_DATA) $(ylib_DATA)

include $(top_srcdir)/Makefile.am.common<|MERGE_RESOLUTION|>--- conflicted
+++ resolved
@@ -16,13 +16,10 @@
   lib/cwm/custom_widget.rb \
   lib/cwm/page.rb \
   lib/cwm/pager.rb \
+  lib/cwm/table.rb \
   lib/cwm/tabs.rb \
-<<<<<<< HEAD
   lib/cwm/tree.rb \
   lib/cwm/tree_pager.rb \
-=======
-  lib/cwm/table.rb \
->>>>>>> 7b3d8a78
   lib/cwm/widget.rb
 
 
