--- conflicted
+++ resolved
@@ -6,17 +6,6 @@
 describe ".proc.meminfo" do
   before :each do
     root = File.join(File.dirname(__FILE__), "test_root")
-<<<<<<< HEAD
-    assign_root_path(root)
-  end
-
-  after :each do
-    reset_root_path
-  end
-
-  describe ".Read" do
-    let(:content) { Yast::SCR.Read(Yast::Path.new(".proc.meminfo")) }
-=======
     change_scr_root(root)
   end
 
@@ -26,7 +15,6 @@
 
   describe ".Read" do
     let(:content) { Yast::SCR.Read(path(".proc.meminfo")) }
->>>>>>> c6010272
 
     it "read content of /proc/meminfo return hash" do
       expect(content).to be_a(Hash)
