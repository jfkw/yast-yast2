--- conflicted
+++ resolved
@@ -125,11 +125,7 @@
       ret = nil
 
       # numbers and empty strings are not converted
-<<<<<<< HEAD
-      return decoded_string if NOT_CACHED_REGEXP.match?(decoded_string)
-=======
       return decoded_string if NOT_CACHED_REGEXP.match(decoded_string)
->>>>>>> e4da7a03
 
       counter = -1
       # searching through decoded strings to find the index
@@ -154,11 +150,7 @@
       ret = nil
 
       # numbers and empty strings are not converted
-<<<<<<< HEAD
-      return encoded_string if NOT_CACHED_REGEXP.match?(encoded_string)
-=======
       return encoded_string if NOT_CACHED_REGEXP.match(encoded_string)
->>>>>>> e4da7a03
 
       counter = -1
       # searching through encoded strings to find the index
@@ -195,11 +187,7 @@
       test_cached = strings_in.each_with_object({}) do |string_in, all|
         # Numbers, IPs and empty strings are not converted
         string_out =
-<<<<<<< HEAD
-          if NOT_CACHED_REGEXP.match?(string_in)
-=======
           if NOT_CACHED_REGEXP.match(string_in)
->>>>>>> e4da7a03
             string_in
           elsif to_punycode
             GetEncodedCachedString(string_in)
